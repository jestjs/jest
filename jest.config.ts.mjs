/**
 * Copyright (c) Meta Platforms, Inc. and affiliates.
 *
 * This source code is licensed under the MIT license found in the
 * LICENSE file in the root directory of this source tree.
 */

import baseConfig from './jest.config.mjs';

/** @type {import('jest').Config} */
export default {
  projects: [
    {
      displayName: {
        color: 'blue',
        name: 'ts-integration',
      },
      modulePathIgnorePatterns: baseConfig.modulePathIgnorePatterns,
      roots: ['<rootDir>/e2e/__tests__'],
      testMatch: ['<rootDir>/e2e/__tests__/ts*'],
    },
    {
      displayName: {
        color: 'blue',
        name: 'type-tests',
      },
      modulePathIgnorePatterns: baseConfig.modulePathIgnorePatterns,
      roots: ['<rootDir>/packages'],
      runner: 'jest-runner-tsd',
      testMatch: [
<<<<<<< HEAD
        '**/packages/jest-resolve/__typetests__/resolver.test.ts',
=======
        '**/packages/jest-reporters/__typetests__/jest-reporters.test.ts',
>>>>>>> cde5f7bd
        '**/packages/jest-types/__typetests__/each.test.ts',
      ],
    },
  ],
  reporters: ['default', 'github-actions'],
};<|MERGE_RESOLUTION|>--- conflicted
+++ resolved
@@ -27,14 +27,7 @@
       modulePathIgnorePatterns: baseConfig.modulePathIgnorePatterns,
       roots: ['<rootDir>/packages'],
       runner: 'jest-runner-tsd',
-      testMatch: [
-<<<<<<< HEAD
-        '**/packages/jest-resolve/__typetests__/resolver.test.ts',
-=======
-        '**/packages/jest-reporters/__typetests__/jest-reporters.test.ts',
->>>>>>> cde5f7bd
-        '**/packages/jest-types/__typetests__/each.test.ts',
-      ],
+      testMatch: ['**/packages/jest-types/__typetests__/each.test.ts'],
     },
   ],
   reporters: ['default', 'github-actions'],
