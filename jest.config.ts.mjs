--- conflicted
+++ resolved
@@ -38,11 +38,8 @@
         '!**/packages/jest-runner/__typetests__/*.test.ts',
         '!**/packages/jest-snapshot/__typetests__/*.test.ts',
         '!**/packages/jest-types/__typetests__/config.test.ts',
-<<<<<<< HEAD
         '!**/packages/jest-types/__typetests__/expect.test.ts',
-=======
         '!**/packages/jest-types/__typetests__/globals.test.ts',
->>>>>>> ba355a47
         '!**/packages/jest-types/__typetests__/jest.test.ts',
         '!**/packages/jest-worker/__typetests__/*.test.ts',
       ],
