/**
 * Copyright (c) 2014-present, Facebook, Inc. All rights reserved.
 *
 * This source code is licensed under the MIT license found in the
 * LICENSE file in the root directory of this source tree.
 */

/**
 * script to build (transpile) files.
 * By default it transpiles js files for all packages and writes them
 * into `build/` directory.
 * Non-js files not matching IGNORE_PATTERN will be copied without transpiling.
 *
 * Example:
 *  node ./scripts/build.js
 *  node ./scripts/build.js /users/123/jest/packages/jest-111/src/111.js
 *
 * NOTE: this script is node@4 compatible
 */

'use strict';

const fs = require('fs');
const path = require('path');
const glob = require('glob');
const mkdirp = require('mkdirp');

const babel = require('@babel/core');
const chalk = require('chalk');
const micromatch = require('micromatch');
const prettier = require('prettier');
const stringLength = require('string-length');
const getPackages = require('./getPackages');
const browserBuild = require('./browserBuild');

const OK = chalk.reset.inverse.bold.green(' DONE ');
const SRC_DIR = 'src';
const BUILD_DIR = 'build';
const BUILD_ES5_DIR = 'build-es5';
const JS_FILES_PATTERN = '**/*.js';
const IGNORE_PATTERN = '**/__{tests,mocks}__/**';
const PACKAGES_DIR = path.resolve(__dirname, '../packages');

const INLINE_REQUIRE_BLACKLIST = /packages\/expect|(jest-(circus|diff|get-type|jasmine2|matcher-utils|message-util|regex-util|snapshot))|pretty-format\//;

const transformOptions = require('../babel.config.js');
transformOptions.babelrc = false;

const prettierConfig = prettier.resolveConfig.sync(__filename);
prettierConfig.trailingComma = 'none';
prettierConfig.parser = 'babylon';

const adjustToTerminalWidth = str => {
  const columns = process.stdout.columns || 80;
  const WIDTH = columns - stringLength(OK) + 1;
  const strs = str.match(new RegExp(`(.{1,${WIDTH}})`, 'g'));
  let lastString = strs[strs.length - 1];
  if (lastString.length < WIDTH) {
    lastString += Array(WIDTH - lastString.length).join(chalk.dim('.'));
  }
  return strs
    .slice(0, -1)
    .concat(lastString)
    .join('\n');
};

function getPackageName(file) {
  return path.relative(PACKAGES_DIR, file).split(path.sep)[0];
}

function getBuildPath(file, buildFolder) {
  const pkgName = getPackageName(file);
  const pkgSrcPath = path.resolve(PACKAGES_DIR, pkgName, SRC_DIR);
  const pkgBuildPath = path.resolve(PACKAGES_DIR, pkgName, buildFolder);
  const relativeToSrcPath = path.relative(pkgSrcPath, file);
  return path.resolve(pkgBuildPath, relativeToSrcPath);
}

function buildNodePackage(p) {
  const srcDir = path.resolve(p, SRC_DIR);
  const pattern = path.resolve(srcDir, '**/*');
  const files = glob.sync(pattern, {
    nodir: true,
  });

  process.stdout.write(adjustToTerminalWidth(`${path.basename(p)}\n`));

  files.forEach(file => buildFile(file, true));
  process.stdout.write(`${OK}\n`);
}

function buildBrowserPackage(p) {
  const srcDir = path.resolve(p, SRC_DIR);
  const pkgJsonPath = path.resolve(p, 'package.json');

  if (!fs.existsSync(pkgJsonPath)) {
    return;
  }

  const browser = require(pkgJsonPath).browser;
  if (browser) {
    if (browser.indexOf(BUILD_ES5_DIR) !== 0) {
      throw new Error(
        `browser field for ${pkgJsonPath} should start with "${BUILD_ES5_DIR}"`
      );
    }
    browserBuild(
      p.split('/').pop(),
      path.resolve(srcDir, 'index.js'),
      path.resolve(p, browser)
    )
      .then(() => {
        process.stdout.write(adjustToTerminalWidth(`${path.basename(p)}\n`));
        process.stdout.write(`${OK}\n`);
      })
      .catch(e => {
        console.error(e);
        process.exit(1);
      });
  }
}

function buildFile(file, silent) {
  const destPath = getBuildPath(file, BUILD_DIR);

  if (micromatch.isMatch(file, IGNORE_PATTERN)) {
    silent ||
      process.stdout.write(
        chalk.dim('  \u2022 ') +
          path.relative(PACKAGES_DIR, file) +
          ' (ignore)\n'
      );
    return;
  }

  mkdirp.sync(path.dirname(destPath));
  if (!micromatch.isMatch(file, JS_FILES_PATTERN)) {
    fs.createReadStream(file).pipe(fs.createWriteStream(destPath));
    silent ||
      process.stdout.write(
        chalk.red('  \u2022 ') +
          path.relative(PACKAGES_DIR, file) +
          chalk.red(' \u21D2 ') +
          path.relative(PACKAGES_DIR, destPath) +
          ' (copy)' +
          '\n'
      );
  } else {
    const options = Object.assign({}, transformOptions);

<<<<<<< HEAD
    if (!INLINE_REQUIRE_BLACKLIST.test(file)) {
      options.plugins = options.plugins.map(plugin => {
        if (
          Array.isArray(plugin) &&
          plugin[0] === '@babel/plugin-transform-modules-commonjs'
        ) {
          return [plugin[0], Object.assign({}, plugin[1], {lazy: true})];
        }

        return plugin;
      });
=======
    if (INLINE_REQUIRE_BLACKLIST.test(file)) {
      // The modules in the blacklist are injected into the user's sandbox
      // We need to guard `Promise` there.
      options.plugins.push(
        require.resolve('./babel-plugin-jest-native-promise')
      );
    } else {
      // Remove normal plugin.
      options.plugins = options.plugins.filter(
        plugin =>
          !(
            Array.isArray(plugin) &&
            plugin[0] === 'transform-es2015-modules-commonjs'
          )
      );
      options.plugins.push([
        'transform-inline-imports-commonjs',
        {
          allowTopLevelThis: true,
        },
      ]);
>>>>>>> 187ca9ea
    }

    const transformed = babel.transformFileSync(file, options).code;
    const prettyCode = prettier.format(transformed, prettierConfig);

    fs.writeFileSync(destPath, prettyCode);

    silent ||
      process.stdout.write(
        chalk.green('  \u2022 ') +
          path.relative(PACKAGES_DIR, file) +
          chalk.green(' \u21D2 ') +
          path.relative(PACKAGES_DIR, destPath) +
          '\n'
      );
  }
}

const files = process.argv.slice(2);

if (files.length) {
  files.forEach(buildFile);
} else {
  const packages = getPackages();
  process.stdout.write(chalk.inverse(' Building packages \n'));
  packages.forEach(buildNodePackage);
  process.stdout.write('\n');

  process.stdout.write(chalk.inverse(' Building browser packages \n'));
  packages.forEach(buildBrowserPackage);
}<|MERGE_RESOLUTION|>--- conflicted
+++ resolved
@@ -147,9 +147,15 @@
       );
   } else {
     const options = Object.assign({}, transformOptions);
+    options.plugins = options.plugins.slice();
 
-<<<<<<< HEAD
-    if (!INLINE_REQUIRE_BLACKLIST.test(file)) {
+    if (INLINE_REQUIRE_BLACKLIST.test(file)) {
+      // The modules in the blacklist are injected into the user's sandbox
+      // We need to guard `Promise` there.
+      options.plugins.push(
+        require.resolve('./babel-plugin-jest-native-promise')
+      );
+    } else {
       options.plugins = options.plugins.map(plugin => {
         if (
           Array.isArray(plugin) &&
@@ -160,29 +166,6 @@
 
         return plugin;
       });
-=======
-    if (INLINE_REQUIRE_BLACKLIST.test(file)) {
-      // The modules in the blacklist are injected into the user's sandbox
-      // We need to guard `Promise` there.
-      options.plugins.push(
-        require.resolve('./babel-plugin-jest-native-promise')
-      );
-    } else {
-      // Remove normal plugin.
-      options.plugins = options.plugins.filter(
-        plugin =>
-          !(
-            Array.isArray(plugin) &&
-            plugin[0] === 'transform-es2015-modules-commonjs'
-          )
-      );
-      options.plugins.push([
-        'transform-inline-imports-commonjs',
-        {
-          allowTopLevelThis: true,
-        },
-      ]);
->>>>>>> 187ca9ea
     }
 
     const transformed = babel.transformFileSync(file, options).code;
