--- conflicted
+++ resolved
@@ -16,46 +16,27 @@
 const rollupBabel = require('rollup-plugin-babel');
 const rollupFlow = require('rollup-plugin-flow');
 
-<<<<<<< HEAD
-const babelEs5Options = Object.assign(
-  {},
-  {
-    // Dont load other config files
-    babelrc: false,
-    configFile: false,
-    exclude: 'node_modules/!(ansi-styles|chalk|ansi-regex|slash)/**',
-    plugins: [],
-    presets: [
-      [
-        '@babel/preset-env',
-        {
-          // Required for Rollup
-          modules: false,
-          shippedProposals: true,
-          // Target ES5
-          targets: 'IE 10',
-          useBuiltIns: 'usage',
-        },
-      ],
-=======
 const babelEs5Options = {
+  // Dont load other config files
   babelrc: false,
+  configFile: false,
   plugins: [
-    'transform-flow-strip-types',
-    'transform-strict-mode',
-    'external-helpers',
+    '@babel/plugin-transform-strict-mode',
+    '@babel/plugin-external-helpers',
   ],
   presets: [
     [
-      'env',
+      '@babel/preset-env',
       {
         // Required for Rollup
         modules: false,
+        shippedProposals: true,
         // Target ES5
         targets: 'IE 11',
+        useBuiltIns: 'usage',
       },
->>>>>>> 7d5de684
     ],
+    '@babel/preset-flow',
   ],
   runtimeHelpers: true,
 };
