/**
 * Copyright (c) Facebook, Inc. and its affiliates. All Rights Reserved.
 *
 * This source code is licensed under the MIT license found in the
 * LICENSE file in the root directory of this source tree.
 */

'use strict';

const assert = require('assert');
const fs = require('fs');
const path = require('path');
<<<<<<< HEAD
const chalk = require('chalk');
const execa = require('execa');
=======
const util = require('util');

const chalk = require('chalk');
const execa = require('execa');
const globby = require('globby');
const rimraf = require('rimraf');
const throat = require('throat');
>>>>>>> e19adcba
const {getPackages} = require('./buildUtils');

const readFilePromise = util.promisify(fs.readFile);

const packages = getPackages();

const packagesWithTs = packages.filter(p =>
  fs.existsSync(path.resolve(p, 'tsconfig.json')),
);

packagesWithTs.forEach(pkgDir => {
  const pkg = require(pkgDir + '/package.json');

<<<<<<< HEAD
  if (!pkg.types) {
    throw new Error(`Package ${pkg.name} is missing \`types\` field`);
  }

  if (pkg.main.replace(/\.js$/, '.d.ts') !== pkg.types) {
    throw new Error(
      `\`main\` and \`types\` field of ${pkg.name} does not match`
    );
  }
=======
  assert.ok(pkg.types, `Package ${pkg.name} is missing \`types\` field`);
  assert.ok(
    pkg.typesVersions,
    `Package ${pkg.name} is missing \`typesVersions\` field`,
  );

  assert.equal(
    pkg.types,
    pkg.main.replace(/\.js$/, '.d.ts'),
    `\`main\` and \`types\` field of ${pkg.name} does not match`,
  );
>>>>>>> e19adcba
});

const args = [
  '--silent',
  'tsc',
  '-b',
  ...packagesWithTs,
  ...process.argv.slice(2),
];

console.log(chalk.inverse(' Building TypeScript definition files '));

try {
  execa.sync('yarn', args, {stdio: 'inherit'});
  console.log(
    chalk.inverse.green(' Successfully built TypeScript definition files '),
  );
} catch (e) {
  console.error(
    chalk.inverse.red(' Unable to build TypeScript definition files '),
  );
  console.error(e.stack);
  process.exitCode = 1;
  return;
<<<<<<< HEAD
}
=======
}

// we want to limit the number of processes we spawn
const cpus = Math.max(1, os.cpus().length - 1);

Promise.all(
  packagesWithTs.map(
    throat(cpus, async pkgDir => {
      const buildDir = path.resolve(pkgDir, 'build/**/*.d.ts');
      const ts3dot4 = path.resolve(pkgDir, 'build/ts3.4');

      const globbed = await globby([buildDir, `!${ts3dot4}`]);

      const files = await Promise.all(
        globbed.map(file => Promise.all([file, readFilePromise(file, 'utf8')])),
      );

      const filesWithReferences = files
        .filter(([, content]) => content.includes('/// <reference types'))
        .map(([name, content]) => [
          name,
          content
            .split('\n')
            .filter(line => line !== '/// <reference types="node" />')
            .filter(line => line.includes('/// <reference types'))
            .join('\n'),
        ])
        .filter(([, content]) => content.length > 0)
        .filter(hit => hit.length > 0)
        .map(([file, references]) =>
          chalk.red(
            `${chalk.bold(
              file,
            )} has the following non-node type references:\n\n${references}\n`,
          ),
        )
        .join('\n\n');

      if (filesWithReferences) {
        console.error(filesWithReferences);

        process.exit(1);
      }
    }),
  ),
)
  .then(() => {
    const downlevelArgs = ['--silent', 'downlevel-dts', 'build', 'build/ts3.4'];

    console.log(chalk.inverse(' Downleveling TypeScript definition files '));

    return Promise.all(
      packagesWithTs.map(
        throat(cpus, pkgDir => {
          // otherwise we get nested `ts3.4` directories
          rimraf.sync(path.resolve(pkgDir, 'build/ts3.4'));

          return execa('yarn', downlevelArgs, {cwd: pkgDir, stdio: 'inherit'});
        }),
      ),
    );
  })
  .then(() => {
    console.log(
      chalk.inverse.green(
        ' Successfully downleveled TypeScript definition files ',
      ),
    );
  })
  .catch(e => {
    console.error(
      chalk.inverse.red(' Unable to downlevel TypeScript definition files '),
    );
    console.error(e.stack);
    process.exitCode = 1;
  });
>>>>>>> e19adcba
<|MERGE_RESOLUTION|>--- conflicted
+++ resolved
@@ -9,19 +9,14 @@
 
 const assert = require('assert');
 const fs = require('fs');
+const os = require('os');
 const path = require('path');
-<<<<<<< HEAD
-const chalk = require('chalk');
-const execa = require('execa');
-=======
 const util = require('util');
 
 const chalk = require('chalk');
 const execa = require('execa');
 const globby = require('globby');
-const rimraf = require('rimraf');
 const throat = require('throat');
->>>>>>> e19adcba
 const {getPackages} = require('./buildUtils');
 
 const readFilePromise = util.promisify(fs.readFile);
@@ -35,17 +30,6 @@
 packagesWithTs.forEach(pkgDir => {
   const pkg = require(pkgDir + '/package.json');
 
-<<<<<<< HEAD
-  if (!pkg.types) {
-    throw new Error(`Package ${pkg.name} is missing \`types\` field`);
-  }
-
-  if (pkg.main.replace(/\.js$/, '.d.ts') !== pkg.types) {
-    throw new Error(
-      `\`main\` and \`types\` field of ${pkg.name} does not match`
-    );
-  }
-=======
   assert.ok(pkg.types, `Package ${pkg.name} is missing \`types\` field`);
   assert.ok(
     pkg.typesVersions,
@@ -57,7 +41,6 @@
     pkg.main.replace(/\.js$/, '.d.ts'),
     `\`main\` and \`types\` field of ${pkg.name} does not match`,
   );
->>>>>>> e19adcba
 });
 
 const args = [
@@ -82,9 +65,6 @@
   console.error(e.stack);
   process.exitCode = 1;
   return;
-<<<<<<< HEAD
-}
-=======
 }
 
 // we want to limit the number of processes we spawn
@@ -130,35 +110,10 @@
       }
     }),
   ),
-)
-  .then(() => {
-    const downlevelArgs = ['--silent', 'downlevel-dts', 'build', 'build/ts3.4'];
-
-    console.log(chalk.inverse(' Downleveling TypeScript definition files '));
-
-    return Promise.all(
-      packagesWithTs.map(
-        throat(cpus, pkgDir => {
-          // otherwise we get nested `ts3.4` directories
-          rimraf.sync(path.resolve(pkgDir, 'build/ts3.4'));
-
-          return execa('yarn', downlevelArgs, {cwd: pkgDir, stdio: 'inherit'});
-        }),
-      ),
-    );
-  })
-  .then(() => {
-    console.log(
-      chalk.inverse.green(
-        ' Successfully downleveled TypeScript definition files ',
-      ),
-    );
-  })
-  .catch(e => {
-    console.error(
-      chalk.inverse.red(' Unable to downlevel TypeScript definition files '),
-    );
-    console.error(e.stack);
-    process.exitCode = 1;
-  });
->>>>>>> e19adcba
+).catch(e => {
+  console.error(
+    chalk.inverse.red(' Unable to validate TypeScript definition files '),
+  );
+  console.error(e.stack);
+  process.exitCode = 1;
+});