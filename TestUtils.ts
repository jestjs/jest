/**
 * Copyright (c) Facebook, Inc. and its affiliates. All Rights Reserved.
 *
 * This source code is licensed under the MIT license found in the
 * LICENSE file in the root directory of this source tree.
 */

// eslint-disable-next-line import/no-extraneous-dependencies
import {Config} from '@jest/types';

const DEFAULT_GLOBAL_CONFIG: Config.GlobalConfig = {
  bail: 0,
  changedFilesWithAncestor: false,
  changedSince: '',
  collectCoverage: false,
  collectCoverageFrom: [],
  collectCoverageOnlyFrom: null,
  coverageDirectory: 'coverage',
  coverageReporters: [],
  coverageThreshold: {global: {}},
  detectLeaks: false,
  detectOpenHandles: false,
  enabledTestsMap: null,
  errorOnDeprecated: false,
  expand: false,
  extraGlobals: [],
  filter: null,
  findRelatedTests: [],
  forceExit: false,
  globalSetup: null,
  globalTeardown: null,
  json: false,
  lastCommit: false,
  listTests: false,
  logHeapUsage: false,
  maxConcurrency: 5,
  maxWorkers: 2,
  noSCM: null,
  noStackTrace: false,
  nonFlagArgs: [],
  notify: false,
  notifyMode: 'failure-change',
  onlyChanged: false,
  onlyFailures: false,
  outputFile: null,
  passWithNoTests: false,
  projects: [],
  replname: null,
  reporters: [],
  rootDir: '/test_root_dir/',
  runTestsByPath: false,
  silent: false,
  skipFilter: false,
  testFailureExitCode: 1,
  testNamePattern: '',
  testPathPattern: '',
  testResultsProcessor: null,
<<<<<<< HEAD
  testSequencer: '',
=======
  testTimeout: 5000,
>>>>>>> 9ac8ca7f
  updateSnapshot: 'none',
  useStderr: false,
  verbose: false,
  watch: false,
  watchAll: false,
  watchPlugins: [],
  watchman: false,
};

const DEFAULT_PROJECT_CONFIG: Config.ProjectConfig = {
  automock: false,
  browser: false,
  cache: false,
  cacheDirectory: '/test_cache_dir/',
  clearMocks: false,
  coveragePathIgnorePatterns: [],
  cwd: '/test_root_dir/',
  detectLeaks: false,
  detectOpenHandles: false,
  displayName: undefined,
  errorOnDeprecated: false,
  extraGlobals: [],
  filter: null,
  forceCoverageMatch: [],
  globalSetup: null,
  globalTeardown: null,
  globals: {},
  haste: {
    providesModuleNodeModules: [],
  },
  moduleDirectories: [],
  moduleFileExtensions: ['js'],
  moduleLoader: '/test_module_loader_path',
  moduleNameMapper: [],
  modulePathIgnorePatterns: [],
  modulePaths: [],
  name: 'test_name',
  prettierPath: 'prettier',
  resetMocks: false,
  resetModules: false,
  resolver: null,
  restoreMocks: false,
  rootDir: '/test_root_dir/',
  roots: [],
  runner: 'jest-runner',
  setupFiles: [],
  setupFilesAfterEnv: [],
  skipFilter: false,
  skipNodeResolution: false,
  snapshotResolver: null,
  snapshotSerializers: [],
  testEnvironment: 'node',
  testEnvironmentOptions: {},
  testLocationInResults: false,
  testMatch: [],
  testPathIgnorePatterns: [],
  testRegex: ['\\.test\\.js$'],
  testRunner: 'jest-jasmine2',
  testURL: '',
  timers: 'real',
  transform: [],
  transformIgnorePatterns: [],
  unmockedModulePathPatterns: null,
  watchPathIgnorePatterns: [],
};

export const makeGlobalConfig = (
  overrides: Partial<Config.GlobalConfig> = {},
): Config.GlobalConfig => {
  const overridesKeys = new Set(Object.keys(overrides));
  Object.keys(DEFAULT_GLOBAL_CONFIG).forEach(key => overridesKeys.delete(key));

  if (overridesKeys.size > 0) {
    throw new Error(`
      Properties that are not part of GlobalConfig type were passed:
      ${JSON.stringify(Array.from(overridesKeys))}
    `);
  }

  return {...DEFAULT_GLOBAL_CONFIG, ...overrides};
};

export const makeProjectConfig = (
  overrides: Partial<Config.ProjectConfig> = {},
): Config.ProjectConfig => {
  const overridesKeys = new Set(Object.keys(overrides));
  Object.keys(DEFAULT_PROJECT_CONFIG).forEach(key => overridesKeys.delete(key));

  if (overridesKeys.size > 0) {
    throw new Error(`
      Properties that are not part of ProjectConfig type were passed:
      ${JSON.stringify(Array.from(overridesKeys))}
    `);
  }

  return {...DEFAULT_PROJECT_CONFIG, ...overrides};
};<|MERGE_RESOLUTION|>--- conflicted
+++ resolved
@@ -55,11 +55,7 @@
   testNamePattern: '',
   testPathPattern: '',
   testResultsProcessor: null,
-<<<<<<< HEAD
-  testSequencer: '',
-=======
   testTimeout: 5000,
->>>>>>> 9ac8ca7f
   updateSnapshot: 'none',
   useStderr: false,
   verbose: false,
