/**
 * Copyright (c) 2014-present, Facebook, Inc. All rights reserved.
 *
 * This source code is licensed under the MIT license found in the
 * LICENSE file in the root directory of this source tree.
 */

<<<<<<< HEAD
const jestPreset = require('babel-preset-jest');
const {transformSync: babelTransform} = require('@babel/core');
=======
const {transform: babelTransform} = require('babel-core');
>>>>>>> 7d5de684
const {default: babelIstanbulPlugin} = require('babel-plugin-istanbul');
const jestPreset = require.resolve('babel-preset-jest');

const options = {
  presets: ['@babel/preset-env', jestPreset],
  retainLines: true,
  sourceMaps: 'inline',
};

module.exports = {
  canInstrument: true,
  process(src, filename, config, transformOptions) {
    options.filename = filename;

    if (transformOptions && transformOptions.instrument) {
      options.auxiliaryCommentBefore = ' istanbul ignore next ';
      options.plugins = [
        [
          babelIstanbulPlugin,
          {
            cwd: config.rootDir,
            exclude: [],
          },
        ],
      ];
    }

    const transformResult = babelTransform(src, options);

    return transformResult ? transformResult.code : src;
  },
};<|MERGE_RESOLUTION|>--- conflicted
+++ resolved
@@ -5,12 +5,7 @@
  * LICENSE file in the root directory of this source tree.
  */
 
-<<<<<<< HEAD
-const jestPreset = require('babel-preset-jest');
 const {transformSync: babelTransform} = require('@babel/core');
-=======
-const {transform: babelTransform} = require('babel-core');
->>>>>>> 7d5de684
 const {default: babelIstanbulPlugin} = require('babel-plugin-istanbul');
 const jestPreset = require.resolve('babel-preset-jest');
 
