--- conflicted
+++ resolved
@@ -9,17 +9,11 @@
 import runJest from '../runJest';
 
 const normalizeCircusJasmine = (str: string) =>
-<<<<<<< HEAD
-  str
-    .replace(/console\.log .+:\d+/, 'console.log')
-    .replace(/.+addSpecsToSuite (.+:\d+:\d+).+\n/g, '');
-=======
   wrap(
     str
       .replace(/console\.log .+:\d+/, 'console.log')
       .replace(/.+addSpecsToSuite (.+:\d+:\d+).+\n/g, ''),
   );
->>>>>>> 539f0577
 
 it('warns if describe returns a Promise', () => {
   const result = runJest('declaration-errors', [
