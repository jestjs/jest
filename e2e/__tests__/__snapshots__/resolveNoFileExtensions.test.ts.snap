--- conflicted
+++ resolved
@@ -32,11 +32,6 @@
         |                  ^
       9 | 
 
-<<<<<<< HEAD
-      at Resolver.resolveModule (../../packages/jest-resolve/build/index.js:234:11)
-      at Object.require (index.js:3:18)
-=======
-      at Resolver.resolveModule (../../packages/jest-resolve/build/index.js:272:17)
+      at Resolver.resolveModule (../../packages/jest-resolve/build/index.js:276:11)
       at Object.require (index.js:8:18)
->>>>>>> c031ff0c
 `;