--- conflicted
+++ resolved
@@ -37,10 +37,6 @@
         |                  ^
       9 |
 
-<<<<<<< HEAD
-      at Resolver._throwModNotFoundError (../../packages/jest-resolve/build/resolver.js:313:11)
-=======
-      at Resolver.resolveModule (../../packages/jest-resolve/build/resolver.js:324:11)
->>>>>>> b5aec031
+      at Resolver._throwModNotFoundError (../../packages/jest-resolve/build/resolver.js:315:11)
       at Object.require (index.js:8:18)
 `;