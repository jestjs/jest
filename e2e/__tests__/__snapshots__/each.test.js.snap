// Jest Snapshot v1, https://goo.gl/fbAQLP

exports[`runs only the describe.only.each tests 1`] = `
"PASS __tests__/describe-only.test.js
  passes all rows expected true == true
    ✓ passes
    ✓ passes
  fails all rows expected false == true
    ○ skipped 1 test

"
`;

exports[`shows error message when not enough arguments are supplied to tests 1`] = `
"FAIL __tests__/each-exception.test.js
  ✕ throws exception when not enough arguments are supplied $left == $right

  ● throws exception when not enough arguments are supplied $left == $right

    Not enough arguments supplied for given headings:
    left | right

    Received:
    Array [
      true,
      true,
      true,
    ]

    Missing 1 arguments

<<<<<<< HEAD
      at packages/jest-each/build/bind.js:82:17
=======
       6 |  */
       7 | 
    >  8 | it.each\`
         | ^
       9 |   left    | right
      10 |   \${true} | \${true}
      11 |   \${true} |

      at __tests__/each-exception.test.js:8:1
>>>>>>> 126858bf

"
`;

exports[`shows only the tests with .only as being ran 1`] = `
"PASS __tests__/each-only.test.js
  ✓ passes one row expected true == true
  ✓ passes one row expected true == true
  ✓ passes one row expected true == true
  ✓ passes one row expected true == true
  ○ skipped 4 tests

"
`;

exports[`shows only the tests without .skip as being ran 1`] = `
"PASS __tests__/each-skip.test.js
  ✓ passes one row expected true == true
  ✓ passes one row expected true == true
  ✓ passes one row expected true == true
  ✓ passes one row expected true == true
  ○ skipped 4 tests
  passes all rows expected true == true
    ○ skipped 2 tests

"
`;

exports[`shows the correct errors in stderr when failing tests 1`] = `
"FAIL __tests__/failure.test.js
  ✓ array table fails on one row: expected true == true
  ✕ array table fails on one row: expected true == false
  ✕ array table fails on all rows expected 1 == 2
  ✕ array table fails on all rows expected 3 == 4
  ✕ template table fails on one row expected: true == false
  ✓ template table fails on one row expected: true == true
  ✕ template table fails on all rows expected: 1 == 2
  ✕ template table fails on all rows expected: 3 == 4
  ✕ The word red contains the letter 'z'
  ✕ The word green contains the letter 'z'
  ✕ The word bean contains the letter 'z'
  template table describe fails on all rows expected a == b
    ✕ fails
  template table describe fails on all rows expected c == d
    ✕ fails
  array table describe fails on all rows expected a == b
    ✕ fails
  array table describe fails on all rows expected c == d
    ✕ fails

  ● array table fails on one row: expected true == false

    expect(received).toBe(expected) // Object.is equality

    Expected: false
    Received: true

       9 |   'array table fails on one row: expected %s == %s',
      10 |   (left, right) => {
    > 11 |     expect(left).toBe(right);
         |                  ^
      12 |   }
      13 | );
      14 |

      at __tests__/failure.test.js:11:18

  ● array table fails on all rows expected 1 == 2

    expect(received).toBe(expected) // Object.is equality

    Expected: 2
    Received: 1

      16 |   'array table fails on all rows expected %s == %s',
      17 |   (left, right) => {
    > 18 |     expect(left).toBe(right);
         |                  ^
      19 |   }
      20 | );
      21 |

      at __tests__/failure.test.js:18:18

  ● array table fails on all rows expected 3 == 4

    expect(received).toBe(expected) // Object.is equality

    Expected: 4
    Received: 3

      16 |   'array table fails on all rows expected %s == %s',
      17 |   (left, right) => {
    > 18 |     expect(left).toBe(right);
         |                  ^
      19 |   }
      20 | );
      21 |

      at __tests__/failure.test.js:18:18

  ● template table fails on one row expected: true == false

    expect(received).toBe(expected) // Object.is equality

    Expected: false
    Received: true

      27 |   'template table fails on one row expected: $left == $right',
      28 |   ({left, right}) => {
    > 29 |     expect(left).toBe(right);
         |                  ^
      30 |   }
      31 | );
      32 |

      at __tests__/failure.test.js:29:18

  ● template table fails on all rows expected: 1 == 2

    expect(received).toBe(expected) // Object.is equality

    Expected: 2
    Received: 1

      38 |   'template table fails on all rows expected: $left == $right',
      39 |   ({left, right}) => {
    > 40 |     expect(left).toBe(right);
         |                  ^
      41 |   }
      42 | );
      43 |

      at __tests__/failure.test.js:40:18

  ● template table fails on all rows expected: 3 == 4

    expect(received).toBe(expected) // Object.is equality

    Expected: 4
    Received: 3

      38 |   'template table fails on all rows expected: $left == $right',
      39 |   ({left, right}) => {
    > 40 |     expect(left).toBe(right);
         |                  ^
      41 |   }
      42 | );
      43 |

      at __tests__/failure.test.js:40:18

  ● The word red contains the letter 'z'

    expect(received).toBe(expected) // Object.is equality

    Expected: true
    Received: false

      45 |   \\"The word %s contains the letter 'z'\\",
      46 |   word => {
    > 47 |     expect(/z/.test(word)).toBe(true);
         |                            ^
      48 |   }
      49 | );
      50 |

      at __tests__/failure.test.js:47:28

  ● The word green contains the letter 'z'

    expect(received).toBe(expected) // Object.is equality

    Expected: true
    Received: false

      45 |   \\"The word %s contains the letter 'z'\\",
      46 |   word => {
    > 47 |     expect(/z/.test(word)).toBe(true);
         |                            ^
      48 |   }
      49 | );
      50 |

      at __tests__/failure.test.js:47:28

  ● The word bean contains the letter 'z'

    expect(received).toBe(expected) // Object.is equality

    Expected: true
    Received: false

      45 |   \\"The word %s contains the letter 'z'\\",
      46 |   word => {
    > 47 |     expect(/z/.test(word)).toBe(true);
         |                            ^
      48 |   }
      49 | );
      50 |

      at __tests__/failure.test.js:47:28

  ● template table describe fails on all rows expected a == b › fails

    expect(received).toBe(expected) // Object.is equality

    Expected: \\"b\\"
    Received: \\"a\\"

      57 |   ({left, right}) => {
      58 |     it('fails ', () => {
    > 59 |       expect(left).toBe(right);
         |                    ^
      60 |     });
      61 |   }
      62 | );

      at __tests__/failure.test.js:59:20

  ● template table describe fails on all rows expected c == d › fails

    expect(received).toBe(expected) // Object.is equality

    Expected: \\"d\\"
    Received: \\"c\\"

      57 |   ({left, right}) => {
      58 |     it('fails ', () => {
    > 59 |       expect(left).toBe(right);
         |                    ^
      60 |     });
      61 |   }
      62 | );

      at __tests__/failure.test.js:59:20

  ● array table describe fails on all rows expected a == b › fails

    expect(received).toBe(expected) // Object.is equality

    Expected: \\"b\\"
    Received: \\"a\\"

      66 |   (left, right) => {
      67 |     it('fails', () => {
    > 68 |       expect(left).toBe(right);
         |                    ^
      69 |     });
      70 |   }
      71 | );

      at __tests__/failure.test.js:68:20

  ● array table describe fails on all rows expected c == d › fails

    expect(received).toBe(expected) // Object.is equality

    Expected: \\"d\\"
    Received: \\"c\\"

      66 |   (left, right) => {
      67 |     it('fails', () => {
    > 68 |       expect(left).toBe(right);
         |                    ^
      69 |     });
      70 |   }
      71 | );

      at __tests__/failure.test.js:68:20

"
`;<|MERGE_RESOLUTION|>--- conflicted
+++ resolved
@@ -29,9 +29,6 @@
 
     Missing 1 arguments
 
-<<<<<<< HEAD
-      at packages/jest-each/build/bind.js:82:17
-=======
        6 |  */
        7 | 
     >  8 | it.each\`
@@ -41,7 +38,6 @@
       11 |   \${true} |
 
       at __tests__/each-exception.test.js:8:1
->>>>>>> 126858bf
 
 "
 `;
