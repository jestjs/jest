// Jest Snapshot v1, https://goo.gl/fbAQLP

exports[`moduleNameMapper correct configuration 1`] = `
"PASS __tests__/index.js
  ✓ moduleNameMapping correct configuration

"
`;

exports[`moduleNameMapper wrong configuration 1`] = `
"FAIL __tests__/index.js
  ● Test suite failed to run

    Configuration error:

    Could not locate module ./style.css mapped as:
    no-such-module.

    Please check your configuration for these entries:
    {
      \\"moduleNameMapper\\": {
        \\"/\\\\.(css|less)$/\\": \\"no-such-module\\"
      },
      \\"resolver\\": null
    }

       8 | 'use strict';
       9 | 
    > 10 | require('./style.css');
         | ^
      11 | 
      12 | module.exports = () => 'test';
      13 | 

<<<<<<< HEAD
      at packages/jest-resolve/build/index.js:430:17
=======
      at packages/jest-resolve/build/index.js:410:17
>>>>>>> 187ca9ea
      at index.js:10:1

"
`;<|MERGE_RESOLUTION|>--- conflicted
+++ resolved
@@ -32,11 +32,7 @@
       12 | module.exports = () => 'test';
       13 | 
 
-<<<<<<< HEAD
-      at packages/jest-resolve/build/index.js:430:17
-=======
-      at packages/jest-resolve/build/index.js:410:17
->>>>>>> 187ca9ea
+      at packages/jest-resolve/build/index.js:429:17
       at index.js:10:1
 
 "
