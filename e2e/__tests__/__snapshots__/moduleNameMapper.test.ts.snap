// Jest Snapshot v1, https://goo.gl/fbAQLP

exports[`moduleNameMapper correct configuration 1`] = `
PASS __tests__/index.js
  ✓ moduleNameMapping correct configuration
`;

exports[`moduleNameMapper wrong configuration 1`] = `
FAIL __tests__/index.js
  ● Test suite failed to run

    Configuration error:

    Could not locate module ./style.css mapped as:
    no-such-module.

    Please check your configuration for these entries:
    {
      "moduleNameMapper": {
        "/\\.(css|less)$/": "no-such-module"
      },
      "resolver": null
    }

       8 | 'use strict';
       9 | 
    > 10 | require('./style.css');
         | ^
      11 | 
      12 | module.exports = () => 'test';
      13 | 

<<<<<<< HEAD
      at createNoMappedModuleFoundError (../../packages/jest-resolve/build/index.js:476:17)
=======
      at createNoMappedModuleFoundError (../../packages/jest-resolve/build/index.js:483:17)
>>>>>>> c031ff0c
      at Object.require (index.js:10:1)
`;<|MERGE_RESOLUTION|>--- conflicted
+++ resolved
@@ -30,10 +30,6 @@
       12 | module.exports = () => 'test';
       13 | 
 
-<<<<<<< HEAD
-      at createNoMappedModuleFoundError (../../packages/jest-resolve/build/index.js:476:17)
-=======
-      at createNoMappedModuleFoundError (../../packages/jest-resolve/build/index.js:483:17)
->>>>>>> c031ff0c
+      at createNoMappedModuleFoundError (../../packages/jest-resolve/build/index.js:487:17)
       at Object.require (index.js:10:1)
 `;