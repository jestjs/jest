// Jest Snapshot v1, https://goo.gl/fbAQLP

exports[`basic test constructs 1`] = `
"PASS __tests__/basic.testConstructs.test.js
  ✓ it
  ✓ test
  describe
    ✓ it
    ✓ test

"
`;

exports[`basic test constructs 2`] = `
"Test Suites: 1 passed, 1 total
Tests:       4 passed, 4 total
Snapshots:   0 total
Time:        <<REPLACED>>
Ran all test suites."
`;

exports[`cannot have describe with no implementation 1`] = `
"FAIL __tests__/onlyConstructs.test.js
  ● Test suite failed to run

    Missing second argument. It must be a callback function.

      1 | 
    > 2 |     describe('describe, no implementation');
        |              ^
      3 |   

<<<<<<< HEAD
      at __tests__/onlyConstructs.test.js:2:14
=======
      at Object.<anonymous> (__tests__/only-constructs.test.js:2:14)
>>>>>>> c47394ac

"
`;

exports[`cannot have describe with no implementation 2`] = `
"Test Suites: 1 failed, 1 total
Tests:       0 total
Snapshots:   0 total
Time:        <<REPLACED>>
Ran all test suites.
"
`;

exports[`cannot test with no implementation 1`] = `
"FAIL __tests__/onlyConstructs.test.js
  ● Test suite failed to run

    Missing second argument. It must be a callback function. Perhaps you want to use \`test.todo\` for a test placeholder.

      1 | 
      2 |     it('it', () => {});
    > 3 |     it('it, no implementation');
        |     ^
      4 |     test('test, no implementation');
      5 |   

<<<<<<< HEAD
      at __tests__/onlyConstructs.test.js:3:5
=======
      at Object.it (__tests__/only-constructs.test.js:3:5)
>>>>>>> c47394ac

"
`;

exports[`cannot test with no implementation 2`] = `
"Test Suites: 1 failed, 1 total
Tests:       0 total
Snapshots:   0 total
Time:        <<REPLACED>>
Ran all test suites.
"
`;

exports[`cannot test with no implementation with expand arg 1`] = `
"FAIL __tests__/onlyConstructs.test.js
  ● Test suite failed to run

    Missing second argument. It must be a callback function. Perhaps you want to use \`test.todo\` for a test placeholder.

      1 | 
      2 |     it('it', () => {});
    > 3 |     it('it, no implementation');
        |     ^
      4 |     test('test, no implementation');
      5 |   

<<<<<<< HEAD
      at __tests__/onlyConstructs.test.js:3:5
=======
      at Object.it (__tests__/only-constructs.test.js:3:5)
>>>>>>> c47394ac

"
`;

exports[`cannot test with no implementation with expand arg 2`] = `
"Test Suites: 1 failed, 1 total
Tests:       0 total
Snapshots:   0 total
Time:        <<REPLACED>>
Ran all test suites.
"
`;

exports[`function as descriptor 1`] = `
"PASS __tests__/functionAsDescriptor.test.js
  Foo
    ✓ it

"
`;

exports[`function as descriptor 2`] = `
"Test Suites: 1 passed, 1 total
Tests:       1 passed, 1 total
Snapshots:   0 total
Time:        <<REPLACED>>
Ran all test suites."
`;

exports[`only 1`] = `
"PASS __tests__/onlyConstructs.test.js
  ✓ test.only
  ✓ it.only
  ✓ fit
  ○ skipped 1 test
  fdescribe
    ✓ it
    ✓ test
  describe.only
    ✓ test
    describe
      ✓ test

"
`;

exports[`only 2`] = `
"Test Suites: 1 passed, 1 total
Tests:       1 skipped, 7 passed, 8 total
Snapshots:   0 total
Time:        <<REPLACED>>
Ran all test suites."
`;

exports[`only with expand arg 1`] = `
"PASS __tests__/onlyConstructs.test.js
  ○ it
  ✓ test.only
  ✓ it.only
  ✓ fit
  fdescribe
    ✓ it
    ✓ test
  describe.only
    ✓ test
    describe
      ✓ test

"
`;

exports[`only with expand arg 2`] = `
"Test Suites: 1 passed, 1 total
Tests:       1 skipped, 7 passed, 8 total
Snapshots:   0 total
Time:        <<REPLACED>>
Ran all test suites."
`;

exports[`skips 1`] = `
"PASS __tests__/skipsConstructs.test.js
  ✓ it
  ○ skipped 4 tests
  xdescribe
    ○ skipped 2 tests
  describe.skip
    ○ skipped 1 test
    describe
      ○ skipped 1 test

"
`;

exports[`skips 2`] = `
"Test Suites: 1 passed, 1 total
Tests:       8 skipped, 1 passed, 9 total
Snapshots:   0 total
Time:        <<REPLACED>>
Ran all test suites."
`;

exports[`skips with expand arg 1`] = `
"PASS __tests__/skipsConstructs.test.js
  ✓ it
  ○ xtest
  ○ xit
  ○ it.skip
  ○ test.skip
  xdescribe
    ○ it
    ○ test
  describe.skip
    ○ test
    describe
      ○ test

"
`;

exports[`skips with expand arg 2`] = `
"Test Suites: 1 passed, 1 total
Tests:       8 skipped, 1 passed, 9 total
Snapshots:   0 total
Time:        <<REPLACED>>
Ran all test suites."
`;<|MERGE_RESOLUTION|>--- conflicted
+++ resolved
@@ -30,11 +30,7 @@
         |              ^
       3 |   
 
-<<<<<<< HEAD
-      at __tests__/onlyConstructs.test.js:2:14
-=======
-      at Object.<anonymous> (__tests__/only-constructs.test.js:2:14)
->>>>>>> c47394ac
+      at Object.<anonymous> (__tests__/onlyConstructs.test.js:2:14)
 
 "
 `;
@@ -61,11 +57,7 @@
       4 |     test('test, no implementation');
       5 |   
 
-<<<<<<< HEAD
-      at __tests__/onlyConstructs.test.js:3:5
-=======
-      at Object.it (__tests__/only-constructs.test.js:3:5)
->>>>>>> c47394ac
+      at Object.it (__tests__/onlyConstructs.test.js:3:5)
 
 "
 `;
@@ -92,11 +84,7 @@
       4 |     test('test, no implementation');
       5 |   
 
-<<<<<<< HEAD
-      at __tests__/onlyConstructs.test.js:3:5
-=======
-      at Object.it (__tests__/only-constructs.test.js:3:5)
->>>>>>> c47394ac
+      at Object.it (__tests__/onlyConstructs.test.js:3:5)
 
 "
 `;
