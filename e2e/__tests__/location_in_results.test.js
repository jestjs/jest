/**
 * Copyright (c) 2014-present, Facebook, Inc. All rights reserved.
 *
 * This source code is licensed under the MIT license found in the
 * LICENSE file in the root directory of this source tree.
 *
 * @flow
 */
'use strict';

import {json as runWithJson} from '../runJest';
import {isJestCircusRun} from '../../scripts/ConditionalTest';

<<<<<<< HEAD
describe(`default run, with no '--testLocationInResults' flag`, () => {
  let result;
  let assertions;
=======
it('defaults to null for location', () => {
  const {json: result} = runWithJson('location-in-results');
>>>>>>> ee9fc739

  beforeAll(() => {
    result = runJest.json('location-in-results').json;
    assertions = result.testResults[0].assertionResults;
  });

  it('result should success', () => {
    expect(result.success).toBe(true);
  });

  it('result should have 6 total tests', () => {
    expect(result.numTotalTests).toBe(6);
  });

  describe('assertion at index', () => {
    describe('0', () => {
      it('should have property location equal to null', () => {
        expect(assertions[0]).toHaveProperty('location', null);
      });
    });

    describe('1', () => {
      it('should have property location equal to null', () => {
        expect(assertions[1]).toHaveProperty('location', null);
      });
    });

    describe('2', () => {
      it('should have property location equal to null', () => {
        expect(assertions[2]).toHaveProperty('location', null);
      });
    });

    describe('3', () => {
      it('should have property location equal to null', () => {
        expect(assertions[3]).toHaveProperty('location', null);
      });
    });

    describe('4', () => {
      it('should have property location equal to null', () => {
        expect(assertions[4]).toHaveProperty('location', null);
      });
    });

    describe('5', () => {
      it('should have property location equal to null', () => {
        expect(assertions[5]).toHaveProperty('location', null);
      });
    });
  });
});

it('adds correct location info when provided with flag', () => {
  const {json: result} = runWithJson('location-in-results', [
    '--testLocationInResults',
  ]);

  const assertions = result.testResults[0].assertionResults;
  expect(result.success).toBe(true);
  expect(result.numTotalTests).toBe(6);
  expect(assertions[0].location).toEqual({
    column: 1,
    line: 12,
  });

  expect(assertions[1].location).toEqual({
    column: 1,
    line: 16,
  });

  expect(assertions[2].location).toEqual({
    column: 1,
    line: 20,
  });

  // Technically the column should be 3, but callsites is not correct.
  // jest-circus uses stack-utils + asyncErrors which resolves this.
<<<<<<< HEAD
  expect(assertions[3].location).toEqual({
    column: ConditionalTest.isJestCircusRun() ? 3 : 2,
    line: 25,
  });

  expect(assertions[4].location).toEqual({
    column: ConditionalTest.isJestCircusRun() ? 3 : 2,
    line: 29,
  });

  expect(assertions[5].location).toEqual({
    column: ConditionalTest.isJestCircusRun() ? 3 : 2,
    line: 33,
=======
  expect(assertions[1].location).toEqual({
    column: isJestCircusRun() ? 3 : 2,
    line: 15,
>>>>>>> ee9fc739
  });
});

// ci is failing somehow

// describe(`run, with '--testLocationInResults' flag`, () => {
//   let result;
//   let assertions;

//   beforeAll(() => {
//     result = runJest.json('location-in-results', ['--testLocationInResults'])
//       .json;
//     assertions = result.testResults[0].assertionResults;
//   });

//   it('result should success', () => {
//     expect(result.success).toBe(true);
//   });

//   it('result should have 6 total tests', () => {
//     expect(result.numTotalTests).toBe(6);
//   });

//   describe('assertion at index', () => {
//     describe('0', () => {
//       it('should have property location equal to { column: 1, line: 10 }', () => {
//         expect(assertions[0]).toHaveProperty(
//           'location',
//           expect.objectContaining({
//             column: 1,
//             line: 12,
//           }),
//         );
//       });
//     });

//     describe('1', () => {
//       it('should have property location equal to { column: 1, line: 14 }', () => {
//         expect(assertions[1]).toHaveProperty(
//           'location',
//           expect.objectContaining({
//             column: 1,
//             line: 16,
//           }),
//         );
//       });
//     });

//     describe('2', () => {
//       it('should have property location equal to { column: 1, line: 18 }', () => {
//         expect(assertions[2]).toHaveProperty(
//           'location',
//           expect.objectContaining({
//             column: 1,
//             line: 20,
//           }),
//         );
//       });
//     });

//     describe('3', () => {
//       it('should have property location equal to { column: 3, line: 23 }', () => {
//         expect(assertions[3]).toHaveProperty(
//           'location',
//           expect.objectContaining({
//             column: ConditionalTest.isJestCircusRun() ? 3 : 2,
//             line: 25,
//           }),
//         );
//       });
//     });

//     describe('4', () => {
//       it('should have property location equal to { column: 3, line: 27 }', () => {
//         expect(assertions[4]).toHaveProperty(
//           'location',
//           expect.objectContaining({
//             column: ConditionalTest.isJestCircusRun() ? 3 : 2,
//             line: 29,
//           }),
//         );
//       });
//     });

//     describe('5', () => {
//       it('should have property location equal to { column: 3, line: 31 }', () => {
//         expect(assertions[5]).toHaveProperty(
//           'location',
//           expect.objectContaining({
//             column: ConditionalTest.isJestCircusRun() ? 3 : 2,
//             line: 33,
//           }),
//         );
//       });
//     });
//   });
// });<|MERGE_RESOLUTION|>--- conflicted
+++ resolved
@@ -11,14 +11,8 @@
 import {json as runWithJson} from '../runJest';
 import {isJestCircusRun} from '../../scripts/ConditionalTest';
 
-<<<<<<< HEAD
-describe(`default run, with no '--testLocationInResults' flag`, () => {
-  let result;
-  let assertions;
-=======
 it('defaults to null for location', () => {
   const {json: result} = runWithJson('location-in-results');
->>>>>>> ee9fc739
 
   beforeAll(() => {
     result = runJest.json('location-in-results').json;
@@ -97,7 +91,6 @@
 
   // Technically the column should be 3, but callsites is not correct.
   // jest-circus uses stack-utils + asyncErrors which resolves this.
-<<<<<<< HEAD
   expect(assertions[3].location).toEqual({
     column: ConditionalTest.isJestCircusRun() ? 3 : 2,
     line: 25,
@@ -111,105 +104,105 @@
   expect(assertions[5].location).toEqual({
     column: ConditionalTest.isJestCircusRun() ? 3 : 2,
     line: 33,
-=======
   expect(assertions[1].location).toEqual({
     column: isJestCircusRun() ? 3 : 2,
     line: 15,
->>>>>>> ee9fc739
   });
 });
 
-// ci is failing somehow
-
-// describe(`run, with '--testLocationInResults' flag`, () => {
-//   let result;
-//   let assertions;
-
-//   beforeAll(() => {
-//     result = runJest.json('location-in-results', ['--testLocationInResults'])
-//       .json;
-//     assertions = result.testResults[0].assertionResults;
-//   });
-
-//   it('result should success', () => {
-//     expect(result.success).toBe(true);
-//   });
-
-//   it('result should have 6 total tests', () => {
-//     expect(result.numTotalTests).toBe(6);
-//   });
-
-//   describe('assertion at index', () => {
-//     describe('0', () => {
-//       it('should have property location equal to { column: 1, line: 10 }', () => {
-//         expect(assertions[0]).toHaveProperty(
-//           'location',
-//           expect.objectContaining({
-//             column: 1,
-//             line: 12,
-//           }),
-//         );
-//       });
-//     });
-
-//     describe('1', () => {
-//       it('should have property location equal to { column: 1, line: 14 }', () => {
-//         expect(assertions[1]).toHaveProperty(
-//           'location',
-//           expect.objectContaining({
-//             column: 1,
-//             line: 16,
-//           }),
-//         );
-//       });
-//     });
-
-//     describe('2', () => {
-//       it('should have property location equal to { column: 1, line: 18 }', () => {
-//         expect(assertions[2]).toHaveProperty(
-//           'location',
-//           expect.objectContaining({
-//             column: 1,
-//             line: 20,
-//           }),
-//         );
-//       });
-//     });
-
-//     describe('3', () => {
-//       it('should have property location equal to { column: 3, line: 23 }', () => {
-//         expect(assertions[3]).toHaveProperty(
-//           'location',
-//           expect.objectContaining({
-//             column: ConditionalTest.isJestCircusRun() ? 3 : 2,
-//             line: 25,
-//           }),
-//         );
-//       });
-//     });
-
-//     describe('4', () => {
-//       it('should have property location equal to { column: 3, line: 27 }', () => {
-//         expect(assertions[4]).toHaveProperty(
-//           'location',
-//           expect.objectContaining({
-//             column: ConditionalTest.isJestCircusRun() ? 3 : 2,
-//             line: 29,
-//           }),
-//         );
-//       });
-//     });
-
-//     describe('5', () => {
-//       it('should have property location equal to { column: 3, line: 31 }', () => {
-//         expect(assertions[5]).toHaveProperty(
-//           'location',
-//           expect.objectContaining({
-//             column: ConditionalTest.isJestCircusRun() ? 3 : 2,
-//             line: 33,
-//           }),
-//         );
-//       });
-//     });
-//   });
-// });+describe(`default run, with no '--testLocationInResults' flag`, () => {
+  let result;
+  let assertions;
+
+ describe(`run, with '--testLocationInResults' flag`, () => {
+   let result;
+   let assertions;
+
+   beforeAll(() => {
+     result = runJest.json('location-in-results', ['--testLocationInResults'])
+       .json;
+     assertions = result.testResults[0].assertionResults;
+   });
+
+   it('result should success', () => {
+     expect(result.success).toBe(true);
+   });
+
+   it('result should have 6 total tests', () => {
+     expect(result.numTotalTests).toBe(6);
+   });
+
+   describe('assertion at index', () => {
+     describe('0', () => {
+       it('should have property location equal to { column: 1, line: 10 }', () => {
+         expect(assertions[0]).toHaveProperty(
+           'location',
+           expect.objectContaining({
+             column: 1,
+             line: 12,
+           }),
+         );
+       });
+     });
+
+     describe('1', () => {
+       it('should have property location equal to { column: 1, line: 14 }', () => {
+         expect(assertions[1]).toHaveProperty(
+           'location',
+           expect.objectContaining({
+             column: 1,
+             line: 16,
+           }),
+         );
+       });
+     });
+
+     describe('2', () => {
+       it('should have property location equal to { column: 1, line: 18 }', () => {
+         expect(assertions[2]).toHaveProperty(
+           'location',
+           expect.objectContaining({
+             column: 1,
+             line: 20,
+           }),
+         );
+       });
+     });
+
+     describe('3', () => {
+       it('should have property location equal to { column: 3, line: 23 }', () => {
+         expect(assertions[3]).toHaveProperty(
+           'location',
+           expect.objectContaining({
+             column: ConditionalTest.isJestCircusRun() ? 3 : 2,
+             line: 25,
+           }),
+         );
+       });
+     });
+
+     describe('4', () => {
+       it('should have property location equal to { column: 3, line: 27 }', () => {
+         expect(assertions[4]).toHaveProperty(
+           'location',
+           expect.objectContaining({
+             column: ConditionalTest.isJestCircusRun() ? 3 : 2,
+             line: 29,
+           }),
+         );
+       });
+     });
+
+     describe('5', () => {
+       it('should have property location equal to { column: 3, line: 31 }', () => {
+         expect(assertions[5]).toHaveProperty(
+           'location',
+           expect.objectContaining({
+             column: ConditionalTest.isJestCircusRun() ? 3 : 2,
+             line: 33,
+           }),
+         );
+       });
+     });
+   });
+});