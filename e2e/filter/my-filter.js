--- conflicted
+++ resolved
@@ -11,13 +11,7 @@
   return new Promise(resolve => {
     setTimeout(() => {
       resolve({
-<<<<<<< HEAD
-        filtered: tests.filter(t => t.indexOf('foo') !== -1),
-=======
-        filtered: tests
-          .filter(t => t.includes('foo'))
-          .map(test => ({message: 'some message', test})),
->>>>>>> 70340d0b
+        filtered: tests.filter(t => t.includes('foo')),
       });
     }, 100);
   });
