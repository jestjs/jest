/**
 * Copyright (c) Meta Platforms, Inc. and affiliates.
 *
 * This source code is licensed under the MIT license found in the
 * LICENSE file in the root directory of this source tree.
 */

'use strict';

const setupData = {
  filterText: 'this will return no tests',
};

module.exports = function (tests) {
  return {
<<<<<<< HEAD
    filtered: tests.filter(t => t.indexOf(setupData.filterText) !== -1),
=======
    filtered: tests
      .filter(t => t.includes(setupData.filterText))
      .map(test => ({test})),
>>>>>>> 70340d0b
  };
};

module.exports.setup = function () {
  return new Promise(resolve => {
    setTimeout(() => {
      setupData.filterText = 'foo';
      resolve();
    }, 1000);
  });
};<|MERGE_RESOLUTION|>--- conflicted
+++ resolved
@@ -13,13 +13,7 @@
 
 module.exports = function (tests) {
   return {
-<<<<<<< HEAD
-    filtered: tests.filter(t => t.indexOf(setupData.filterText) !== -1),
-=======
-    filtered: tests
-      .filter(t => t.includes(setupData.filterText))
-      .map(test => ({test})),
->>>>>>> 70340d0b
+    filtered: tests.filter(t => t.includes(setupData.filterText)),
   };
 };
 
