## master

<<<<<<< HEAD
### Chore & Maintenance
* `[docs]` Document another option to avoid warnings with React 16
  ([#5258](https://github.com/facebook/jest/issues/5258))
=======
### Fixes

* `[pretty-format]` Serialize inverse asymmetric matchers correctly
  ([#6272](https://github.com/facebook/jest/pull/6272))
>>>>>>> f527647f

## 23.0.0

### Features

* `[expect]` Expose `getObjectSubset`, `iterableEquality`, and `subsetEquality` ([#6210](https://github.com/facebook/jest/pull/6210))
* `[jest-snapshot]` Add snapshot property matchers ([#6210](https://github.com/facebook/jest/pull/6210))
* `[jest-config]` Support jest-preset.js files within Node modules ([#6185](https://github.com/facebook/jest/pull/6185))
* `[jest-cli]` Add `--detectOpenHandles` flag which enables Jest to potentially track down handles keeping it open after tests are complete. ([#6130](https://github.com/facebook/jest/pull/6130))
* `[jest-jasmine2]` Add data driven testing based on `jest-each` ([#6102](https://github.com/facebook/jest/pull/6102))
* `[jest-matcher-utils]` Change "suggest to equal" message to be more advisory ([#6103](https://github.com/facebook/jest/issues/6103))
* `[jest-message-util]` Don't ignore messages with `vendor` anymore ([#6117](https://github.com/facebook/jest/pull/6117))
* `[jest-validate]` Get rid of `jest-config` dependency ([#6067](https://github.com/facebook/jest/pull/6067))
* `[jest-validate]` Adds option to inject `deprecationEntries` ([#6067](https://github.com/facebook/jest/pull/6067))
* `[jest-snapshot]` [**BREAKING**] Concatenate name of test, optional snapshot name and count ([#6015](https://github.com/facebook/jest/pull/6015))
* `[jest-runtime]` Allow for transform plugins to skip the definition process method if createTransformer method was defined. ([#5999](https://github.com/facebook/jest/pull/5999))
* `[expect]` Add stack trace for async errors ([#6008](https://github.com/facebook/jest/pull/6008))
* `[jest-jasmine2]` Add stack trace for timeouts ([#6008](https://github.com/facebook/jest/pull/6008))
* `[jest-jasmine2]` Add stack trace for thrown non-`Error`s ([#6008](https://github.com/facebook/jest/pull/6008))
* `[jest-runtime]` Prevent modules from marking themselves as their own parent ([#5235](https://github.com/facebook/jest/issues/5235))
* `[jest-mock]` Add support for auto-mocking generator functions ([#5983](https://github.com/facebook/jest/pull/5983))
* `[expect]` Add support for async matchers  ([#5919](https://github.com/facebook/jest/pull/5919))
* `[expect]` Suggest toContainEqual ([#5948](https://github.com/facebook/jest/pull/5953))
* `[jest-config]` Export Jest's default options ([#5948](https://github.com/facebook/jest/pull/5948))
* `[jest-editor-support]` Move `coverage` to `ProjectWorkspace.collectCoverage` ([#5929](https://github.com/facebook/jest/pull/5929))
* `[jest-editor-support]` Add `coverage` option to runner ([#5836](https://github.com/facebook/jest/pull/5836))
* `[jest-haste-map]` Support extracting dynamic `import`s ([#5883](https://github.com/facebook/jest/pull/5883))
* `[expect]` Improve output format for mismatchedArgs in mock/spy calls. ([#5846](https://github.com/facebook/jest/pull/5846))
* `[jest-cli]` Add support for using `--coverage` in combination with watch mode, `--onlyChanged`, `--findRelatedTests` and more ([#5601](https://github.com/facebook/jest/pull/5601))
* `[jest-jasmine2]` [**BREAKING**] Adds error throwing and descriptive errors to `it`/ `test` for invalid arguments. `[jest-circus]` Adds error throwing and descriptive errors to `it`/ `test` for invalid arguments ([#5558](https://github.com/facebook/jest/pull/5558))
* `[jest-matcher-utils]` Add `isNot` option to `matcherHint` function ([#5512](https://github.com/facebook/jest/pull/5512))
* `[jest-config]` Add `<rootDir>` to runtime files not found error report ([#5693](https://github.com/facebook/jest/pull/5693))
* `[expect]` Make toThrow matcher pass only if Error object is returned from promises ([#5670](https://github.com/facebook/jest/pull/5670))
* `[expect]` Add isError to utils ([#5670](https://github.com/facebook/jest/pull/5670))
* `[expect]` Add inverse matchers (`expect.not.arrayContaining`, etc., [#5517](https://github.com/facebook/jest/pull/5517))
* `[expect]` `expect.extend` now also extends asymmetric matchers ([#5503](https://github.com/facebook/jest/pull/5503))
* `[jest-mock]` Update `spyOnProperty` to support spying on the prototype chain ([#5753](https://github.com/facebook/jest/pull/5753))
* `[jest-mock]` Add tracking of return values in the `mock` property ([#5752](https://github.com/facebook/jest/pull/5752))
* `[jest-mock]` Add tracking of thrown errors in the `mock` property ([#5764](https://github.com/facebook/jest/pull/5764))
* `[expect]`Add nthCalledWith spy matcher ([#5605](https://github.com/facebook/jest/pull/5605))
* `[jest-cli]` Add `isSerial` property that runners can expose to specify that they can not run in parallel ([#5706](https://github.com/facebook/jest/pull/5706))
* `[expect]` Add `.toBeCalledTimes` and `toHaveBeenNthCalledWith` aliases ([#5826](https://github.com/facebook/jest/pull/5826))
* `[jest-cli]` Interactive Snapshot Mode improvements ([#5864](https://github.com/facebook/jest/pull/5864))
* `[jest-editor-support]` Add `no-color` option to runner ([#5909](https://github.com/facebook/jest/pull/5909))
* `[jest-jasmine2]` Pretty-print non-Error object errors ([#5980](https://github.com/facebook/jest/pull/5980))
* `[jest-message-util]` Include column in stack frames ([#5889](https://github.com/facebook/jest/pull/5889))
* `[expect]` Introduce toStrictEqual ([#6032](https://github.com/facebook/jest/pull/6032))
* `[expect]` Add return matchers ([#5879](https://github.com/facebook/jest/pull/5879))
* `[jest-cli]` Improve snapshot summaries ([#6181](https://github.com/facebook/jest/pull/6181))
* `[expect]` Include custom mock names in error messages ([#6199](https://github.com/facebook/jest/pull/6199))
* `[jest-diff]` Support returning diff from oneline strings ([#6221](https://github.com/facebook/jest/pull/6221))
* `[expect]` Improve return matchers ([#6172](https://github.com/facebook/jest/pull/6172))
* `[jest-cli]` Overhaul watch plugin hooks names ([#6249](https://github.com/facebook/jest/pull/6249))
* `[jest-mock]` Include tracked call results in serialized mock ([#6244](https://github.com/facebook/jest/pull/6244))

### Fixes

* `[jest-cli]` Fix stdin encoding to utf8 for watch plugins. ([#6253](https://github.com/facebook/jest/issues/6253))
* `[expect]` Better detection of DOM Nodes for equality ([#6246](https://github.com/facebook/jest/pull/6246))
* `[jest-cli]` Fix misleading action description for F key when in "only failed tests" mode. ([#6167](https://github.com/facebook/jest/issues/6167))
* `[jest-worker]` Stick calls to workers before processing them ([#6073](https://github.com/facebook/jest/pull/6073))
* `[babel-plugin-jest-hoist]` Allow using `console` global variable ([#6075](https://github.com/facebook/jest/pull/6075))
* `[jest-jasmine2]` Always remove node core message from assert stack traces ([#6055](https://github.com/facebook/jest/pull/6055))
* `[expect]` Add stack trace when `expect.assertions` and `expect.hasAssertions` causes test failures. ([#5997](https://github.com/facebook/jest/pull/5997))
* `[jest-runtime]` Throw a more useful error when trying to require modules after the test environment is torn down ([#5888](https://github.com/facebook/jest/pull/5888))
* `[jest-mock]` [**BREAKING**] Replace timestamps with `invocationCallOrder` ([#5867](https://github.com/facebook/jest/pull/5867))
* `[jest-jasmine2]` Install `sourcemap-support` into normal runtime to catch runtime errors ([#5945](https://github.com/facebook/jest/pull/5945))
* `[jest-jasmine2]` Added assertion error handling inside `afterAll hook` ([#5884](https://github.com/facebook/jest/pull/5884))
* `[jest-cli]` Remove the notifier actions in case of failure when not in watch mode. ([#5861](https://github.com/facebook/jest/pull/5861))
* `[jest-mock]` Extend .toHaveBeenCalled return message with outcome ([#5951](https://github.com/facebook/jest/pull/5951))
* `[jest-runner]` Assign `process.env.JEST_WORKER_ID="1"` when in runInBand mode ([#5860](https://github.com/facebook/jest/pull/5860))
* `[jest-cli]` Add descriptive error message when trying to use `globalSetup`/`globalTeardown` file that doesn't export a function. ([#5835](https://github.com/facebook/jest/pull/5835))
* `[expect]` Do not rely on `instanceof RegExp`, since it will not work for RegExps created inside of a different VM ([#5729](https://github.com/facebook/jest/pull/5729))
* `[jest-resolve]` Update node module resolution algorithm to correctly handle symlinked paths ([#5085](https://github.com/facebook/jest/pull/5085))
* `[jest-editor-support]` Update `Settings` to use spawn in shell option ([#5658](https://github.com/facebook/jest/pull/5658))
* `[jest-cli]` Improve the error message when 2 projects resolve to the same config ([#5674](https://github.com/facebook/jest/pull/5674))
* `[jest-runtime]` remove retainLines from coverage instrumentation ([#5692](https://github.com/facebook/jest/pull/5692))
* `[jest-cli]` Fix update snapshot issue when using watchAll ([#5696](https://github.com/facebook/jest/pull/5696))
* `[expect]` Fix rejects.not matcher ([#5670](https://github.com/facebook/jest/pull/5670))
* `[jest-runtime]` Prevent Babel warnings on large files ([#5702](https://github.com/facebook/jest/pull/5702))
* `[jest-mock]` Prevent `mockRejectedValue` from causing unhandled rejection ([#5720](https://github.com/facebook/jest/pull/5720))
* `[pretty-format]` Handle React fragments better ([#5816](https://github.com/facebook/jest/pull/5816))
* `[pretty-format]` Handle formatting of `React.forwardRef` and `Context` components ([#6093](https://github.com/facebook/jest/pull/6093))
* `[jest-cli]` Switch collectCoverageFrom back to a string ([#5914](https://github.com/facebook/jest/pull/5914))
* `[jest-regex-util]` Fix handling regex symbols in tests path on Windows ([#5941](https://github.com/facebook/jest/pull/5941))
* `[jest-util]` Fix handling of NaN/Infinity in mock timer delay ([#5966](https://github.com/facebook/jest/pull/5966))
* `[jest-resolve]` Generalise test for package main entries equivalent to ".". ([#5968](https://github.com/facebook/jest/pull/5968))
* `[jest-config]` Ensure that custom resolvers are used when resolving the configuration ([#5976](https://github.com/facebook/jest/pull/5976))
* `[website]` Fix website docs ([#5853](https://github.com/facebook/jest/pull/5853))
* `[expect]` Fix isEqual Set and Map to compare object values and keys regardless of order ([#6150](https://github.com/facebook/jest/pull/6150))
* `[pretty-format]` [**BREAKING**] Remove undefined props from React elements ([#6162](https://github.com/facebook/jest/pull/6162))
* `[jest-haste-map]` Properly resolve mocked node modules without package.json defined ([#6232](https://github.com/facebook/jest/pull/6232))

### Chore & Maintenance

* `[jest-runner]` Move sourcemap installation from `jest-jasmine2` to `jest-runner` ([#6176](https://github.com/facebook/jest/pull/6176))
* `[jest-cli]` Use yargs's built-in `version` instead of rolling our own ([#6215](https://github.com/facebook/jest/pull/6215))
* `[docs]` Add explanation on how to mock methods not implemented in JSDOM
* `[jest-jasmine2]` Simplify `Env.execute` and TreeProcessor to setup and clean resources for the top suite the same way as for all of the children suites ([#5885](https://github.com/facebook/jest/pull/5885))
* `[babel-jest]` [**BREAKING**] Always return object from transformer ([#5991](https://github.com/facebook/jest/pull/5991))
* `[*]` Run Prettier on compiled output ([#5858](https://github.com/facebook/jest/pull/3497))
* `[jest-cli]` Add fileChange hook for plugins ([#5708](https://github.com/facebook/jest/pull/5708))
* `[docs]` Add docs on using `jest.mock(...)` ([#5648](https://github.com/facebook/jest/pull/5648))
* `[docs]` Mention Jest Puppeteer Preset ([#5722](https://github.com/facebook/jest/pull/5722))
* `[docs]` Add jest-community section to website ([#5675](https://github.com/facebook/jest/pull/5675))
* `[docs]` Add versioned docs for v22.4 ([##5733](https://github.com/facebook/jest/pull/#5733))
* `[docs]` Improve Snapshot Testing Guide ([#5812](https://github.com/facebook/jest/issues/5812))
* `[jest-runtime]` [**BREAKING**] Remove `jest.genMockFn` and `jest.genMockFunction` ([#6173](https://github.com/facebook/jest/pull/6173))
* `[jest-message-util]` Avoid adding unnecessary indent to blank lines in stack traces ([#6211](https://github.com/facebook/jest/pull/6211))

## 22.4.2

### Fixes

* `[jest-haste-map]` Recreate Haste map when deserialization fails ([#5642](https://github.com/facebook/jest/pull/5642))

## 22.4.1

### Fixes

* `[jest-haste-map]` Parallelize Watchman calls in crawler ([#5640](https://github.com/facebook/jest/pull/5640))
* `[jest-editor-support]` Update TypeScript definitions ([#5625](https://github.com/facebook/jest/pull/5625))
* `[babel-jest]` Remove `retainLines` argument to babel. ([#5594](https://github.com/facebook/jest/pull/5594))

### Features

* `[jest-runtime]` Provide `require.main` property set to module with test suite ([#5618](https://github.com/facebook/jest/pull/5618))

### Chore & Maintenance

* `[docs]` Add note about Node version support ([#5622](https://github.com/facebook/jest/pull/5622))
* `[docs]` Update to use yarn ([#5624](https://github.com/facebook/jest/pull/5624))
* `[docs]` Add how to mock scoped modules to Manual Mocks doc ([#5638](https://github.com/facebook/jest/pull/5638))

## 22.4.0

### Fixes

* `[jest-haste-map]` Overhauls how Watchman crawler works fixing Windows ([#5615](https://github.com/facebook/jest/pull/5615))
* `[expect]` Allow matching of Errors against plain objects ([#5611](https://github.com/facebook/jest/pull/5611))
* `[jest-haste-map]` Do not read binary files in Haste, even when instructed to do so ([#5612](https://github.com/facebook/jest/pull/5612))
* `[jest-cli]` Don't skip matchers for exact files ([#5582](https://github.com/facebook/jest/pull/5582))
* `[docs]` Update discord links ([#5586](https://github.com/facebook/jest/pull/5586))
* `[jest-runtime]` Align handling of testRegex on Windows between searching for tests and instrumentation checks ([#5560](https://github.com/facebook/jest/pull/5560))
* `[jest-config]` Make it possible to merge `transform` option with preset ([#5505](https://github.com/facebook/jest/pull/5505))
* `[jest-util]` Fix `console.assert` behavior in custom & buffered consoles ([#5576](https://github.com/facebook/jest/pull/5576))

### Features

* `[docs]` Add MongoDB guide ([#5571](https://github.com/facebook/jest/pull/5571))
* `[jest-runtime]` Deprecate mapCoverage option. ([#5177](https://github.com/facebook/jest/pull/5177))
* `[babel-jest]` Add option to return sourcemap from the transformer separately from source. ([#5177](https://github.com/facebook/jest/pull/5177))
* `[jest-validate]` Add ability to log deprecation warnings for CLI flags. ([#5536](https://github.com/facebook/jest/pull/5536))
* `[jest-serializer]` Added new module for serializing. Works using V8 or JSON ([#5609](https://github.com/facebook/jest/pull/5609))
* `[docs]` Add a documentation note for project `displayName` configuration ([#5600](https://github.com/facebook/jest/pull/5600))

### Chore & Maintenance

* `[docs]` Update automatic mocks documentation ([#5630](https://github.com/facebook/jest/pull/5630))

## jest 22.3.0

### Fixes

* `[expect]` Add descriptive error message to CalledWith methods when missing optional arguments ([#5547](https://github.com/facebook/jest/pull/5547))
* `[jest-cli]` Fix inability to quit watch mode while debugger is still attached ([#5029](https://github.com/facebook/jest/pull/5029))
* `[jest-haste-map]` Properly handle platform-specific file deletions ([#5534](https://github.com/facebook/jest/pull/5534))

### Features

* `[jest-util]` Add the following methods to the "console" implementations: `assert`, `count`, `countReset`, `dir`, `dirxml`, `group`, `groupCollapsed`, `groupEnd`, `time`, `timeEnd` ([#5514](https://github.com/facebook/jest/pull/5514))
* `[docs]` Add documentation for interactive snapshot mode ([#5291](https://github.com/facebook/jest/pull/5291))
* `[jest-editor-support]` Add watchAll flag ([#5523](https://github.com/facebook/jest/pull/5523))
* `[jest-cli]` Support multiple glob patterns for `collectCoverageFrom` ([#5537](https://github.com/facebook/jest/pull/5537))
* `[docs]` Add versioned documentation to the website ([#5541](https://github.com/facebook/jest/pull/5541))

### Chore & Maintenance

* `[jest-config]` Allow `<rootDir>` to be used with `collectCoverageFrom` ([#5524](https://github.com/facebook/jest/pull/5524))
* `[filenames]` Standardize files names in "integration-tests" folder ([#5513](https://github.com/facebook/jest/pull/5513))

## jest 22.2.2

### Fixes

* `[babel-jest]` Revert "Remove retainLines from babel-jest" ([#5496](https://github.com/facebook/jest/pull/5496))
* `[jest-docblock]` Support multiple of the same `@pragma`. ([#5154](https://github.com/facebook/jest/pull/5502))

### Features

* `[jest-worker]` Assign a unique id for each worker and pass it to the child process. It will be available via `process.env.JEST_WORKER_ID` ([#5494](https://github.com/facebook/jest/pull/5494))

### Chore & Maintenance

* `[filenames]` Standardize file names in root ([#5500](https://github.com/facebook/jest/pull/5500))

## jest 22.2.1

### Fixes

* `[jest-config]` "all" takes precedence over "lastCommit" ([#5486](https://github.com/facebook/jest/pull/5486))

## jest 22.2.0

### Features

* `[jest-runner]` Move test summary to after coverage report ([#4512](https://github.com/facebook/jest/pull/4512))
* `[jest-cli]` Added `--notifyMode` to specify when to be notified. ([#5125](https://github.com/facebook/jest/pull/5125))
* `[diff-sequences]` New package compares items in two sequences to find a **longest common subsequence**. ([#5407](https://github.com/facebook/jest/pull/5407))
* `[jest-matcher-utils]` Add `comment` option to `matcherHint` function ([#5437](https://github.com/facebook/jest/pull/5437))
* `[jest-config]` Allow lastComit and changedFilesWithAncestor via JSON config ([#5476](https://github.com/facebook/jest/pull/5476))
* `[jest-util]` Add deletion to `process.env` as well ([#5466](https://github.com/facebook/jest/pull/5466))
* `[jest-util]` Add case-insensitive getters/setters to `process.env` ([#5465](https://github.com/facebook/jest/pull/5465))
* `[jest-mock]` Add util methods to create async functions. ([#5318](https://github.com/facebook/jest/pull/5318))

### Fixes

* `[jest-cli]` Add trailing slash when checking root folder ([#5464](https://github.com/facebook/jest/pull/5464))
* `[jest-cli]` Hide interactive mode if there are no failed snapshot tests ([#5450](https://github.com/facebook/jest/pull/5450))
* `[babel-jest]` Remove retainLines from babel-jest ([#5439](https://github.com/facebook/jest/pull/5439))
* `[jest-cli]` Glob patterns ignore non-`require`-able files (e.g. `README.md`) ([#5199](https://github.com/facebook/jest/issues/5199))
* `[jest-mock]` Add backticks support (\`\`) to `mock` a certain package via the `__mocks__` folder. ([#5426](https://github.com/facebook/jest/pull/5426))
* `[jest-message-util]` Prevent an `ENOENT` crash when the test file contained a malformed source-map. ([#5405](https://github.com/facebook/jest/pull/5405)).
* `[jest]` Add `import-local` to `jest` package. ([#5353](https://github.com/facebook/jest/pull/5353))
* `[expect]` Support class instances in `.toHaveProperty()` and `.toMatchObject` matcher. ([#5367](https://github.com/facebook/jest/pull/5367))
* `[jest-cli]` Fix npm update command for snapshot summary. ([#5376](https://github.com/facebook/jest/pull/5376), [5389](https://github.com/facebook/jest/pull/5389/))
* `[expect]` Make `rejects` and `resolves` synchronously validate its argument. ([#5364](https://github.com/facebook/jest/pull/5364))
* `[docs]` Add tutorial page for ES6 class mocks. ([#5383](https://github.com/facebook/jest/pull/5383))
* `[jest-resolve]` Search required modules in node_modules and then in custom paths. ([#5403](https://github.com/facebook/jest/pull/5403))
* `[jest-resolve]` Get builtin modules from node core. ([#5411](https://github.com/facebook/jest/pull/5411))
* `[jest-resolve]` Detect and preserve absolute paths in `moduleDirectories`. Do not generate additional (invalid) paths by prepending each ancestor of `cwd` to the absolute path. Additionally, this fixes functionality in Windows OS. ([#5398](https://github.com/facebook/jest/pull/5398))

### Chore & Maintenance

* `[jest-util]` Implement watch plugins ([#5399](https://github.com/facebook/jest/pull/5399))

## jest 22.1.4

### Fixes

* `[jest-util]` Add "debug" method to "console" implementations ([#5350](https://github.com/facebook/jest/pull/5350))
* `[jest-resolve]` Add condition to avoid infinite loop when node module package main is ".". ([#5344)](https://github.com/facebook/jest/pull/5344)

### Features

* `[jest-cli]` `--changedSince`: allow selectively running tests for code changed since arbitrary revisions. ([#5312](https://github.com/facebook/jest/pull/5312))

## jest 22.1.3

### Fixes

* `[jest-cli]` Check if the file belongs to the checked project before adding it to the list, also checking that the file name is not explicitly blacklisted ([#5341](https://github.com/facebook/jest/pull/5341))
* `[jest-editor-support]` Add option to spawn command in shell ([#5340](https://github.com/facebook/jest/pull/5340))

## jest 22.1.2

### Fixes

* `[jest-cli]` Check if the file belongs to the checked project before adding it to the list ([#5335](https://github.com/facebook/jest/pull/5335))
* `[jest-cli]` Fix `EISDIR` when a directory is passed as an argument to `jest`. ([#5317](https://github.com/facebook/jest/pull/5317))
* `[jest-config]` Added restoreMocks config option. ([#5327](https://github.com/facebook/jest/pull/5327))

## jest 22.1.1

### Fixes

* `[*]` Move from "process.exit" to "exit. ([#5313](https://github.com/facebook/jest/pull/5313))

## jest 22.1.0

### Features

* `[jest-cli]` Make Jest exit without an error when no tests are found in the case of `--lastCommit`, `--findRelatedTests`, or `--onlyChanged` options having been passed to the CLI
* `[jest-cli]` Add interactive snapshot mode ([#3831](https://github.com/facebook/jest/pull/3831))

### Fixes

* `[jest-cli]` Use `import-local` to support global Jest installations. ([#5304](https://github.com/facebook/jest/pull/5304))
* `[jest-runner]` Fix memory leak in coverage reporting ([#5289](https://github.com/facebook/jest/pull/5289))
* `[docs]` Update mention of the minimal version of node supported ([#4947](https://github.com/facebook/jest/issues/4947))
* `[jest-cli]` Fix missing newline in console message ([#5308](https://github.com/facebook/jest/pull/5308))
* `[jest-cli]` `--lastCommit` and `--changedFilesWithAncestor` now take effect even when `--onlyChanged` is not specified. ([#5307](https://github.com/facebook/jest/pull/5307))

### Chore & Maintenance

* `[filenames]` Standardize folder names under `integration-tests/` ([#5298](https://github.com/facebook/jest/pull/5298))

## jest 22.0.6

### Fixes

* `[jest-jasmine2]` Fix memory leak in snapshot reporting ([#5279](https://github.com/facebook/jest/pull/5279))
* `[jest-config]` Fix breaking change in `--testPathPattern` ([#5269](https://github.com/facebook/jest/pull/5269))
* `[docs]` Document caveat with mocks, Enzyme, snapshots and React 16 ([#5258](https://github.com/facebook/jest/issues/5258))

## jest 22.0.5

### Fixes

* `[jest-leak-detector]` Removed the reference to `weak`. Now, parent projects must install it by hand for the module to work.
* `[expect]` Fail test when the types of `stringContaining` and `stringMatching` matchers do not match. ([#5069](https://github.com/facebook/jest/pull/5069))
* `[jest-cli]` Treat dumb terminals as noninteractive ([#5237](https://github.com/facebook/jest/pull/5237))
* `[jest-cli]` `jest --onlyChanged --changedFilesWithAncestor` now also works with git. ([#5189](https://github.com/facebook/jest/pull/5189))
* `[jest-config]` fix unexpected condition to avoid infinite recursion in Windows platform. ([#5161](https://github.com/facebook/jest/pull/5161))
* `[jest-config]` Escape parentheses and other glob characters in `rootDir` before interpolating with `testMatch`. ([#4838](https://github.com/facebook/jest/issues/4838))
* `[jest-regex-util]` Fix breaking change in `--testPathPattern` ([#5230](https://github.com/facebook/jest/pull/5230))
* `[expect]` Do not override `Error` stack (with `Error.captureStackTrace`) for custom matchers. ([#5162](https://github.com/facebook/jest/pull/5162))
* `[pretty-format]` Pretty format for DOMStringMap and NamedNodeMap ([#5233](https://github.com/facebook/jest/pull/5233))
* `[jest-cli]` Use a better console-clearing string on Windows ([#5251](https://github.com/facebook/jest/pull/5251))

### Features

* `[jest-jasmine]` Allowed classes and functions as `describe` names. ([#5154](https://github.com/facebook/jest/pull/5154))
* `[jest-jasmine2]` Support generator functions as specs. ([#5166](https://github.com/facebook/jest/pull/5166))
* `[jest-jasmine2]` Allow `spyOn` with getters and setters. ([#5107](https://github.com/facebook/jest/pull/5107))
* `[jest-config]` Allow configuration objects inside `projects` array ([#5176](https://github.com/facebook/jest/pull/5176))
* `[expect]` Add support to `.toHaveProperty` matcher to accept the keyPath argument as an array of properties/indices. ([#5220](https://github.com/facebook/jest/pull/5220))
* `[docs]` Add documentation for .toHaveProperty matcher to accept the keyPath argument as an array of properties/indices. ([#5220](https://github.com/facebook/jest/pull/5220))
* `[jest-runner]` test environments are now passed a new `options` parameter. Currently this only has the `console` which is the test console that Jest will expose to tests. ([#5223](https://github.com/facebook/jest/issues/5223))
* `[jest-environment-jsdom]` pass the `options.console` to a custom instance of `virtualConsole` so jsdom is using the same console as the test. ([#5223](https://github.com/facebook/jest/issues/5223))

### Chore & Maintenance

* `[docs]` Describe the order of execution of describe and test blocks. ([#5217](https://github.com/facebook/jest/pull/5217), [#5238](https://github.com/facebook/jest/pull/5238))
* `[docs]` Add a note on `moduleNameMapper` ordering. ([#5249](https://github.com/facebook/jest/pull/5249))

## jest 22.0.4

### Fixes

* `[jest-cli]` New line before quitting watch mode. ([#5158](https://github.com/facebook/jest/pull/5158))

### Features

* `[babel-jest]` moduleFileExtensions not passed to babel transformer. ([#5110](https://github.com/facebook/jest/pull/5110))

### Chore & Maintenance

* `[*]` Tweaks to better support Node 4 ([#5142](https://github.com/facebook/jest/pull/5142))

## jest 22.0.2 && 22.0.3

### Chore & Maintenance

* `[*]` Tweaks to better support Node 4 ([#5134](https://github.com/facebook/jest/pull/5134))

## jest 22.0.1

### Fixes

* `[jest-runtime]` fix error for test files providing coverage. ([#5117](https://github.com/facebook/jest/pull/5117))

### Features

* `[jest-config]` Add `forceCoverageMatch` to allow collecting coverage from ignored files. ([#5081](https://github.com/facebook/jest/pull/5081))

## jest 22.0.0

### Fixes

* `[jest-resolve]` Use `module.builtinModules` as `BUILTIN_MODULES` when it exists
* `[jest-worker]` Remove `debug` and `inspect` flags from the arguments sent to the child ([#5068](https://github.com/facebook/jest/pull/5068))
* `[jest-config]` Use all `--testPathPattern` and `<regexForTestFiles>` args in `testPathPattern` ([#5066](https://github.com/facebook/jest/pull/5066))
* `[jest-cli]` Do not support `--watch` inside non-version-controlled environments ([#5060](https://github.com/facebook/jest/pull/5060))
* `[jest-config]` Escape Windows path separator in testPathPattern CLI arguments ([#5054](https://github.com/facebook/jest/pull/5054)
* `[jest-jasmine]` Register sourcemaps as node environment to improve performance with jsdom ([#5045](https://github.com/facebook/jest/pull/5045))
* `[pretty-format]` Do not call toJSON recursively ([#5044](https://github.com/facebook/jest/pull/5044))
* `[pretty-format]` Fix errors when identity-obj-proxy mocks CSS Modules ([#4935](https://github.com/facebook/jest/pull/4935))
* `[babel-jest]` Fix support for namespaced babel version 7 ([#4918](https://github.com/facebook/jest/pull/4918))
* `[expect]` fix .toThrow for promises ([#4884](https://github.com/facebook/jest/pull/4884))
* `[jest-docblock]` pragmas should preserve urls ([#4837](https://github.com/facebook/jest/pull/4629))
* `[jest-cli]` Check if `npm_lifecycle_script` calls Jest directly ([#4629](https://github.com/facebook/jest/pull/4629))
* `[jest-cli]` Fix --showConfig to show all configs ([#4494](https://github.com/facebook/jest/pull/4494))
* `[jest-cli]` Throw if `maxWorkers` doesn't have a value ([#4591](https://github.com/facebook/jest/pull/4591))
* `[jest-cli]` Use `fs.realpathSync.native` if available ([#5031](https://github.com/facebook/jest/pull/5031))
* `[jest-config]` Fix `--passWithNoTests` ([#4639](https://github.com/facebook/jest/pull/4639))
* `[jest-config]` Support `rootDir` tag in testEnvironment ([#4579](https://github.com/facebook/jest/pull/4579))
* `[jest-editor-support]` Fix `--showConfig` to support jest 20 and jest 21 ([#4575](https://github.com/facebook/jest/pull/4575))
* `[jest-editor-support]` Fix editor support test for node 4 ([#4640](https://github.com/facebook/jest/pull/4640))
* `[jest-mock]` Support mocking constructor in `mockImplementationOnce` ([#4599](https://github.com/facebook/jest/pull/4599))
* `[jest-runtime]` Fix manual user mocks not working with custom resolver ([#4489](https://github.com/facebook/jest/pull/4489))
* `[jest-util]` Fix `runOnlyPendingTimers` for `setTimeout` inside `setImmediate` ([#4608](https://github.com/facebook/jest/pull/4608))
* `[jest-message-util]` Always remove node internals from stacktraces ([#4695](https://github.com/facebook/jest/pull/4695))
* `[jest-resolve]` changes method of determining builtin modules to include missing builtins ([#4740](https://github.com/facebook/jest/pull/4740))
* `[pretty-format]` Prevent error in pretty-format for window in jsdom test env ([#4750](https://github.com/facebook/jest/pull/4750))
* `[jest-resolve]` Preserve module identity for symlinks ([#4761](https://github.com/facebook/jest/pull/4761))
* `[jest-config]` Include error message for `preset` json ([#4766](https://github.com/facebook/jest/pull/4766))
* `[pretty-format]` Throw `PrettyFormatPluginError` if a plugin halts with an exception ([#4787](https://github.com/facebook/jest/pull/4787))
* `[expect]` Keep the stack trace unchanged when `PrettyFormatPluginError` is thrown by pretty-format ([#4787](https://github.com/facebook/jest/pull/4787))
* `[jest-environment-jsdom]` Fix asynchronous test will fail due to timeout issue. ([#4669](https://github.com/facebook/jest/pull/4669))
* `[jest-cli]` Fix `--onlyChanged` path case sensitivity on Windows platform ([#4730](https://github.com/facebook/jest/pull/4730))
* `[jest-runtime]` Use realpath to match transformers ([#5000](https://github.com/facebook/jest/pull/5000))
* `[expect]` [**BREAKING**] Replace identity equality with Object.is in toBe matcher ([#4917](https://github.com/facebook/jest/pull/4917))

### Features

* `[jest-message-util]` Add codeframe to test assertion failures ([#5087](https://github.com/facebook/jest/pull/5087))
* `[jest-config]` Add Global Setup/Teardown options ([#4716](https://github.com/facebook/jest/pull/4716))
* `[jest-config]` Add `testEnvironmentOptions` to apply to jsdom options or node context. ([#5003](https://github.com/facebook/jest/pull/5003))
* `[jest-jasmine2]` Update Timeout error message to `jest.timeout` and display current timeout value ([#4990](https://github.com/facebook/jest/pull/4990))
* `[jest-runner]` Enable experimental detection of leaked contexts ([#4895](https://github.com/facebook/jest/pull/4895))
* `[jest-cli]` Add combined coverage threshold for directories. ([#4885](https://github.com/facebook/jest/pull/4885))
* `[jest-mock]` Add `timestamps` to mock state. ([#4866](https://github.com/facebook/jest/pull/4866))
* `[eslint-plugin-jest]` Add `prefer-to-have-length` lint rule. ([#4771](https://github.com/facebook/jest/pull/4771))
* `[jest-environment-jsdom]` [**BREAKING**] Upgrade to JSDOM@11 ([#4770](https://github.com/facebook/jest/pull/4770))
* `[jest-environment-*]` [**BREAKING**] Add Async Test Environment APIs, dispose is now teardown ([#4506](https://github.com/facebook/jest/pull/4506))
* `[jest-cli]` Add an option to clear the cache ([#4430](https://github.com/facebook/jest/pull/4430))
* `[babel-plugin-jest-hoist]` Improve error message, that the second argument of `jest.mock` must be an inline function ([#4593](https://github.com/facebook/jest/pull/4593))
* `[jest-snapshot]` [**BREAKING**] Concatenate name of test and snapshot ([#4460](https://github.com/facebook/jest/pull/4460))
* `[jest-cli]` [**BREAKING**] Fail if no tests are found ([#3672](https://github.com/facebook/jest/pull/3672))
* `[jest-diff]` Highlight only last of odd length leading spaces ([#4558](https://github.com/facebook/jest/pull/4558))
* `[jest-docblock]` Add `docblock.print()` ([#4517](https://github.com/facebook/jest/pull/4517))
* `[jest-docblock]` Add `strip` ([#4571](https://github.com/facebook/jest/pull/4571))
* `[jest-docblock]` Preserve leading whitespace in docblock comments ([#4576](https://github.com/facebook/jest/pull/4576))
* `[jest-docblock]` remove leading newlines from `parswWithComments().comments` ([#4610](https://github.com/facebook/jest/pull/4610))
* `[jest-editor-support]` Add Snapshots metadata ([#4570](https://github.com/facebook/jest/pull/4570))
* `[jest-editor-support]` Adds an 'any' to the typedef for `updateFileWithJestStatus` ([#4636](https://github.com/facebook/jest/pull/4636))
* `[jest-editor-support]` Better monorepo support ([#4572](https://github.com/facebook/jest/pull/4572))
* `[jest-environment-jsdom]` Add simple rAF polyfill in jsdom environment to work with React 16 ([#4568](https://github.com/facebook/jest/pull/4568))
* `[jest-environment-node]` Implement node Timer api ([#4622](https://github.com/facebook/jest/pull/4622))
* `[jest-jasmine2]` Add testPath to reporter callbacks ([#4594](https://github.com/facebook/jest/pull/4594))
* `[jest-mock]` Added support for naming mocked functions with `.mockName(value)` and `.mockGetName()` ([#4586](https://github.com/facebook/jest/pull/4586))
* `[jest-runtime]` Add `module.loaded`, and make `module.require` not enumerable ([#4623](https://github.com/facebook/jest/pull/4623))
* `[jest-runtime]` Add `module.parent` ([#4614](https://github.com/facebook/jest/pull/4614))
* `[jest-runtime]` Support sourcemaps in transformers ([#3458](https://github.com/facebook/jest/pull/3458))
* `[jest-snapshot]` [**BREAKING**] Add a serializer for `jest.fn` to allow a snapshot of a jest mock ([#4668](https://github.com/facebook/jest/pull/4668))
* `[jest-worker]` Initial version of parallel worker abstraction, say hello! ([#4497](https://github.com/facebook/jest/pull/4497))
* `[jest-jasmine2]` Add `testLocationInResults` flag to add location information per spec to test results ([#4782](https://github.com/facebook/jest/pull/4782))
* `[jest-environment-jsdom]` Update JSOM to 11.4, which includes built-in support for `requestAnimationFrame` ([#4919](https://github.com/facebook/jest/pull/4919))
* `[jest-cli]` Hide watch usage output when running on non-interactive environments ([#4958](https://github.com/facebook/jest/pull/4958))
* `[jest-snapshot]` Promises support for `toThrowErrorMatchingSnapshot` ([#4946](https://github.com/facebook/jest/pull/4946))
* `[jest-cli]` Explain which snapshots are obsolete ([#5005](https://github.com/facebook/jest/pull/5005))

### Chore & Maintenance

* `[docs]` Add guide of using with puppeteer ([#5093](https://github.com/facebook/jest/pull/5093))
* `[jest-util]` `jest-util` should not depend on `jest-mock` ([#4992](https://github.com/facebook/jest/pull/4992))
* `[*]` [**BREAKING**] Drop support for Node.js version 4 ([#4769](https://github.com/facebook/jest/pull/4769))
* `[docs]` Wrap code comments at 80 characters ([#4781](https://github.com/facebook/jest/pull/4781))
* `[eslint-plugin-jest]` Removed from the Jest core repo, and moved to https://github.com/jest-community/eslint-plugin-jest ([#4867](https://github.com/facebook/jest/pull/4867))
* `[babel-jest]` Explicitly bump istanbul to newer versions ([#4616](https://github.com/facebook/jest/pull/4616))
* `[expect]` Upgrade mocha and rollup for browser testing ([#4642](https://github.com/facebook/jest/pull/4642))
* `[docs]` Add info about `coveragePathIgnorePatterns` ([#4602](https://github.com/facebook/jest/pull/4602))
* `[docs]` Add Vuejs series of testing with Jest ([#4648](https://github.com/facebook/jest/pull/4648))
* `[docs]` Mention about optional `done` argument in test function ([#4556](https://github.com/facebook/jest/pull/4556))
* `[jest-cli]` Bump node-notifier version ([#4609](https://github.com/facebook/jest/pull/4609))
* `[jest-diff]` Simplify highlight for leading and trailing spaces ([#4553](https://github.com/facebook/jest/pull/4553))
* `[jest-get-type]` Add support for date ([#4621](https://github.com/facebook/jest/pull/4621))
* `[jest-matcher-utils]` Call `chalk.inverse` for trailing spaces ([#4578](https://github.com/facebook/jest/pull/4578))
* `[jest-runtime]` Add `.advanceTimersByTime`; keep `.runTimersToTime()` as an alias.
* `[docs]` Include missing dependency in TestEnvironment sample code
* `[docs]` Add clarification for hook execution order
* `[docs]` Update `expect.anything()` sample code ([#5007](https://github.com/facebook/jest/pull/5007))

## jest 21.2.1

* Fix watchAll not running tests on save ([#4550](https://github.com/facebook/jest/pull/4550))
* Add missing escape sequences to ConvertAnsi plugin ([#4544](https://github.com/facebook/jest/pull/4544))

## jest 21.2.0

* 🃏 Change license from BSD+Patents to MIT.
* Allow eslint-plugin to recognize more disabled tests ([#4533](https://github.com/facebook/jest/pull/4533))
* Add babel-plugin for object spread syntax to babel-preset-jest ([#4519](https://github.com/facebook/jest/pull/4519))
* Display outer element and trailing newline consistently in jest-diff ([#4520](https://github.com/facebook/jest/pull/4520))
* Do not modify stack trace of JestAssertionError ([#4516](https://github.com/facebook/jest/pull/4516))
* Print errors after test structure in verbose mode ([#4504](https://github.com/facebook/jest/pull/4504))
* Fix `--silent --verbose` problem ([#4505](https://github.com/facebook/jest/pull/4505))
* Fix: Reset local state of assertions when using hasAssertions ([#4498](https://github.com/facebook/jest/pull/4498))
* jest-resolve: Prevent default resolver failure when potential resolution directory does not exist ([#4483](https://github.com/facebook/jest/pull/4483))

## jest 21.1.0

* (minor) Use ES module exports ([#4454](https://github.com/facebook/jest/pull/4454))
* Allow chaining mockClear and mockReset ([#4475](https://github.com/facebook/jest/pull/4475))
* Call jest-diff and pretty-format more precisely in toHaveProperty matcher ([#4445](https://github.com/facebook/jest/pull/4445))
* Expose restoreAllMocks to object ([#4463](https://github.com/facebook/jest/pull/4463))
* Fix function name cleaning when making mock fn ([#4464](https://github.com/facebook/jest/pull/4464))
* Fix Map/Set equality checker ([#4404](https://github.com/facebook/jest/pull/4404))
* Make FUNCTION_NAME_RESERVED_PATTERN stateless ([#4466](https://github.com/facebook/jest/pull/4466))

## jest 21.0.2

* Take precedence of NODE_PATH when resolving node_modules directories ([#4453](https://github.com/facebook/jest/pull/4453))
* Fix race condition with --coverage and babel-jest identical file contents edge case ([#4432](https://github.com/facebook/jest/pull/4432))
* Add extra parameter `--runTestsByPath`. ([#4411](https://github.com/facebook/jest/pull/4411))
* Upgrade all outdated deps ([#4425](https://github.com/facebook/jest/pull/4425))

## jest 21.0.1

* Remove obsolete error ([#4417](https://github.com/facebook/jest/pull/4417))

## jest 21.0.0

* Add --changedFilesWithAncestor ([#4070](https://github.com/facebook/jest/pull/4070))
* Add --findRelatedFiles ([#4131](https://github.com/facebook/jest/pull/4131))
* Add --onlyChanged tests ([#3977](https://github.com/facebook/jest/pull/3977))
* Add `contextLines` option to jest-diff ([#4152](https://github.com/facebook/jest/pull/4152))
* Add alternative serialize API for pretty-format plugins ([#4114](https://github.com/facebook/jest/pull/4114))
* Add displayName to MPR ([#4327](https://github.com/facebook/jest/pull/4327))
* Add displayName to TestResult ([#4408](https://github.com/facebook/jest/pull/4408))
* Add es5 build of pretty-format ([#4075](https://github.com/facebook/jest/pull/4075))
* Add extra info to no tests for changed files message ([#4188](https://github.com/facebook/jest/pull/4188))
* Add fake chalk in browser builds in order to support IE10 ([#4367](https://github.com/facebook/jest/pull/4367))
* Add jest.requireActual ([#4260](https://github.com/facebook/jest/pull/4260))
* Add maxWorkers to globalConfig ([#4005](https://github.com/facebook/jest/pull/4005))
* Add skipped tests support for jest-editor-support ([#4346](https://github.com/facebook/jest/pull/4346))
* Add source map support for better debugging experience ([#3738](https://github.com/facebook/jest/pull/3738))
* Add support for Error objects in toMatchObject ([#4339](https://github.com/facebook/jest/pull/4339))
* Add support for Immutable.Record in pretty-format ([#3678](https://github.com/facebook/jest/pull/3678))
* Add tests for extract_requires on export types ([#4080](https://github.com/facebook/jest/pull/4080))
* Add that toMatchObject can match arrays ([#3994](https://github.com/facebook/jest/pull/3994))
* Add watchPathIgnorePatterns to exclude paths to trigger test re-run in watch mode ([#4331](https://github.com/facebook/jest/pull/4331))
* Adding ancestorTitles property to JSON test output ([#4293](https://github.com/facebook/jest/pull/4293))
* Allow custom resolver to be used with[out] moduleNameMapper ([#4174](https://github.com/facebook/jest/pull/4174))
* Avoid parsing `.require(…)` method calls ([#3777](https://github.com/facebook/jest/pull/3777))
* Avoid unnecessary function declarations and call in pretty-format ([#3962](https://github.com/facebook/jest/pull/3962))
* Avoid writing to stdout in default reporter if --json is enabled. Fixes #3941 ([#3945](https://github.com/facebook/jest/pull/3945))
* Better error handling for --config ([#4230](https://github.com/facebook/jest/pull/4230))
* Call consistent pretty-format plugins within Jest ([#3800](https://github.com/facebook/jest/pull/3800))
* Change babel-core to peerDependency for compatibility with Babel 7 ([#4162](https://github.com/facebook/jest/pull/4162))
* Change Promise detection code in jest-circus to support non-global Promise implementations ([#4375](https://github.com/facebook/jest/pull/4375))
* Changed files eager loading ([#3979](https://github.com/facebook/jest/pull/3979))
* Check whether we should output to stdout or stderr ([#3953](https://github.com/facebook/jest/pull/3953))
* Clarify what objects toContain and toContainEqual can be used on ([#4307](https://github.com/facebook/jest/pull/4307))
* Clean up resolve() logic. Provide useful names for variables and functions. Test that a directory exists before attempting to resolve files within it. ([#4325](https://github.com/facebook/jest/pull/4325))
* cleanupStackTrace ([#3696](https://github.com/facebook/jest/pull/3696))
* compare objects with Symbol keys ([#3437](https://github.com/facebook/jest/pull/3437))
* Complain if expect is passed multiple arguments ([#4237](https://github.com/facebook/jest/pull/4237))
* Completes nodeCrawl with empty roots ([#3776](https://github.com/facebook/jest/pull/3776))
* Consistent naming of files ([#3798](https://github.com/facebook/jest/pull/3798))
* Convert code base to ESM import ([#3778](https://github.com/facebook/jest/pull/3778))
* Correct summary message for flag --findRelatedTests. ([#4309](https://github.com/facebook/jest/pull/4309))
* Coverage thresholds can be set up for individual files ([#4185](https://github.com/facebook/jest/pull/4185))
* custom reporter error handling ([#4051](https://github.com/facebook/jest/pull/4051))
* Define separate type for pretty-format plugin Options ([#3802](https://github.com/facebook/jest/pull/3802))
* Delete confusing async keyword ([#3679](https://github.com/facebook/jest/pull/3679))
* Delete redundant branch in ReactElement and HTMLElement plugins ([#3731](https://github.com/facebook/jest/pull/3731))
* Don't format node assert errors when there's no 'assert' module ([#4376](https://github.com/facebook/jest/pull/4376))
* Don't print test summary in --silent ([#4106](https://github.com/facebook/jest/pull/4106))
* Don't try to build ghost packages ([#3934](https://github.com/facebook/jest/pull/3934))
* Escape double quotes in attribute values in HTMLElement plugin ([#3797](https://github.com/facebook/jest/pull/3797))
* Explain how to clear the cache ([#4232](https://github.com/facebook/jest/pull/4232))
* Factor out common code for collections in pretty-format ([#4184](https://github.com/facebook/jest/pull/4184))
* Factor out common code for markup in React plugins ([#4171](https://github.com/facebook/jest/pull/4171))
* Feature/internal resolve ([#4315](https://github.com/facebook/jest/pull/4315))
* Fix --logHeapUsage ([#4176](https://github.com/facebook/jest/pull/4176))
* Fix --showConfig to show all project configs ([#4078](https://github.com/facebook/jest/pull/4078))
* Fix --watchAll ([#4254](https://github.com/facebook/jest/pull/4254))
* Fix bug when setTimeout is mocked ([#3769](https://github.com/facebook/jest/pull/3769))
* Fix changedFilesWithAncestor ([#4193](https://github.com/facebook/jest/pull/4193))
* Fix colors for expected/stored snapshot message ([#3702](https://github.com/facebook/jest/pull/3702))
* Fix concurrent test failure ([#4159](https://github.com/facebook/jest/pull/4159))
* Fix for 4286: Compare Maps and Sets by value rather than order ([#4303](https://github.com/facebook/jest/pull/4303))
* fix forceExit ([#4105](https://github.com/facebook/jest/pull/4105))
* Fix grammar in React Native docs ([#3838](https://github.com/facebook/jest/pull/3838))
* Fix inconsistent name of complex values in pretty-format ([#4001](https://github.com/facebook/jest/pull/4001))
* Fix issue mocking bound method ([#3805](https://github.com/facebook/jest/pull/3805))
* Fix jest-circus ([#4290](https://github.com/facebook/jest/pull/4290))
* Fix lint warning in master

  ([#4132](https://github.com/facebook/jest/pull/4132))

* Fix linting ([#3946](https://github.com/facebook/jest/pull/3946))
* fix merge conflict ([#4144](https://github.com/facebook/jest/pull/4144))
* Fix minor typo ([#3729](https://github.com/facebook/jest/pull/3729))
* fix missing console.log messages ([#3895](https://github.com/facebook/jest/pull/3895))
* fix mock return value ([#3933](https://github.com/facebook/jest/pull/3933))
* Fix mocking for modules with folders on windows ([#4238](https://github.com/facebook/jest/pull/4238))
* Fix NODE_PATH resolving for relative paths ([#3616](https://github.com/facebook/jest/pull/3616))
* Fix options.moduleNameMapper override order with preset ([#3565](https://github.com/facebook/jest/pull/3565) ([#3689](https://github.com/facebook/jest/pull/3689))
* Fix React PropTypes warning in tests for Immutable plugin ([#4412](https://github.com/facebook/jest/pull/4412))
* Fix regression in mockReturnValueOnce ([#3857](https://github.com/facebook/jest/pull/3857))
* Fix sample code of mock class constructors ([#4115](https://github.com/facebook/jest/pull/4115))
* Fix setup-test-framework-test ([#3773](https://github.com/facebook/jest/pull/3773))
* fix typescript jest test crash ([#4363](https://github.com/facebook/jest/pull/4363))
* Fix watch mode ([#4084](https://github.com/facebook/jest/pull/4084))
* Fix Watchman on windows ([#4018](https://github.com/facebook/jest/pull/4018))
* Fix(babel): Handle ignored files in babel v7 ([#4393](https://github.com/facebook/jest/pull/4393))
* Fix(babel): Support upcoming beta ([#4403](https://github.com/facebook/jest/pull/4403))
* Fixed object matcher ([#3799](https://github.com/facebook/jest/pull/3799))
* Fixes #3820 use extractExpectedAssertionsErrors in jasmine setup
* Flow upgrade ([#4355](https://github.com/facebook/jest/pull/4355))
* Force message in matchers to always be a function ([#3972](https://github.com/facebook/jest/pull/3972))
* Format `describe` and use `test` instead of `it` alias ([#3792](https://github.com/facebook/jest/pull/3792))
* global_config.js for multi-project runner ([#4023](https://github.com/facebook/jest/pull/4023))
* Handle async errors ([#4016](https://github.com/facebook/jest/pull/4016))
* Hard-fail if hasteImpl is throwing an error during initialization. ([#3812](https://github.com/facebook/jest/pull/3812))
* Ignore import type for extract_requires ([#4079](https://github.com/facebook/jest/pull/4079))
* Ignore indentation of data structures in jest-diff ([#3429](https://github.com/facebook/jest/pull/3429))
* Implement 'jest.requireMock' ([#4292](https://github.com/facebook/jest/pull/4292))
* Improve Jest phabricator plugin ([#4195](https://github.com/facebook/jest/pull/4195))
* Improve Seq and remove newline from non-min empty in Immutable plugin ([#4241](https://github.com/facebook/jest/pull/4241))
* Improved the jest reporter with snapshot info per test. ([#3660](https://github.com/facebook/jest/pull/3660))
* Include fullName in formattedAssertion ([#4273](https://github.com/facebook/jest/pull/4273))
* Integrated with Yarn workspaces ([#3906](https://github.com/facebook/jest/pull/3906))
* jest --all ([#4020](https://github.com/facebook/jest/pull/4020))
* jest-circus test failures ([#3770](https://github.com/facebook/jest/pull/3770))
* jest-circus Timeouts ([#3760](https://github.com/facebook/jest/pull/3760))
* jest-haste-map: add test case for broken handling of ignore pattern ([#4047](https://github.com/facebook/jest/pull/4047))
* jest-haste-map: add test+fix for broken platform module support ([#3885](https://github.com/facebook/jest/pull/3885))
* jest-haste-map: deprecate functional ignorePattern and use it in cache key ([#4063](https://github.com/facebook/jest/pull/4063))
* jest-haste-map: mock 'fs' with more idiomatic jest.mock() ([#4046](https://github.com/facebook/jest/pull/4046))
* jest-haste-map: only file IO errors should be silently ignored ([#3816](https://github.com/facebook/jest/pull/3816))
* jest-haste-map: throw when trying to get a duplicated module ([#3976](https://github.com/facebook/jest/pull/3976))
* jest-haste-map: watchman crawler: normalize paths ([#3887](https://github.com/facebook/jest/pull/3887))
* jest-runtime: atomic cache write, and check validity of data ([#4088](https://github.com/facebook/jest/pull/4088))
* Join lines with newline in jest-diff ([#4314](https://github.com/facebook/jest/pull/4314))
* Keep ARGV only in CLI files ([#4012](https://github.com/facebook/jest/pull/4012))
* let transformers adjust cache key based on mapCoverage ([#4187](https://github.com/facebook/jest/pull/4187))
* Lift requires ([#3780](https://github.com/facebook/jest/pull/3780))
* Log stack when reporting errors in jest-runtime ([#3833](https://github.com/facebook/jest/pull/3833))
* Make --listTests return a new line separated list when not using --json ([#4229](https://github.com/facebook/jest/pull/4229))
* Make build script printing small-terminals-friendly ([#3892](https://github.com/facebook/jest/pull/3892))
* Make error messages more explicit for toBeCalledWith assertions ([#3913](https://github.com/facebook/jest/pull/3913))
* Make jest-matcher-utils use ESM exports ([#4342](https://github.com/facebook/jest/pull/4342))
* Make jest-runner a standalone package. ([#4236](https://github.com/facebook/jest/pull/4236))
* Make Jest’s Test Runner configurable. ([#4240](https://github.com/facebook/jest/pull/4240))
* Make listTests always print to console.log ([#4391](https://github.com/facebook/jest/pull/4391))
* Make providesModuleNodeModules ignore nested node_modules directories
* Make sure function mocks match original arity ([#4170](https://github.com/facebook/jest/pull/4170))
* Make sure runAllTimers also clears all ticks ([#3915](https://github.com/facebook/jest/pull/3915))
* Make toBe matcher error message more helpful for objects and arrays ([#4277](https://github.com/facebook/jest/pull/4277))
* Make useRealTimers play well with timers: fake ([#3858](https://github.com/facebook/jest/pull/3858))
* Move getType from jest-matcher-utils to separate package ([#3559](https://github.com/facebook/jest/pull/3559))
* Multiroot jest-change-files ([#3969](https://github.com/facebook/jest/pull/3969))
* Output created snapshot when using --ci option ([#3693](https://github.com/facebook/jest/pull/3693))
* Point out you can use matchers in .toMatchObject ([#3796](https://github.com/facebook/jest/pull/3796))
* Prevent babelrc package import failure on relative current path ([#3723](https://github.com/facebook/jest/pull/3723))
* Print RDP details for windows builds ([#4017](https://github.com/facebook/jest/pull/4017))
* Provide better error checking for transformed content ([#3807](https://github.com/facebook/jest/pull/3807))
* Provide printText and printComment in markup.js for HTMLElement plugin ([#4344](https://github.com/facebook/jest/pull/4344))
* Provide regex visualization for testRegex ([#3758](https://github.com/facebook/jest/pull/3758))
* Refactor CLI ([#3862](https://github.com/facebook/jest/pull/3862))
* Refactor names and delimiters of complex values in pretty-format ([#3986](https://github.com/facebook/jest/pull/3986))
* Replace concat(Immutable) with Immutable as item of plugins array ([#4207](https://github.com/facebook/jest/pull/4207))
* Replace Jasmine with jest-circus ([#3668](https://github.com/facebook/jest/pull/3668))
* Replace match with test and omit redundant String conversion ([#4311](https://github.com/facebook/jest/pull/4311))
* Replace print with serialize in AsymmetricMatcher plugin ([#4173](https://github.com/facebook/jest/pull/4173))
* Replace print with serialize in ConvertAnsi plugin ([#4225](https://github.com/facebook/jest/pull/4225))
* Replace print with serialize in HTMLElement plugin ([#4215](https://github.com/facebook/jest/pull/4215))
* Replace print with serialize in Immutable plugins ([#4189](https://github.com/facebook/jest/pull/4189))
* Replace unchanging args with one config arg within pretty-format ([#4076](https://github.com/facebook/jest/pull/4076))
* Return UNDEFINED for undefined type in ReactElement plugin ([#4360](https://github.com/facebook/jest/pull/4360))
* Rewrite some read bumps in pretty-format ([#4093](https://github.com/facebook/jest/pull/4093))
* Run update method before installing JRE on Circle ([#4318](https://github.com/facebook/jest/pull/4318))
* Separated the snapshot summary creation from the printing to improve testability. ([#4373](https://github.com/facebook/jest/pull/4373))
* Set coverageDirectory during normalize phase ([#3966](https://github.com/facebook/jest/pull/3966))
* Setup custom reporters after default reporters ([#4053](https://github.com/facebook/jest/pull/4053))
* Setup for Circle 2 ([#4149](https://github.com/facebook/jest/pull/4149))
* Simplify readme ([#3790](https://github.com/facebook/jest/pull/3790))
* Simplify snapshots definition ([#3791](https://github.com/facebook/jest/pull/3791))
* skipNodeResolution config option ([#3987](https://github.com/facebook/jest/pull/3987))
* Small fixes to toHaveProperty docs ([#3878](https://github.com/facebook/jest/pull/3878))
* Sort attributes by name in HTMLElement plugin ([#3783](https://github.com/facebook/jest/pull/3783))
* Specify watchPathIgnorePatterns will only be available in Jest 21+ ([#4398](https://github.com/facebook/jest/pull/4398))
* Split TestRunner off of TestScheduler ([#4233](https://github.com/facebook/jest/pull/4233))
* Strict and explicit config resolution logic ([#4122](https://github.com/facebook/jest/pull/4122))
* Support maxDepth option in React plugins ([#4208](https://github.com/facebook/jest/pull/4208))
* Support SVG elements in HTMLElement plugin ([#4335](https://github.com/facebook/jest/pull/4335))
* Test empty Immutable collections with {min: false} option ([#4121](https://github.com/facebook/jest/pull/4121))
* test to debug travis failure in master ([#4145](https://github.com/facebook/jest/pull/4145))
* testPathPattern message test ([#4006](https://github.com/facebook/jest/pull/4006))
* Throw Error When Using Nested It Specs ([#4039](https://github.com/facebook/jest/pull/4039))
* Throw when moduleNameMapper points to inexistent module ([#3567](https://github.com/facebook/jest/pull/3567))
* Unified 'no tests found' message for non-verbose MPR ([#4354](https://github.com/facebook/jest/pull/4354))
* Update migration guide with jest-codemods transformers ([#4306](https://github.com/facebook/jest/pull/4306))
* Use "inputSourceMap" for coverage re-mapping. ([#4009](https://github.com/facebook/jest/pull/4009))
* Use "verbose" no test found message when there is only one project ([#4378](https://github.com/facebook/jest/pull/4378))
* Use babel transform to inline all requires ([#4340](https://github.com/facebook/jest/pull/4340))
* Use eslint plugins to run prettier ([#3971](https://github.com/facebook/jest/pull/3971))
* Use iterableEquality in spy matchers ([#3651](https://github.com/facebook/jest/pull/3651))
* Use modern HTML5 <!DOCTYPE> ([#3937](https://github.com/facebook/jest/pull/3937))
* Wrap `Error.captureStackTrace` in a try ([#4035](https://github.com/facebook/jest/pull/4035))

## jest 20.0.4

* Fix jest-haste-map's handling of duplicate module IDs. ([#3647](https://github.com/facebook/jest/pull/3647))
* Fix behavior of `enableAutomock()` when automock is set to false. ([#3624](https://github.com/facebook/jest/pull/3624))
* Fix progress bar in windows. ([#3626](https://github.com/facebook/jest/pull/3626))

## jest 20.0.3

* Fix reporters 'default' setting. ([#3562](https://github.com/facebook/jest/pull/3562))
* Fix to make Jest fail when the coverage threshold not met. ([#3554](https://github.com/facebook/jest/pull/3554))

## jest 20.0.1

* Add ansi-regex to pretty-format dependencies ([#3498](https://github.com/facebook/jest/pull/3498))
* Fix <rootDir> replacement in testMatch and moduleDirectories ([#3538](https://github.com/facebook/jest/pull/3538))
* Fix expect.hasAssertions() to throw when passed arguments ([#3526](https://github.com/facebook/jest/pull/3526))
* Fix stack traces without proper error messages ([#3513](https://github.com/facebook/jest/pull/3513))
* Fix support for custom extensions through haste packages ([#3537](https://github.com/facebook/jest/pull/3537))
* Fix test contexts between test functions ([#3506](https://github.com/facebook/jest/pull/3506))

## jest 20.0.0

* New `--projects` option to run one instance of Jest in multiple projects at the same time. ([#3400](https://github.com/facebook/jest/pull/3400))
* New multi project runner ([#3156](https://github.com/facebook/jest/pull/3156))
* New --listTests flag. ([#3441](https://github.com/facebook/jest/pull/3441))
* New --showConfig flag. ([#3296](https://github.com/facebook/jest/pull/3296))
* New promise support for all `expect` matchers through `.resolves` and `.rejects`. ([#3068](https://github.com/facebook/jest/pull/3068))
* New `expect.hasAssertions()` function similar to `expect.assertions()`. ([#3379](https://github.com/facebook/jest/pull/3379))
* New `this.equals` function exposed to custom matchers. ([#3469](https://github.com/facebook/jest/pull/3469))
* New `valid-expect` lint rule in `eslint-plugin-jest`. ([#3067](https://github.com/facebook/jest/pull/3067))
* New HtmlElement pretty-format plugin. ([#3230](https://github.com/facebook/jest/pull/3230))
* New Immutable pretty-format plugins. ([#2899](https://github.com/facebook/jest/pull/2899))
* New test environment per file setting through `@jest-environment` in the docblock. ([#2859](https://github.com/facebook/jest/pull/2859))
* New feature that allows every configuration option to be set from the command line. ([#3424](https://github.com/facebook/jest/pull/3424))
* New feature to add custom reporters to Jest through `reporters` in the configuration. ([#3349](https://github.com/facebook/jest/pull/3349))
* New feature to add expected and actual values to AssertionError. ([#3217](https://github.com/facebook/jest/pull/3217))
* New feature to map code coverage from transformers. ([#2290](https://github.com/facebook/jest/pull/2290))
* New feature to run untested code coverage in parallel. ([#3407](https://github.com/facebook/jest/pull/3407))
* New option to define a custom resolver. ([#2998](https://github.com/facebook/jest/pull/2998))
* New printing support for text and comment nodes in html pretty-format. ([#3355](https://github.com/facebook/jest/pull/3355))
* New snapshot testing FAQ ([#3425](https://github.com/facebook/jest/pull/3425))
* New support for custom platforms on jest-haste-map. ([#3162](https://github.com/facebook/jest/pull/3162))
* New support for mocking native async methods. ([#3209](https://github.com/facebook/jest/pull/3209))
* New guide on how to use Jest with any JavaScript framework. ([#3243](https://github.com/facebook/jest/pull/3243))
* New translation system for the Jest website.
* New collapsing watch mode usage prompt after first run. ([#3078](https://github.com/facebook/jest/pull/3078))
* Breaking Change: Forked Jasmine 2.5 into Jest's own test runner and rewrote large parts of Jasmine. ([#3147](https://github.com/facebook/jest/pull/3147))
* Breaking Change: Jest does not write new snapshots by default on CI. ([#3456](https://github.com/facebook/jest/pull/3456))
* Breaking Change: Moved the typescript parser from `jest-editor-support` into a separate `jest-test-typescript-parser` package. ([#2973](https://github.com/facebook/jest/pull/2973))
* Breaking Change: Replaced auto-loading of babel-polyfill with only regenerator-runtime, fixes a major memory leak. ([#2755](https://github.com/facebook/jest/pull/2755))
* Fixed `babel-jest` to look up the `babel` field in `package.json` as a fallback.
* Fixed `jest-editor-support`'s parser to not crash on incomplete ASTs. ([#3259](https://github.com/facebook/jest/pull/3259))
* Fixed `jest-resolve` to use `is-builtin-module` instead of `resolve.isCore`. ([#2997](https://github.com/facebook/jest/pull/2997))
* Fixed `jest-snapshot` to normalize line endings in the `serialize` function. ([#3002](https://github.com/facebook/jest/pull/3002))
* Fixed behavior of `--silent` flag. ([#3003](https://github.com/facebook/jest/pull/3003))
* Fixed bug with watchers on macOS causing test to crash. ([#2957](https://github.com/facebook/jest/pull/2957))
* Fixed CLI `notify` option not taking precedence over config option. ([#3340](https://github.com/facebook/jest/pull/3340))
* Fixed detection of the npm client in SummaryReporter to support Yarn. ([#3263](https://github.com/facebook/jest/pull/3263))
* Fixed done.fail not passing arguments ([#3241](https://github.com/facebook/jest/pull/3241))
* Fixed fake timers to restore after resetting mocks. ([#2467](https://github.com/facebook/jest/pull/2467))
* Fixed handling of babylon's parser options in `jest-editor-support`. ([#3344](https://github.com/facebook/jest/pull/3344))
* Fixed Jest to properly cache transform results. ([#3334](https://github.com/facebook/jest/pull/3334))
* Fixed Jest to use human-readable colors for Jest's own snapshots. ([#3119](https://github.com/facebook/jest/pull/3119))
* Fixed jest-config to use UID for default cache folder. ([#3380](https://github.com/facebook/jest/pull/3380)), ([#3387](https://github.com/facebook/jest/pull/3387))
* Fixed jest-runtime to expose inner error when it fails to write to the cache. ([#3373](https://github.com/facebook/jest/pull/3373))
* Fixed lifecycle hooks to make afterAll hooks operate the same as afterEach. ([#3275](https://github.com/facebook/jest/pull/3275))
* Fixed pretty-format to run plugins before serializing nested basic values. ([#3017](https://github.com/facebook/jest/pull/3017))
* Fixed return value of mocks so they can explicitly be set to return `undefined`. ([#3354](https://github.com/facebook/jest/pull/3354))
* Fixed runner to run tests associated with snapshots when the snapshot changes. ([#3025](https://github.com/facebook/jest/pull/3025))
* Fixed snapshot serializer require, restructured pretty-format. ([#3399](https://github.com/facebook/jest/pull/3399))
* Fixed support for Babel 7 in babel-jest. ([#3271](https://github.com/facebook/jest/pull/3271))
* Fixed testMatch to find tests in .folders. ([#3006](https://github.com/facebook/jest/pull/3006))
* Fixed testNamePattern and testPathPattern to work better together. ([#3327](https://github.com/facebook/jest/pull/3327))
* Fixed to show reject reason when expecting resolve. ([#3134](https://github.com/facebook/jest/pull/3134))
* Fixed toHaveProperty() to use hasOwnProperty from Object ([#3410](https://github.com/facebook/jest/pull/3410))
* Fixed watch mode's screen clearing. ([#2959](https://github.com/facebook/jest/pull/2959)) ([#3294](https://github.com/facebook/jest/pull/3294))
* Improved and consolidated Jest's configuration file resolution. ([#3472](https://github.com/facebook/jest/pull/3472))
* Improved documentation throughout the Jest website.
* Improved documentation to explicitly mention that snapshots must be reviewed. ([#3203](https://github.com/facebook/jest/pull/3203))
* Improved documentation to make it clear CRA users don't need to add dependencies. ([#3312](https://github.com/facebook/jest/pull/3312))
* Improved eslint-plugin-jest's handling of `expect`. ([#3306](https://github.com/facebook/jest/pull/3306))
* Improved flow-coverage, eslint rules and test coverage within the Jest repository.
* Improved printing of `expect.assertions` error. ([#3033](https://github.com/facebook/jest/pull/3033))
* Improved Windows test coverage of Jest.
* Refactored configs & transform ([#3376](https://github.com/facebook/jest/pull/3376))
* Refactored reporters to pass individual Tests to reporters. ([#3289](https://github.com/facebook/jest/pull/3289))
* Refactored TestRunner ([#3166](https://github.com/facebook/jest/pull/3166))
* Refactored watch mode prompts. ([#3290](https://github.com/facebook/jest/pull/3290))
* Deleted `jest-file-exists`. ([#3105](https://github.com/facebook/jest/pull/3105))
* Removed `Config` type. ([#3366](https://github.com/facebook/jest/pull/3366))
* Removed all usage of `jest-file-exists`. ([#3101](https://github.com/facebook/jest/pull/3101))
* Adopted prettier on the Jest codebase.

## jest 19.0.1

* Fix infinite loop when using `--watch` with `--coverage`.
* Fixed `watchman` config option.
* Fixed a bug in the jest-editor-support static analysis.
* Fixed eslint plugin warning.
* Fixed missing space in front of "Did you mean …?".
* Fixed path printing in the reporter on Windows.

## jest 19.0.0

* Breaking Change: Added a version for snapshots.
* Breaking Change: Removed the `mocksPattern` configuration option, it never worked correctly.
* Breaking Change: Renamed `testPathDirs` to `roots` to avoid confusion when configuring Jest.
* Breaking Change: Updated printing of React elements to cause fewer changes when props change.
* Breaking Change: Updated snapshot format to properly escape data.
* Fixed --color to be recognized correctly again.
* Fixed `babel-plugin-jest-hoist` to work properly with type annotations in tests.
* Fixed behavior for console.log calls and fixed a memory leak (#2539).
* Fixed cache directory path for Jest to avoid ENAMETOOLONG errors.
* Fixed change events to be emitted in jest-haste-map's watch mode. This fixes issues with Jest's new watch mode and react-native-packager.
* Fixed cli arguments to be used when loading the config from file, they were previously ignored.
* Fixed Jest to load json files that include a BOM.
* Fixed Jest to throw errors instead of ignoring invalid cli options.
* Fixed mocking behavior for virtual modules.
* Fixed mocking behavior with transitive dependencies.
* Fixed support for asymmetric matchers in `toMatchObject`.
* Fixed test interruption and `--bail` behavior.
* Fixed watch mode to clean up worker processes when a test run gets interrupted.
* Fixed whitespace to be highlighted in snapshots and assertion errors.
* Improved `babel-jest` plugin: babel is loaded lazily, istanbul comments are only added when coverage is used.
* Improved error for invalid transform config.
* Improved moduleNameMapper to not overwrite mocks when many patterns map to the same file.
* Improved printing of skipped tests in verbose mode.
* Improved resolution code in jest-resolve.
* Improved to only show patch marks in assertion errors when the comparison results in large objects.
* New `--collectCoverageFrom` cli argument.
* New `--coverageDirectory` cli argument.
* New `expect.addSnapshotSerializer` to add custom snapshot serializers for tests.
* New `jest.spyOn`.
* New `testMatch` configuration option that accepts glob patterns.
* New eslint-plugin-jest with no-disabled-tests, no-focuses-tests and no-identical-title rules and default configuration and globals.
* New expect.stringContaining asymmetric matcher.
* New feature to make manual mocks with nested folders work. For example `__mocks__/react-native/Library/Text.js` will now work as expected.
* New feature to re-run tests through the notification when using `--notify`.
* New jest-phabricator package to integrate Jest code coverage in phabriactor.
* New jest-validate package to improve configuration errors, help with suggestions of correct configuration and to be adopted in other libraries.
* New pretty-printing for asymmetric matchers.
* New RSS feed for Jest's blog.
* New way to provide a reducer to extract haste module ids.
* New website, new documentation, new color scheme and new homepage.
* Rewritten watch mode for instant feedback, better code quality and to build new features on top of it (#2362).

## jest 18.1.0

* Fixed console.log and fake timer behavior in node 7.3.
* Updated istanbul-api.
* Updated jest-diff equality error message.
* Disabled arrow keys when entering a pattern in watch mode to prevent broken behavior. Will be improved in a future release.
* Moved asymmetric matchers and equality functionality from Jasmine into jest-matchers.
* Removed jasmine and jest-snapshot dependency from jest-matchers.
* Removed unused global `context` variable.
* Show a better error message if the config is invalid JSON.
* Highlight trailing whitespace in assertion diffs and snapshots.
* Jest now uses micromatch instead of minimatch.
* Added `-h` as alias for `--help`.

## jest 18.0.0

See https://facebook.github.io/jest/blog/2016/12/15/2016-in-jest.html

* The testResultsProcessor function is now required to return the modified results.
* Removed `pit` and `mockImpl`. Use `it` or `mockImplementation` instead.
* Fixed re-running tests when `--bail` is used together with `--watch`.
* `pretty-format` is now merged into Jest.
* `require('v8')` now works properly in a test context.
* Jest now clears the entire scrollback in watch mode.
* Added `expect.any`, `expect.anything`, `expect.objectContaining`, `expect.arrayContaining`, `expect.stringMatching`.
* Properly resolve `snapshotSerializers`, `setupFiles`, `transform`, `testRunner` and `testResultsProcessor` instead of using `path.resolve`.
* `--testResultsProcessor` is now exposed through the cli.
* Renamed `--jsonOutputFile` to `--outputFile`.
* Added `jest-editor-support` for vscode and Nuclide integration.
* Fixed `test.concurrent` unhandled promise rejections.
* The Jest website is now auto-deployed when merging into master.
* Updated `testRegex` to include `test.js` and `spec.js` files.
* Fixes for `babel-plugin-jest-hoist` when using `jest.mock` with three arguments.
* The `JSON` global in `jest-environment-node` now comes from the vm context instead of the parent context.
* Jest does not print stack traces from babel any longer.
* Fake timers are reset when `FakeTimers.useTimers()` is called.
* Usage of Jest in watch mode can be hidden through `JEST_HIDE_USAGE`.
* Added `expect.assertions(number)` which will ensure that a specified amount of assertions is made in one test.
* Added `.toMatchSnapshot(?string)` feature to give snapshots a name.
* Escape regex in snapshots.
* `jest-react-native` was deprecated and now forwards `react-native`.
* Added `.toMatchObject` matcher.
* Further improve printing of large objects.
* Fixed `NaN% Failed` in the OS notification when using `--notify`.
* The first test run without cached timings will now use separate processes instead of running in band.
* Added `.toHaveProperty` matcher.
* Fixed `Map`/`Set` comparisons.
* `test.concurrent` now works with `--testNamePattern`.

## jest 17.0.3

* Improved file-watching feature in jest-haste-map.
* Added `.toHaveLength` matcher.
* Improved `.toContain` matcher.

## jest 17.0.2

* Fixed performance regression in module resolution.

## jest 17.0.1

* Fixed pretty printing of big objects.
* Fixed resolution of `.native.js` files in react-native projects.

## jest 17.0.0

* Added `expect.extend`.
* Properly resolve modules with platform extensions on react-native.
* Added support for custom snapshots serializers.
* Updated to Jasmine 2.5.2.
* Big diffs are now collapsed by default in snapshots and assertions. Added `--expand` (or `-e`) to show the full diff.
* Replaced `scriptPreprocessor` with the new `transform` option.
* Added `jest.resetAllMocks` which replaces `jest.clearAllMocks`.
* Fixes for react-native preset.
* Fixes for global built in objects in `jest-environment-node`.
* Create mock objects in the vm context instead of the parent context.
* `.babelrc` is now part of the transform cache key in `babel-jest`.
* Fixes for docblock parsing with haste modules.
* Exit with the proper code when the coverage threshold is not reached.
* Implemented file watching in `jest-haste-map`.
* `--json` now includes information about individual tests inside a file.

## jest 16.0.2

* Symbols are now properly mocked when using `jest-mock`.
* `toHaveBeenCalledWith()` works without arguments again.
* Newlines in snapshots are now normalized across different operating systems.

## jest 16.0.1

* Fix infinite loop.

## jest 16.0.0

* Previously failed tests are now always run first.
* A new concurrent reporter shows currently running tests, a test summary, a progress bar and estimated remaining time if possible.
* Improved CLI colors.
* `jest <pattern>` is now case-insensitive.
* Added `it.only`, `it.skip`, `test.only`, `test.skip` and `xtest`.
* Added `--testNamePattern=pattern` or `-t <pattern>` to run individual tests in test files.
* Jest now warns for duplicate mock files.
* Pressing `a`, `o`, `p`, `q` or `enter` while tests are running in the watch mode, the test run will be interrupted.
* `--bail` now works together with `--watch`.
* Added `test.concurrent` for concurrent async tests.
* Jest now automatically considers files and tests with the `.jsx` extension.
* Added `jest.clearAllMocks` to clear all mocks manually.
* Rewrote Jest's snapshot implementation. `jest-snapshot` can now be more easily integrated into other test runners and used in other projects.
* This requires most snapshots to be updated when upgrading Jest.
* Objects and Arrays in snapshots are now printed with a trailing comma.
* Function names are not printed in snapshots any longer to reduce issues with code coverage instrumentation and different Node versions.
* Snapshots are now sorted using natural sort order.
* Snapshots are not marked as obsolete any longer when using `fit` or when an error is thrown in a test.
* Finished migration of Jasmine matchers to the new Jest matchers.
* Pretty print `toHaveBeenLastCalledWith`, `toHaveBeenCalledWith`, `lastCalledWith` and `toBeCalledWith` failure messages.
* Added `toBeInstanceOf` matcher.
* Added `toContainEqual` matcher.
* Added `toThrowErrorMatchingSnapshot` matcher.
* Improved `moduleNameMapper` resolution.
* Module registry fixes.
* Fixed invocation of the `setupTestFrameworkScriptFile` script to make it easier to use chai together with Jest.
* Removed react-native special case in Jest's configuration.
* Added `--findRelatedTests <fileA> <fileB>` cli option to run tests related to the specified files.
* Added `jest.deepUnmock` to `babel-plugin-jest-hoist`.
* Added `jest.runTimersToTime` which is useful together with fake timers.
* Improved automated mocks for ES modules compiled with babel.

## jest 15.1.1

* Fixed issues with test paths that include hyphens on Windows.
* Fixed `testEnvironment` resolution.
* Updated watch file name pattern input.

## jest 15.1.0

* Pretty printer updates for React and global window objects.
* `jest-runtime` overwrites automocking from configuration files.
* Improvements for watch mode on Windows.
* afterAll/afterEach/beforeAll/beforeEach can now return a Promise and be used together with async/await.
* Improved stack trace printing on Node 4.

## jest 15.0.2

* Fixed Jest with npm2 when using coverage.

## jest 15.0.1

* Updated toThrow and toThrowMatchers and aliased them to the same matcher.
* Improvements for watch mode.
* Fixed Symbol reassignment in tests would break Jest's matchers.
* Fixed `--bail` option.

## jest 15.0.0

* See https://facebook.github.io/jest/blog/2016/09/01/jest-15.html
* Jest by default now also recognizes files ending in `.spec.js` and `.test.js` as test files.
* Completely replaced most Jasmine matchers with new Jest matchers.
* Rewrote Jest's CLI output for test failures and summaries.
* Added `--env` option to override the default test environment.
* Disabled automocking, fake timers and resetting the module registry by default.
* Added `--watchAll`, made `--watch` interactive and added the ability to update snapshots and select test patterns in watch mode.
* Jest uses verbose mode when running a single test file.
* Console messages are now buffered and printed along with the test results.
* Fix `testEnvironment` resolution to prefer `jest-environment-{name}` instead of `{name}` only. This prevents a module colision when using `jsdom` as test environment.
* `moduleNameMapper` now uses a resolution algorithm.
* Improved performance for small test runs.
* Improved API documentation.
* Jest now works properly with directories that have special characters in them.
* Improvements to Jest's own test infra by merging integration and unit tests. Code coverage is now collected for Jest.
* Added `global.global` to the node environment.
* Fixed babel-jest-plugin-hoist issues with functions called `mock`.
* Improved jest-react-native preset with mocks for ListView, TextInput, ActivityIndicator and ScrollView.
* Added `collectCoverageFrom` to collect code coverage from untested files.
* Rewritten code coverage support.

## jest 14.1.0

* Changed Jest's default cache directory.
* Fixed `jest-react-native` for react 15.3.0.
* Updated react and react-native example to use `react-test-renderer`.
* Started to refactor code coverage.

## jest 14.0.2

* `babel-jest` bugfix.

## jest 14.0.1

* `babel-jest` can now be used to compose a transformer.
* Updated snapshot instructions to run `jest -u` or `npm test -- -u`.
* Fixed `config` cli option to enable JSON objects as configuration.
* Updated printing of preset path in the CLI.

## jest 14.0.0

* Official release of snapshot tests.
* Started to replace Jasmine matchers with Jest matchers: `toBe`, `toBeFalsy`, `toBeTruthy`, `toBeNaN`, `toBe{Greater,Less}Than{,OrEqual}`, `toBeNull`, `toBeDefined`, `toBeUndefined`, `toContain`, `toMatch`, `toBeCloseTo` were rewritten.
* Rewrite of Jest's reporters.
* Experimental react-native support.
* Removed Jasmine 1 support from Jest.
* Transform caching improvements.

## jest 13.2.0

* Snapshot bugfixes.
* Timer bugfixes.

## jest 13.1.0

* Added `test` global function as an alias for `it`.
* Added `coveragePathIgnorePatterns` to the config.
* Fixed printing of "JSX objects" in snapshots.
* Fixes for `--verbose` option and top level `it` calls.
* Extended the node environment with more globals.
* testcheck now needs to be required explicitly through `require('jest-check')`.
* Added `jest.deepUnmock`.
* Fail test suite if it does not contain any tests.

## jest 13.0.0

* Added duration of individual tests in verbose mode.
* Added a `browser` config option to properly resolve npm packages with a browser field in `package.json` if you are writing tests for client side apps
* Added `jest-repl`.
* Split up `jest-cli` into `jest-runtime` and `jest-config`.
* Added a notification plugin that shows a test run notification using `--notify`.
* Refactored `TestRunner` into `SearchSource` and improved the "no tests found" message.
* Added `jest.isMockFunction(jest.fn())` to test for mock functions.
* Improved test reporter printing and added a test failure summary when running many tests.
  * Add support for property testing via testcheck-js.
* Added a webpack tutorial.
* Added support for virtual mocks through `jest.mock('Module', implementation, {virtual: true})`.
* Added snapshot functionality through `toMatchSnapshot()`.
* Redesigned website.

## jest-cli 12.1.1

* Windows stability fixes.
* Mock module resolution fixes.
* Remove test files from code coverage.

## jest-cli 12.1.0

* Jest is now also published in the `jest` package on npm.
* Added `testRegex` to match for tests outside of specific folders. Deprecated both `testDirectoryName` and `testFileExtensions`.
* `it` can now return a Promise for async testing. `pit` was deprecated.
* Added `jest-resolve` as a standalone package based on the Facebook module resolution algorithm.
* Added `jest-changed-files` as a standalone package to detect changed files in a git or hg repo.
* Added `--setupTestFrameworkFile` to cli.
* Added support for coverage thresholds. See http://facebook.github.io/jest/docs/api.html#coveragethreshold-object.
* Updated to jsdom 9.0.
* Updated and improved stack trace reporting.
* Added `module.filename` and removed the invalid `module.__filename` field.
* Further improved the `lastCalledWith` and `toBeCalledWith` custom matchers. They now print the most recent calls.
* Fixed jest-haste-map on continuous integration systems.
* Fixes for hg/git integration.
* Added a re-try for the watchman crawler.

## jest-cli 12.0.2

* Bug fixes when running a single test file and for scoped package names.

## jest-cli 12.0.1

* Added custom equality matchers for Map/Set and iterables.
* Bug fixes

## jest-cli 12.0.0

* Reimplemented `node-haste` as `jest-haste-map`: https://github.com/facebook/jest/pull/896
* Fixes for the upcoming release of nodejs 6.
* Removed global mock caching which caused negative side-effects on test runs.
* Updated Jasmine from 2.3.4 to 2.4.1.
* Fixed our Jasmine fork to work better with `Object.create(null)`.
* Added a `--silent` flag to silence console messages during a test run.
* Run a test file directly if a path is passed as an argument to Jest.
* Added support for the undocumented nodejs feature `module.paths`.

## jest-cli 11.0.2

* Fixed `jest -o` error when Mercurial isn't installed on the system
* Fixed Jasmine failure message when expected values were mutated after tests.

## jest-cli 11.0.1, babel-jest 11.0.1

* Added support for Mercurial repositories when using `jest -o`
* Added `mockImplementationOnce` API to `jest.fn()`.

## jest-cli 11.0.0, babel-jest 11.0.0 (pre-releases 0.9 to 0.10)

* New implementation of node-haste and rewrite of internal module loading and resolution. Fixed both startup and runtime performance. [#599](https://github.com/facebook/jest/pull/599)
* Jasmine 2 is now the default test runner. To keep using Jasmine 1, put `testRunner: "jasmine1"` into your configuration.
* Added `jest-util`, `jest-mock`, `jest-jasmine1`, `jest-jasmine2`, `jest-environment-node`, `jest-environment-jsdom` packages.
* Added `babel-jest-preset` and `babel-jest` as packages. `babel-jest` is now being auto-detected.
* Added `babel-plugin-jest-hoist` which hoists `jest.unmock`, `jest.mock` and the new `jest.enableAutomock` and `jest.disableAutomock` API.
* Improved `babel-jest` integration and `react-native` testing.
* Improved code coverage reporting when using `babel-jest`.
* Added the `jest.mock('moduleName', moduleFactory)` feature. `jest.mock` now gets hoisted by default. `jest.doMock` was added to explicitly mock a module without the hoisting feature of `babel-jest`.
* Updated jsdom to 8.3.x.
* Improved responsiveness of the system while using `--watch`.
* Clear the terminal window when using `--watch`.
* By default, `--watch` will now only runs tests related to changed files. `--watch=all` can be used to run all tests on file system changes.
* Debounce `--watch` re-runs to not trigger test runs during a branch switch in version control.
* Added `jest.fn()` and `jest.fn(implementation)` as convenient shorcuts for `jest.genMockFunction()` and `jest.genMockFunction().mockImplementation()`.
* Added an `automock` option to turn off automocking globally.
* Added a "no tests found" message if no tests can be found.
* Jest sets `process.NODE_ENV` to `test` unless otherwise specified.
* Fixed `moduleNameMapper` config option when used with paths.
* Fixed an error with Jasmine 2 and tests that `throw 'string errors'`.
* Fixed issues with unmocking symlinked module names.
* Fixed mocking of boolean values.
* Fixed mocking of fields that start with an underscore ("private fields").
* Fixed unmocking behavior with npm3.
* Fixed and improved `--onlyChanged` option.
* Fixed support for running Jest as a git submodule.
* Improved verbose logger output
* Fixed test runtime error reporting and stack traces.
* Improved `toBeCalled` Jasmine 2 custom matcher messages.
* Improved error reporting when a syntax error occurs.
* Renamed HasteModuleLoader to Runtime.
* Jest now properly reports pending tests disabled with `xit` and `xdescribe`.
* Removed `preprocessCachingDisabled` config option.
* Added a `testEnvironment` option to customize the sandbox environment.
* Added support for `@scoped/name` npm packages.
* Added an integration test runner for Jest that runs all tests for examples and packages.

## 0.8.2

* Performance improvements.
* jest now uses `chalk` instead of its own colors implementation.

## 0.8.1

* `--bail` now reports with the proper error code.
* Fixed loading of the setup file when using jasmine2.
* Updated jsdom to 7.2.0.

## 0.8.0

* Added optional support for jasmine2 through the `testRunner` config option.
* Fixed mocking support for Map, WeakMap and Set.
* `node` was added to the defaults in `moduleFileExtensions`.
* Updated the list of node core modules that are properly being recognized by the module loader.

## 0.7.1

* Correctly map `process.on` into jsdom environments, fixes a bug introduced in jest 0.7.0.

## 0.7.0

* Fixed a memory leak with test contexts. Jest now properly cleans up test environments after each test. Added `--logHeapUsage` to log memory usage after each test. Note: this is option is meant for debugging memory leaks and might significantly slow down your test run.
* Removed `mock-modules`, `node-haste` and `mocks` virtual modules. This is a breaking change of undocumented public API. Usage of this API can safely be automatically updated through an automated codemod:
* Example: http://astexplorer.net/#/zrybZ6UvRA
* Codemod: https://github.com/cpojer/js-codemod/blob/master/transforms/jest-update.js
* jscodeshift: https://github.com/facebook/jscodeshift
* Removed `navigator.onLine` and `mockSetReadOnlyProperty` from the global jsdom environment. Use `window.navigator.onLine = true;` in your test setup and `Object.defineProperty` instead.

## 0.6.1

* Updated jsdom to 7.0.2.
* Use the current working directory as root when passing a jest config from the command line.
* Updated the React examples and getting started guide
* Modules now receive a `module.parent` field so unmocked modules don't assume they are run directly any longer.

## 0.6.0

* jest now reports the number of tests that were run instead of the number of test files.
* Added a `--json` option to print test results as JSON.
* Changed the preprocessor API. A preprocessor now receives the script, file and config. The cache key function receives the script, file and stringified config to be able to create consistent hashes.
* Removed node-worker-pool in favor of node-worker-farm (#540).
* `toEqual` now also checks the internal class name of an object. This fixes invalid tests like `expect([]).toEqual({})` which were previously passing.
* Added the option to provide map modules to stub modules by providing the `moduleNameMapper` config option.
* Allow to specify a custom `testRunner` in the configuration (#531).
* Added a `--no-cache` option to make it easier to debug preprocessor scripts.
* Fix code coverage on windows (#499).

## 0.5.6

* Cache test run performance and run slowest tests first to maximize worker utilization
* Update to jsdom 6.5.0

## 0.5.5

* Improve failure stack traces.
* Fix syntax error reporting.
* Add `--watch` option (#472).

## 0.5.2

* Fixed a bug with syntax errors in test files (#487).
* Fixed chmod error for preprocess-cache (#491).
* Support for the upcoming node 4.0 release (#490, #489).

## 0.5.1

* Upgraded node-worker-pool to 3.0.0, use the native `Promise` implementation.
* `testURL` can be used to set the location of the jsdom environment.
* Updated all of jest's dependencies, now using jsdom 6.3.
* jest now uses the native `Promise` implementation.
* Fixed a bug when passed an empty `testPathIgnorePatterns`.
* Moved preprocessor cache into the haste cache directory.

## 0.5.0

* Added `--noStackTrace` option to disable stack traces.
* Jest now only works with iojs v2 and up. If you are still using node we recommend upgrading to iojs or keep using jest 0.4.0.
* Upgraded to jsdom 6.1.0 and removed all the custom jsdom overwrites.

## <=0.4.0

* See commit history for changes in previous versions of jest.<|MERGE_RESOLUTION|>--- conflicted
+++ resolved
@@ -1,15 +1,14 @@
 ## master
 
-<<<<<<< HEAD
 ### Chore & Maintenance
+
 * `[docs]` Document another option to avoid warnings with React 16
   ([#5258](https://github.com/facebook/jest/issues/5258))
-=======
+
 ### Fixes
 
 * `[pretty-format]` Serialize inverse asymmetric matchers correctly
   ([#6272](https://github.com/facebook/jest/pull/6272))
->>>>>>> f527647f
 
 ## 23.0.0
 
