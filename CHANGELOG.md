--- conflicted
+++ resolved
@@ -2,13 +2,10 @@
 
 ### Features
 
-<<<<<<< HEAD
-* `[jest-runtime]` Prevent modules from marking themselves as thier own parent
+* `[jest-runtime]` Prevent modules from marking themselves as their own parent
   ([#5235](https://github.com/facebook/jest/issues/5235))
-=======
 * `[jest-mock]` Add support for auto-mocking generator functions
   ([#5983](https://github.com/facebook/jest/pull/5983))
->>>>>>> d8cc2336
 * `[expect]` Add support for async matchers
   ([#5836](https://github.com/facebook/jest/pull/5919))
 * `[expect]` Suggest toContainEqual
