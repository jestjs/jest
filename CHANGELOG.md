--- conflicted
+++ resolved
@@ -2,12 +2,9 @@
 
 ### Features
 
-<<<<<<< HEAD
 - `[jest-circus, @jest/cli, jest-config]` Add feature to randomize order of tests via CLI flag or through the config file([#12922](https://github.com/facebook/jest/pull/12922))
 - `[jest-message-util]` Add support for [error causes](https://developer.mozilla.org/en-US/docs/Web/JavaScript/Reference/Global_Objects/Error/cause)
 
-=======
->>>>>>> d8e29382
 ### Fixes
 
 ### Chore & Maintenance
