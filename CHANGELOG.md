--- conflicted
+++ resolved
@@ -4,11 +4,8 @@
 
 ### Fixes
 
-<<<<<<< HEAD
+- `[@jest/reporters]` Use async transform if available to transform files with no coverage ([#11852](https://github.com/facebook/jest/pull/11852))
 - `[jest-util]` Return correct value from `process.send` stub ([#11799](https://github.com/facebook/jest/pull/11799))
-=======
-- `[@jest/reporters]` Use async transform if available to transform files with no coverage ([#11852](https://github.com/facebook/jest/pull/11852))
->>>>>>> d6e5ddb0
 
 ### Chore & Maintenance
 
