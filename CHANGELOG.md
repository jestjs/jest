## master

### Features

### Fixes

<<<<<<< HEAD
- `[jest-haste-map]` Properly detect support for native `find` ([#10346](https://github.com/facebook/jest/pull/10346))
=======
- `[jest-cli]` Use correct file name to override existing jest config on init ([#10337](https://github.com/facebook/jest/pull/10337))
>>>>>>> 0708dafc

### Chore & Maintenance

### Performance

## 26.2.1

### Fixes

- `[jest-worker]` Make sure to work with Node TS typings v12 ([#10336](https://github.com/facebook/jest/pull/10336))

## 26.2.0

### Features

- `[jest-core, jest-circus, jest-reporter, jest-runner]` Added support for reporting individual test cases using jest-circus ([#10227](https://github.com/facebook/jest/pull/10227))
- `[jest-config, jest-reporter, jest-runner, jest-test-sequencer]` Add `slowTestThreshold` configuration option ([#9366](https://github.com/facebook/jest/pull/9366))
- `[jest-haste-map]` Watchman crawler now includes dotfiles ([#10075](https://github.com/facebook/jest/pull/10075))
- `[jest-worker]` Added support for workers to send custom messages to parent in jest-worker ([#10293](https://github.com/facebook/jest/pull/10293))
- `[jest-worker]` Support passing `resourceLimits` ([#10335](https://github.com/facebook/jest/pull/10335))
- `[pretty-format]` Added support for serializing custom elements (web components) ([#10217](https://github.com/facebook/jest/pull/10237))

### Fixes

- `[expect]` Match symbols and bigints in `any()` ([#10223](https://github.com/facebook/jest/pull/10223))
- `[jest-changed-files]` Use `git diff` instead of `git log` for `--changedSince` ([#10155](https://github.com/facebook/jest/pull/10155))
- `[jest-console]` Add missing `console.timeLog` for compatibility with Node ([#10209](https://github.com/facebook/jest/pull/10209))
- `[jest-haste-map]` Check `find` binary supports the `-iname` parameter ([#10308](https://github.com/facebook/jest/pull/10308))
- `[jest-snapshot]` Strip added indentation for inline error snapshots ([#10217](https://github.com/facebook/jest/pull/10217))

### Chore & Maintenance

- `[*]` Add missing dependency on `@types/node` ([#10248](https://github.com/facebook/jest/pull/10248))
- `[jest-jasmine2]` Convert `PCancelable` to TypeScript ([#10215](https://github.com/facebook/jest/pull/10215))
- `[jest-jasmine2]` Refine typings of `queueRunner` ([#10215](https://github.com/facebook/jest/pull/10215))
- `[jest-jasmine2]` Remove usage of `Function` type ([#10216](https://github.com/facebook/jest/pull/10216))
- `[jest-resolve]` Improve types ([#10239](https://github.com/facebook/jest/pull/10239))
- `[docs]` Clarify the [`jest.requireActual(moduleName)`](https://jestjs.io/docs/en/jest-object#jestrequireactualmodulename) example
- `[jest-types]` Refine typings of `coverageReporters` ([#10275](https://github.com/facebook/jest/pull/10275))

## 26.1.0

### Features

- `[jest-mock]` Export `Mock`, `MockInstance`, `SpyInstance` types ([#10138](https://github.com/facebook/jest/pull/10138))
- `[jest-config]` Support config files exporting (`async`) `function`s ([#10001](https://github.com/facebook/jest/pull/10001))
- `[jest-cli, jest-core]` Add `--selectProjects` CLI argument to filter test suites by project name ([#8612](https://github.com/facebook/jest/pull/8612))
- `[jest-cli, jest-init]` Add `coverageProvider` to `jest --init` prompts ([#10044](https://github.com/facebook/jest/pull/10044))

### Fixes

- `[jest-console]` `getConsoleOutput` to receive global stack trace config and use it to format stack trace ([#10081](https://github.com/facebook/jest/pull/10081))
- `[jest-jasmine2]` Stop adding `:` after an error that has no message ([#9990](https://github.com/facebook/jest/pull/9990))
- `[jest-diff]` Control no diff message color with `commonColor` in diff options ([#9997](https://github.com/facebook/jest/pull/9997))
- `[jest-snapshot]` Fix TypeScript compilation ([#10008](https://github.com/facebook/jest/pull/10008))

### Chore & Maintenance

- `[docs]` Correct confusing filename in `enableAutomock` example ([#10055](https://github.com/facebook/jest/pull/10055))
- `[jest-core]` 🎉🎉🎉🎉🎉🎉🎉🎉🎉🎉🎉🎉🎉🎉🎉🎉🎉🎉🎉🎉🎉🎉🎉🎉🎉 ([#10000](https://github.com/facebook/jest/pull/10000))
- `[jest-core, jest-reporters, jest-test-result, jest-types]` Cleanup `displayName` type ([#10049](https://github.com/facebook/jest/pull/10049))
- `[jest-runtime]` Jest-internal sandbox escape hatch ([#9907](https://github.com/facebook/jest/pull/9907))
- `[jest-fake-timers]` Update `now` param type to support `Date` in addition to `number`. ([#10169](https://github.com/facebook/jest/pull/10169))
- `[docs]` Add param to `setSystemTime` docs and remove preceding period from it and `getRealSystemTime` ([#10169](https://github.com/facebook/jest/pull/10169))
- `[jest-snapshot, jest-util]` Replace `make-dir` with `fs.mkdir` ([#10136](https://github.com/facebook/jest/pull/10136))
- `[docs]` Added parcel-bundler documentation inside readme.md file

### Performance

- `[jest-core, jest-transform, jest-haste-map]` Improve Jest startup time and test runtime, particularly when running with coverage, by caching micromatch and avoiding recreating RegExp instances ([#10131](https://github.com/facebook/jest/pull/10131))

## 26.0.1

### Fixes

- `[jest-circus]` Backward compatibility for deprecated `DescribeBlock.tests` to not break e.g. Detox reporter

## 26.0.0

### Features

- `[jest-environment-jsdom]` [**BREAKING**] Upgrade `jsdom` to v16 ([#9606](https://github.com/facebook/jest/pull/9606))
- `[@jest/fake-timers]` Add possibility to use a modern implementation of fake timers, backed by `@sinonjs/fake-timers` ([#7776](https://github.com/facebook/jest/pull/7776))
- `[jest-runtime]` Add `createMockFromModule` as an alias for `genMockFromModule` ([#9962](https://github.com/facebook/jest/pull/9962))

### Fixes

- `[babel-jest]` Handle `null` being passed to `createTransformer` ([#9955](https://github.com/facebook/jest/pull/9955))
- `[jest-circus, jest-console, jest-jasmine2, jest-reporters, jest-util, pretty-format]` Fix time durating formatting and consolidate time formatting code ([#9765](https://github.com/facebook/jest/pull/9765))
- `[jest-circus]` [**BREAKING**] Fail tests if a test takes a done callback and have return values ([#9129](https://github.com/facebook/jest/pull/9129))
- `[jest-circus]` [**BREAKING**] Throw a proper error if a test / hook is defined asynchronously ([#8096](https://github.com/facebook/jest/pull/8096))
- `[jest-circus]` Throw more descriptive error if hook is defined inside test ([#9957](https://github.com/facebook/jest/pull/9957))
- `[jest-circus]` [**BREAKING**] Align execution order of tests to match `jasmine`'s top to bottom order ([#9965](https://github.com/facebook/jest/pull/9965))
- `[jest-config, jest-resolve]` [**BREAKING**] Remove support for `browser` field ([#9943](https://github.com/facebook/jest/pull/9943))
- `[jest-haste-map]` Stop reporting files as changed when they are only accessed ([#7347](https://github.com/facebook/jest/pull/7347))
- `[jest-resolve]` Show relative path from root dir for `module not found` errors ([#9963](https://github.com/facebook/jest/pull/9963))
- `[jest-runtime]` Fix absolute path moduleNameMapper + jest.mock bug ([#8727](https://github.com/facebook/jest/pull/8727))

### Chore & Maintenance

- `[*]` [**BREAKING**] TypeScript definitions requires a minimum of TypeScript v3.8 ([#9823](https://github.com/facebook/jest/pull/9823))
- `[*]` [**BREAKING**] Drop support for Node 8 ([#9423](https://github.com/facebook/jest/pull/9423))
- `[*]` Upgrade to chalk@4 ([#9752](https://github.com/facebook/jest/pull/9752))
- `[*]` Remove usage of `realpath-native` ([#9952](https://github.com/facebook/jest/pull/9952))
- `[docs]` Fix example reference implementation to use Jest with Phabricator ([#8662](https://github.com/facebook/jest/pull/8662))
- `[docs]` Added default compiler to tranform ([#8583](https://github.com/facebook/jest/pull/8583))
- `[docs]` Updated Testing Frameworks guide with React; make it generic ([#9106](https://github.com/facebook/jest/pull/9106))
- `[expect, jest-mock, pretty-format]` [**BREAKING**] Remove `build-es5` from package ([#9945](https://github.com/facebook/jest/pull/9945))
- `[@jest/fake-timers, @jest/environment]` [**BREAKING**] Rename `LolexFakeTimers` to `ModernFakeTimers` ([#9960](https://github.com/facebook/jest/pull/9960))
- `[jest-haste-map]` [**BREAKING**] removed `providesModuleNodeModules` ([#8535](https://github.com/facebook/jest/pull/8535))
- `[jest-runtime]` [**BREAKING**] Remove long-deprecated `require.requireActual` and `require.requireMock` methods ([#9854](https://github.com/facebook/jest/pull/9854))

## 25.5.4

### Fixes

- `[jest-jasmine2]` Don't run `beforeAll` / `afterAll` in skipped describe blocks ([#9931](https://github.com/facebook/jest/pull/9931))

### Chore & Maintenance

- `[jest-runtime]` Do not warn when mutating `require.cache` ([#9946](https://github.com/facebook/jest/pull/9946))

## 25.5.3

### Chore & Maintenance

- `[jest-circus]` Fix memory leak when running in band ([#9934](https://github.com/facebook/jest/pull/9934))

## 25.5.2

### Fixes

- `[jest-globals]` Export globals as values, not types ([#9925](https://github.com/facebook/jest/pull/9925))

## 25.5.1

### Fixes

- `[jest-haste-map]` Add missing `@types/graceful-fs` dependency ([#9913](https://github.com/facebook/jest/pull/9913))
- `[jest-runner]` Correctly serialize `Set` passed to worker ([#9915](https://github.com/facebook/jest/pull/9915))
- `[jest-runtime]` Vary ESM cache by query ([#9914](https://github.com/facebook/jest/pull/9914))

## 25.5.0

### Features

- `[@jest/globals]` New package so Jest's globals can be explicitly imported ([#9801](https://github.com/facebook/jest/pull/9801))
- `[jest-core]` Show coverage of sources related to tests in changed files ([#9769](https://github.com/facebook/jest/pull/9769))
- `[jest-runtime]` Populate `require.cache` ([#9841](https://github.com/facebook/jest/pull/9841))

### Fixes

- `[*]` Use `graceful-fs` directly in every package instead of relying on `fs` being monkey patched ([#9443](https://github.com/facebook/jest/pull/9443))
- `[expect]` Prints the Symbol name into the error message with a custom asymmetric matcher ([#9888](https://github.com/facebook/jest/pull/9888))
- `[jest-circus, jest-jasmine2]` Support older version of `jest-runtime` ([#9903](https://github.com/facebook/jest/pull/9903) & [#9842](https://github.com/facebook/jest/pull/9842))
- `[@jest/environment]` Make sure not to reference Jest types ([#9875](https://github.com/facebook/jest/pull/9875))
- `[jest-message-util]` Code frame printing should respect `--noStackTrace` flag ([#9866](https://github.com/facebook/jest/pull/9866))
- `[jest-runtime]` Support importing CJS from ESM using `import` statements ([#9850](https://github.com/facebook/jest/pull/9850))
- `[jest-runtime]` Support importing parallel dynamic `import`s ([#9858](https://github.com/facebook/jest/pull/9858))
- `[jest-transform]` Improve source map handling when instrumenting transformed code ([#9811](https://github.com/facebook/jest/pull/9811))

### Chore & Maintenance

- `[docs]` Add an example for mocking non-default export class

### Performance

- `[jest-resolve]` Update `resolve` to a version using native `realpath`, which is faster than the default JS implementation ([#9872](https://github.com/facebook/jest/pull/9872))
- `[jest-resolve]` Pass custom cached `realpath` function to `resolve` ([#9873](https://github.com/facebook/jest/pull/9873))
- `[jest-runtime]` Add `teardown` method to clear any caches when tests complete ([#9906](https://github.com/facebook/jest/pull/9906))
- `[jest-runtime]` Do not pass files required internally through transformation when loading them ([#9900](https://github.com/facebook/jest/pull/9900))
- `[jest-runtime]` Use `Map`s instead of object literals as cache holders ([#9901](https://github.com/facebook/jest/pull/9901))

## 25.4.0

- `[expect]` Support `async function`s in `toThrow` ([#9817](https://github.com/facebook/jest/pull/9817))
- `[jest-console]` Add code frame to `console.error` and `console.warn` ([#9741](https://github.com/facebook/jest/pull/9741))
- `[jest-runtime, jest-jasmine2, jest-circus]` Experimental, limited ECMAScript Modules support ([#9772](https://github.com/facebook/jest/pull/9772) & [#9842](https://github.com/facebook/jest/pull/9842))

### Fixes

- `[expect]` Restore support for passing functions to `toHaveLength` matcher ([#9796](https://github.com/facebook/jest/pull/9796))
- `[jest-changed-files]` `--only-changed` should include staged files ([#9799](https://github.com/facebook/jest/pull/9799))
- `[jest-circus]` Throw on nested test definitions ([#9828](https://github.com/facebook/jest/pull/9828))
- `[jest-each]` `each` will throw an error when called with too many arguments ([#9818](https://github.com/facebook/jest/pull/9818))
- `[jest-runner]` Don't print warning to stdout when using `--json` ([#9843](https://github.com/facebook/jest/pull/9843))

### Chore & Maintenance

- `[*]` Do not generate TypeScript declaration source maps ([#9822](https://github.com/facebook/jest/pull/9822))
- `[*]` Transpile code for Node 8.3, not 8.0 ([#9827](https://github.com/facebook/jest/pull/9827))

## 25.3.0

### Features

- `[babel-jest]` Support passing `supportsDynamicImport` and `supportsStaticESM` ([#9766](https://github.com/facebook/jest/pull/9766))
- `[babel-preset-jest]` Enable all syntax plugins not enabled by default that works on current version of Node ([#9774](https://github.com/facebook/jest/pull/9774))
- `[jest-circus]` Enable writing async test event handlers ([#9397](https://github.com/facebook/jest/pull/9397))
- `[jest-runtime, @jest/transformer]` Support passing `supportsDynamicImport` and `supportsStaticESM` ([#9597](https://github.com/facebook/jest/pull/9597))

### Chore & Maintenance

- `[*]` Replace `any`s with `unknown`s ([#9626](https://github.com/facebook/jest/pull/9626))
- `[@jest/transform]` Expose type `CacheKeyOptions` for `getCacheKey` ([#9762](https://github.com/facebook/jest/pull/9762))
- `[@jest/types]` Correct type `testRegex` for `ProjectConfig` ([#9780](https://github.com/facebook/jest/pull/9780))

## 25.2.7

### Fixes

- `[jest-matcher-utils]` Replace accessors with values to avoid calling setters in object descriptors when computing diffs for error reporting ([#9757](https://github.com/facebook/jest/pull/9757))
- `[@jest/watcher]` Correct return type of `shouldRunTestSuite` for `JestHookEmitter` ([#9753](https://github.com/facebook/jest/pull/9753))

## 25.2.6

### Chore & Maintenance

- `[*]` 25.2.5 was published without changes from 25.2.4 - 25.2.6 includes all changes from that version.

## 25.2.5

### Fixes

- `[@jest/console]` Fix `typescript<@3.8` compatibility in published types

### Chore & Maintenance

- `[docs]` Update link to watchman troubleshooting docs ([#9727](https://github.com/facebook/jest/pull/9727))
- `[@jest/message-util]` Remove dependency on `@jest/test-result`, which lead to a sprawling dependency tree ([#9749](https://github.com/facebook/jest/pull/9749))
- `[@jest/test-result]` Remove dependency on `@jest/transform`, which lead to a sprawling dependency tree ([#9747](https://github.com/facebook/jest/pull/9747))
- `[@jest/transform]` Expose type `TransformedSource` ([#9736](https://github.com/facebook/jest/pull/9736))

## 25.2.4

### Features

- `[jest-message-util]` Check for common errors when using the wrong test environment ([#8245](https://github.com/facebook/jest/pull/8245))

### Fixes

- `[jest-circus]` Fix type elision of jest-runtime imports ([#9717](https://github.com/facebook/jest/pull/9717))
- `[@jest/transform]` Fix coverage reporter for uncovered files without transformers, reverting [#9460](https://github.com/facebook/jest/pull/9460) ([#9724](https://github.com/facebook/jest/pull/9724))

## 25.2.3

### Fixes

- `[*]` Verify all packages are properly downleveled for older versions of TypeScript ([#9715](https://github.com/facebook/jest/pull/9715))

## 25.2.2

### Fixes

- `[jest-environment-node]` Remove `getVmContext` from Node env on older versions of Node ([#9708](https://github.com/facebook/jest/pull/9708))
- `[jest-runtime]` Return constructable class from `require('module')` ([#9711](https://github.com/facebook/jest/pull/9711))

## 25.2.1

### Fixes

- `[*]` Downlevel TypeScript definitions files for compatibility with TS<3.8 ([#9705](https://github.com/facebook/jest/pull/9705))

## 25.2.0

### Features

- `[jest-config]` Support ESM config files with `.js` extension ([#9573](https://github.com/facebook/jest/pull/9573)).
- `[jest-runtime]` Override `module.createRequire` to return a Jest-compatible `require` function ([#9469](https://github.com/facebook/jest/pull/9469))
- `[jest-haste-map]` [**BREAKING**] Remove `mapper` option ([#9581](https://github.com/facebook/jest/pull/9581))
- `[*]` Support array of paths for `moduleNameMapper` aliases ([#9465](https://github.com/facebook/jest/pull/9465))
- `[jest-reporters]` Adds ability to pass options to the istanbul-reporter through `coverageReporters` ([#9572](https://github.com/facebook/jest/pull/9572))
- `[jest-runtime]` Require stack when a module cannot be resolved ([#9681](https://github.com/facebook/jest/pull/9681))
- `[jest-transform]` `writeCacheFile` no longer calls `fsync` ([#9695](https://github.com/facebook/jest/pull/9695))

### Fixes

- `[expect]` Handle readonly properties correctly ([#9575](https://github.com/facebook/jest/pull/9575))
- `[jest-cli]` Set `coverageProvider` correctly when provided in config ([#9562](https://github.com/facebook/jest/pull/9562))
- `[jest-cli]` Allow specifying `.cjs` and `.mjs` config files by `--config` CLI option ([#9578](https://github.com/facebook/jest/pull/9578))
- `[jest-cli]` Update yargs to fix CLI flag overriding ([#9519](https://github.com/facebook/jest/pull/9519))
- `[jest-config]` Treat `setupFilesAfterEnv` like `setupFiles` when normalizing configs against presets ([#9495](https://github.com/facebook/jest/pull/9495))
- `[jest-config]` Support `.mjs` config files on Windows as well ([#9558](https://github.com/facebook/jest/pull/9558))
- `[jest-config]` Verify `rootDir` and all `roots` are directories ([#9569](https://github.com/facebook/jest/pull/9569))
- `[jest-config]` Ensure pattern of `replacePosixSep` is a string ([#9546](https://github.com/facebook/jest/pull/9546))
- `[jest-haste-map]` Fix crash on unix based systems without find ([#9579](https://github.com/facebook/jest/pull/9579))
- `[jest-jasmine2]` Fix `--testNamePattern` matching with `concurrent` tests ([#9090](https://github.com/facebook/jest/pull/9090))
- `[jest-matcher-utils]` Fix diff highlight of symbol-keyed object. ([#9499](https://github.com/facebook/jest/pull/9499))
- `[@jest/reporters]` Notifications should be fire&forget rather than having a timeout ([#9567](https://github.com/facebook/jest/pull/9567))
- `[jest-resolve]` Fix module identity preservation with symlinks and browser field resolution ([#9511](https://github.com/facebook/jest/pull/9511))
- `[jest-resolve]` Do not confuse directories with files ([#8912](https://github.com/facebook/jest/pull/8912))
- `[jest-resolve]` `moduleNameMapper` should take precedence over Node core modules ([#9563](https://github.com/facebook/jest/pull/9563))
- `[jest-runtime]` Reset `isolateModules` if it fails ([#9541](https://github.com/facebook/jest/pull/9541))
- `[jest-runtime]` Yarn PnP errors displayed to the user ([#9681](https://github.com/facebook/jest/pull/9681))
- `[jest-snapshot]` Downgrade semver to v6 to support node 8 ([#9451](https://github.com/facebook/jest/pull/9451))
- `[jest-snapshot]` Properly indent new snapshots in the presences of existing ones ([#9523](https://github.com/facebook/jest/pull/9523))
- `[jest-transform]` Correct sourcemap behavior for transformed and instrumented code ([#9460](https://github.com/facebook/jest/pull/9460))
- `[jest-transform]` Allow instrumentation of transformed files with weird file extensions ([#9589](https://github.com/facebook/jest/pull/9589))
- `[@jest/types]` Make `ConfigGlobals` an interface to allow for declaration merging. ([#9570](https://github.com/facebook/jest/pull/9570))
- `[pretty-format]` Export `OldPlugin` type ([#9491](https://github.com/facebook/jest/pull/9491))

### Chore & Maintenance

- `[docs]` Warn about unexpected behavior / bug of node-notifier when using the `notify` options.
- `[docs]` Grammatical corrections to Async docs page. ([#9679](https://github.com/facebook/jest/pull/9679))
- `[jest-resolver]` Use `resolve` package to implement custom module resolution ([#9520](https://github.com/facebook/jest/pull/9520))
- `[jest-runtime]` Move execution of `setupFiles` to `jest-runner` ([#9596](https://github.com/facebook/jest/pull/9596))
- `[jest-runtime]` Update anchor link in `helpers` ([#9616](https://github.com/facebook/jest/pull/9616))
- `[@jest/reporters]` Remove unused dependencies and type exports ([#9462](https://github.com/facebook/jest/pull/9462))
- `[website]` Update pictures of reports when matchers fail ([#9214](https://github.com/facebook/jest/pull/9214))

### Performance

- `[jest-haste-map]` Reduce number of `lstat` calls in node crawler ([#9514](https://github.com/facebook/jest/pull/9514))

## 25.1.0

### Features

- `[babel-plugin-jest-hoist]` Show codeframe on static hoisting issues ([#8865](https://github.com/facebook/jest/pull/8865))
- `[babel-plugin-jest-hoist]` Add `BigInt` to `ALLOWED_IDENTIFIERS` ([#8382](https://github.com/facebook/jest/pull/8382))
- `[babel-preset-jest]` Add `@babel/plugin-syntax-bigint` ([#8382](https://github.com/facebook/jest/pull/8382))
- `[expect]` Add `BigInt` support to `toBeGreaterThan`, `toBeGreaterThanOrEqual`, `toBeLessThan` and `toBeLessThanOrEqual` ([#8382](https://github.com/facebook/jest/pull/8382))
- `[expect, jest-matcher-utils]` Display change counts in annotation lines ([#9035](https://github.com/facebook/jest/pull/9035))
- `[expect, jest-snapshot]` Support custom inline snapshot matchers ([#9278](https://github.com/facebook/jest/pull/9278))
- `[jest-config]` Throw the full error message and stack when a Jest preset is missing a dependency ([#8924](https://github.com/facebook/jest/pull/8924))
- `[jest-config]` [**BREAKING**] Set default display name color based on runner ([#8689](https://github.com/facebook/jest/pull/8689))
- `[jest-config]` Merge preset globals with project globals ([#9027](https://github.com/facebook/jest/pull/9027))
- `[jest-config]` Support `.cjs` config files ([#9291](https://github.com/facebook/jest/pull/9291))
- `[jest-config]` [**BREAKING**] Support `.mjs` config files ([#9431](https://github.com/facebook/jest/pull/9431))
- `[jest-core]` Support reporters as default exports ([#9161](https://github.com/facebook/jest/pull/9161))
- `[jest-core]` Support `--findRelatedTests` paths case insensitivity on Windows ([#8900](https://github.com/facebook/jest/issues/8900))
- `[jest-diff]` Add options for colors and symbols ([#8841](https://github.com/facebook/jest/pull/8841))
- `[jest-diff]` [**BREAKING**] Export as ECMAScript module ([#8873](https://github.com/facebook/jest/pull/8873))
- `[jest-diff]` Add `includeChangeCounts` and rename `Indicator` options ([#8881](https://github.com/facebook/jest/pull/8881))
- `[jest-diff]` Add `changeColor` and `patchColor` options ([#8911](https://github.com/facebook/jest/pull/8911))
- `[jest-diff]` Add `trailingSpaceFormatter` option and replace cyan with `commonColor` ([#8927](https://github.com/facebook/jest/pull/8927))
- `[jest-diff]` Add `firstOrLastEmptyLineReplacement` option and export 3 `diffLines` functions ([#8955](https://github.com/facebook/jest/pull/8955))
- `[jest-environment]` Add optional `getVmContext` next to `runScript` ([#9252](https://github.com/facebook/jest/pull/9252) & [#9428](https://github.com/facebook/jest/pull/9428))
- `[jest-environment-jsdom]` Add `fakeTimersLolex` ([#8925](https://github.com/facebook/jest/pull/8925))
- `[jest-environment-node]` Add `fakeTimersLolex` ([#8925](https://github.com/facebook/jest/pull/8925))
- `[jest-environment-node]` Add `queueMicrotask` ([#9140](https://github.com/facebook/jest/pull/9140))
- `[jest-environment-node]` Implement `getVmContext` ([#9252](https://github.com/facebook/jest/pull/9252) & [#9428](https://github.com/facebook/jest/pull/9428))
- `[@jest/fake-timers]` Add Lolex as implementation of fake timers ([#8897](https://github.com/facebook/jest/pull/8897))
- `[jest-get-type]` Add `BigInt` support. ([#8382](https://github.com/facebook/jest/pull/8382))
- `[jest-matcher-utils]` Add `BigInt` support to `ensureNumbers` `ensureActualIsNumber`, `ensureExpectedIsNumber` ([#8382](https://github.com/facebook/jest/pull/8382))
- `[jest-matcher-utils]` Ignore highlighting matched asymmetricMatcher in diffs ([#9257](https://github.com/facebook/jest/pull/9257))
- `[jest-reporters]` Export utils for path formatting ([#9162](https://github.com/facebook/jest/pull/9162))
- `[jest-reporters]` Provides global coverage thresholds as watermarks for istanbul ([#9416](https://github.com/facebook/jest/pull/9416))
- `[jest-runner]` Warn if a worker had to be force exited ([#8206](https://github.com/facebook/jest/pull/8206))
- `[jest-runtime]` [**BREAKING**] Do not export `ScriptTransformer` - it can be imported from `@jest/transform` instead ([#9256](https://github.com/facebook/jest/pull/9256))
- `[jest-runtime]` Use `JestEnvironment.getVmContext` and `vm.compileFunction` if available to avoid the module wrapper ([#9252](https://github.com/facebook/jest/pull/9252) & [#9428](https://github.com/facebook/jest/pull/9428))
- `[jest-snapshot]` Display change counts in annotation lines ([#8982](https://github.com/facebook/jest/pull/8982))
- `[jest-snapshot]` [**BREAKING**] Improve report when the matcher has properties ([#9104](https://github.com/facebook/jest/pull/9104))
- `[jest-snapshot]` Improve colors when snapshots are updatable ([#9132](https://github.com/facebook/jest/pull/9132))
- `[jest-snapshot]` Ignore indentation for most serialized objects ([#9203](https://github.com/facebook/jest/pull/9203))
- `[jest-transform]` Create `createTranspilingRequire` function for easy transpiling modules ([#9194](https://github.com/facebook/jest/pull/9194))
- `[jest-transform]` [**BREAKING**] Return transformed code as a string, do not wrap in `vm.Script` ([#9253](https://github.com/facebook/jest/pull/9253))
- `[@jest/test-result]` Create method to create empty `TestResult` ([#8867](https://github.com/facebook/jest/pull/8867))
- `[jest-worker]` [**BREAKING**] Return a promise from `end()`, resolving with the information whether workers exited gracefully ([#8206](https://github.com/facebook/jest/pull/8206))
- `[jest-reporters]` Transform file paths into hyperlinks ([#8980](https://github.com/facebook/jest/pull/8980))

### Fixes

- `[expect]` Display `expectedDiff` more carefully in `toBeCloseTo` ([#8389](https://github.com/facebook/jest/pull/8389))
- `[expect]` Avoid incorrect difference for subset when `toMatchObject` fails ([#9005](https://github.com/facebook/jest/pull/9005))
- `[expect]` Consider all RegExp flags for equality ([#9167](https://github.com/facebook/jest/pull/9167))
- `[expect]` [**BREAKING**] Consider primitives different from wrappers instantiated with `new` ([#9167](https://github.com/facebook/jest/pull/9167))
- `[expect]` Prevent maintaining RegExp state between multiple tests ([#9289](https://github.com/facebook/jest/pull/9289))
- `[expect]` Fix subsetEquality false circular reference detection ([#9322](https://github.com/facebook/jest/pull/9322))
- `[jest-config]` Use half of the available cores when `watchAll` mode is enabled ([#9117](https://github.com/facebook/jest/pull/9117))
- `[jest-config]` Fix Jest multi project runner still cannot handle exactly one project ([#8894](https://github.com/facebook/jest/pull/8894))
- `[jest-console]` Add missing `console.group` calls to `NullConsole` ([#9024](https://github.com/facebook/jest/pull/9024))
- `[jest-core]` Don't include unref'd timers in --detectOpenHandles results ([#8941](https://github.com/facebook/jest/pull/8941))
- `[jest-core]` Limit number of workers when creating haste maps in projects ([#9259](https://github.com/facebook/jest/pull/9259))
- `[jest-diff]` Do not inverse format if line consists of one change ([#8903](https://github.com/facebook/jest/pull/8903))
- `[jest-diff]` Rename some new options and change their default values ([#9077](https://github.com/facebook/jest/pull/9077))
- `[jest-environment-node]` Fix `TextEncoder.encode` not referencing same global `Uint8Array` constructor ([#9261](https://github.com/facebook/jest/pull/9261))
- `[jest-fake-timers]` `getTimerCount` will not include cancelled immediates ([#8764](https://github.com/facebook/jest/pull/8764))
- `[jest-fake-timers]` Support `util.promisify` on `setTimeout` ([#9180](https://github.com/facebook/jest/pull/9180))
- `[jest-jasmine2, jest-circus]` Improve error message format for Node's assert.fail ([#9262](https://github.com/facebook/jest/pull/9262))
- `[jest-leak-detector]` [**BREAKING**] Use `weak-napi` instead of `weak` package ([#8686](https://github.com/facebook/jest/pull/8686))
- `[jest-mock]` Fix for mockReturnValue overriding mockImplementationOnce ([#8398](https://github.com/facebook/jest/pull/8398))
- `[jest-reporters]` Make node-notifier an optional dependency ([#8918](https://github.com/facebook/jest/pull/8918))
- `[jest-reporters]` Make all arguments to methods on `BaseReporter` optional ([#9159](https://github.com/facebook/jest/pull/9159))
- `[jest-resolve]`: Set MODULE_NOT_FOUND as error code when module is not resolved from paths ([#8487](https://github.com/facebook/jest/pull/8487))
- `[jest-resolve-dependencies]` Handle dynamic dependencies correctly even when using module maps ([#9303](https://github.com/facebook/jest/pull/9303))
- `[jest-snapshot]` Remove only the added newlines in multiline snapshots ([#8859](https://github.com/facebook/jest/pull/8859))
- `[jest-snapshot]` Distinguish empty string from external snapshot not written ([#8880](https://github.com/facebook/jest/pull/8880))
- `[jest-snapshot]` [**BREAKING**] Distinguish empty string from internal snapshot not written ([#8898](https://github.com/facebook/jest/pull/8898))
- `[jest-snapshot]` [**BREAKING**] Remove `report` method and throw matcher errors ([#9049](https://github.com/facebook/jest/pull/9049))
- `[jest-snapshot]` Omit irrelevant `received` properties when property matchers fail ([#9198](https://github.com/facebook/jest/pull/9198))
- `[jest-transform]` Properly cache transformed files across tests ([#8890](https://github.com/facebook/jest/pull/8890))
- `[jest-transform]` Don't fail the test suite when a generated source map is invalid ([#9058](https://github.com/facebook/jest/pull/9058))
- `[jest-types]` [**BREAKING**] Use less `null | undefined` in config types ([#9200](https://github.com/facebook/jest/pull/9200))
- `[jest-util]` Allow querying process.domain ([#9136](https://github.com/facebook/jest/pull/9136))
- `[pretty-format]` Correctly detect memoized elements ([#9196](https://github.com/facebook/jest/pull/9196))
- `[pretty-format]` Fix pretty-format to respect displayName on forwardRef ([#9422](https://github.com/facebook/jest/pull/9422))

### Chore & Maintenance

- `[*]` [**BREAKING**] Drop support for Node 6 ([#8455](https://github.com/facebook/jest/pull/8455))
- `[*]` Add Node 12 to CI ([#8411](https://github.com/facebook/jest/pull/8411))
- `[*]` [**BREAKING**] Upgrade to Micromatch v4 ([#8852](https://github.com/facebook/jest/pull/8852))
- `[babel-plugin-jest-hoist]` [**BREAKING**] Use ESM exports ([#8874](https://github.com/facebook/jest/pull/8874))
- `[docs]` Add alias and optional boolean value to `coverage` CLI Reference ([#8996](https://github.com/facebook/jest/pull/8996))
- `[docs]` Fix broken link pointing to legacy JS file in "Snapshot Testing".
- `[docs]` Add `setupFilesAfterEnv` and `jest.setTimeout` example ([#8971](https://github.com/facebook/jest/pull/8971))
- `[expect]` Test that `toStrictEqual` is equivalent to Node's `assert.deepStrictEqual` ([#9167](https://github.com/facebook/jest/pull/9167))
- `[jest]` [**BREAKING**] Use ESM exports ([#8874](https://github.com/facebook/jest/pull/8874))
- `[jest-cli]` [**BREAKING**] Use ESM exports ([#8874](https://github.com/facebook/jest/pull/8874))
- `[jest-cli]` [**BREAKING**] Remove re-exports from `@jest/core` ([#8874](https://github.com/facebook/jest/pull/8874))
- `[jest-diff]` Remove the need to export `splitLines0` function ([#9151](https://github.com/facebook/jest/pull/9151))
- `[jest-environment-jsdom]` [**BREAKING**] Upgrade JSDOM from v11 to v15 ([#8851](https://github.com/facebook/jest/pull/8851))
- `[jest-haste-map]` Upgrade to `fsevents@2` ([#9215](https://github.com/facebook/jest/pull/9215))
- `[jest-reporters]` [**BREAKING**] Upgrade Istanbul dependencies, which are used for code coverage ([#9192](https://github.com/facebook/jest/pull/9192))
- `[jest-util]` [**BREAKING**] Remove deprecated exports ([#8863](https://github.com/facebook/jest/pull/8863))
- `[jest-validate]` [**BREAKING**] Use ESM exports ([#8874](https://github.com/facebook/jest/pull/8874))
- `[jest-types]` Mark `InitialOptions` as `Partial` ([#8848](https://github.com/facebook/jest/pull/8848))
- `[jest-config]` Refactor `normalize` to be more type safe ([#8848](https://github.com/facebook/jest/pull/8848))

## 24.9.0

### Features

- `[expect]` Highlight substring differences when matcher fails, part 1 ([#8448](https://github.com/facebook/jest/pull/8448))
- `[expect]` Highlight substring differences when matcher fails, part 2 ([#8528](https://github.com/facebook/jest/pull/8528))
- `[expect]` Improve report when mock-spy matcher fails, part 1 ([#8640](https://github.com/facebook/jest/pull/8640))
- `[expect]` Improve report when mock-spy matcher fails, part 2 ([#8649](https://github.com/facebook/jest/pull/8649))
- `[expect]` Improve report when mock-spy matcher fails, part 3 ([#8697](https://github.com/facebook/jest/pull/8697))
- `[expect]` Improve report when mock-spy matcher fails, part 4 ([#8710](https://github.com/facebook/jest/pull/8710))
- `[expect]` Throw matcher error when received cannot be jasmine spy ([#8747](https://github.com/facebook/jest/pull/8747))
- `[expect]` Improve report when negative CalledWith assertion fails ([#8755](https://github.com/facebook/jest/pull/8755))
- `[expect]` Improve report when positive CalledWith assertion fails ([#8771](https://github.com/facebook/jest/pull/8771))
- `[expect]` Display equal values for ReturnedWith similar to CalledWith ([#8791](https://github.com/facebook/jest/pull/8791))
- `[expect, jest-snapshot]` Change color from green for some args in matcher hints ([#8812](https://github.com/facebook/jest/pull/8812))
- `[jest-snapshot]` Highlight substring differences when matcher fails, part 3 ([#8569](https://github.com/facebook/jest/pull/8569))
- `[jest-core]` Improve report when snapshots are obsolete ([#8448](https://github.com/facebook/jest/pull/8665))
- `[jest-cli]` Improve chai support (with detailed output, to match jest exceptions) ([#8454](https://github.com/facebook/jest/pull/8454))
- `[*]` Manage the global timeout with `--testTimeout` command line argument. ([#8456](https://github.com/facebook/jest/pull/8456))
- `[pretty-format]` Render custom displayName of memoized components ([#8546](https://github.com/facebook/jest/pull/8546))
- `[jest-validate]` Allow `maxWorkers` as part of the `jest.config.js` ([#8565](https://github.com/facebook/jest/pull/8565))
- `[jest-runtime]` Allow passing configuration objects to transformers ([#7288](https://github.com/facebook/jest/pull/7288))
- `[@jest/core, @jest/test-sequencer]` Support async sort in custom `testSequencer` ([#8642](https://github.com/facebook/jest/pull/8642))
- `[jest-runtime, @jest/fake-timers]` Add `jest.advanceTimersToNextTimer` ([#8713](https://github.com/facebook/jest/pull/8713))
- `[@jest-transform]` Extract transforming require logic within `jest-core` into `@jest-transform` ([#8756](https://github.com/facebook/jest/pull/8756))
- `[jest-matcher-utils]` Add color options to `matcherHint` ([#8795](https://github.com/facebook/jest/pull/8795))
- `[jest-circus/jest-jasmine2]` Give clearer output for Node assert errors ([#8792](https://github.com/facebook/jest/pull/8792))
- `[jest-runner]` Export all types in the type signature of `jest-runner` ([#8825](https://github.com/facebook/jest/pull/8825))

### Fixes

- `[jest-cli]` Detect side-effect only imports when running `--onlyChanged` or `--changedSince` ([#8670](https://github.com/facebook/jest/pull/8670))
- `[jest-cli]` Allow `--maxWorkers` to work with % input again ([#8565](https://github.com/facebook/jest/pull/8565))
- `[babel-plugin-jest-hoist]` Expand list of whitelisted globals in global mocks ([#8429](https://github.com/facebook/jest/pull/8429))
- `[jest-core]` Make watch plugin initialization errors look nice ([#8422](https://github.com/facebook/jest/pull/8422))
- `[jest-snapshot]` Prevent inline snapshots from drifting when inline snapshots are updated ([#8492](https://github.com/facebook/jest/pull/8492))
- `[jest-haste-map]` Don't throw on missing mapper in Node crawler ([#8558](https://github.com/facebook/jest/pull/8558))
- `[jest-core]` Fix incorrect `passWithNoTests` warning ([#8595](https://github.com/facebook/jest/pull/8595))
- `[jest-snapshots]` Fix test retries that contain snapshots ([#8629](https://github.com/facebook/jest/pull/8629))
- `[jest-mock]` Fix incorrect assignments when restoring mocks in instances where they originally didn't exist ([#8631](https://github.com/facebook/jest/pull/8631))
- `[expect]` Fix stack overflow when matching objects with circular references ([#8687](https://github.com/facebook/jest/pull/8687))
- `[jest-haste-map]` Workaround a node >=12.5.0 bug that causes the process not to exit after tests have completed and cancerous memory growth ([#8787](https://github.com/facebook/jest/pull/8787))

### Chore & Maintenance

- `[docs]` Replace FlowType with TypeScript in CONTRIBUTING.MD code conventions
- `[jest-leak-detector]` remove code repeat ([#8438](https://github.com/facebook/jest/pull/8438))
- `[docs]` Add example to `jest.requireActual` ([#8482](https://github.com/facebook/jest/pull/8482))
- `[docs]` Add example to `jest.mock` for mocking ES6 modules with the `factory` parameter ([#8550](https://github.com/facebook/jest/pull/8550))
- `[docs]` Add information about using `jest.doMock` with ES6 imports ([#8573](https://github.com/facebook/jest/pull/8573))
- `[docs]` Fix variable name in custom-matcher-api code example ([#8582](https://github.com/facebook/jest/pull/8582))
- `[docs]` Fix example used in custom environment docs ([#8617](https://github.com/facebook/jest/pull/8617))
- `[docs]` Updated react tutorial to refer to new package of react-testing-library (@testing-library/react) ([#8753](https://github.com/facebook/jest/pull/8753))
- `[docs]` Updated imports of react-testing-library to @testing-library/react in website ([#8757](https://github.com/facebook/jest/pull/8757))
- `[jest-core]` Add `getVersion` (moved from `jest-cli`) ([#8706](https://github.com/facebook/jest/pull/8706))
- `[docs]` Fix MockFunctions example that was using toContain instead of toContainEqual ([#8765](https://github.com/facebook/jest/pull/8765))
- `[*]` Make sure copyright header comment includes license ([#8783](https://github.com/facebook/jest/pull/8783))
- `[*]` Check copyright and license as one joined substring ([#8815](https://github.com/facebook/jest/pull/8815))
- `[docs]` Fix WatchPlugins `jestHooks.shouldRunTestSuite` example that receives an object ([#8784](https://github.com/facebook/jest/pull/8784))
- `[*]` Enforce LF line endings ([#8809](https://github.com/facebook/jest/pull/8809))
- `[pretty-format]` Delete obsolete link and simplify structure in README ([#8824](https://github.com/facebook/jest/pull/8824))
- `[docs]` Fix broken transform link on webpack page ([#9155](https://github.com/facebook/jest/pull/9155))

### Performance

- `[jest-watcher]` Minor optimization for JestHook ([#8746](https://github.com/facebook/jest/pull/8746))
- `[@jest/reporters]` Prevent runaway CPU useage with `--notify` on macOS ([#8830](https://github.com/facebook/jest/issues/8830))

## 24.8.0

### Features

- `[jest-circus]` Bind to Circus events via an optional event handler on any custom env ([#8344](https://github.com/facebook/jest/pull/8344))
- `[expect]` Improve report when matcher fails, part 15 ([#8281](https://github.com/facebook/jest/pull/8281))
- `[jest-cli]` Update `--forceExit` and "did not exit for one second" message colors ([#8329](https://github.com/facebook/jest/pull/8329))
- `[expect]` Improve report when matcher fails, part 16 ([#8306](https://github.com/facebook/jest/pull/8306))
- `[jest-runner]` Pass docblock pragmas to TestEnvironment constructor ([#8320](https://github.com/facebook/jest/pull/8320))
- `[docs]` Add DynamoDB guide ([#8319](https://github.com/facebook/jest/pull/8319))
- `[expect]` Improve report when matcher fails, part 17 ([#8349](https://github.com/facebook/jest/pull/8349))
- `[expect]` Improve report when matcher fails, part 18 ([#8356](https://github.com/facebook/jest/pull/8356))
- `[expect]` Improve report when matcher fails, part 19 ([#8367](https://github.com/facebook/jest/pull/8367))

### Fixes

- `[jest-each]` Fix bug with placeholder values ([#8289](https://github.com/facebook/jest/pull/8289))
- `[jest-snapshot]` Inline snapshots: do not indent empty lines ([#8277](https://github.com/facebook/jest/pull/8277))
- `[@jest/runtime, @jest/transform]` Allow custom transforms for JSON dependencies ([#2578](https://github.com/facebook/jest/pull/2578))
- `[jest-core]` Make `detectOpenHandles` imply `runInBand` ([#8283](https://github.com/facebook/jest/pull/8283))
- `[jest-haste-map]` Fix the `mapper` option which was incorrectly ignored ([#8299](https://github.com/facebook/jest/pull/8299))
- `[jest-jasmine2]` Fix describe return value warning being shown if the describe function throws ([#8335](https://github.com/facebook/jest/pull/8335))
- `[jest-environment-jsdom]` Re-declare global prototype of JSDOMEnvironment ([#8352](https://github.com/facebook/jest/pull/8352))
- `[jest-snapshot]` Handle arrays when merging snapshots ([#7089](https://github.com/facebook/jest/pull/7089))
- `[expect]` Extract names of async and generator functions ([#8362](https://github.com/facebook/jest/pull/8362))
- `[jest-runtime]` Fix virtual mocks not being unmockable after previously being mocked ([#8396](https://github.com/facebook/jest/pull/8396))
- `[jest-transform]` Replace special characters in transform cache filenames to support Windows ([#8353](https://github.com/facebook/jest/pull/8353))
- `[jest-config]` Allow exactly one project ([#7498](https://github.com/facebook/jest/pull/7498))

### Chore & Maintenance

- `[expect]` Fix label and add opposite assertion for toEqual tests ([#8288](https://github.com/facebook/jest/pull/8288))
- `[docs]` Mention Jest MongoDB Preset ([#8318](https://github.com/facebook/jest/pull/8318))
- `[@jest/reporters]` Migrate away from `istanbul-api` ([#8294](https://github.com/facebook/jest/pull/8294))
- `[*]` Delete obsolete emails tag from header comment in test files ([#8377](https://github.com/facebook/jest/pull/8377))
- `[expect]` optimize compare nodes ([#8368](https://github.com/facebook/jest/pull/8368))
- `[docs]` Fix typo in MockFunctionAPI.md ([#8406](https://github.com/facebook/jest/pull/8406))
- `[LICENSE]` Follow copyright header guidelines and delete For Jest software ([#8428](https://github.com/facebook/jest/pull/8428))

### Performance

- `[jest-runtime]` Fix module registry memory leak ([#8282](https://github.com/facebook/jest/pull/8282))
- `[jest-resolve]` optimize resolve module path ([#8388](https://github.com/facebook/jest/pull/8388))
- `[jest-resolve]` cache current directory ([#8412](https://github.com/facebook/jest/pull/8412))
- `[jest-get-type]` Simplify checking for primitive ([#8416](https://github.com/facebook/jest/pull/8416))

## 24.7.1

### Fixes

- `[@jest/config]` Normalize `testSequencer` to its absolute path ([#8267](https://github.com/facebook/jest/pull/8267))
- `[@jest/console]` Print to stderr when calling `console.error`, `console.warn` or `console.assert` using the `jest-runtime` CLI ([#8261](https://github.com/facebook/jest/pull/8261))

## 24.7.0

### Features

- `[@jest/core, @jest/test-sequencer]` Move `testSequencer` to individual package `@jest/test-sequencer` ([#8223](https://github.com/facebook/jest/pull/8223))
- `[@jest/core, jest-cli, jest-config]` Add option `testSequencer` allow user use custom sequencer. ([#8223](https://github.com/facebook/jest/pull/8223))

### Fixes

- `[expect]` Add negative equality tests for iterables ([#8260](https://github.com/facebook/jest/pull/8260))
- `[jest-haste-map]` Resolve fs watcher EMFILE error ([#8258](https://github.com/facebook/jest/pull/8258))

### Chore & Maintenance

- `[expect]` Remove repetition of matcherName and options in matchers ([#8224](https://github.com/facebook/jest/pull/8224))

### Performance

## 24.6.0

### Features

- `[expect]`: Improve report when matcher fails, part 13 ([#8077](https://github.com/facebook/jest/pull/8077))
- `[@jest/core]` Filter API pre-filter setup hook ([#8142](https://github.com/facebook/jest/pull/8142))
- `[jest-snapshot]` Improve report when matcher fails, part 14 ([#8132](https://github.com/facebook/jest/pull/8132))
- `[@jest/reporter]` Display todo and skip test descriptions when verbose is true ([#8038](https://github.com/facebook/jest/pull/8038))
- `[jest-runner]` Support default exports for test environments ([#8163](https://github.com/facebook/jest/pull/8163))
- `[pretty-format]` Support React.Suspense ([#8180](https://github.com/facebook/jest/pull/8180))
- `[jest-snapshot]` Indent inline snapshots ([#8198](https://github.com/facebook/jest/pull/8198))
- `[jest-config]` Support colors in `displayName` configuration ([#8025](https://github.com/facebook/jest/pull/8025))

### Fixes

- `[jest-circus]` Fix test retries with beforeAll/beforeEach failures ([#8227](https://github.com/facebook/jest/pull/8227))
- `[expect]` Fix circular references in iterable equality ([#8160](https://github.com/facebook/jest/pull/8160))
- `[jest-changed-files]` Change method of obtaining git root ([#8052](https://github.com/facebook/jest/pull/8052))
- `[jest-each]` Fix test function type ([#8145](https://github.com/facebook/jest/pull/8145))
- `[jest-fake-timers]` `getTimerCount` not taking immediates and ticks into account ([#8139](https://github.com/facebook/jest/pull/8139))
- `[jest-runtime]` Allow json file as manual mock ([#8159](https://github.com/facebook/jest/pull/8159))
- `[pretty-format]` Print `BigInt` as a readable number instead of `{}` ([#8138](https://github.com/facebook/jest/pull/8138))
- `[jest-core]` Fix ability to transform dependencies required from globalSetup script ([#8143](https://github.com/facebook/jest/pull/8143))
- `[@jest/reporters]` Fix Cannot read property converageData of null ([#8168](https://github.com/facebook/jest/pull/8168))
- `[jest-worker]` `JEST_WORKER_ID` starts at 1 ([#8205](https://github.com/facebook/jest/pull/8205))
- `[jest-config]` Use default cwd even if config contains a cwd property ([#7923](https://github.com/facebook/jest/pull/7923))
- `[jest-resolve-dependencies]`: Remove internal peer dependencies ([#8215](https://github.com/facebook/jest/pull/8215))
- `[jest-resolve]`: Remove internal peer dependencies ([#8215](https://github.com/facebook/jest/pull/8215))
- `[jest-snapshot]`: Remove internal peer dependencies ([#8215](https://github.com/facebook/jest/pull/8215))
- `[jest-resolve]` Fix requireActual with moduleNameMapper ([#8210](https://github.com/facebook/jest/pull/8210))
- `[jest-haste-map]` Fix haste map duplicate detection in watch mode ([#8237](https://github.com/facebook/jest/pull/8237))

### Chore & Maintenance

- `[*]` Remove flow from code base ([#8061](https://github.com/facebook/jest/pull/8061))
- `[*]` Use property initializer syntax in Jest codebase ([#8117](https://github.com/facebook/jest/pull/8117))
- `[*]` Move @types/node to the root package.json ([#8129](https://github.com/facebook/jest/pull/8129))
- `[*]` Add documentation and tests related to auto-mocking ([#8099](https://github.com/facebook/jest/pull/8099))
- `[*]` Add `jest-watch-typeahead` as a devDependency ([#6449](https://github.com/facebook/jest/pull/6449))
- `[*]` upgrade TS to 3.4.0-dev\* for incremental builds ([#8149](https://github.com/facebook/jest/pull/8149))
- `[docs]` Improve description of optional arguments in ExpectAPI.md ([#8126](https://github.com/facebook/jest/pull/8126))

### Performance

- `[jest-haste-map]` Optimize haste map data structure for serialization/deserialization ([#8171](https://github.com/facebook/jest/pull/8171))
- `[jest-haste-map]` Avoid persisting haste map or processing files when not changed ([#8153](https://github.com/facebook/jest/pull/8153))
- `[jest-core]` Improve performance of SearchSource.findMatchingTests by 15% ([#8184](https://github.com/facebook/jest/pull/8184))
- `[jest-resolve]` Optimize internal cache lookup performance ([#8183](https://github.com/facebook/jest/pull/8183))
- `[jest-core]` Dramatically improve watch mode performance ([#8201](https://github.com/facebook/jest/pull/8201))
- `[jest-transform]` Cache regular expression instead of creating anew for every file in ScriptTransformer ([#8235](https://github.com/facebook/jest/pull/8235))
- `[jest-core]` Fix memory leak of source map info and minor performance improvements ([#8234](https://github.com/facebook/jest/pull/8234))
- `[jest-console]` Fix memory leak by releasing console output reference when printed to stdout ([#8233](https://github.com/facebook/jest/pull/8233))
- `[jest-runtime]` Use `Map` instead of `Object` for module registry ([#8232](https://github.com/facebook/jest/pull/8232))

## 24.5.0

### Features

- `[jest-haste-map]` Expose `throwOnModuleCollision` via `config.haste` ([#8113](https://github.com/facebook/jest/pull/8113))

### Chore & Maintenance

- `[expect]` Export `Matchers` interface from `expect` ([#8093](https://github.com/facebook/jest/pull/8093))

## 24.4.0

### Features

- `[jest-resolve]` Now supports PnP environment without plugins ([#8094](https://github.com/facebook/jest/pull/8094))

### Fixes

- `[expect]` Compare DOM nodes even if there are multiple Node classes ([#8064](https://github.com/facebook/jest/pull/8064))
- `[jest-worker]` `worker.getStdout()` can return `null` ([#8083](https://github.com/facebook/jest/pull/8083))
- `[jest-worker]` Re-attach stdout and stderr from new processes/threads created after retries ([#8087](https://github.com/facebook/jest/pull/8087))
- `[jest-reporters/jest-runner]` Serialize `changedFiles` passed to workers ([#8090](https://github.com/facebook/jest/pull/8090))

### Chore & Maintenance

- `[*]` Make sure to include `d.ts` files in the tarball when building ([#8086](https://github.com/facebook/jest/pull/8086))

## 24.3.1

### Fixes

- `[jest-cli]` export functions compatible with `import {default}` ([#8080](https://github.com/facebook/jest/pull/8080))
- `[jest-worker]`: Fix retries and error notification in workers ([#8079](https://github.com/facebook/jest/pull/8079))

### Chore & Maintenance

- `[pretty-format]`: Use `react-is` instead of manual `$$typeof` checks ([#8060](https://github.com/facebook/jest/pull/8060))

## 24.3.0

We skipped 24.2.0 because a draft was accidentally published. Please use `24.3.0` or a newer version instead.

### Features

- `[expect]`: Improve report when matcher fails, part 10 ([#7960](https://github.com/facebook/jest/pull/7960))
- `[expect]`: Improve report when matcher fails, part 11 ([#8008](https://github.com/facebook/jest/pull/8008))
- `[expect]`: Improve report when matcher fails, part 12 ([#8033](https://github.com/facebook/jest/pull/8033))
- `[expect]`: Improve report when matcher fails, part 7 ([#7866](https://github.com/facebook/jest/pull/7866))
- `[expect]`: Improve report when matcher fails, part 8 ([#7876](https://github.com/facebook/jest/pull/7876))
- `[expect]`: Improve report when matcher fails, part 9 ([#7940](https://github.com/facebook/jest/pull/7940))
- `[jest-circus/jest-jasmine2]` Warn if describe returns a value ([#7852](https://github.com/facebook/jest/pull/7852))
- `[jest-config]` Print error information on preset normalization error ([#7935](https://github.com/facebook/jest/pull/7935))
- `[jest-get-type]` Add `isPrimitive` function ([#7708](https://github.com/facebook/jest/pull/7708))
- `[jest-haste-map]` Add `skipPackageJson` option ([#7778](https://github.com/facebook/jest/pull/7778))
- `[jest-util]` Add `isPromise` ([#7852](https://github.com/facebook/jest/pull/7852))
- `[pretty-format]` Support `React.memo` ([#7891](https://github.com/facebook/jest/pull/7891))

### Fixes

- `[expect]` Fix `toStrictEqual` not considering arrays with objects having undefined values correctly ([#7938](https://github.com/facebook/jest/pull/7938))
- `[expect]` Fix custom async matcher stack trace ([#7652](https://github.com/facebook/jest/pull/7652))
- `[expect]` Fix non-object received value in toHaveProperty ([#7986](https://github.com/facebook/jest/pull/7986), [#8067](https://github.com/facebook/jest/pull/8067))
- `[expect]` Fix non-symmetric equal for Number ([#7948](https://github.com/facebook/jest/pull/7948))
- `[expect]` Remove duck typing and obsolete browser support code when comparing DOM nodes and use DOM-Level-3 API instead ([#7995](https://github.com/facebook/jest/pull/7995))
- `[jest-changed-files]` Fix `getChangedFilesFromRoots` to not return parts of the commit messages as if they were files, when the commit messages contained multiple paragraphs ([#7961](https://github.com/facebook/jest/pull/7961))
- `[jest-changed-files]` Fix pattern for HG changed files ([#8066](https://github.com/facebook/jest/pull/8066))
- `[jest-changed-files]` Improve default file selection for Mercurial repos ([#7880](https://github.com/facebook/jest/pull/7880))
- `[jest-circus]` Fix bug with test.only ([#7888](https://github.com/facebook/jest/pull/7888))
- `[jest-circus]`: Throw explicit error when errors happen after test is considered complete ([#8005](https://github.com/facebook/jest/pull/8005))
- `[jest-cli]` Fix prototype pollution vulnerability in dependency ([#7904](https://github.com/facebook/jest/pull/7904))
- `[jest-cli]` Refactor `-o` and `--coverage` combined ([#7611](https://github.com/facebook/jest/pull/7611))
- `[jest-environment-node]` Add missing globals: TextEncoder and TextDecoder ([#8022](https://github.com/facebook/jest/pull/8022))
- `[jest-haste-map]` Enforce uniqueness in names (mocks and haste ids) ([#8002](https://github.com/facebook/jest/pull/8002))
- `[jest-jasmine2]`: Throw explicit error when errors happen after test is considered complete ([#8005](https://github.com/facebook/jest/pull/8005))
- `[jest-mock]` Adds a type check to `prototype` to allow mocks of objects with a primitive `prototype` property. ([#8040](https://github.com/facebook/jest/pull/8040))
- `[jest-transform]` Normalize config and remove unnecessary checks, convert `TestUtils.js` to TypeScript ([#7801](https://github.com/facebook/jest/pull/7801))
- `[jest-util]`Make sure to not fail if unable to assign `toStringTag` to the `process` object, which is read only in Node 12 ([#8050](https://github.com/facebook/jest/pull/8050))
- `[jest-validate]` Fix validating async functions ([#7894](https://github.com/facebook/jest/issues/7894))
- `[jest-worker]` Fix `jest-worker` when using pre-allocated jobs ([#7934](https://github.com/facebook/jest/pull/7934))
- `[static]` Remove console log '-' on the front page ([#7977](https://github.com/facebook/jest/pull/7977))

### Chore & Maintenance

- `[*]`: Setup building, linting and testing of TypeScript ([#7808](https://github.com/facebook/jest/pull/7808), [#7855](https://github.com/facebook/jest/pull/7855), [#7951](https://github.com/facebook/jest/pull/7951))
- `[@jest/console]`: Extract custom `console` implementations from `jest-util` into a new separate package ([#8030](https://github.com/facebook/jest/pull/8030))
- `[@jest/core]` Create new package, which is `jest-cli` minus `yargs` and `prompts` ([#7696](https://github.com/facebook/jest/pull/7696))
- `[@jest/core]`: Migrate to TypeScript ([#7998](https://github.com/facebook/jest/pull/7998))
- `[@jest/fake-timers]`: Extract FakeTimers class from `jest-util` into a new separate package ([#7987](https://github.com/facebook/jest/pull/7987))
- `[@jest/reporter]`: New package extracted from `jest-cli` ([#7902](https://github.com/facebook/jest/pull/7902))
- `[@jest/reporters]`: Migrate to TypeScript ([#7994](https://github.com/facebook/jest/pull/7994), [#8045](https://github.com/facebook/jest/pull/8045))
- `[@jest/source-map]`: Extract `getCallsite` function from `jest-util` into a new separate package ([#8029](https://github.com/facebook/jest/pull/8029))
- `[@jest/test-result]`: Extract TestResult types and helpers into a new separate package ([#8034](https://github.com/facebook/jest/pull/8034))
- `[@jest/transform]`: Migrate to TypeScript ([#7918](https://github.com/facebook/jest/pull/7918), [#7945](https://github.com/facebook/jest/pull/7945))
- `[@jest/transform]`: New package extracted from `jest-runtime` ([#7915](https://github.com/facebook/jest/pull/7915))
- `[@jest/types]`: New package to handle shared types ([#7834](https://github.com/facebook/jest/pull/7834))
- `[babel-jest]`: Migrate to TypeScript ([#7862](https://github.com/facebook/jest/pull/7862))
- `[babel-plugin-jest-hoist]`: Migrate to TypeScript ([#7898](https://github.com/facebook/jest/pull/7898))
- `[diff-sequences]`: Migrate to Typescript ([#7820](https://github.com/facebook/jest/pull/7820))
- `[docs]` Add missing import to docs ([#7928](https://github.com/facebook/jest/pull/7928))
- `[docs]` Update automock configuration, add note related to manual mocks ([#8051](https://github.com/facebook/jest/pull/8051))
- `[docs]` Update/Organize TestSequencer and testSchedulerHelper code comments([#7984](https://github.com/facebook/jest/pull/7984))
- `[docs]`: Fix image paths in SnapshotTesting.md for current and version 24 ([#7872](https://github.com/facebook/jest/pull/7872))
- `[docs]`: Improve runAllTimers doc (it exhausts the micro-task queue) ([#8031](https://github.com/facebook/jest/pull/8031))
- `[docs]`: Update CONTRIBUTING.md to add information about running jest with `jest-circus` locally ([#8013](https://github.com/facebook/jest/pull/8013)).
- `[expect]`: Migrate to TypeScript ([#7919](https://github.com/facebook/jest/pull/7919), [#8028](https://github.com/facebook/jest/pull/8028))
- `[jest-changed-files]`: Migrate to TypeScript ([#7827](https://github.com/facebook/jest/pull/7827))
- `[jest-circus]`: Migrate to TypeScript ([#7916](https://github.com/facebook/jest/pull/7916))
- `[jest-cli]`: Migrate to TypeScript ([#8024](https://github.com/facebook/jest/pull/8024))
- `[jest-diff]`: Migrate to TypeScript ([#7824](https://github.com/facebook/jest/pull/7824), [#8027](https://github.com/facebook/jest/pull/8027))
- `[jest-docblock]`: Migrate to TypeScript ([#7836](https://github.com/facebook/jest/pull/7836))
- `[jest-each]`: Migrate to Typescript ([#8007](https://github.com/facebook/jest/pull/8007))
- `[jest-each]`: Refactor into multiple files with better types ([#8018](https://github.com/facebook/jest/pull/8018))
- `[jest-environment-jsdom]`: Migrate to TypeScript ([#7985](https://github.com/facebook/jest/pull/8003))
- `[jest-environment-node]`: Migrate to TypeScript ([#7985](https://github.com/facebook/jest/pull/7985))
- `[jest-get-type]`: Migrate to TypeScript ([#7818](https://github.com/facebook/jest/pull/7818))
- `[jest-haste-map]`: Migrate to TypeScript ([#7854](https://github.com/facebook/jest/pull/7854), [#7951](https://github.com/facebook/jest/pull/7951))
- `[jest-jasmine2]`: TS migration ([#7970](https://github.com/facebook/jest/pull/7970))
- `[jest-leak-detector]`: Migrate to TypeScript ([#7825](https://github.com/facebook/jest/pull/7825))
- `[jest-matcher-utils]`: Migrate to TypeScript ([#7835](https://github.com/facebook/jest/pull/7835))
- `[jest-message-util]`: Migrate to TypeScript ([#7834](https://github.com/facebook/jest/pull/7834))
- `[jest-mock]`: Migrate to TypeScript ([#7847](https://github.com/facebook/jest/pull/7847), [#7850](https://github.com/facebook/jest/pull/7850), [#7971](https://github.com/facebook/jest/pull/7971))
- `[jest-phabricator]`: Migrate to TypeScript ([#7965](https://github.com/facebook/jest/pull/7965))
- `[jest-regex-util]`: Migrate to TypeScript ([#7822](https://github.com/facebook/jest/pull/7822))
- `[jest-repl]`: Migrate to TypeScript ([#8000](https://github.com/facebook/jest/pull/8000))
- `[jest-resolve-dependencies]`: Migrate to TypeScript ([#7922](https://github.com/facebook/jest/pull/7922))
- `[jest-resolve]`: Migrate to TypeScript ([#7871](https://github.com/facebook/jest/pull/7871))
- `[jest-runner]`: Migrate to TypeScript ([#7968](https://github.com/facebook/jest/pull/7968))
- `[jest-runtime]`: Migrate to TypeScript ([#7964](https://github.com/facebook/jest/pull/7964), [#7988](https://github.com/facebook/jest/pull/7988))
- `[jest-serializer]`: Migrate to TypeScript ([#7841](https://github.com/facebook/jest/pull/7841))
- `[jest-snapshot]`: Migrate to TypeScript ([#7899](https://github.com/facebook/jest/pull/7899))
- `[jest-util]`: Migrate to TypeScript ([#7844](https://github.com/facebook/jest/pull/7844), [#8021](https://github.com/facebook/jest/pull/8021))
- `[jest-validate]`: Migrate to TypeScript ([#7991](https://github.com/facebook/jest/pull/7991))
- `[jest-watcher]`: Migrate to TypeScript ([#7843](https://github.com/facebook/jest/pull/7843))
- `[jest-worker]`: Migrate to TypeScript ([#7853](https://github.com/facebook/jest/pull/7853))
- `[jest]`: Migrate to TypeScript ([#8024](https://github.com/facebook/jest/pull/8024))
- `[pretty-format]`: Migrate to TypeScript ([#7809](https://github.com/facebook/jest/pull/7809), [#7809](https://github.com/facebook/jest/pull/7972))

### Performance

- `[jest-haste-map]` Optimize haste map tracking of deleted files with Watchman. ([#8056](https://github.com/facebook/jest/pull/8056))

## 24.1.0

### Features

- `[jest-resolve]`: Pass default resolver into custom resolvers ([#7714](https://github.com/facebook/jest/pull/7714))
- `[jest-cli]`: `global{Setup,Teardown}` use default export with es modules ([#7750](https://github.com/facebook/jest/pull/7750))
- `[jest-runtime]` Better error messages when the jest environment is used after teardown by async code ([#7756](https://github.com/facebook/jest/pull/7756))
- `[jest-jasmine2]` Will now only execute at most 5 concurrent tests _within the same testsuite_ when using `test.concurrent` ([#7770](https://github.com/facebook/jest/pull/7770))
- `[jest-circus]` Same as `[jest-jasmine2]`, only 5 tests will run concurrently by default ([#7770](https://github.com/facebook/jest/pull/7770))
- `[jest-config]` A new `maxConcurrency` option allows to change the number of tests allowed to run concurrently ([#7770](https://github.com/facebook/jest/pull/7770))

### Fixes

- `[jest-runtime]` Fix for mocks not working with module name mapper ([#7787](https://github.com/facebook/jest/pull/7787))
- `[jest-cli]` Break dependency cycle when using Jest programmatically ([#7707](https://github.com/facebook/jest/pull/7707))
- `[jest-config]` Extract setupFilesAfterEnv from preset ([#7724](https://github.com/facebook/jest/pull/7724))
- `[jest-cli]` Do not execute any `globalSetup` or `globalTeardown` if there are no tests to execute ([#7745](https://github.com/facebook/jest/pull/7745))
- `[jest-runtime]` Lock down version of `write-file-atomic` ([#7725](https://github.com/facebook/jest/pull/7725))
- `[jest-cli]` Print log entries when logging happens after test environment is torn down ([#7731](https://github.com/facebook/jest/pull/7731))
- `[jest-config]` Do not use a uuid as `name` since that breaks caching ([#7746](https://github.com/facebook/jest/pull/7746))
- `[jest-config]` Make sure `normalize` can consume `Defaults` without warnings ([#7742](https://github.com/facebook/jest/pull/7742))
- `[jest-config]` Allow `moduleFileExtensions` without 'js' for custom runners ([#7751](https://github.com/facebook/jest/pull/7751))
- `[jest-cli]` Load transformers before installing require hooks ([#7752](https://github.com/facebook/jest/pull/7752))
- `[jest-cli]` Handle missing `numTodoTests` in test results ([#7779](https://github.com/facebook/jest/pull/7779))
- `[jest-runtime]` Exclude setup/teardown files from coverage report ([#7790](https://github.com/facebook/jest/pull/7790))
- `[babel-jest]` Throw an error if `babel-jest` tries to transform a file ignored by Babel ([#7797](https://github.com/facebook/jest/pull/7797))
- `[babel-plugin-jest-hoist]` Ignore TS type references when looking for out-of-scope references ([#7799](https://github.com/facebook/jest/pull/7799))
- `[expect]` fixed asymmetrical equality of cyclic objects ([#7730](https://github.com/facebook/jest/pull/7730))

### Chore & Maintenance

- `[jest]` Update jest-junit to ^6.2.1 ([#7739](https://github.com/facebook/jest/pull/7739))
- `[website]` Fix broken help link on homepage ([#7706](https://github.com/facebook/jest/pull/7706))
- `[docs]` Changed Babel setup documentation to correctly compile `async/await` ([#7701](https://github.com/facebook/jest/pull/7701))

## 24.0.0

### Features

- `[jest-each]` [**BREAKING**] Add primitive pretty printing for interpolated titles ([#7694](https://github.com/facebook/jest/pull/7694))
- `[jest-runtime]` Add `jest.isolateModules` for scoped module initialization ([#6701](https://github.com/facebook/jest/pull/6701))
- `[jest-diff]` [**BREAKING**] Support diffing numbers and booleans instead of returning null for different ones ([#7605](https://github.com/facebook/jest/pull/7605))
- `[jest-diff]` [**BREAKING**] Replace `diff` with `diff-sequences` package ([#6961](https://github.com/facebook/jest/pull/6961))
- `[jest-cli]` [**BREAKING**] Only set error process error codes when they are non-zero ([#7363](https://github.com/facebook/jest/pull/7363))
- `[jest-config]` [**BREAKING**] Deprecate `setupTestFrameworkScriptFile` in favor of new `setupFilesAfterEnv` ([#7119](https://github.com/facebook/jest/pull/7119))
- `[jest-worker]` [**BREAKING**] Add functionality to call a `setup` method in the worker before the first call and a `teardown` method when ending the farm ([#7014](https://github.com/facebook/jest/pull/7014))
- `[jest-config]` [**BREAKING**] Set default `notifyMode` to `failure-change` ([#7024](https://github.com/facebook/jest/pull/7024))
- `[jest-haste-map]` [**BREAKING**] Remove support for `@providesModule` ([#6104](https://github.com/facebook/jest/pull/6104))
- `[jest-haste-map]` [**BREAKING**] Replace internal data structures to improve performance ([#6960](https://github.com/facebook/jest/pull/6960))
- `[jest-haste-map]` [**BREAKING**] Use relative paths to allow remote caching ([#7020](https://github.com/facebook/jest/pull/7020))
- `[jest-haste-map]` [**BREAKING**] Remove name from hash in `HasteMap.getCacheFilePath` ([#7218](https://github.com/facebook/jest/pull/7218))
- `[babel-preset-jest]` [**BREAKING**] Export a function instead of an object for Babel 7 compatibility ([#7203](https://github.com/facebook/jest/pull/7203))
- `[jest-haste-map]` [**BREAKING**] Expose relative paths when getting the file iterator ([#7321](https://github.com/facebook/jest/pull/7321))
- `[jest-cli]` [**BREAKING**] Run code transforms over `global{Setup,Teardown}` ([#7562](https://github.com/facebook/jest/pull/7562))
- `[jest-haste-map]` Add `hasteFS.getSize(path)` ([#7580](https://github.com/facebook/jest/pull/7580))
- `[jest-cli]` Print version ending in `-dev` when running a local Jest clone ([#7582](https://github.com/facebook/jest/pull/7582))
- `[jest-cli]` Add Support for `globalSetup` and `globalTeardown` in projects ([#6865](https://github.com/facebook/jest/pull/6865))
- `[jest-runtime]` Add `extraGlobals` to config to load extra global variables into the execution vm ([#7454](https://github.com/facebook/jest/pull/7454))
- `[jest-util]` Export `specialChars` containing Unicode characters and ANSI escapes for console output ([#7532](https://github.com/facebook/jest/pull/7532))
- `[jest-config]` Handle typescript (`ts` and `tsx`) by default ([#7533](https://github.com/facebook/jest/pull/7533))
- `[jest-validate]` Add support for comments in `package.json` using a `"//"` key ([#7295](https://github.com/facebook/jest/pull/7295))
- `[jest-config]` Add shorthand for watch plugins and runners ([#7213](https://github.com/facebook/jest/pull/7213))
- `[jest-jasmine2/jest-circus/jest-cli]` Add test.todo ([#6996](https://github.com/facebook/jest/pull/6996))
- `[pretty-format]` Option to not escape strings in diff messages ([#5661](https://github.com/facebook/jest/pull/5661))
- `[jest-haste-map]` Add `getFileIterator` to `HasteFS` for faster file iteration ([#7010](https://github.com/facebook/jest/pull/7010))
- `[jest-config]` Add `readConfigs` function, previously in `jest-cli` ([#7096](https://github.com/facebook/jest/pull/7096))
- `[jest-snapshot]` Enable configurable snapshot paths ([#6143](https://github.com/facebook/jest/pull/6143))
- `[pretty-format]` Support HTMLCollection and NodeList in DOMCollection plugin ([#7125](https://github.com/facebook/jest/pull/7125))
- `[jest-runtime]` Pass the normalized configuration to script transformers ([#7148](https://github.com/facebook/jest/pull/7148))
- `[expect]` Improve report when assertion fails, part 3 ([#7152](https://github.com/facebook/jest/pull/7152))
- `[jest-runtime]` If `require` fails without a file extension, print all files that match with one ([#7160](https://github.com/facebook/jest/pull/7160))
- `[jest-haste-map]` Make `ignorePattern` optional ([#7166](https://github.com/facebook/jest/pull/7166))
- `[jest-haste-map]` Add `getCacheFilePath` to get the path to the cache file for a `HasteMap` instance ([#7217](https://github.com/facebook/jest/pull/7217))
- `[jest-runtime]` Remove `cacheDirectory` from `ignorePattern` for `HasteMap` if not necessary ([#7166](https://github.com/facebook/jest/pull/7166))
- `[jest-validate]` Add syntax to validate multiple permitted types ([#7207](https://github.com/facebook/jest/pull/7207))
- `[jest-config]` Accept an array as as well as a string for `testRegex` ([#7209]https://github.com/facebook/jest/pull/7209))
- `[expect/jest-matcher-utils]` Improve report when assertion fails, part 4 ([#7241](https://github.com/facebook/jest/pull/7241))
- `[expect/jest-matcher-utils]` Improve report when assertion fails, part 5 ([#7557](https://github.com/facebook/jest/pull/7557))
- `[expect]` Check constructor equality in .toStrictEqual() ([#7005](https://github.com/facebook/jest/pull/7005))
- `[jest-util]` Add `jest.getTimerCount()` to get the count of scheduled fake timers ([#7285](https://github.com/facebook/jest/pull/7285))
- `[jest-config]` Add `dependencyExtractor` option to use a custom module to extract dependencies from files ([#7313](https://github.com/facebook/jest/pull/7313), [#7349](https://github.com/facebook/jest/pull/7349), [#7350](https://github.com/facebook/jest/pull/7350), [#7362](https://github.com/facebook/jest/pull/7362))
- `[jest-haste-map]` Accept a `getCacheKey` method in `hasteImplModulePath` modules to reset the cache when the logic changes ([#7350](https://github.com/facebook/jest/pull/7350))
- `[jest-config]` Add `haste.computeSha1` option to compute the sha-1 of the files in the haste map ([#7345](https://github.com/facebook/jest/pull/7345))
- `[expect]` `expect(Infinity).toBeCloseTo(Infinity)` Treats `Infinity` as equal in toBeCloseTo matcher ([#7405](https://github.com/facebook/jest/pull/7405))
- `[jest-worker]` Add node worker-thread support to jest-worker ([#7408](https://github.com/facebook/jest/pull/7408))
- `[jest-config]` Allow `bail` setting to be configured with a number allowing tests to abort after `n` of failures ([#7335](https://github.com/facebook/jest/pull/7335))
- `[jest-config]` Allow % based configuration of `--max-workers` ([#7494](https://github.com/facebook/jest/pull/7494))
- `[jest-runner]` Instantiate the test environment class with the current `testPath` ([#7442](https://github.com/facebook/jest/pull/7442))
- `[jest-config]` Always resolve jest-environment-jsdom from jest-config ([#7476](https://github.com/facebook/jest/pull/7476))
- `[expect]` Improve report when assertion fails, part 6 ([#7621](https://github.com/facebook/jest/pull/7621))
- `[jest-worker]` Add `enableWorkerThreads` option to explicitly opt-in to `worker_threads` if available ([#7681](https://github.com/facebook/jest/pull/7681))

### Fixes

- `[expect]` Accept inherited properties in `toHaveProperty` matcher ([#7686](https://github.com/facebook/jest/pull/7686))
- `[jest-diff]` Do not claim that `-0` and `0` have no visual difference ([#7605](https://github.com/facebook/jest/pull/7605))
- `[jest-mock]` Fix automock for numeric function names ([#7653](https://github.com/facebook/jest/pull/7653))
- `[jest-config]` Ensure `existsSync` is only called with a string parameter ([#7607](https://github.com/facebook/jest/pull/7607))
- `[expect]` `toStrictEqual` considers sparseness of arrays. ([#7591](https://github.com/facebook/jest/pull/7591))
- `[jest-cli]` Fix empty coverage data for untested files ([#7388](https://github.com/facebook/jest/pull/7388))
- `[jest-cli]` [**BREAKING**] Do not use `text-summary` coverage reporter by default if other reporters are configured ([#7058](https://github.com/facebook/jest/pull/7058))
- `[jest-mock]` [**BREAKING**] Fix bugs with mock/spy result tracking of recursive functions ([#6381](https://github.com/facebook/jest/pull/6381))
- `[jest-haste-map]` [**BREAKING**] Recover files correctly after haste name collisions are fixed ([#7329](https://github.com/facebook/jest/pull/7329))
- `[pretty-format]` [**BREAKING**] Omit non-enumerable symbol properties ([#7448](https://github.com/facebook/jest/pull/7448))
- `[*]` [**BREAKING**] Upgrade to Babel 7, dropping support for Babel 6 ([#7016](https://github.com/facebook/jest/pull/7016))
- `[jest-cli]` Avoid watch mode causing bad terminal behavior in some cases ([#7523](https://github.com/facebook/jest/pull/7523))
- `[jest-runner/jest-worker]` Fix missing console output in verbose mode ([#6871](https://github.com/facebook/jest/pull/6871))
- `[expect]` Standardize file naming in `expect` ([#7306](https://github.com/facebook/jest/pull/7306))
- `[jest-each]` Add empty array validation check ([#7249](https://github.com/facebook/jest/pull/7249))
- `[jest-cli]` Interrupt tests if interactive watch plugin key is pressed ([#7222](https://github.com/facebook/jest/pull/7222))
- `[jest-each]` Add each array validation check ([#7033](https://github.com/facebook/jest/pull/7033))
- `[jest-haste-map]` Do not visit again files with the same sha-1 ([#6990](https://github.com/facebook/jest/pull/6990))
- `[jest-jasmine2]` Fix memory leak in Error objects hold by the framework ([#6965](https://github.com/facebook/jest/pull/6965))
- `[jest-haste-map]` Fixed Haste whitelist generation for scoped modules on Windows ([#6980](https://github.com/facebook/jest/pull/6980))
- `[jest-mock]` Fix inheritance of static properties and methods in mocks ([#7003](https://github.com/facebook/jest/pull/7003))
- `[jest-mock]` Fix mocking objects without `Object.prototype` in their prototype chain ([#7003](https://github.com/facebook/jest/pull/7003))
- `[jest-mock]` Check `_isMockFunction` is true rather than truthy on potential mocks ([#7017](https://github.com/facebook/jest/pull/7017))
- `[jest-cli]` Update jest-cli to show git ref in message when using `changedSince` ([#7028](https://github.com/facebook/jest/pull/7028))
- `[jest-jasmine2`] Fix crash when test return Promise rejected with null ([#7049](https://github.com/facebook/jest/pull/7049))
- `[jest-runtime]` Check `_isMockFunction` is true rather than truthy on potential global mocks ([#7017](https://github.com/facebook/jest/pull/7017))
- `[jest-jasmine]` Show proper error message from async `assert` errors ([#6821](https://github.com/facebook/jest/pull/6821))
- `[jest-jasmine2]` Better error message when a describe block is empty ([#6372](https://github.com/facebook/jest/pull/6372))
- `[jest-jasmine2]` Pending calls inside async tests are reported as pending not failed ([#6782](https://github.com/facebook/jest/pull/6782))
- `[jest-circus]` Better error message when a describe block is empty ([#6372](https://github.com/facebook/jest/pull/6372))
- `[jest-jasmine2]` Add missing testLocationResults for `xit` and `fit` ([#6482](https://github.com/facebook/jest/pull/6482))
- `[expect]` Return false from asymmetric matchers if received value isn’t string ([#7107](https://github.com/facebook/jest/pull/7107))
- `[jest-cli]` Fix unhandled error when a bad revision is provided to `changedSince` ([#7115](https://github.com/facebook/jest/pull/7115))
- `[jest-config]` Moved dynamically assigned `cwd` from `jest-cli` to default configuration in `jest-config` ([#7146](https://github.com/facebook/jest/pull/7146))
- `[jest-config]` Fix `getMaxWorkers` on termux ([#7154](https://github.com/facebook/jest/pull/7154))
- `[jest-runtime]` Throw an explicit error if `js` is missing from `moduleFileExtensions` ([#7160](https://github.com/facebook/jest/pull/7160))
- `[jest-runtime]` Fix missing coverage when using negative glob pattern in `testMatch` ([#7170](https://github.com/facebook/jest/pull/7170))
- `[*]` Ensure `maxWorkers` is at least 1 (was 0 in some cases where there was only 1 CPU) ([#7182](https://github.com/facebook/jest/pull/7182))
- `[jest-runtime]` Fix transform cache invalidation when requiring a test file from multiple projects ([#7186](https://github.com/facebook/jest/pull/7186))
- `[jest-changed-files]` Return correctly the changed files when using `lastCommit=true` on Mercurial repositories ([#7228](https://github.com/facebook/jest/pull/7228))
- `[babel-jest]` Cache includes babel environment variables ([#7239](https://github.com/facebook/jest/pull/7239))
- `[jest-config]` Use strings instead of `RegExp` instances in normalized configuration ([#7251](https://github.com/facebook/jest/pull/7251))
- `[jest-circus]` Make sure to display real duration even if time is mocked ([#7264](https://github.com/facebook/jest/pull/7264))
- `[expect]` Improves the failing message for `toStrictEqual` matcher. ([#7224](https://github.com/facebook/jest/pull/7224))
- `[expect]` Improves the failing message for `toEqual` matcher. ([#7325](https://github.com/facebook/jest/pull/7325))
- `[jest-resolve]` Fix not being able to resolve path to mapped file with custom platform ([#7312](https://github.com/facebook/jest/pull/7312))
- `[jest-message-util]` Improve parsing of error messages for unusually formatted stack traces ([#7319](https://github.com/facebook/jest/pull/7319))
- `[jest-runtime]` Ensure error message text is not lost on errors with code frames ([#7319](https://github.com/facebook/jest/pull/7319))
- `[jest-haste-map]` Fix to resolve path that is start with words same as rootDir ([#7324](https://github.com/facebook/jest/pull/7324))
- `[expect]` Fix toMatchObject matcher when used with `Object.create(null)` ([#7334](https://github.com/facebook/jest/pull/7334))
- `[jest-haste-map]` Remove legacy condition for duplicate module detection ([#7333](https://github.com/facebook/jest/pull/7333))
- `[jest-haste-map]` Fix `require` detection with trailing commas and ignore `import typeof` modules ([#7385](https://github.com/facebook/jest/pull/7385))
- `[jest-cli]` Fix to set prettierPath via config file ([#7412](https://github.com/facebook/jest/pull/7412))
- `[expect]` Test more precisely for class instance getters ([#7477](https://github.com/facebook/jest/pull/7477))
- `[jest-cli]` Support dashed args ([#7497](https://github.com/facebook/jest/pull/7497))
- `[jest-cli]` Fix to run in band tests if watch mode enable when runInBand arg used ([#7518](https://github.com/facebook/jest/pull/7518))
- `[jest-runtime]` Fix mistake as test files when run coverage issue. ([#7506](https://github.com/facebook/jest/pull/7506))
- `[jest-cli]` print info about passWithNoTests flag ([#7309](https://github.com/facebook/jest/pull/7309))
- `[pretty-format]` Omit unnecessary symbol filter for object keys ([#7457](https://github.com/facebook/jest/pull/7457))
- `[jest-runtime]` Fix `requireActual` on node_modules with mock present ([#7404](https://github.com/facebook/jest/pull/7404))
- `[jest-resolve]` Fix `isBuiltinModule` to support versions of node without `module.builtinModules` ([#7565](https://github.com/facebook/jest/pull/7565))
- `[babel-jest]` Set `cwd` to be resilient to it changing during the runtime of the tests ([#7574](https://github.com/facebook/jest/pull/7574))
- `[jest-snapshot]` Write and read snapshots from disk even if `fs` is mocked ([#7080](https://github.com/facebook/jest/pull/7080))
- `[jest-config]` Normalize `config.cwd` and `config.rootDir` using `realpath ([#7598](https://github.com/facebook/jest/pull/7598))
- `[jest-environment-node]` Fix buffer property is not ArrayBuffer issue. ([#7626](https://github.com/facebook/jest/pull/7626))
- `[babel-plugin-jest-hoist]` Ignore TS type annotations when looking for out-of-scope references ([#7641](https://github.com/facebook/jest/pull/7641))
- `[jest-config]` Add name to project if one does not exist to pick correct resolver ([#5862](https://github.com/facebook/jest/pull/5862))
- `[jest-runtime]` Pass `watchPathIgnorePatterns` to Haste instance ([#7585](https://github.com/facebook/jest/pull/7585))
- `[jest-runtime]` Resolve mock files via Haste when using `require.resolve` ([#7687](https://github.com/facebook/jest/pull/7687))

### Chore & Maintenance

- `[*]` [**BREAKING**] Require Node.js 6+ for all packages ([#7258](https://github.com/facebook/jest/pull/7258))
- `[jest-util]` [**BREAKING**] Remove long-deprecated globals for fake timers ([#7285](https://github.com/facebook/jest/pull/7285))
- `[*]` [**BREAKING**] Upgrade to Micromatch 3 ([#6650](https://github.com/facebook/jest/pull/6650))
- `[*]` [**BREAKING**] Remove regenerator-runtime injection ([#7595](https://github.com/facebook/jest/pull/7595))
- `[jest-worker]` Disable `worker_threads` to avoid issues with libraries to ready for it ([#7681](https://github.com/facebook/jest/pull/7681))
- `[docs]` Fix message property in custom matcher example to return a function instead of a constant. ([#7426](https://github.com/facebook/jest/pull/7426))
- `[jest-circus]` Standardize file naming in `jest-circus` ([#7301](https://github.com/facebook/jest/pull/7301))
- `[docs]` Add synchronous test.each setup ([#7150](https://github.com/facebook/jest/pull/7150))
- `[docs]` Add `this.extend` to the Custom Matchers API reference ([#7130](https://github.com/facebook/jest/pull/7130))
- `[docs]` Fix default value for `coverageReporters` value in configuration docs ([#7126](https://github.com/facebook/jest/pull/7126))
- `[docs]` Add link for jest-extended in expect docs ([#7078](https://github.com/facebook/jest/pull/7078))
- `[jest-util]` Add ErrorWithStack class ([#7067](https://github.com/facebook/jest/pull/7067))
- `[docs]` Document `--runTestsByPath` CLI parameter ([#7046](https://github.com/facebook/jest/pull/7046))
- `[docs]` Fix babel-core installation instructions ([#6745](https://github.com/facebook/jest/pull/6745))
- `[docs]` Explain how to rewrite assertions to avoid large irrelevant diff ([#6971](https://github.com/facebook/jest/pull/6971))
- `[examples]` add example using Babel 7 ([#6983](https://github.com/facebook/jest/pull/6983))
- `[docs]` Replace shallow equality with referential identity in `ExpectAPI.md` ([#6991](https://github.com/facebook/jest/pull/6991))
- `[jest-changed-files]` Refactor to use `execa` over `child_process` ([#6987](https://github.com/facebook/jest/pull/6987))
- `[*]` Bump dated dependencies ([#6978](https://github.com/facebook/jest/pull/6978))
- `[scripts]` Don’t make empty sub-folders for ignored files in build folder ([#7001](https://github.com/facebook/jest/pull/7001))
- `[docs]` Add missing export statement in `puppeteer_environment.js` under `docs/Puppeteer.md` ([#7127](https://github.com/facebook/jest/pull/7127))
- `[docs]` Removed useless expect.assertions in `TestingAsyncCode.md` ([#7131](https://github.com/facebook/jest/pull/7131))
- `[docs]` Remove references to `@providesModule` which isn't supported anymore ([#7147](https://github.com/facebook/jest/pull/7147))
- `[docs]` Update `setupFiles` documentation for clarity ([#7187](https://github.com/facebook/jest/pull/7187))
- `[docs]` Change `require.require*` to `jest.require*` ([#7210](https://github.com/facebook/jest/pull/7210))
- `[jest-circus]` Add readme.md ([#7198](https://github.com/facebook/jest/pull/7198))
- `[jest-editor-support]` Remove from the repository ([#7232](https://github.com/facebook/jest/pull/7232))
- `[jest-test-typescript-parser]` Remove from the repository ([#7232](https://github.com/facebook/jest/pull/7232))
- `[tests]` Free tests from the dependency on value of FORCE_COLOR ([#6585](https://github.com/facebook/jest/pull/6585/files))
- `[*]` Add babel plugin to make sure Jest is unaffected by fake Promise implementations ([#7225](https://github.com/facebook/jest/pull/7225))
- `[docs]` Add correct default value for `testUrl` config option ([#7277](https://github.com/facebook/jest/pull/7277))
- `[docs]` Remove duplicate code in `MockFunctions` ([#7297](https://github.com/facebook/jest/pull/7297))
- `[*]` Add check for Facebook copyright headers on CI ([#7370](https://github.com/facebook/jest/pull/7370))
- `[*]` Update Facebook copyright headers ([#7589](https://github.com/facebook/jest/pull/7589))
- `[jest-haste-map]` Refactor `dependencyExtractor` and tests ([#7385](https://github.com/facebook/jest/pull/7385))
- `[docs]` Clearify conditional setting of `NODE_ENV` ([#7369](https://github.com/facebook/jest/pull/7369))
- `[docs]` Clarify conditional setting of `NODE_ENV` ([#7369](https://github.com/facebook/jest/pull/7369))
- `[*]` Standardize file names ([#7316](https://github.com/facebook/jest/pull/7316), [#7266](https://github.com/facebook/jest/pull/7266), [#7238](https://github.com/facebook/jest/pull/7238), [#7314](https://github.com/facebook/jest/pull/7314), [#7467](https://github.com/facebook/jest/pull/7467), [#7464](https://github.com/facebook/jest/pull/7464)), [#7471](https://github.com/facebook/jest/pull/7471))
- `[docs]` Add `testPathIgnorePatterns` in CLI documentation ([#7440](https://github.com/facebook/jest/pull/7440))
- `[docs]` Removed misleading text about `describe()` grouping together tests into a test suite ([#7434](https://github.com/facebook/jest/pull/7434))
- `[diff-sequences]` Add performance benchmark to package ([#7603](https://github.com/facebook/jest/pull/7603))
- `[*]` Replace as many `Object.assign` with object spread as possible ([#7627](https://github.com/facebook/jest/pull/7627))
- `[ci]` Initial support for Azure Pipelines ([#7556](https://github.com/facebook/jest/pull/7556))

### Performance

- `[jest-mock]` Improve `getType` function performance. ([#7159](https://github.com/facebook/jest/pull/7159))

## 23.6.0

### Features

- `[jest-cli]` Add `changedSince` to allowed watch mode configs ([#6955](https://github.com/facebook/jest/pull/6955))
- `[babel-jest]` Add support for `babel.config.js` added in Babel 7.0.0 ([#6911](https://github.com/facebook/jest/pull/6911))
- `[jest-resolve]` Add support for an experimental `mapper` option (Watchman crawler only) that adds virtual files to the Haste map ([#6940](https://github.com/facebook/jest/pull/6940))

### Fixes

- `[jest-resolve]` Only resolve realpath once in try-catch ([#6925](https://github.com/facebook/jest/pull/6925))
- `[expect]` Fix TypeError in `toBeInstanceOf` on `null` or `undefined` ([#6912](https://github.com/facebook/jest/pull/6912))
- `[jest-jasmine2]` Throw a descriptive error if the first argument supplied to a hook was not a function ([#6917](https://github.com/facebook/jest/pull/6917)) and ([#6931](https://github.com/facebook/jest/pull/6931))
- `[jest-circus]` Throw a descriptive error if the first argument supplied to a hook was not a function ([#6917](https://github.com/facebook/jest/pull/6917)) and ([#6931](https://github.com/facebook/jest/pull/6931))
- `[expect]` Fix variadic custom asymmetric matchers ([#6898](https://github.com/facebook/jest/pull/6898))
- `[jest-cli]` Fix incorrect `testEnvironmentOptions` warning ([#6852](https://github.com/facebook/jest/pull/6852))
- `[jest-each]` Prevent done callback being supplied to describe ([#6843](https://github.com/facebook/jest/pull/6843))
- `[jest-config]` Better error message for a case when a preset module was found, but no `jest-preset.js` or `jest-preset.json` at the root ([#6863](https://github.com/facebook/jest/pull/6863))
- `[jest-haste-map]` Catch crawler error when unsuccessfully reading directories ([#6761](https://github.com/facebook/jest/pull/6761))

### Chore & Maintenance

- `[docs]` Add custom toMatchSnapshot matcher docs ([#6837](https://github.com/facebook/jest/pull/6837))
- `[docs]` Improve the documentation regarding preset configuration ([#6864](https://github.com/facebook/jest/issues/6864))
- `[docs]` Clarify usage of `--projects` CLI option ([#6872](https://github.com/facebook/jest/pull/6872))
- `[docs]` Correct `failure-change` notification mode ([#6878](https://github.com/facebook/jest/pull/6878))
- `[scripts]` Don’t remove node_modules from subdirectories of presets in e2e tests ([#6948](https://github.com/facebook/jest/pull/6948))
- `[diff-sequences]` Double-check number of differences in tests ([#6953](https://github.com/facebook/jest/pull/6953))

## 23.5.0

### Features

- `[jest-cli]` Add package name to `NotifyReporter` notification ([#5898](https://github.com/facebook/jest/pull/5898))
- `[jest-runner]` print stack trace when `process.exit` is called from user code ([#6714](https://github.com/facebook/jest/pull/6714))
- `[jest-each]` introduces `%#` option to add index of the test to its title ([#6414](https://github.com/facebook/jest/pull/6414))
- `[pretty-format]` Support serializing `DocumentFragment` ([#6705](https://github.com/facebook/jest/pull/6705))
- `[jest-validate]` Add `recursive` and `recursiveBlacklist` options for deep config checks ([#6802](https://github.com/facebook/jest/pull/6802))
- `[jest-cli]` Check watch plugins for key conflicts ([#6697](https://github.com/facebook/jest/pull/6697))

### Fixes

- `[jest-snapshot]` Mark snapshots as obsolete when moved to an inline snapshot ([#6773](https://github.com/facebook/jest/pull/6773))
- `[jest-config]` Fix `--coverage` with `--findRelatedTests` overwriting `collectCoverageFrom` options ([#6736](https://github.com/facebook/jest/pull/6736))
- `[jest-config]` Update default config for testURL from 'about:blank' to 'http://localhost' to address latest JSDOM security warning. ([#6792](https://github.com/facebook/jest/pull/6792))
- `[jest-cli]` Fix `testMatch` not working with negations ([#6648](https://github.com/facebook/jest/pull/6648))
- `[jest-cli]` Don't report promises as open handles ([#6716](https://github.com/facebook/jest/pull/6716))
- `[jest-each]` Add timeout support to parameterised tests ([#6660](https://github.com/facebook/jest/pull/6660))
- `[jest-cli]` Improve the message when running coverage while there are no files matching global threshold ([#6334](https://github.com/facebook/jest/pull/6334))
- `[jest-snapshot]` Correctly merge property matchers with the rest of the snapshot in `toMatchSnapshot`. ([#6528](https://github.com/facebook/jest/pull/6528))
- `[jest-snapshot]` Add error messages for invalid property matchers. ([#6528](https://github.com/facebook/jest/pull/6528))
- `[jest-cli]` Show open handles from inside test files as well ([#6263](https://github.com/facebook/jest/pull/6263))
- `[jest-haste-map]` Fix a problem where creating folders ending with `.js` could cause a crash ([#6818](https://github.com/facebook/jest/pull/6818))

### Chore & Maintenance

- `[docs]` Document another option to avoid warnings with React 16 ([#5258](https://github.com/facebook/jest/issues/5258))
- `[docs]` Add note explaining when `jest.setTimeout` should be called ([#6817](https://github.com/facebook/jest/pull/6817/files))
- `[docs]` Fixed bug in example code ([#6828](https://github.com/facebook/jest/pull/6828))

## 23.4.2

### Performance

- `[jest-changed-files]` limit git and hg commands to specified roots ([#6732](https://github.com/facebook/jest/pull/6732))

### Fixes

- `[jest-circus]` Fix retryTimes so errors are reset before re-running ([#6762](https://github.com/facebook/jest/pull/6762))
- `[docs]` Update `expect.objectContaining()` description ([#6754](https://github.com/facebook/jest/pull/6754))
- `[babel-jest]` Make `getCacheKey()` take into account `createTransformer` options ([#6699](https://github.com/facebook/jest/pull/6699))
- `[jest-jasmine2]` Use prettier through `require` instead of `localRequire`. Fixes `matchInlineSnapshot` where prettier dependencies like `path` and `fs` are mocked with `jest.mock`. ([#6776](https://github.com/facebook/jest/pull/6776))
- `[docs]` Fix contributors link ([#6711](https://github.com/facebook/jest/pull/6711))
- `[website]` Fix website versions page to link to correct language ([#6734](https://github.com/facebook/jest/pull/6734))
- `[expect]` Update `toContain` suggestion to contain equal message ([#6792](https://github.com/facebook/jest/pull/6810))

## 23.4.1

### Features

- `[jest-cli]` Watch plugins now have access to a broader range of global configuration options in their `updateConfigAndRun` callbacks, so they can provide a wider set of extra features ([#6473](https://github.com/facebook/jest/pull/6473))
- `[jest-snapshot]` `babel-traverse` is now passed to `jest-snapshot` explicitly to avoid unnecessary requires in every test

### Fixes

- `[jest-haste-map]` Optimize watchman crawler by using `glob` on initial query ([#6689](https://github.com/facebook/jest/pull/6689))
- `[pretty-format]` Fix formatting of invalid Date objects ([#6635](https://github.com/facebook/jest/pull/6635))

## 23.4.0

### Features

- `[jest-haste-map]` Add `computeDependencies` flag to avoid opening files if not needed ([#6667](https://github.com/facebook/jest/pull/6667))
- `[jest-runtime]` Support `require.resolve.paths` ([#6471](https://github.com/facebook/jest/pull/6471))
- `[jest-runtime]` Support `paths` option for `require.resolve` ([#6471](https://github.com/facebook/jest/pull/6471))

### Fixes

- `[jest-runner]` Force parallel runs for watch mode, to avoid TTY freeze ([#6647](https://github.com/facebook/jest/pull/6647))
- `[jest-cli]` properly reprint resolver errors in watch mode ([#6407](https://github.com/facebook/jest/pull/6407))
- `[jest-cli]` Write configuration to stdout when the option was explicitly passed to Jest ([#6447](https://github.com/facebook/jest/pull/6447))
- `[jest-cli]` Fix regression on non-matching suites ([6657](https://github.com/facebook/jest/pull/6657))
- `[jest-runtime]` Roll back `micromatch` version to prevent regression when matching files ([#6661](https://github.com/facebook/jest/pull/6661))

## 23.3.0

### Features

- `[jest-cli]` Allow watch plugin to be configured ([#6603](https://github.com/facebook/jest/pull/6603))
- `[jest-snapshot]` Introduce `toMatchInlineSnapshot` and `toThrowErrorMatchingInlineSnapshot` matchers ([#6380](https://github.com/facebook/jest/pull/6380))

### Fixes

- `[jest-regex-util]` Improve handling already escaped path separators on Windows ([#6523](https://github.com/facebook/jest/pull/6523))
- `[jest-cli]` Fix `testNamePattern` value with interactive snapshots ([#6579](https://github.com/facebook/jest/pull/6579))
- `[jest-cli]` Fix enter to interrupt watch mode ([#6601](https://github.com/facebook/jest/pull/6601))

### Chore & Maintenance

- `[website]` Switch domain to https://jestjs.io ([#6549](https://github.com/facebook/jest/pull/6549))
- `[tests]` Improve stability of `yarn test` on Windows ([#6534](https://github.com/facebook/jest/pull/6534))
- `[*]` Transpile object shorthand into Node 4 compatible syntax ([#6582](https://github.com/facebook/jest/pull/6582))
- `[*]` Update all legacy links to jestjs.io ([#6622](https://github.com/facebook/jest/pull/6622))
- `[docs]` Add docs for 23.1, 23.2, and 23.3 ([#6623](https://github.com/facebook/jest/pull/6623))
- `[website]` Only test/deploy website if relevant files are changed ([#6626](https://github.com/facebook/jest/pull/6626))
- `[docs]` Describe behavior of `resetModules` option when set to `false` ([#6641](https://github.com/facebook/jest/pull/6641))

## 23.2.0

### Features

- `[jest-each]` Add support for keyPaths in test titles ([#6457](https://github.com/facebook/jest/pull/6457))
- `[jest-cli]` Add `jest --init` option that generates a basic configuration file with a short description for each option ([#6442](https://github.com/facebook/jest/pull/6442))
- `[jest.retryTimes]` Add `jest.retryTimes()` option that allows failed tests to be retried n-times when using jest-circus. ([#6498](https://github.com/facebook/jest/pull/6498))

### Fixes

- `[docs]` Fixed error in documentation for expect.not.arrayContaining(array). ([#6491](https://github.com/facebook/jest/pull/6491))
- `[jest-cli]` Add check to make sure one or more tests have run before notifying when using `--notify` ([#6495](https://github.com/facebook/jest/pull/6495))
- `[jest-cli]` Pass `globalConfig` as a parameter to `globalSetup` and `globalTeardown` functions ([#6486](https://github.com/facebook/jest/pull/6486))
- `[jest-config]` Add missing options to the `defaults` object ([#6428](https://github.com/facebook/jest/pull/6428))
- `[expect]` Using symbolic property names in arrays no longer causes the `toEqual` matcher to fail ([#6391](https://github.com/facebook/jest/pull/6391))
- `[expect]` `toEqual` no longer tries to compare non-enumerable symbolic properties, to be consistent with non-symbolic properties. ([#6398](https://github.com/facebook/jest/pull/6398))
- `[jest-util]` `console.timeEnd` now properly log elapsed time in milliseconds. ([#6456](https://github.com/facebook/jest/pull/6456))
- `[jest-mock]` Fix `MockNativeMethods` access in react-native `jest.mock()` ([#6505](https://github.com/facebook/jest/pull/6505))
- `[jest-cli]` Fix `reporters` for `moduleName` = `'default'` ([#6542](https://github.com/facebook/jest/pull/6542))

### Chore & Maintenance

- `[docs]` Add jest-each docs for 1 dimensional arrays ([#6444](https://github.com/facebook/jest/pull/6444/files))

## 23.1.0

### Features

- `[jest-each]` Add pretty-format serialising to each titles ([#6357](https://github.com/facebook/jest/pull/6357))
- `[jest-cli]` shouldRunTestSuite watch hook now receives an object with `config`, `testPath` and `duration` ([#6350](https://github.com/facebook/jest/pull/6350))
- `[jest-each]` Support one dimensional array of data ([#6351](https://github.com/facebook/jest/pull/6351))
- `[jest-watch]` create new package `jest-watch` to ease custom watch plugin development ([#6318](https://github.com/facebook/jest/pull/6318))
- `[jest-circus]` Make hooks in empty describe blocks error ([#6320](https://github.com/facebook/jest/pull/6320))
- Add a config/CLI option `errorOnDeprecated` which makes calling deprecated APIs throw hepful error messages ([#6339](https://github.com/facebook/jest/pull/6339))

### Fixes

- `[jest-each]` Fix pluralising missing arguments error ([#6369](https://github.com/facebook/jest/pull/6369))
- `[jest-each]` Stop test title concatenating extra args ([#6346](https://github.com/facebook/jest/pull/6346))
- `[expect]` toHaveBeenNthCalledWith/nthCalledWith gives wrong call messages if not matched ([#6340](https://github.com/facebook/jest/pull/6340))
- `[jest-each]` Make sure invalid arguments to `each` points back to the user's code ([#6347](https://github.com/facebook/jest/pull/6347))
- `[expect]` toMatchObject throws TypeError when a source property is null ([#6313](https://github.com/facebook/jest/pull/6313))
- `[jest-cli]` Normalize slashes in paths in CLI output on Windows ([#6310](https://github.com/facebook/jest/pull/6310))
- `[jest-cli]` Fix run beforeAll in excluded suites tests" mode. ([#6234](https://github.com/facebook/jest/pull/6234))
- `[jest-haste-map`] Compute SHA-1s for non-tracked files when using Node crawler ([#6264](https://github.com/facebook/jest/pull/6264))

### Chore & Maintenance

- `[docs]` Improve documentation of `mockClear`, `mockReset`, and `mockRestore` ([#6227](https://github.com/facebook/jest/pull/6227/files))
- `[jest-each]` Refactor each to use shared implementation with core ([#6345](https://github.com/facebook/jest/pull/6345))
- `[jest-each]` Update jest-each docs for serialising values into titles ([#6337](https://github.com/facebook/jest/pull/6337))
- `[jest-circus]` Add dependency on jest-each ([#6309](https://github.com/facebook/jest/pull/6309))
- `[filenames]` Rename "integration-tests" to "e2e" ([#6315](https://github.com/facebook/jest/pull/6315))
- `[docs]` Mention the use of commit hash with `--changedSince` flag ([#6330](https://github.com/facebook/jest/pull/6330))

## 23.0.1

### Chore & Maintenance

- `[jest-jasemine2]` Add dependency on jest-each ([#6308](https://github.com/facebook/jest/pull/6308))
- `[jest-each]` Move jest-each into core Jest ([#6278](https://github.com/facebook/jest/pull/6278))
- `[examples]` Update typescript example to using ts-jest ([#6260](https://github.com/facebook/jest/pull/6260))

### Fixes

- `[pretty-format]` Serialize inverse asymmetric matchers correctly ([#6272](https://github.com/facebook/jest/pull/6272))

## 23.0.0

### Features

- `[expect]` Expose `getObjectSubset`, `iterableEquality`, and `subsetEquality` ([#6210](https://github.com/facebook/jest/pull/6210))
- `[jest-snapshot]` Add snapshot property matchers ([#6210](https://github.com/facebook/jest/pull/6210))
- `[jest-config]` Support jest-preset.js files within Node modules ([#6185](https://github.com/facebook/jest/pull/6185))
- `[jest-cli]` Add `--detectOpenHandles` flag which enables Jest to potentially track down handles keeping it open after tests are complete. ([#6130](https://github.com/facebook/jest/pull/6130))
- `[jest-jasmine2]` Add data driven testing based on `jest-each` ([#6102](https://github.com/facebook/jest/pull/6102))
- `[jest-matcher-utils]` Change "suggest to equal" message to be more advisory ([#6103](https://github.com/facebook/jest/issues/6103))
- `[jest-message-util]` Don't ignore messages with `vendor` anymore ([#6117](https://github.com/facebook/jest/pull/6117))
- `[jest-validate]` Get rid of `jest-config` dependency ([#6067](https://github.com/facebook/jest/pull/6067))
- `[jest-validate]` Adds option to inject `deprecationEntries` ([#6067](https://github.com/facebook/jest/pull/6067))
- `[jest-snapshot]` [**BREAKING**] Concatenate name of test, optional snapshot name and count ([#6015](https://github.com/facebook/jest/pull/6015))
- `[jest-runtime]` Allow for transform plugins to skip the definition process method if createTransformer method was defined. ([#5999](https://github.com/facebook/jest/pull/5999))
- `[expect]` Add stack trace for async errors ([#6008](https://github.com/facebook/jest/pull/6008))
- `[jest-jasmine2]` Add stack trace for timeouts ([#6008](https://github.com/facebook/jest/pull/6008))
- `[jest-jasmine2]` Add stack trace for thrown non-`Error`s ([#6008](https://github.com/facebook/jest/pull/6008))
- `[jest-runtime]` Prevent modules from marking themselves as their own parent ([#5235](https://github.com/facebook/jest/issues/5235))
- `[jest-mock]` Add support for auto-mocking generator functions ([#5983](https://github.com/facebook/jest/pull/5983))
- `[expect]` Add support for async matchers ([#5919](https://github.com/facebook/jest/pull/5919))
- `[expect]` Suggest toContainEqual ([#5948](https://github.com/facebook/jest/pull/5953))
- `[jest-config]` Export Jest's default options ([#5948](https://github.com/facebook/jest/pull/5948))
- `[jest-editor-support]` Move `coverage` to `ProjectWorkspace.collectCoverage` ([#5929](https://github.com/facebook/jest/pull/5929))
- `[jest-editor-support]` Add `coverage` option to runner ([#5836](https://github.com/facebook/jest/pull/5836))
- `[jest-haste-map]` Support extracting dynamic `import`s ([#5883](https://github.com/facebook/jest/pull/5883))
- `[expect]` Improve output format for mismatchedArgs in mock/spy calls. ([#5846](https://github.com/facebook/jest/pull/5846))
- `[jest-cli]` Add support for using `--coverage` in combination with watch mode, `--onlyChanged`, `--findRelatedTests` and more ([#5601](https://github.com/facebook/jest/pull/5601))
- `[jest-jasmine2]` [**BREAKING**] Adds error throwing and descriptive errors to `it`/ `test` for invalid arguments. `[jest-circus]` Adds error throwing and descriptive errors to `it`/ `test` for invalid arguments ([#5558](https://github.com/facebook/jest/pull/5558))
- `[jest-matcher-utils]` Add `isNot` option to `matcherHint` function ([#5512](https://github.com/facebook/jest/pull/5512))
- `[jest-config]` Add `<rootDir>` to runtime files not found error report ([#5693](https://github.com/facebook/jest/pull/5693))
- `[expect]` Make toThrow matcher pass only if Error object is returned from promises ([#5670](https://github.com/facebook/jest/pull/5670))
- `[expect]` Add isError to utils ([#5670](https://github.com/facebook/jest/pull/5670))
- `[expect]` Add inverse matchers (`expect.not.arrayContaining`, etc., [#5517](https://github.com/facebook/jest/pull/5517))
- `[expect]` `expect.extend` now also extends asymmetric matchers ([#5503](https://github.com/facebook/jest/pull/5503))
- `[jest-mock]` Update `spyOnProperty` to support spying on the prototype chain ([#5753](https://github.com/facebook/jest/pull/5753))
- `[jest-mock]` Add tracking of return values in the `mock` property ([#5752](https://github.com/facebook/jest/pull/5752))
- `[jest-mock]` Add tracking of thrown errors in the `mock` property ([#5764](https://github.com/facebook/jest/pull/5764))
- `[expect]`Add nthCalledWith spy matcher ([#5605](https://github.com/facebook/jest/pull/5605))
- `[jest-cli]` Add `isSerial` property that runners can expose to specify that they can not run in parallel ([#5706](https://github.com/facebook/jest/pull/5706))
- `[expect]` Add `.toBeCalledTimes` and `toHaveBeenNthCalledWith` aliases ([#5826](https://github.com/facebook/jest/pull/5826))
- `[jest-cli]` Interactive Snapshot Mode improvements ([#5864](https://github.com/facebook/jest/pull/5864))
- `[jest-editor-support]` Add `no-color` option to runner ([#5909](https://github.com/facebook/jest/pull/5909))
- `[jest-jasmine2]` Pretty-print non-Error object errors ([#5980](https://github.com/facebook/jest/pull/5980))
- `[jest-message-util]` Include column in stack frames ([#5889](https://github.com/facebook/jest/pull/5889))
- `[expect]` Introduce toStrictEqual ([#6032](https://github.com/facebook/jest/pull/6032))
- `[expect]` Add return matchers ([#5879](https://github.com/facebook/jest/pull/5879))
- `[jest-cli]` Improve snapshot summaries ([#6181](https://github.com/facebook/jest/pull/6181))
- `[expect]` Include custom mock names in error messages ([#6199](https://github.com/facebook/jest/pull/6199))
- `[jest-diff]` Support returning diff from oneline strings ([#6221](https://github.com/facebook/jest/pull/6221))
- `[expect]` Improve return matchers ([#6172](https://github.com/facebook/jest/pull/6172))
- `[jest-cli]` Overhaul watch plugin hooks names ([#6249](https://github.com/facebook/jest/pull/6249))
- `[jest-mock]` [**BREAKING**] Include tracked call results in serialized mock ([#6244](https://github.com/facebook/jest/pull/6244))

### Fixes

- `[jest-cli]` Fix stdin encoding to utf8 for watch plugins. ([#6253](https://github.com/facebook/jest/issues/6253))
- `[expect]` Better detection of DOM Nodes for equality ([#6246](https://github.com/facebook/jest/pull/6246))
- `[jest-cli]` Fix misleading action description for F key when in "only failed tests" mode. ([#6167](https://github.com/facebook/jest/issues/6167))
- `[jest-worker]` Stick calls to workers before processing them ([#6073](https://github.com/facebook/jest/pull/6073))
- `[babel-plugin-jest-hoist]` Allow using `console` global variable ([#6075](https://github.com/facebook/jest/pull/6075))
- `[jest-jasmine2]` Always remove node core message from assert stack traces ([#6055](https://github.com/facebook/jest/pull/6055))
- `[expect]` Add stack trace when `expect.assertions` and `expect.hasAssertions` causes test failures. ([#5997](https://github.com/facebook/jest/pull/5997))
- `[jest-runtime]` Throw a more useful error when trying to require modules after the test environment is torn down ([#5888](https://github.com/facebook/jest/pull/5888))
- `[jest-mock]` [**BREAKING**] Replace timestamps with `invocationCallOrder` ([#5867](https://github.com/facebook/jest/pull/5867))
- `[jest-jasmine2]` Install `sourcemap-support` into normal runtime to catch runtime errors ([#5945](https://github.com/facebook/jest/pull/5945))
- `[jest-jasmine2]` Added assertion error handling inside `afterAll hook` ([#5884](https://github.com/facebook/jest/pull/5884))
- `[jest-cli]` Remove the notifier actions in case of failure when not in watch mode. ([#5861](https://github.com/facebook/jest/pull/5861))
- `[jest-mock]` Extend .toHaveBeenCalled return message with outcome ([#5951](https://github.com/facebook/jest/pull/5951))
- `[jest-runner]` Assign `process.env.JEST_WORKER_ID="1"` when in runInBand mode ([#5860](https://github.com/facebook/jest/pull/5860))
- `[jest-cli]` Add descriptive error message when trying to use `globalSetup`/`globalTeardown` file that doesn't export a function. ([#5835](https://github.com/facebook/jest/pull/5835))
- `[expect]` Do not rely on `instanceof RegExp`, since it will not work for RegExps created inside of a different VM ([#5729](https://github.com/facebook/jest/pull/5729))
- `[jest-resolve]` Update node module resolution algorithm to correctly handle symlinked paths ([#5085](https://github.com/facebook/jest/pull/5085))
- `[jest-editor-support]` Update `Settings` to use spawn in shell option ([#5658](https://github.com/facebook/jest/pull/5658))
- `[jest-cli]` Improve the error message when 2 projects resolve to the same config ([#5674](https://github.com/facebook/jest/pull/5674))
- `[jest-runtime]` remove retainLines from coverage instrumentation ([#5692](https://github.com/facebook/jest/pull/5692))
- `[jest-cli]` Fix update snapshot issue when using watchAll ([#5696](https://github.com/facebook/jest/pull/5696))
- `[expect]` Fix rejects.not matcher ([#5670](https://github.com/facebook/jest/pull/5670))
- `[jest-runtime]` Prevent Babel warnings on large files ([#5702](https://github.com/facebook/jest/pull/5702))
- `[jest-mock]` Prevent `mockRejectedValue` from causing unhandled rejection ([#5720](https://github.com/facebook/jest/pull/5720))
- `[pretty-format]` Handle React fragments better ([#5816](https://github.com/facebook/jest/pull/5816))
- `[pretty-format]` Handle formatting of `React.forwardRef` and `Context` components ([#6093](https://github.com/facebook/jest/pull/6093))
- `[jest-cli]` Switch collectCoverageFrom back to a string ([#5914](https://github.com/facebook/jest/pull/5914))
- `[jest-regex-util]` Fix handling regex symbols in tests path on Windows ([#5941](https://github.com/facebook/jest/pull/5941))
- `[jest-util]` Fix handling of NaN/Infinity in mock timer delay ([#5966](https://github.com/facebook/jest/pull/5966))
- `[jest-resolve]` Generalise test for package main entries equivalent to ".". ([#5968](https://github.com/facebook/jest/pull/5968))
- `[jest-config]` Ensure that custom resolvers are used when resolving the configuration ([#5976](https://github.com/facebook/jest/pull/5976))
- `[website]` Fix website docs ([#5853](https://github.com/facebook/jest/pull/5853))
- `[expect]` Fix isEqual Set and Map to compare object values and keys regardless of order ([#6150](https://github.com/facebook/jest/pull/6150))
- `[pretty-format]` [**BREAKING**] Remove undefined props from React elements ([#6162](https://github.com/facebook/jest/pull/6162))
- `[jest-haste-map]` Properly resolve mocked node modules without package.json defined ([#6232](https://github.com/facebook/jest/pull/6232))

### Chore & Maintenance

- `[jest-runner]` Move sourcemap installation from `jest-jasmine2` to `jest-runner` ([#6176](https://github.com/facebook/jest/pull/6176))
- `[jest-cli]` Use yargs's built-in `version` instead of rolling our own ([#6215](https://github.com/facebook/jest/pull/6215))
- `[docs]` Add explanation on how to mock methods not implemented in JSDOM
- `[jest-jasmine2]` Simplify `Env.execute` and TreeProcessor to setup and clean resources for the top suite the same way as for all of the children suites ([#5885](https://github.com/facebook/jest/pull/5885))
- `[babel-jest]` [**BREAKING**] Always return object from transformer ([#5991](https://github.com/facebook/jest/pull/5991))
- `[*]` Run Prettier on compiled output ([#5858](https://github.com/facebook/jest/pull/3497))
- `[jest-cli]` Add fileChange hook for plugins ([#5708](https://github.com/facebook/jest/pull/5708))
- `[docs]` Add docs on using `jest.mock(...)` ([#5648](https://github.com/facebook/jest/pull/5648))
- `[docs]` Mention Jest Puppeteer Preset ([#5722](https://github.com/facebook/jest/pull/5722))
- `[docs]` Add jest-community section to website ([#5675](https://github.com/facebook/jest/pull/5675))
- `[docs]` Add versioned docs for v22.4 ([#5733](https://github.com/facebook/jest/pull/5733))
- `[docs]` Improve Snapshot Testing Guide ([#5812](https://github.com/facebook/jest/issues/5812))
- `[jest-runtime]` [**BREAKING**] Remove `jest.genMockFn` and `jest.genMockFunction` ([#6173](https://github.com/facebook/jest/pull/6173))
- `[jest-message-util]` Avoid adding unnecessary indent to blank lines in stack traces ([#6211](https://github.com/facebook/jest/pull/6211))

## 22.4.2

### Fixes

- `[jest-haste-map]` Recreate Haste map when deserialization fails ([#5642](https://github.com/facebook/jest/pull/5642))

## 22.4.1

### Fixes

- `[jest-haste-map]` Parallelize Watchman calls in crawler ([#5640](https://github.com/facebook/jest/pull/5640))
- `[jest-editor-support]` Update TypeScript definitions ([#5625](https://github.com/facebook/jest/pull/5625))
- `[babel-jest]` Remove `retainLines` argument to babel. ([#5594](https://github.com/facebook/jest/pull/5594))

### Features

- `[jest-runtime]` Provide `require.main` property set to module with test suite ([#5618](https://github.com/facebook/jest/pull/5618))

### Chore & Maintenance

- `[docs]` Add note about Node version support ([#5622](https://github.com/facebook/jest/pull/5622))
- `[docs]` Update to use yarn ([#5624](https://github.com/facebook/jest/pull/5624))
- `[docs]` Add how to mock scoped modules to Manual Mocks doc ([#5638](https://github.com/facebook/jest/pull/5638))

## 22.4.0

### Fixes

- `[jest-haste-map]` Overhauls how Watchman crawler works fixing Windows ([#5615](https://github.com/facebook/jest/pull/5615))
- `[expect]` Allow matching of Errors against plain objects ([#5611](https://github.com/facebook/jest/pull/5611))
- `[jest-haste-map]` Do not read binary files in Haste, even when instructed to do so ([#5612](https://github.com/facebook/jest/pull/5612))
- `[jest-cli]` Don't skip matchers for exact files ([#5582](https://github.com/facebook/jest/pull/5582))
- `[docs]` Update discord links ([#5586](https://github.com/facebook/jest/pull/5586))
- `[jest-runtime]` Align handling of testRegex on Windows between searching for tests and instrumentation checks ([#5560](https://github.com/facebook/jest/pull/5560))
- `[jest-config]` Make it possible to merge `transform` option with preset ([#5505](https://github.com/facebook/jest/pull/5505))
- `[jest-util]` Fix `console.assert` behavior in custom & buffered consoles ([#5576](https://github.com/facebook/jest/pull/5576))

### Features

- `[docs]` Add MongoDB guide ([#5571](https://github.com/facebook/jest/pull/5571))
- `[jest-runtime]` Deprecate mapCoverage option. ([#5177](https://github.com/facebook/jest/pull/5177))
- `[babel-jest]` Add option to return sourcemap from the transformer separately from source. ([#5177](https://github.com/facebook/jest/pull/5177))
- `[jest-validate]` Add ability to log deprecation warnings for CLI flags. ([#5536](https://github.com/facebook/jest/pull/5536))
- `[jest-serializer]` Added new module for serializing. Works using V8 or JSON ([#5609](https://github.com/facebook/jest/pull/5609))
- `[docs]` Add a documentation note for project `displayName` configuration ([#5600](https://github.com/facebook/jest/pull/5600))

### Chore & Maintenance

- `[docs]` Update automatic mocks documentation ([#5630](https://github.com/facebook/jest/pull/5630))

## jest 22.3.0

### Fixes

- `[expect]` Add descriptive error message to CalledWith methods when missing optional arguments ([#5547](https://github.com/facebook/jest/pull/5547))
- `[jest-cli]` Fix inability to quit watch mode while debugger is still attached ([#5029](https://github.com/facebook/jest/pull/5029))
- `[jest-haste-map]` Properly handle platform-specific file deletions ([#5534](https://github.com/facebook/jest/pull/5534))

### Features

- `[jest-util]` Add the following methods to the "console" implementations: `assert`, `count`, `countReset`, `dir`, `dirxml`, `group`, `groupCollapsed`, `groupEnd`, `time`, `timeEnd` ([#5514](https://github.com/facebook/jest/pull/5514))
- `[docs]` Add documentation for interactive snapshot mode ([#5291](https://github.com/facebook/jest/pull/5291))
- `[jest-editor-support]` Add watchAll flag ([#5523](https://github.com/facebook/jest/pull/5523))
- `[jest-cli]` Support multiple glob patterns for `collectCoverageFrom` ([#5537](https://github.com/facebook/jest/pull/5537))
- `[docs]` Add versioned documentation to the website ([#5541](https://github.com/facebook/jest/pull/5541))

### Chore & Maintenance

- `[jest-config]` Allow `<rootDir>` to be used with `collectCoverageFrom` ([#5524](https://github.com/facebook/jest/pull/5524))
- `[filenames]` Standardize files names in "integration-tests" folder ([#5513](https://github.com/facebook/jest/pull/5513))

## jest 22.2.2

### Fixes

- `[babel-jest]` Revert "Remove retainLines from babel-jest" ([#5496](https://github.com/facebook/jest/pull/5496))
- `[jest-docblock]` Support multiple of the same `@pragma`. ([#5154](https://github.com/facebook/jest/pull/5502))

### Features

- `[jest-worker]` Assign a unique id for each worker and pass it to the child process. It will be available via `process.env.JEST_WORKER_ID` ([#5494](https://github.com/facebook/jest/pull/5494))

### Chore & Maintenance

- `[filenames]` Standardize file names in root ([#5500](https://github.com/facebook/jest/pull/5500))

## jest 22.2.1

### Fixes

- `[jest-config]` "all" takes precedence over "lastCommit" ([#5486](https://github.com/facebook/jest/pull/5486))

## jest 22.2.0

### Features

- `[jest-runner]` Move test summary to after coverage report ([#4512](https://github.com/facebook/jest/pull/4512))
- `[jest-cli]` Added `--notifyMode` to specify when to be notified. ([#5125](https://github.com/facebook/jest/pull/5125))
- `[diff-sequences]` New package compares items in two sequences to find a **longest common subsequence**. ([#5407](https://github.com/facebook/jest/pull/5407))
- `[jest-matcher-utils]` Add `comment` option to `matcherHint` function ([#5437](https://github.com/facebook/jest/pull/5437))
- `[jest-config]` Allow lastComit and changedFilesWithAncestor via JSON config ([#5476](https://github.com/facebook/jest/pull/5476))
- `[jest-util]` Add deletion to `process.env` as well ([#5466](https://github.com/facebook/jest/pull/5466))
- `[jest-util]` Add case-insensitive getters/setters to `process.env` ([#5465](https://github.com/facebook/jest/pull/5465))
- `[jest-mock]` Add util methods to create async functions. ([#5318](https://github.com/facebook/jest/pull/5318))

### Fixes

- `[jest-cli]` Add trailing slash when checking root folder ([#5464](https://github.com/facebook/jest/pull/5464))
- `[jest-cli]` Hide interactive mode if there are no failed snapshot tests ([#5450](https://github.com/facebook/jest/pull/5450))
- `[babel-jest]` Remove retainLines from babel-jest ([#5439](https://github.com/facebook/jest/pull/5439))
- `[jest-cli]` Glob patterns ignore non-`require`-able files (e.g. `README.md`) ([#5199](https://github.com/facebook/jest/issues/5199))
- `[jest-mock]` Add backticks support (\`\`) to `mock` a certain package via the `__mocks__` folder. ([#5426](https://github.com/facebook/jest/pull/5426))
- `[jest-message-util]` Prevent an `ENOENT` crash when the test file contained a malformed source-map. ([#5405](https://github.com/facebook/jest/pull/5405)).
- `[jest]` Add `import-local` to `jest` package. ([#5353](https://github.com/facebook/jest/pull/5353))
- `[expect]` Support class instances in `.toHaveProperty()` and `.toMatchObject` matcher. ([#5367](https://github.com/facebook/jest/pull/5367))
- `[jest-cli]` Fix npm update command for snapshot summary. ([#5376](https://github.com/facebook/jest/pull/5376), [5389](https://github.com/facebook/jest/pull/5389/))
- `[expect]` Make `rejects` and `resolves` synchronously validate its argument. ([#5364](https://github.com/facebook/jest/pull/5364))
- `[docs]` Add tutorial page for ES6 class mocks. ([#5383](https://github.com/facebook/jest/pull/5383))
- `[jest-resolve]` Search required modules in node_modules and then in custom paths. ([#5403](https://github.com/facebook/jest/pull/5403))
- `[jest-resolve]` Get builtin modules from node core. ([#5411](https://github.com/facebook/jest/pull/5411))
- `[jest-resolve]` Detect and preserve absolute paths in `moduleDirectories`. Do not generate additional (invalid) paths by prepending each ancestor of `cwd` to the absolute path. Additionally, this fixes functionality in Windows OS. ([#5398](https://github.com/facebook/jest/pull/5398))

### Chore & Maintenance

- `[jest-util]` Implement watch plugins ([#5399](https://github.com/facebook/jest/pull/5399))

## jest 22.1.4

### Fixes

- `[jest-util]` Add "debug" method to "console" implementations ([#5350](https://github.com/facebook/jest/pull/5350))
- `[jest-resolve]` Add condition to avoid infinite loop when node module package main is ".". ([#5344)](https://github.com/facebook/jest/pull/5344))

### Features

- `[jest-cli]` `--changedSince`: allow selectively running tests for code changed since arbitrary revisions. ([#5312](https://github.com/facebook/jest/pull/5312))

## jest 22.1.3

### Fixes

- `[jest-cli]` Check if the file belongs to the checked project before adding it to the list, also checking that the file name is not explicitly blacklisted ([#5341](https://github.com/facebook/jest/pull/5341))
- `[jest-editor-support]` Add option to spawn command in shell ([#5340](https://github.com/facebook/jest/pull/5340))

## jest 22.1.2

### Fixes

- `[jest-cli]` Check if the file belongs to the checked project before adding it to the list ([#5335](https://github.com/facebook/jest/pull/5335))
- `[jest-cli]` Fix `EISDIR` when a directory is passed as an argument to `jest`. ([#5317](https://github.com/facebook/jest/pull/5317))
- `[jest-config]` Added restoreMocks config option. ([#5327](https://github.com/facebook/jest/pull/5327))

## jest 22.1.1

### Fixes

- `[*]` Move from "process.exit" to "exit. ([#5313](https://github.com/facebook/jest/pull/5313))

## jest 22.1.0

### Features

- `[jest-cli]` Make Jest exit without an error when no tests are found in the case of `--lastCommit`, `--findRelatedTests`, or `--onlyChanged` options having been passed to the CLI
- `[jest-cli]` Add interactive snapshot mode ([#3831](https://github.com/facebook/jest/pull/3831))

### Fixes

- `[jest-cli]` Use `import-local` to support global Jest installations. ([#5304](https://github.com/facebook/jest/pull/5304))
- `[jest-runner]` Fix memory leak in coverage reporting ([#5289](https://github.com/facebook/jest/pull/5289))
- `[docs]` Update mention of the minimal version of node supported ([#4947](https://github.com/facebook/jest/issues/4947))
- `[jest-cli]` Fix missing newline in console message ([#5308](https://github.com/facebook/jest/pull/5308))
- `[jest-cli]` `--lastCommit` and `--changedFilesWithAncestor` now take effect even when `--onlyChanged` is not specified. ([#5307](https://github.com/facebook/jest/pull/5307))

### Chore & Maintenance

- `[filenames]` Standardize folder names under `integration-tests/` ([#5298](https://github.com/facebook/jest/pull/5298))

## jest 22.0.6

### Fixes

- `[jest-jasmine2]` Fix memory leak in snapshot reporting ([#5279](https://github.com/facebook/jest/pull/5279))
- `[jest-config]` Fix breaking change in `--testPathPattern` ([#5269](https://github.com/facebook/jest/pull/5269))
- `[docs]` Document caveat with mocks, Enzyme, snapshots and React 16 ([#5258](https://github.com/facebook/jest/issues/5258))

## jest 22.0.5

### Fixes

- `[jest-leak-detector]` Removed the reference to `weak`. Now, parent projects must install it by hand for the module to work.
- `[expect]` Fail test when the types of `stringContaining` and `stringMatching` matchers do not match. ([#5069](https://github.com/facebook/jest/pull/5069))
- `[jest-cli]` Treat dumb terminals as noninteractive ([#5237](https://github.com/facebook/jest/pull/5237))
- `[jest-cli]` `jest --onlyChanged --changedFilesWithAncestor` now also works with git. ([#5189](https://github.com/facebook/jest/pull/5189))
- `[jest-config]` fix unexpected condition to avoid infinite recursion in Windows platform. ([#5161](https://github.com/facebook/jest/pull/5161))
- `[jest-config]` Escape parentheses and other glob characters in `rootDir` before interpolating with `testMatch`. ([#4838](https://github.com/facebook/jest/issues/4838))
- `[jest-regex-util]` Fix breaking change in `--testPathPattern` ([#5230](https://github.com/facebook/jest/pull/5230))
- `[expect]` Do not override `Error` stack (with `Error.captureStackTrace`) for custom matchers. ([#5162](https://github.com/facebook/jest/pull/5162))
- `[pretty-format]` Pretty format for DOMStringMap and NamedNodeMap ([#5233](https://github.com/facebook/jest/pull/5233))
- `[jest-cli]` Use a better console-clearing string on Windows ([#5251](https://github.com/facebook/jest/pull/5251))

### Features

- `[jest-jasmine]` Allowed classes and functions as `describe` names. ([#5154](https://github.com/facebook/jest/pull/5154))
- `[jest-jasmine2]` Support generator functions as specs. ([#5166](https://github.com/facebook/jest/pull/5166))
- `[jest-jasmine2]` Allow `spyOn` with getters and setters. ([#5107](https://github.com/facebook/jest/pull/5107))
- `[jest-config]` Allow configuration objects inside `projects` array ([#5176](https://github.com/facebook/jest/pull/5176))
- `[expect]` Add support to `.toHaveProperty` matcher to accept the keyPath argument as an array of properties/indices. ([#5220](https://github.com/facebook/jest/pull/5220))
- `[docs]` Add documentation for .toHaveProperty matcher to accept the keyPath argument as an array of properties/indices. ([#5220](https://github.com/facebook/jest/pull/5220))
- `[jest-runner]` test environments are now passed a new `options` parameter. Currently this only has the `console` which is the test console that Jest will expose to tests. ([#5223](https://github.com/facebook/jest/issues/5223))
- `[jest-environment-jsdom]` pass the `options.console` to a custom instance of `virtualConsole` so jsdom is using the same console as the test. ([#5223](https://github.com/facebook/jest/issues/5223))

### Chore & Maintenance

- `[docs]` Describe the order of execution of describe and test blocks. ([#5217](https://github.com/facebook/jest/pull/5217), [#5238](https://github.com/facebook/jest/pull/5238))
- `[docs]` Add a note on `moduleNameMapper` ordering. ([#5249](https://github.com/facebook/jest/pull/5249))

## jest 22.0.4

### Fixes

- `[jest-cli]` New line before quitting watch mode. ([#5158](https://github.com/facebook/jest/pull/5158))

### Features

- `[babel-jest]` moduleFileExtensions not passed to babel transformer. ([#5110](https://github.com/facebook/jest/pull/5110))

### Chore & Maintenance

- `[*]` Tweaks to better support Node 4 ([#5142](https://github.com/facebook/jest/pull/5142))

## jest 22.0.2 && 22.0.3

### Chore & Maintenance

- `[*]` Tweaks to better support Node 4 ([#5134](https://github.com/facebook/jest/pull/5134))

## jest 22.0.1

### Fixes

- `[jest-runtime]` fix error for test files providing coverage. ([#5117](https://github.com/facebook/jest/pull/5117))

### Features

- `[jest-config]` Add `forceCoverageMatch` to allow collecting coverage from ignored files. ([#5081](https://github.com/facebook/jest/pull/5081))

## jest 22.0.0

### Fixes

- `[jest-resolve]` Use `module.builtinModules` as `BUILTIN_MODULES` when it exists
- `[jest-worker]` Remove `debug` and `inspect` flags from the arguments sent to the child ([#5068](https://github.com/facebook/jest/pull/5068))
- `[jest-config]` Use all `--testPathPattern` and `<regexForTestFiles>` args in `testPathPattern` ([#5066](https://github.com/facebook/jest/pull/5066))
- `[jest-cli]` Do not support `--watch` inside non-version-controlled environments ([#5060](https://github.com/facebook/jest/pull/5060))
- `[jest-config]` Escape Windows path separator in testPathPattern CLI arguments ([#5054](https://github.com/facebook/jest/pull/5054))
- `[jest-jasmine]` Register sourcemaps as node environment to improve performance with jsdom ([#5045](https://github.com/facebook/jest/pull/5045))
- `[pretty-format]` Do not call toJSON recursively ([#5044](https://github.com/facebook/jest/pull/5044))
- `[pretty-format]` Fix errors when identity-obj-proxy mocks CSS Modules ([#4935](https://github.com/facebook/jest/pull/4935))
- `[babel-jest]` Fix support for namespaced babel version 7 ([#4918](https://github.com/facebook/jest/pull/4918))
- `[expect]` fix .toThrow for promises ([#4884](https://github.com/facebook/jest/pull/4884))
- `[jest-docblock]` pragmas should preserve urls ([#4837](https://github.com/facebook/jest/pull/4629))
- `[jest-cli]` Check if `npm_lifecycle_script` calls Jest directly ([#4629](https://github.com/facebook/jest/pull/4629))
- `[jest-cli]` Fix --showConfig to show all configs ([#4494](https://github.com/facebook/jest/pull/4494))
- `[jest-cli]` Throw if `maxWorkers` doesn't have a value ([#4591](https://github.com/facebook/jest/pull/4591))
- `[jest-cli]` Use `fs.realpathSync.native` if available ([#5031](https://github.com/facebook/jest/pull/5031))
- `[jest-config]` Fix `--passWithNoTests` ([#4639](https://github.com/facebook/jest/pull/4639))
- `[jest-config]` Support `rootDir` tag in testEnvironment ([#4579](https://github.com/facebook/jest/pull/4579))
- `[jest-editor-support]` Fix `--showConfig` to support jest 20 and jest 21 ([#4575](https://github.com/facebook/jest/pull/4575))
- `[jest-editor-support]` Fix editor support test for node 4 ([#4640](https://github.com/facebook/jest/pull/4640))
- `[jest-mock]` Support mocking constructor in `mockImplementationOnce` ([#4599](https://github.com/facebook/jest/pull/4599))
- `[jest-runtime]` Fix manual user mocks not working with custom resolver ([#4489](https://github.com/facebook/jest/pull/4489))
- `[jest-util]` Fix `runOnlyPendingTimers` for `setTimeout` inside `setImmediate` ([#4608](https://github.com/facebook/jest/pull/4608))
- `[jest-message-util]` Always remove node internals from stacktraces ([#4695](https://github.com/facebook/jest/pull/4695))
- `[jest-resolve]` changes method of determining builtin modules to include missing builtins ([#4740](https://github.com/facebook/jest/pull/4740))
- `[pretty-format]` Prevent error in pretty-format for window in jsdom test env ([#4750](https://github.com/facebook/jest/pull/4750))
- `[jest-resolve]` Preserve module identity for symlinks ([#4761](https://github.com/facebook/jest/pull/4761))
- `[jest-config]` Include error message for `preset` json ([#4766](https://github.com/facebook/jest/pull/4766))
- `[pretty-format]` Throw `PrettyFormatPluginError` if a plugin halts with an exception ([#4787](https://github.com/facebook/jest/pull/4787))
- `[expect]` Keep the stack trace unchanged when `PrettyFormatPluginError` is thrown by pretty-format ([#4787](https://github.com/facebook/jest/pull/4787))
- `[jest-environment-jsdom]` Fix asynchronous test will fail due to timeout issue. ([#4669](https://github.com/facebook/jest/pull/4669))
- `[jest-cli]` Fix `--onlyChanged` path case sensitivity on Windows platform ([#4730](https://github.com/facebook/jest/pull/4730))
- `[jest-runtime]` Use realpath to match transformers ([#5000](https://github.com/facebook/jest/pull/5000))
- `[expect]` [**BREAKING**] Replace identity equality with Object.is in toBe matcher ([#4917](https://github.com/facebook/jest/pull/4917))

### Features

- `[jest-message-util]` Add codeframe to test assertion failures ([#5087](https://github.com/facebook/jest/pull/5087))
- `[jest-config]` Add Global Setup/Teardown options ([#4716](https://github.com/facebook/jest/pull/4716))
- `[jest-config]` Add `testEnvironmentOptions` to apply to jsdom options or node context. ([#5003](https://github.com/facebook/jest/pull/5003))
- `[jest-jasmine2]` Update Timeout error message to `jest.timeout` and display current timeout value ([#4990](https://github.com/facebook/jest/pull/4990))
- `[jest-runner]` Enable experimental detection of leaked contexts ([#4895](https://github.com/facebook/jest/pull/4895))
- `[jest-cli]` Add combined coverage threshold for directories. ([#4885](https://github.com/facebook/jest/pull/4885))
- `[jest-mock]` Add `timestamps` to mock state. ([#4866](https://github.com/facebook/jest/pull/4866))
- `[eslint-plugin-jest]` Add `prefer-to-have-length` lint rule. ([#4771](https://github.com/facebook/jest/pull/4771))
- `[jest-environment-jsdom]` [**BREAKING**] Upgrade to JSDOM@11 ([#4770](https://github.com/facebook/jest/pull/4770))
- `[jest-environment-*]` [**BREAKING**] Add Async Test Environment APIs, dispose is now teardown ([#4506](https://github.com/facebook/jest/pull/4506))
- `[jest-cli]` Add an option to clear the cache ([#4430](https://github.com/facebook/jest/pull/4430))
- `[babel-plugin-jest-hoist]` Improve error message, that the second argument of `jest.mock` must be an inline function ([#4593](https://github.com/facebook/jest/pull/4593))
- `[jest-snapshot]` [**BREAKING**] Concatenate name of test and snapshot ([#4460](https://github.com/facebook/jest/pull/4460))
- `[jest-cli]` [**BREAKING**] Fail if no tests are found ([#3672](https://github.com/facebook/jest/pull/3672))
- `[jest-diff]` Highlight only last of odd length leading spaces ([#4558](https://github.com/facebook/jest/pull/4558))
- `[jest-docblock]` Add `docblock.print()` ([#4517](https://github.com/facebook/jest/pull/4517))
- `[jest-docblock]` Add `strip` ([#4571](https://github.com/facebook/jest/pull/4571))
- `[jest-docblock]` Preserve leading whitespace in docblock comments ([#4576](https://github.com/facebook/jest/pull/4576))
- `[jest-docblock]` remove leading newlines from `parswWithComments().comments` ([#4610](https://github.com/facebook/jest/pull/4610))
- `[jest-editor-support]` Add Snapshots metadata ([#4570](https://github.com/facebook/jest/pull/4570))
- `[jest-editor-support]` Adds an 'any' to the typedef for `updateFileWithJestStatus` ([#4636](https://github.com/facebook/jest/pull/4636))
- `[jest-editor-support]` Better monorepo support ([#4572](https://github.com/facebook/jest/pull/4572))
- `[jest-environment-jsdom]` Add simple rAF polyfill in jsdom environment to work with React 16 ([#4568](https://github.com/facebook/jest/pull/4568))
- `[jest-environment-node]` Implement node Timer api ([#4622](https://github.com/facebook/jest/pull/4622))
- `[jest-jasmine2]` Add testPath to reporter callbacks ([#4594](https://github.com/facebook/jest/pull/4594))
- `[jest-mock]` Added support for naming mocked functions with `.mockName(value)` and `.mockGetName()` ([#4586](https://github.com/facebook/jest/pull/4586))
- `[jest-runtime]` Add `module.loaded`, and make `module.require` not enumerable ([#4623](https://github.com/facebook/jest/pull/4623))
- `[jest-runtime]` Add `module.parent` ([#4614](https://github.com/facebook/jest/pull/4614))
- `[jest-runtime]` Support sourcemaps in transformers ([#3458](https://github.com/facebook/jest/pull/3458))
- `[jest-snapshot]` [**BREAKING**] Add a serializer for `jest.fn` to allow a snapshot of a jest mock ([#4668](https://github.com/facebook/jest/pull/4668))
- `[jest-worker]` Initial version of parallel worker abstraction, say hello! ([#4497](https://github.com/facebook/jest/pull/4497))
- `[jest-jasmine2]` Add `testLocationInResults` flag to add location information per spec to test results ([#4782](https://github.com/facebook/jest/pull/4782))
- `[jest-environment-jsdom]` Update JSOM to 11.4, which includes built-in support for `requestAnimationFrame` ([#4919](https://github.com/facebook/jest/pull/4919))
- `[jest-cli]` Hide watch usage output when running on non-interactive environments ([#4958](https://github.com/facebook/jest/pull/4958))
- `[jest-snapshot]` Promises support for `toThrowErrorMatchingSnapshot` ([#4946](https://github.com/facebook/jest/pull/4946))
- `[jest-cli]` Explain which snapshots are obsolete ([#5005](https://github.com/facebook/jest/pull/5005))

### Chore & Maintenance

- `[docs]` Add guide of using with puppeteer ([#5093](https://github.com/facebook/jest/pull/5093))
- `[jest-util]` `jest-util` should not depend on `jest-mock` ([#4992](https://github.com/facebook/jest/pull/4992))
- `[*]` [**BREAKING**] Drop support for Node.js version 4 ([#4769](https://github.com/facebook/jest/pull/4769))
- `[docs]` Wrap code comments at 80 characters ([#4781](https://github.com/facebook/jest/pull/4781))
- `[eslint-plugin-jest]` Removed from the Jest core repo, and moved to https://github.com/jest-community/eslint-plugin-jest ([#4867](https://github.com/facebook/jest/pull/4867))
- `[babel-jest]` Explicitly bump istanbul to newer versions ([#4616](https://github.com/facebook/jest/pull/4616))
- `[expect]` Upgrade mocha and rollup for browser testing ([#4642](https://github.com/facebook/jest/pull/4642))
- `[docs]` Add info about `coveragePathIgnorePatterns` ([#4602](https://github.com/facebook/jest/pull/4602))
- `[docs]` Add Vuejs series of testing with Jest ([#4648](https://github.com/facebook/jest/pull/4648))
- `[docs]` Mention about optional `done` argument in test function ([#4556](https://github.com/facebook/jest/pull/4556))
- `[jest-cli]` Bump node-notifier version ([#4609](https://github.com/facebook/jest/pull/4609))
- `[jest-diff]` Simplify highlight for leading and trailing spaces ([#4553](https://github.com/facebook/jest/pull/4553))
- `[jest-get-type]` Add support for date ([#4621](https://github.com/facebook/jest/pull/4621))
- `[jest-matcher-utils]` Call `chalk.inverse` for trailing spaces ([#4578](https://github.com/facebook/jest/pull/4578))
- `[jest-runtime]` Add `.advanceTimersByTime`; keep `.runTimersToTime()` as an alias.
- `[docs]` Include missing dependency in TestEnvironment sample code
- `[docs]` Add clarification for hook execution order
- `[docs]` Update `expect.anything()` sample code ([#5007](https://github.com/facebook/jest/pull/5007))

## jest 21.2.1

- Fix watchAll not running tests on save ([#4550](https://github.com/facebook/jest/pull/4550))
- Add missing escape sequences to ConvertAnsi plugin ([#4544](https://github.com/facebook/jest/pull/4544))

## jest 21.2.0

- 🃏 Change license from BSD+Patents to MIT.
- Allow eslint-plugin to recognize more disabled tests ([#4533](https://github.com/facebook/jest/pull/4533))
- Add babel-plugin for object spread syntax to babel-preset-jest ([#4519](https://github.com/facebook/jest/pull/4519))
- Display outer element and trailing newline consistently in jest-diff ([#4520](https://github.com/facebook/jest/pull/4520))
- Do not modify stack trace of JestAssertionError ([#4516](https://github.com/facebook/jest/pull/4516))
- Print errors after test structure in verbose mode ([#4504](https://github.com/facebook/jest/pull/4504))
- Fix `--silent --verbose` problem ([#4505](https://github.com/facebook/jest/pull/4505))
- Fix: Reset local state of assertions when using hasAssertions ([#4498](https://github.com/facebook/jest/pull/4498))
- jest-resolve: Prevent default resolver failure when potential resolution directory does not exist ([#4483](https://github.com/facebook/jest/pull/4483))

## jest 21.1.0

- (minor) Use ES module exports ([#4454](https://github.com/facebook/jest/pull/4454))
- Allow chaining mockClear and mockReset ([#4475](https://github.com/facebook/jest/pull/4475))
- Call jest-diff and pretty-format more precisely in toHaveProperty matcher ([#4445](https://github.com/facebook/jest/pull/4445))
- Expose restoreAllMocks to object ([#4463](https://github.com/facebook/jest/pull/4463))
- Fix function name cleaning when making mock fn ([#4464](https://github.com/facebook/jest/pull/4464))
- Fix Map/Set equality checker ([#4404](https://github.com/facebook/jest/pull/4404))
- Make FUNCTION_NAME_RESERVED_PATTERN stateless ([#4466](https://github.com/facebook/jest/pull/4466))

## jest 21.0.2

- Take precedence of NODE_PATH when resolving node_modules directories ([#4453](https://github.com/facebook/jest/pull/4453))
- Fix race condition with --coverage and babel-jest identical file contents edge case ([#4432](https://github.com/facebook/jest/pull/4432))
- Add extra parameter `--runTestsByPath`. ([#4411](https://github.com/facebook/jest/pull/4411))
- Upgrade all outdated deps ([#4425](https://github.com/facebook/jest/pull/4425))

## jest 21.0.1

- Remove obsolete error ([#4417](https://github.com/facebook/jest/pull/4417))

## jest 21.0.0

- Add --changedFilesWithAncestor ([#4070](https://github.com/facebook/jest/pull/4070))
- Add --findRelatedFiles ([#4131](https://github.com/facebook/jest/pull/4131))
- Add --onlyChanged tests ([#3977](https://github.com/facebook/jest/pull/3977))
- Add `contextLines` option to jest-diff ([#4152](https://github.com/facebook/jest/pull/4152))
- Add alternative serialize API for pretty-format plugins ([#4114](https://github.com/facebook/jest/pull/4114))
- Add displayName to MPR ([#4327](https://github.com/facebook/jest/pull/4327))
- Add displayName to TestResult ([#4408](https://github.com/facebook/jest/pull/4408))
- Add es5 build of pretty-format ([#4075](https://github.com/facebook/jest/pull/4075))
- Add extra info to no tests for changed files message ([#4188](https://github.com/facebook/jest/pull/4188))
- Add fake chalk in browser builds in order to support IE10 ([#4367](https://github.com/facebook/jest/pull/4367))
- Add jest.requireActual ([#4260](https://github.com/facebook/jest/pull/4260))
- Add maxWorkers to globalConfig ([#4005](https://github.com/facebook/jest/pull/4005))
- Add skipped tests support for jest-editor-support ([#4346](https://github.com/facebook/jest/pull/4346))
- Add source map support for better debugging experience ([#3738](https://github.com/facebook/jest/pull/3738))
- Add support for Error objects in toMatchObject ([#4339](https://github.com/facebook/jest/pull/4339))
- Add support for Immutable.Record in pretty-format ([#3678](https://github.com/facebook/jest/pull/3678))
- Add tests for extract_requires on export types ([#4080](https://github.com/facebook/jest/pull/4080))
- Add that toMatchObject can match arrays ([#3994](https://github.com/facebook/jest/pull/3994))
- Add watchPathIgnorePatterns to exclude paths to trigger test re-run in watch mode ([#4331](https://github.com/facebook/jest/pull/4331))
- Adding ancestorTitles property to JSON test output ([#4293](https://github.com/facebook/jest/pull/4293))
- Allow custom resolver to be used with[out] moduleNameMapper ([#4174](https://github.com/facebook/jest/pull/4174))
- Avoid parsing `.require(…)` method calls ([#3777](https://github.com/facebook/jest/pull/3777))
- Avoid unnecessary function declarations and call in pretty-format ([#3962](https://github.com/facebook/jest/pull/3962))
- Avoid writing to stdout in default reporter if --json is enabled. Fixes #3941 ([#3945](https://github.com/facebook/jest/pull/3945))
- Better error handling for --config ([#4230](https://github.com/facebook/jest/pull/4230))
- Call consistent pretty-format plugins within Jest ([#3800](https://github.com/facebook/jest/pull/3800))
- Change babel-core to peerDependency for compatibility with Babel 7 ([#4162](https://github.com/facebook/jest/pull/4162))
- Change Promise detection code in jest-circus to support non-global Promise implementations ([#4375](https://github.com/facebook/jest/pull/4375))
- Changed files eager loading ([#3979](https://github.com/facebook/jest/pull/3979))
- Check whether we should output to stdout or stderr ([#3953](https://github.com/facebook/jest/pull/3953))
- Clarify what objects toContain and toContainEqual can be used on ([#4307](https://github.com/facebook/jest/pull/4307))
- Clean up resolve() logic. Provide useful names for variables and functions. Test that a directory exists before attempting to resolve files within it. ([#4325](https://github.com/facebook/jest/pull/4325))
- cleanupStackTrace ([#3696](https://github.com/facebook/jest/pull/3696))
- compare objects with Symbol keys ([#3437](https://github.com/facebook/jest/pull/3437))
- Complain if expect is passed multiple arguments ([#4237](https://github.com/facebook/jest/pull/4237))
- Completes nodeCrawl with empty roots ([#3776](https://github.com/facebook/jest/pull/3776))
- Consistent naming of files ([#3798](https://github.com/facebook/jest/pull/3798))
- Convert code base to ESM import ([#3778](https://github.com/facebook/jest/pull/3778))
- Correct summary message for flag --findRelatedTests. ([#4309](https://github.com/facebook/jest/pull/4309))
- Coverage thresholds can be set up for individual files ([#4185](https://github.com/facebook/jest/pull/4185))
- custom reporter error handling ([#4051](https://github.com/facebook/jest/pull/4051))
- Define separate type for pretty-format plugin Options ([#3802](https://github.com/facebook/jest/pull/3802))
- Delete confusing async keyword ([#3679](https://github.com/facebook/jest/pull/3679))
- Delete redundant branch in ReactElement and HTMLElement plugins ([#3731](https://github.com/facebook/jest/pull/3731))
- Don't format node assert errors when there's no 'assert' module ([#4376](https://github.com/facebook/jest/pull/4376))
- Don't print test summary in --silent ([#4106](https://github.com/facebook/jest/pull/4106))
- Don't try to build ghost packages ([#3934](https://github.com/facebook/jest/pull/3934))
- Escape double quotes in attribute values in HTMLElement plugin ([#3797](https://github.com/facebook/jest/pull/3797))
- Explain how to clear the cache ([#4232](https://github.com/facebook/jest/pull/4232))
- Factor out common code for collections in pretty-format ([#4184](https://github.com/facebook/jest/pull/4184))
- Factor out common code for markup in React plugins ([#4171](https://github.com/facebook/jest/pull/4171))
- Feature/internal resolve ([#4315](https://github.com/facebook/jest/pull/4315))
- Fix --logHeapUsage ([#4176](https://github.com/facebook/jest/pull/4176))
- Fix --showConfig to show all project configs ([#4078](https://github.com/facebook/jest/pull/4078))
- Fix --watchAll ([#4254](https://github.com/facebook/jest/pull/4254))
- Fix bug when setTimeout is mocked ([#3769](https://github.com/facebook/jest/pull/3769))
- Fix changedFilesWithAncestor ([#4193](https://github.com/facebook/jest/pull/4193))
- Fix colors for expected/stored snapshot message ([#3702](https://github.com/facebook/jest/pull/3702))
- Fix concurrent test failure ([#4159](https://github.com/facebook/jest/pull/4159))
- Fix for 4286: Compare Maps and Sets by value rather than order ([#4303](https://github.com/facebook/jest/pull/4303))
- fix forceExit ([#4105](https://github.com/facebook/jest/pull/4105))
- Fix grammar in React Native docs ([#3838](https://github.com/facebook/jest/pull/3838))
- Fix inconsistent name of complex values in pretty-format ([#4001](https://github.com/facebook/jest/pull/4001))
- Fix issue mocking bound method ([#3805](https://github.com/facebook/jest/pull/3805))
- Fix jest-circus ([#4290](https://github.com/facebook/jest/pull/4290))
- Fix lint warning in master

  ([#4132](https://github.com/facebook/jest/pull/4132))

- Fix linting ([#3946](https://github.com/facebook/jest/pull/3946))
- fix merge conflict ([#4144](https://github.com/facebook/jest/pull/4144))
- Fix minor typo ([#3729](https://github.com/facebook/jest/pull/3729))
- fix missing console.log messages ([#3895](https://github.com/facebook/jest/pull/3895))
- fix mock return value ([#3933](https://github.com/facebook/jest/pull/3933))
- Fix mocking for modules with folders on windows ([#4238](https://github.com/facebook/jest/pull/4238))
- Fix NODE_PATH resolving for relative paths ([#3616](https://github.com/facebook/jest/pull/3616))
- Fix options.moduleNameMapper override order with preset ([#3565](https://github.com/facebook/jest/pull/3565) ([#3689](https://github.com/facebook/jest/pull/3689))
- Fix React PropTypes warning in tests for Immutable plugin ([#4412](https://github.com/facebook/jest/pull/4412))
- Fix regression in mockReturnValueOnce ([#3857](https://github.com/facebook/jest/pull/3857))
- Fix sample code of mock class constructors ([#4115](https://github.com/facebook/jest/pull/4115))
- Fix setup-test-framework-test ([#3773](https://github.com/facebook/jest/pull/3773))
- fix typescript jest test crash ([#4363](https://github.com/facebook/jest/pull/4363))
- Fix watch mode ([#4084](https://github.com/facebook/jest/pull/4084))
- Fix Watchman on windows ([#4018](https://github.com/facebook/jest/pull/4018))
- Fix(babel): Handle ignored files in babel v7 ([#4393](https://github.com/facebook/jest/pull/4393))
- Fix(babel): Support upcoming beta ([#4403](https://github.com/facebook/jest/pull/4403))
- Fixed object matcher ([#3799](https://github.com/facebook/jest/pull/3799))
- Fixes #3820 use extractExpectedAssertionsErrors in jasmine setup
- Flow upgrade ([#4355](https://github.com/facebook/jest/pull/4355))
- Force message in matchers to always be a function ([#3972](https://github.com/facebook/jest/pull/3972))
- Format `describe` and use `test` instead of `it` alias ([#3792](https://github.com/facebook/jest/pull/3792))
- global_config.js for multi-project runner ([#4023](https://github.com/facebook/jest/pull/4023))
- Handle async errors ([#4016](https://github.com/facebook/jest/pull/4016))
- Hard-fail if hasteImpl is throwing an error during initialization. ([#3812](https://github.com/facebook/jest/pull/3812))
- Ignore import type for extract_requires ([#4079](https://github.com/facebook/jest/pull/4079))
- Ignore indentation of data structures in jest-diff ([#3429](https://github.com/facebook/jest/pull/3429))
- Implement 'jest.requireMock' ([#4292](https://github.com/facebook/jest/pull/4292))
- Improve Jest phabricator plugin ([#4195](https://github.com/facebook/jest/pull/4195))
- Improve Seq and remove newline from non-min empty in Immutable plugin ([#4241](https://github.com/facebook/jest/pull/4241))
- Improved the jest reporter with snapshot info per test. ([#3660](https://github.com/facebook/jest/pull/3660))
- Include fullName in formattedAssertion ([#4273](https://github.com/facebook/jest/pull/4273))
- Integrated with Yarn workspaces ([#3906](https://github.com/facebook/jest/pull/3906))
- jest --all ([#4020](https://github.com/facebook/jest/pull/4020))
- jest-circus test failures ([#3770](https://github.com/facebook/jest/pull/3770))
- jest-circus Timeouts ([#3760](https://github.com/facebook/jest/pull/3760))
- jest-haste-map: add test case for broken handling of ignore pattern ([#4047](https://github.com/facebook/jest/pull/4047))
- jest-haste-map: add test+fix for broken platform module support ([#3885](https://github.com/facebook/jest/pull/3885))
- jest-haste-map: deprecate functional ignorePattern and use it in cache key ([#4063](https://github.com/facebook/jest/pull/4063))
- jest-haste-map: mock 'fs' with more idiomatic jest.mock() ([#4046](https://github.com/facebook/jest/pull/4046))
- jest-haste-map: only file IO errors should be silently ignored ([#3816](https://github.com/facebook/jest/pull/3816))
- jest-haste-map: throw when trying to get a duplicated module ([#3976](https://github.com/facebook/jest/pull/3976))
- jest-haste-map: watchman crawler: normalize paths ([#3887](https://github.com/facebook/jest/pull/3887))
- jest-runtime: atomic cache write, and check validity of data ([#4088](https://github.com/facebook/jest/pull/4088))
- Join lines with newline in jest-diff ([#4314](https://github.com/facebook/jest/pull/4314))
- Keep ARGV only in CLI files ([#4012](https://github.com/facebook/jest/pull/4012))
- let transformers adjust cache key based on mapCoverage ([#4187](https://github.com/facebook/jest/pull/4187))
- Lift requires ([#3780](https://github.com/facebook/jest/pull/3780))
- Log stack when reporting errors in jest-runtime ([#3833](https://github.com/facebook/jest/pull/3833))
- Make --listTests return a new line separated list when not using --json ([#4229](https://github.com/facebook/jest/pull/4229))
- Make build script printing small-terminals-friendly ([#3892](https://github.com/facebook/jest/pull/3892))
- Make error messages more explicit for toBeCalledWith assertions ([#3913](https://github.com/facebook/jest/pull/3913))
- Make jest-matcher-utils use ESM exports ([#4342](https://github.com/facebook/jest/pull/4342))
- Make jest-runner a standalone package. ([#4236](https://github.com/facebook/jest/pull/4236))
- Make Jest’s Test Runner configurable. ([#4240](https://github.com/facebook/jest/pull/4240))
- Make listTests always print to console.log ([#4391](https://github.com/facebook/jest/pull/4391))
- Make providesModuleNodeModules ignore nested node_modules directories
- Make sure function mocks match original arity ([#4170](https://github.com/facebook/jest/pull/4170))
- Make sure runAllTimers also clears all ticks ([#3915](https://github.com/facebook/jest/pull/3915))
- Make toBe matcher error message more helpful for objects and arrays ([#4277](https://github.com/facebook/jest/pull/4277))
- Make useRealTimers play well with timers: fake ([#3858](https://github.com/facebook/jest/pull/3858))
- Move getType from jest-matcher-utils to separate package ([#3559](https://github.com/facebook/jest/pull/3559))
- Multiroot jest-change-files ([#3969](https://github.com/facebook/jest/pull/3969))
- Output created snapshot when using --ci option ([#3693](https://github.com/facebook/jest/pull/3693))
- Point out you can use matchers in .toMatchObject ([#3796](https://github.com/facebook/jest/pull/3796))
- Prevent babelrc package import failure on relative current path ([#3723](https://github.com/facebook/jest/pull/3723))
- Print RDP details for windows builds ([#4017](https://github.com/facebook/jest/pull/4017))
- Provide better error checking for transformed content ([#3807](https://github.com/facebook/jest/pull/3807))
- Provide printText and printComment in markup.js for HTMLElement plugin ([#4344](https://github.com/facebook/jest/pull/4344))
- Provide regex visualization for testRegex ([#3758](https://github.com/facebook/jest/pull/3758))
- Refactor CLI ([#3862](https://github.com/facebook/jest/pull/3862))
- Refactor names and delimiters of complex values in pretty-format ([#3986](https://github.com/facebook/jest/pull/3986))
- Replace concat(Immutable) with Immutable as item of plugins array ([#4207](https://github.com/facebook/jest/pull/4207))
- Replace Jasmine with jest-circus ([#3668](https://github.com/facebook/jest/pull/3668))
- Replace match with test and omit redundant String conversion ([#4311](https://github.com/facebook/jest/pull/4311))
- Replace print with serialize in AsymmetricMatcher plugin ([#4173](https://github.com/facebook/jest/pull/4173))
- Replace print with serialize in ConvertAnsi plugin ([#4225](https://github.com/facebook/jest/pull/4225))
- Replace print with serialize in HTMLElement plugin ([#4215](https://github.com/facebook/jest/pull/4215))
- Replace print with serialize in Immutable plugins ([#4189](https://github.com/facebook/jest/pull/4189))
- Replace unchanging args with one config arg within pretty-format ([#4076](https://github.com/facebook/jest/pull/4076))
- Return UNDEFINED for undefined type in ReactElement plugin ([#4360](https://github.com/facebook/jest/pull/4360))
- Rewrite some read bumps in pretty-format ([#4093](https://github.com/facebook/jest/pull/4093))
- Run update method before installing JRE on Circle ([#4318](https://github.com/facebook/jest/pull/4318))
- Separated the snapshot summary creation from the printing to improve testability. ([#4373](https://github.com/facebook/jest/pull/4373))
- Set coverageDirectory during normalize phase ([#3966](https://github.com/facebook/jest/pull/3966))
- Setup custom reporters after default reporters ([#4053](https://github.com/facebook/jest/pull/4053))
- Setup for Circle 2 ([#4149](https://github.com/facebook/jest/pull/4149))
- Simplify readme ([#3790](https://github.com/facebook/jest/pull/3790))
- Simplify snapshots definition ([#3791](https://github.com/facebook/jest/pull/3791))
- skipNodeResolution config option ([#3987](https://github.com/facebook/jest/pull/3987))
- Small fixes to toHaveProperty docs ([#3878](https://github.com/facebook/jest/pull/3878))
- Sort attributes by name in HTMLElement plugin ([#3783](https://github.com/facebook/jest/pull/3783))
- Specify watchPathIgnorePatterns will only be available in Jest 21+ ([#4398](https://github.com/facebook/jest/pull/4398))
- Split TestRunner off of TestScheduler ([#4233](https://github.com/facebook/jest/pull/4233))
- Strict and explicit config resolution logic ([#4122](https://github.com/facebook/jest/pull/4122))
- Support maxDepth option in React plugins ([#4208](https://github.com/facebook/jest/pull/4208))
- Support SVG elements in HTMLElement plugin ([#4335](https://github.com/facebook/jest/pull/4335))
- Test empty Immutable collections with {min: false} option ([#4121](https://github.com/facebook/jest/pull/4121))
- test to debug travis failure in master ([#4145](https://github.com/facebook/jest/pull/4145))
- testPathPattern message test ([#4006](https://github.com/facebook/jest/pull/4006))
- Throw Error When Using Nested It Specs ([#4039](https://github.com/facebook/jest/pull/4039))
- Throw when moduleNameMapper points to inexistent module ([#3567](https://github.com/facebook/jest/pull/3567))
- Unified 'no tests found' message for non-verbose MPR ([#4354](https://github.com/facebook/jest/pull/4354))
- Update migration guide with jest-codemods transformers ([#4306](https://github.com/facebook/jest/pull/4306))
- Use "inputSourceMap" for coverage re-mapping. ([#4009](https://github.com/facebook/jest/pull/4009))
- Use "verbose" no test found message when there is only one project ([#4378](https://github.com/facebook/jest/pull/4378))
- Use babel transform to inline all requires ([#4340](https://github.com/facebook/jest/pull/4340))
- Use eslint plugins to run prettier ([#3971](https://github.com/facebook/jest/pull/3971))
- Use iterableEquality in spy matchers ([#3651](https://github.com/facebook/jest/pull/3651))
- Use modern HTML5 <!DOCTYPE> ([#3937](https://github.com/facebook/jest/pull/3937))
- Wrap `Error.captureStackTrace` in a try ([#4035](https://github.com/facebook/jest/pull/4035))

## jest 20.0.4

- Fix jest-haste-map's handling of duplicate module IDs. ([#3647](https://github.com/facebook/jest/pull/3647))
- Fix behavior of `enableAutomock()` when automock is set to false. ([#3624](https://github.com/facebook/jest/pull/3624))
- Fix progress bar in windows. ([#3626](https://github.com/facebook/jest/pull/3626))

## jest 20.0.3

- Fix reporters 'default' setting. ([#3562](https://github.com/facebook/jest/pull/3562))
- Fix to make Jest fail when the coverage threshold not met. ([#3554](https://github.com/facebook/jest/pull/3554))

## jest 20.0.1

- Add ansi-regex to pretty-format dependencies ([#3498](https://github.com/facebook/jest/pull/3498))
- Fix <rootDir> replacement in testMatch and moduleDirectories ([#3538](https://github.com/facebook/jest/pull/3538))
- Fix expect.hasAssertions() to throw when passed arguments ([#3526](https://github.com/facebook/jest/pull/3526))
- Fix stack traces without proper error messages ([#3513](https://github.com/facebook/jest/pull/3513))
- Fix support for custom extensions through haste packages ([#3537](https://github.com/facebook/jest/pull/3537))
- Fix test contexts between test functions ([#3506](https://github.com/facebook/jest/pull/3506))

## jest 20.0.0

- New `--projects` option to run one instance of Jest in multiple projects at the same time. ([#3400](https://github.com/facebook/jest/pull/3400))
- New multi project runner ([#3156](https://github.com/facebook/jest/pull/3156))
- New --listTests flag. ([#3441](https://github.com/facebook/jest/pull/3441))
- New --showConfig flag. ([#3296](https://github.com/facebook/jest/pull/3296))
- New promise support for all `expect` matchers through `.resolves` and `.rejects`. ([#3068](https://github.com/facebook/jest/pull/3068))
- New `expect.hasAssertions()` function similar to `expect.assertions()`. ([#3379](https://github.com/facebook/jest/pull/3379))
- New `this.equals` function exposed to custom matchers. ([#3469](https://github.com/facebook/jest/pull/3469))
- New `valid-expect` lint rule in `eslint-plugin-jest`. ([#3067](https://github.com/facebook/jest/pull/3067))
- New HtmlElement pretty-format plugin. ([#3230](https://github.com/facebook/jest/pull/3230))
- New Immutable pretty-format plugins. ([#2899](https://github.com/facebook/jest/pull/2899))
- New test environment per file setting through `@jest-environment` in the docblock. ([#2859](https://github.com/facebook/jest/pull/2859))
- New feature that allows every configuration option to be set from the command line. ([#3424](https://github.com/facebook/jest/pull/3424))
- New feature to add custom reporters to Jest through `reporters` in the configuration. ([#3349](https://github.com/facebook/jest/pull/3349))
- New feature to add expected and actual values to AssertionError. ([#3217](https://github.com/facebook/jest/pull/3217))
- New feature to map code coverage from transformers. ([#2290](https://github.com/facebook/jest/pull/2290))
- New feature to run untested code coverage in parallel. ([#3407](https://github.com/facebook/jest/pull/3407))
- New option to define a custom resolver. ([#2998](https://github.com/facebook/jest/pull/2998))
- New printing support for text and comment nodes in html pretty-format. ([#3355](https://github.com/facebook/jest/pull/3355))
- New snapshot testing FAQ ([#3425](https://github.com/facebook/jest/pull/3425))
- New support for custom platforms on jest-haste-map. ([#3162](https://github.com/facebook/jest/pull/3162))
- New support for mocking native async methods. ([#3209](https://github.com/facebook/jest/pull/3209))
- New guide on how to use Jest with any JavaScript framework. ([#3243](https://github.com/facebook/jest/pull/3243))
- New translation system for the Jest website.
- New collapsing watch mode usage prompt after first run. ([#3078](https://github.com/facebook/jest/pull/3078))
- Breaking Change: Forked Jasmine 2.5 into Jest's own test runner and rewrote large parts of Jasmine. ([#3147](https://github.com/facebook/jest/pull/3147))
- Breaking Change: Jest does not write new snapshots by default on CI. ([#3456](https://github.com/facebook/jest/pull/3456))
- Breaking Change: Moved the typescript parser from `jest-editor-support` into a separate `jest-test-typescript-parser` package. ([#2973](https://github.com/facebook/jest/pull/2973))
- Breaking Change: Replaced auto-loading of babel-polyfill with only regenerator-runtime, fixes a major memory leak. ([#2755](https://github.com/facebook/jest/pull/2755))
- Fixed `babel-jest` to look up the `babel` field in `package.json` as a fallback.
- Fixed `jest-editor-support`'s parser to not crash on incomplete ASTs. ([#3259](https://github.com/facebook/jest/pull/3259))
- Fixed `jest-resolve` to use `is-builtin-module` instead of `resolve.isCore`. ([#2997](https://github.com/facebook/jest/pull/2997))
- Fixed `jest-snapshot` to normalize line endings in the `serialize` function. ([#3002](https://github.com/facebook/jest/pull/3002))
- Fixed behavior of `--silent` flag. ([#3003](https://github.com/facebook/jest/pull/3003))
- Fixed bug with watchers on macOS causing test to crash. ([#2957](https://github.com/facebook/jest/pull/2957))
- Fixed CLI `notify` option not taking precedence over config option. ([#3340](https://github.com/facebook/jest/pull/3340))
- Fixed detection of the npm client in SummaryReporter to support Yarn. ([#3263](https://github.com/facebook/jest/pull/3263))
- Fixed done.fail not passing arguments ([#3241](https://github.com/facebook/jest/pull/3241))
- Fixed fake timers to restore after resetting mocks. ([#2467](https://github.com/facebook/jest/pull/2467))
- Fixed handling of babylon's parser options in `jest-editor-support`. ([#3344](https://github.com/facebook/jest/pull/3344))
- Fixed Jest to properly cache transform results. ([#3334](https://github.com/facebook/jest/pull/3334))
- Fixed Jest to use human-readable colors for Jest's own snapshots. ([#3119](https://github.com/facebook/jest/pull/3119))
- Fixed jest-config to use UID for default cache folder. ([#3380](https://github.com/facebook/jest/pull/3380)), ([#3387](https://github.com/facebook/jest/pull/3387))
- Fixed jest-runtime to expose inner error when it fails to write to the cache. ([#3373](https://github.com/facebook/jest/pull/3373))
- Fixed lifecycle hooks to make afterAll hooks operate the same as afterEach. ([#3275](https://github.com/facebook/jest/pull/3275))
- Fixed pretty-format to run plugins before serializing nested basic values. ([#3017](https://github.com/facebook/jest/pull/3017))
- Fixed return value of mocks so they can explicitly be set to return `undefined`. ([#3354](https://github.com/facebook/jest/pull/3354))
- Fixed runner to run tests associated with snapshots when the snapshot changes. ([#3025](https://github.com/facebook/jest/pull/3025))
- Fixed snapshot serializer require, restructured pretty-format. ([#3399](https://github.com/facebook/jest/pull/3399))
- Fixed support for Babel 7 in babel-jest. ([#3271](https://github.com/facebook/jest/pull/3271))
- Fixed testMatch to find tests in .folders. ([#3006](https://github.com/facebook/jest/pull/3006))
- Fixed testNamePattern and testPathPattern to work better together. ([#3327](https://github.com/facebook/jest/pull/3327))
- Fixed to show reject reason when expecting resolve. ([#3134](https://github.com/facebook/jest/pull/3134))
- Fixed toHaveProperty() to use hasOwnProperty from Object ([#3410](https://github.com/facebook/jest/pull/3410))
- Fixed watch mode's screen clearing. ([#2959](https://github.com/facebook/jest/pull/2959)) ([#3294](https://github.com/facebook/jest/pull/3294))
- Improved and consolidated Jest's configuration file resolution. ([#3472](https://github.com/facebook/jest/pull/3472))
- Improved documentation throughout the Jest website.
- Improved documentation to explicitly mention that snapshots must be reviewed. ([#3203](https://github.com/facebook/jest/pull/3203))
- Improved documentation to make it clear CRA users don't need to add dependencies. ([#3312](https://github.com/facebook/jest/pull/3312))
- Improved eslint-plugin-jest's handling of `expect`. ([#3306](https://github.com/facebook/jest/pull/3306))
- Improved flow-coverage, eslint rules and test coverage within the Jest repository.
- Improved printing of `expect.assertions` error. ([#3033](https://github.com/facebook/jest/pull/3033))
- Improved Windows test coverage of Jest.
- Refactored configs & transform ([#3376](https://github.com/facebook/jest/pull/3376))
- Refactored reporters to pass individual Tests to reporters. ([#3289](https://github.com/facebook/jest/pull/3289))
- Refactored TestRunner ([#3166](https://github.com/facebook/jest/pull/3166))
- Refactored watch mode prompts. ([#3290](https://github.com/facebook/jest/pull/3290))
- Deleted `jest-file-exists`. ([#3105](https://github.com/facebook/jest/pull/3105))
- Removed `Config` type. ([#3366](https://github.com/facebook/jest/pull/3366))
- Removed all usage of `jest-file-exists`. ([#3101](https://github.com/facebook/jest/pull/3101))
- Adopted prettier on the Jest codebase.

## jest 19.0.1

- Fix infinite loop when using `--watch` with `--coverage`.
- Fixed `watchman` config option.
- Fixed a bug in the jest-editor-support static analysis.
- Fixed eslint plugin warning.
- Fixed missing space in front of "Did you mean …?".
- Fixed path printing in the reporter on Windows.

## jest 19.0.0

- Breaking Change: Added a version for snapshots.
- Breaking Change: Removed the `mocksPattern` configuration option, it never worked correctly.
- Breaking Change: Renamed `testPathDirs` to `roots` to avoid confusion when configuring Jest.
- Breaking Change: Updated printing of React elements to cause fewer changes when props change.
- Breaking Change: Updated snapshot format to properly escape data.
- Fixed --color to be recognized correctly again.
- Fixed `babel-plugin-jest-hoist` to work properly with type annotations in tests.
- Fixed behavior for console.log calls and fixed a memory leak (#2539).
- Fixed cache directory path for Jest to avoid ENAMETOOLONG errors.
- Fixed change events to be emitted in jest-haste-map's watch mode. This fixes issues with Jest's new watch mode and react-native-packager.
- Fixed cli arguments to be used when loading the config from file, they were previously ignored.
- Fixed Jest to load json files that include a BOM.
- Fixed Jest to throw errors instead of ignoring invalid cli options.
- Fixed mocking behavior for virtual modules.
- Fixed mocking behavior with transitive dependencies.
- Fixed support for asymmetric matchers in `toMatchObject`.
- Fixed test interruption and `--bail` behavior.
- Fixed watch mode to clean up worker processes when a test run gets interrupted.
- Fixed whitespace to be highlighted in snapshots and assertion errors.
- Improved `babel-jest` plugin: babel is loaded lazily, istanbul comments are only added when coverage is used.
- Improved error for invalid transform config.
- Improved moduleNameMapper to not overwrite mocks when many patterns map to the same file.
- Improved printing of skipped tests in verbose mode.
- Improved resolution code in jest-resolve.
- Improved to only show patch marks in assertion errors when the comparison results in large objects.
- New `--collectCoverageFrom` cli argument.
- New `--coverageDirectory` cli argument.
- New `expect.addSnapshotSerializer` to add custom snapshot serializers for tests.
- New `jest.spyOn`.
- New `testMatch` configuration option that accepts glob patterns.
- New eslint-plugin-jest with no-disabled-tests, no-focuses-tests and no-identical-title rules and default configuration and globals.
- New expect.stringContaining asymmetric matcher.
- New feature to make manual mocks with nested folders work. For example `__mocks__/react-native/Library/Text.js` will now work as expected.
- New feature to re-run tests through the notification when using `--notify`.
- New jest-phabricator package to integrate Jest code coverage in phabriactor.
- New jest-validate package to improve configuration errors, help with suggestions of correct configuration and to be adopted in other libraries.
- New pretty-printing for asymmetric matchers.
- New RSS feed for Jest's blog.
- New way to provide a reducer to extract haste module ids.
- New website, new documentation, new color scheme and new homepage.
- Rewritten watch mode for instant feedback, better code quality and to build new features on top of it (#2362).

## jest 18.1.0

- Fixed console.log and fake timer behavior in node 7.3.
- Updated istanbul-api.
- Updated jest-diff equality error message.
- Disabled arrow keys when entering a pattern in watch mode to prevent broken behavior. Will be improved in a future release.
- Moved asymmetric matchers and equality functionality from Jasmine into jest-matchers.
- Removed jasmine and jest-snapshot dependency from jest-matchers.
- Removed unused global `context` variable.
- Show a better error message if the config is invalid JSON.
- Highlight trailing whitespace in assertion diffs and snapshots.
- Jest now uses micromatch instead of minimatch.
- Added `-h` as alias for `--help`.

## jest 18.0.0

See https://jestjs.io/blog/2016/12/15/2016-in-jest.html

- The testResultsProcessor function is now required to return the modified results.
- Removed `pit` and `mockImpl`. Use `it` or `mockImplementation` instead.
- Fixed re-running tests when `--bail` is used together with `--watch`.
- `pretty-format` is now merged into Jest.
- `require('v8')` now works properly in a test context.
- Jest now clears the entire scrollback in watch mode.
- Added `expect.any`, `expect.anything`, `expect.objectContaining`, `expect.arrayContaining`, `expect.stringMatching`.
- Properly resolve `snapshotSerializers`, `setupFiles`, `transform`, `testRunner` and `testResultsProcessor` instead of using `path.resolve`.
- `--testResultsProcessor` is now exposed through the cli.
- Renamed `--jsonOutputFile` to `--outputFile`.
- Added `jest-editor-support` for vscode and Nuclide integration.
- Fixed `test.concurrent` unhandled promise rejections.
- The Jest website is now auto-deployed when merging into master.
- Updated `testRegex` to include `test.js` and `spec.js` files.
- Fixes for `babel-plugin-jest-hoist` when using `jest.mock` with three arguments.
- The `JSON` global in `jest-environment-node` now comes from the vm context instead of the parent context.
- Jest does not print stack traces from babel any longer.
- Fake timers are reset when `FakeTimers.useTimers()` is called.
- Usage of Jest in watch mode can be hidden through `JEST_HIDE_USAGE`.
- Added `expect.assertions(number)` which will ensure that a specified amount of assertions is made in one test.
- Added `.toMatchSnapshot(?string)` feature to give snapshots a name.
- Escape regex in snapshots.
- `jest-react-native` was deprecated and now forwards `react-native`.
- Added `.toMatchObject` matcher.
- Further improve printing of large objects.
- Fixed `NaN% Failed` in the OS notification when using `--notify`.
- The first test run without cached timings will now use separate processes instead of running in band.
- Added `.toHaveProperty` matcher.
- Fixed `Map`/`Set` comparisons.
- `test.concurrent` now works with `--testNamePattern`.

## jest 17.0.3

- Improved file-watching feature in jest-haste-map.
- Added `.toHaveLength` matcher.
- Improved `.toContain` matcher.

## jest 17.0.2

- Fixed performance regression in module resolution.

## jest 17.0.1

- Fixed pretty printing of big objects.
- Fixed resolution of `.native.js` files in react-native projects.

## jest 17.0.0

- Added `expect.extend`.
- Properly resolve modules with platform extensions on react-native.
- Added support for custom snapshots serializers.
- Updated to Jasmine 2.5.2.
- Big diffs are now collapsed by default in snapshots and assertions. Added `--expand` (or `-e`) to show the full diff.
- Replaced `scriptPreprocessor` with the new `transform` option.
- Added `jest.resetAllMocks` which replaces `jest.clearAllMocks`.
- Fixes for react-native preset.
- Fixes for global built in objects in `jest-environment-node`.
- Create mock objects in the vm context instead of the parent context.
- `.babelrc` is now part of the transform cache key in `babel-jest`.
- Fixes for docblock parsing with haste modules.
- Exit with the proper code when the coverage threshold is not reached.
- Implemented file watching in `jest-haste-map`.
- `--json` now includes information about individual tests inside a file.

## jest 16.0.2

- Symbols are now properly mocked when using `jest-mock`.
- `toHaveBeenCalledWith()` works without arguments again.
- Newlines in snapshots are now normalized across different operating systems.

## jest 16.0.1

- Fix infinite loop.

## jest 16.0.0

- Previously failed tests are now always run first.
- A new concurrent reporter shows currently running tests, a test summary, a progress bar and estimated remaining time if possible.
- Improved CLI colors.
- `jest <pattern>` is now case-insensitive.
- Added `it.only`, `it.skip`, `test.only`, `test.skip` and `xtest`.
- Added `--testNamePattern=pattern` or `-t <pattern>` to run individual tests in test files.
- Jest now warns for duplicate mock files.
- Pressing `a`, `o`, `p`, `q` or `enter` while tests are running in the watch mode, the test run will be interrupted.
- `--bail` now works together with `--watch`.
- Added `test.concurrent` for concurrent async tests.
- Jest now automatically considers files and tests with the `.jsx` extension.
- Added `jest.clearAllMocks` to clear all mocks manually.
- Rewrote Jest's snapshot implementation. `jest-snapshot` can now be more easily integrated into other test runners and used in other projects.
- This requires most snapshots to be updated when upgrading Jest.
- Objects and Arrays in snapshots are now printed with a trailing comma.
- Function names are not printed in snapshots any longer to reduce issues with code coverage instrumentation and different Node versions.
- Snapshots are now sorted using natural sort order.
- Snapshots are not marked as obsolete any longer when using `fit` or when an error is thrown in a test.
- Finished migration of Jasmine matchers to the new Jest matchers.
- Pretty print `toHaveBeenLastCalledWith`, `toHaveBeenCalledWith`, `lastCalledWith` and `toBeCalledWith` failure messages.
- Added `toBeInstanceOf` matcher.
- Added `toContainEqual` matcher.
- Added `toThrowErrorMatchingSnapshot` matcher.
- Improved `moduleNameMapper` resolution.
- Module registry fixes.
- Fixed invocation of the `setupTestFrameworkScriptFile` script to make it easier to use chai together with Jest.
- Removed react-native special case in Jest's configuration.
- Added `--findRelatedTests <fileA> <fileB>` cli option to run tests related to the specified files.
- Added `jest.deepUnmock` to `babel-plugin-jest-hoist`.
- Added `jest.runTimersToTime` which is useful together with fake timers.
- Improved automated mocks for ES modules compiled with babel.

## jest 15.1.1

- Fixed issues with test paths that include hyphens on Windows.
- Fixed `testEnvironment` resolution.
- Updated watch file name pattern input.

## jest 15.1.0

- Pretty printer updates for React and global window objects.
- `jest-runtime` overwrites automocking from configuration files.
- Improvements for watch mode on Windows.
- afterAll/afterEach/beforeAll/beforeEach can now return a Promise and be used together with async/await.
- Improved stack trace printing on Node 4.

## jest 15.0.2

- Fixed Jest with npm2 when using coverage.

## jest 15.0.1

- Updated toThrow and toThrowMatchers and aliased them to the same matcher.
- Improvements for watch mode.
- Fixed Symbol reassignment in tests would break Jest's matchers.
- Fixed `--bail` option.

## jest 15.0.0

- See https://jestjs.io/blog/2016/09/01/jest-15.html
- Jest by default now also recognizes files ending in `.spec.js` and `.test.js` as test files.
- Completely replaced most Jasmine matchers with new Jest matchers.
- Rewrote Jest's CLI output for test failures and summaries.
- Added `--env` option to override the default test environment.
- Disabled automocking, fake timers and resetting the module registry by default.
- Added `--watchAll`, made `--watch` interactive and added the ability to update snapshots and select test patterns in watch mode.
- Jest uses verbose mode when running a single test file.
- Console messages are now buffered and printed along with the test results.
- Fix `testEnvironment` resolution to prefer `jest-environment-{name}` instead of `{name}` only. This prevents a module colision when using `jsdom` as test environment.
- `moduleNameMapper` now uses a resolution algorithm.
- Improved performance for small test runs.
- Improved API documentation.
- Jest now works properly with directories that have special characters in them.
- Improvements to Jest's own test infra by merging integration and unit tests. Code coverage is now collected for Jest.
- Added `global.global` to the node environment.
- Fixed babel-jest-plugin-hoist issues with functions called `mock`.
- Improved jest-react-native preset with mocks for ListView, TextInput, ActivityIndicator and ScrollView.
- Added `collectCoverageFrom` to collect code coverage from untested files.
- Rewritten code coverage support.

## jest 14.1.0

- Changed Jest's default cache directory.
- Fixed `jest-react-native` for react 15.3.0.
- Updated react and react-native example to use `react-test-renderer`.
- Started to refactor code coverage.

## jest 14.0.2

- `babel-jest` bugfix.

## jest 14.0.1

- `babel-jest` can now be used to compose a transformer.
- Updated snapshot instructions to run `jest -u` or `npm test -- -u`.
- Fixed `config` cli option to enable JSON objects as configuration.
- Updated printing of preset path in the CLI.

## jest 14.0.0

- Official release of snapshot tests.
- Started to replace Jasmine matchers with Jest matchers: `toBe`, `toBeFalsy`, `toBeTruthy`, `toBeNaN`, `toBe{Greater,Less}Than{,OrEqual}`, `toBeNull`, `toBeDefined`, `toBeUndefined`, `toContain`, `toMatch`, `toBeCloseTo` were rewritten.
- Rewrite of Jest's reporters.
- Experimental react-native support.
- Removed Jasmine 1 support from Jest.
- Transform caching improvements.

## jest 13.2.0

- Snapshot bugfixes.
- Timer bugfixes.

## jest 13.1.0

- Added `test` global function as an alias for `it`.
- Added `coveragePathIgnorePatterns` to the config.
- Fixed printing of "JSX objects" in snapshots.
- Fixes for `--verbose` option and top level `it` calls.
- Extended the node environment with more globals.
- testcheck now needs to be required explicitly through `require('jest-check')`.
- Added `jest.deepUnmock`.
- Fail test suite if it does not contain any tests.

## jest 13.0.0

- Added duration of individual tests in verbose mode.
- Added a `browser` config option to properly resolve npm packages with a browser field in `package.json` if you are writing tests for client side apps
- Added `jest-repl`.
- Split up `jest-cli` into `jest-runtime` and `jest-config`.
- Added a notification plugin that shows a test run notification using `--notify`.
- Refactored `TestRunner` into `SearchSource` and improved the "no tests found" message.
- Added `jest.isMockFunction(jest.fn())` to test for mock functions.
- Improved test reporter printing and added a test failure summary when running many tests.
  - Add support for property testing via testcheck-js.
- Added a webpack tutorial.
- Added support for virtual mocks through `jest.mock('Module', implementation, {virtual: true})`.
- Added snapshot functionality through `toMatchSnapshot()`.
- Redesigned website.

## jest-cli 12.1.1

- Windows stability fixes.
- Mock module resolution fixes.
- Remove test files from code coverage.

## jest-cli 12.1.0

- Jest is now also published in the `jest` package on npm.
- Added `testRegex` to match for tests outside of specific folders. Deprecated both `testDirectoryName` and `testFileExtensions`.
- `it` can now return a Promise for async testing. `pit` was deprecated.
- Added `jest-resolve` as a standalone package based on the Facebook module resolution algorithm.
- Added `jest-changed-files` as a standalone package to detect changed files in a git or hg repo.
- Added `--setupTestFrameworkFile` to cli.
- Added support for coverage thresholds. See https://jestjs.io/docs/en/configuration#coveragethreshold-object.
- Updated to jsdom 9.0.
- Updated and improved stack trace reporting.
- Added `module.filename` and removed the invalid `module.__filename` field.
- Further improved the `lastCalledWith` and `toBeCalledWith` custom matchers. They now print the most recent calls.
- Fixed jest-haste-map on continuous integration systems.
- Fixes for hg/git integration.
- Added a re-try for the watchman crawler.

## jest-cli 12.0.2

- Bug fixes when running a single test file and for scoped package names.

## jest-cli 12.0.1

- Added custom equality matchers for Map/Set and iterables.
- Bug fixes

## jest-cli 12.0.0

- Reimplemented `node-haste` as `jest-haste-map`: https://github.com/facebook/jest/pull/896
- Fixes for the upcoming release of nodejs 6.
- Removed global mock caching which caused negative side-effects on test runs.
- Updated Jasmine from 2.3.4 to 2.4.1.
- Fixed our Jasmine fork to work better with `Object.create(null)`.
- Added a `--silent` flag to silence console messages during a test run.
- Run a test file directly if a path is passed as an argument to Jest.
- Added support for the undocumented nodejs feature `module.paths`.

## jest-cli 11.0.2

- Fixed `jest -o` error when Mercurial isn't installed on the system
- Fixed Jasmine failure message when expected values were mutated after tests.

## jest-cli 11.0.1, babel-jest 11.0.1

- Added support for Mercurial repositories when using `jest -o`
- Added `mockImplementationOnce` API to `jest.fn()`.

## jest-cli 11.0.0, babel-jest 11.0.0 (pre-releases 0.9 to 0.10)

- New implementation of node-haste and rewrite of internal module loading and resolution. Fixed both startup and runtime performance. [#599](https://github.com/facebook/jest/pull/599)
- Jasmine 2 is now the default test runner. To keep using Jasmine 1, put `testRunner: "jasmine1"` into your configuration.
- Added `jest-util`, `jest-mock`, `jest-jasmine1`, `jest-jasmine2`, `jest-environment-node`, `jest-environment-jsdom` packages.
- Added `babel-jest-preset` and `babel-jest` as packages. `babel-jest` is now being auto-detected.
- Added `babel-plugin-jest-hoist` which hoists `jest.unmock`, `jest.mock` and the new `jest.enableAutomock` and `jest.disableAutomock` API.
- Improved `babel-jest` integration and `react-native` testing.
- Improved code coverage reporting when using `babel-jest`.
- Added the `jest.mock('moduleName', moduleFactory)` feature. `jest.mock` now gets hoisted by default. `jest.doMock` was added to explicitly mock a module without the hoisting feature of `babel-jest`.
- Updated jsdom to 8.3.x.
- Improved responsiveness of the system while using `--watch`.
- Clear the terminal window when using `--watch`.
- By default, `--watch` will now only runs tests related to changed files. `--watch=all` can be used to run all tests on file system changes.
- Debounce `--watch` re-runs to not trigger test runs during a branch switch in version control.
- Added `jest.fn()` and `jest.fn(implementation)` as convenient shorcuts for `jest.genMockFunction()` and `jest.genMockFunction().mockImplementation()`.
- Added an `automock` option to turn off automocking globally.
- Added a "no tests found" message if no tests can be found.
- Jest sets `process.NODE_ENV` to `test` unless otherwise specified.
- Fixed `moduleNameMapper` config option when used with paths.
- Fixed an error with Jasmine 2 and tests that `throw 'string errors'`.
- Fixed issues with unmocking symlinked module names.
- Fixed mocking of boolean values.
- Fixed mocking of fields that start with an underscore ("private fields").
- Fixed unmocking behavior with npm3.
- Fixed and improved `--onlyChanged` option.
- Fixed support for running Jest as a git submodule.
- Improved verbose logger output
- Fixed test runtime error reporting and stack traces.
- Improved `toBeCalled` Jasmine 2 custom matcher messages.
- Improved error reporting when a syntax error occurs.
- Renamed HasteModuleLoader to Runtime.
- Jest now properly reports pending tests disabled with `xit` and `xdescribe`.
- Removed `preprocessCachingDisabled` config option.
- Added a `testEnvironment` option to customize the sandbox environment.
- Added support for `@scoped/name` npm packages.
- Added an integration test runner for Jest that runs all tests for examples and packages.

## 0.8.2

- Performance improvements.
- jest now uses `chalk` instead of its own colors implementation.

## 0.8.1

- `--bail` now reports with the proper error code.
- Fixed loading of the setup file when using jasmine2.
- Updated jsdom to 7.2.0.

## 0.8.0

- Added optional support for jasmine2 through the `testRunner` config option.
- Fixed mocking support for Map, WeakMap and Set.
- `node` was added to the defaults in `moduleFileExtensions`.
- Updated the list of node core modules that are properly being recognized by the module loader.

## 0.7.1

- Correctly map `process.on` into jsdom environments, fixes a bug introduced in jest 0.7.0.

## 0.7.0

- Fixed a memory leak with test contexts. Jest now properly cleans up test environments after each test. Added `--logHeapUsage` to log memory usage after each test. Note: this is option is meant for debugging memory leaks and might significantly slow down your test run.
- Removed `mock-modules`, `node-haste` and `mocks` virtual modules. This is a breaking change of undocumented public API. Usage of this API can safely be automatically updated through an automated codemod:
- Example: http://astexplorer.net/#/zrybZ6UvRA
- Codemod: https://github.com/cpojer/js-codemod/blob/master/transforms/jest-update.js
- jscodeshift: https://github.com/facebook/jscodeshift
- Removed `navigator.onLine` and `mockSetReadOnlyProperty` from the global jsdom environment. Use `window.navigator.onLine = true;` in your test setup and `Object.defineProperty` instead.

## 0.6.1

- Updated jsdom to 7.0.2.
- Use the current working directory as root when passing a jest config from the command line.
- Updated the React examples and getting started guide
- Modules now receive a `module.parent` field so unmocked modules don't assume they are run directly any longer.

## 0.6.0

- jest now reports the number of tests that were run instead of the number of test files.
- Added a `--json` option to print test results as JSON.
- Changed the preprocessor API. A preprocessor now receives the script, file and config. The cache key function receives the script, file and stringified config to be able to create consistent hashes.
- Removed node-worker-pool in favor of node-worker-farm (#540).
- `toEqual` now also checks the internal class name of an object. This fixes invalid tests like `expect([]).toEqual({})` which were previously passing.
- Added the option to provide map modules to stub modules by providing the `moduleNameMapper` config option.
- Allow to specify a custom `testRunner` in the configuration (#531).
- Added a `--no-cache` option to make it easier to debug preprocessor scripts.
- Fix code coverage on windows (#499).

## 0.5.6

- Cache test run performance and run slowest tests first to maximize worker utilization
- Update to jsdom 6.5.0

## 0.5.5

- Improve failure stack traces.
- Fix syntax error reporting.
- Add `--watch` option (#472).

## 0.5.2

- Fixed a bug with syntax errors in test files (#487).
- Fixed chmod error for preprocess-cache (#491).
- Support for the upcoming node 4.0 release (#490, #489).

## 0.5.1

- Upgraded node-worker-pool to 3.0.0, use the native `Promise` implementation.
- `testURL` can be used to set the location of the jsdom environment.
- Updated all of jest's dependencies, now using jsdom 6.3.
- jest now uses the native `Promise` implementation.
- Fixed a bug when passed an empty `testPathIgnorePatterns`.
- Moved preprocessor cache into the haste cache directory.

## 0.5.0

- Added `--noStackTrace` option to disable stack traces.
- Jest now only works with iojs v2 and up. If you are still using node we recommend upgrading to iojs or keep using jest 0.4.0.
- Upgraded to jsdom 6.1.0 and removed all the custom jsdom overwrites.

## <=0.4.0

- See commit history for changes in previous versions of jest.<|MERGE_RESOLUTION|>--- conflicted
+++ resolved
@@ -4,11 +4,8 @@
 
 ### Fixes
 
-<<<<<<< HEAD
+- `[jest-cli]` Use correct file name to override existing jest config on init ([#10337](https://github.com/facebook/jest/pull/10337))
 - `[jest-haste-map]` Properly detect support for native `find` ([#10346](https://github.com/facebook/jest/pull/10346))
-=======
-- `[jest-cli]` Use correct file name to override existing jest config on init ([#10337](https://github.com/facebook/jest/pull/10337))
->>>>>>> 0708dafc
 
 ### Chore & Maintenance
 
