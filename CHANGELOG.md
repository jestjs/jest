--- conflicted
+++ resolved
@@ -1,17 +1,11 @@
 ## master
 
-<<<<<<< HEAD
 ### Fixes
 
-* `[babel-jest]` moduleFileExtensions not passed to babel transformer.
-  ([#4637](https://github.com/facebook/jest/issues/4637))
+* `[jest-config]` fix unexpected condition to avoid infinite recursion in
+  Windows platform. ([#5161](https://github.com/facebook/jest/pull/5161))
 * Do not override `Error` stack (with `Error.captureStackTrace`) for custom matchers.
   ([#5162](https://github.com/facebook/jest/pull/5162))
-=======
-### Fixes
-
-* `[jest-config]` fix unexpected condition to avoid infinite recursion in
-  Windows platform. ([#5161](https://github.com/facebook/jest/pull/5161))
 
 ### Features
 
@@ -30,7 +24,6 @@
 
 * `[jest-cli]` New line before quitting watch mode.
   ([#5158](https://github.com/facebook/jest/pull/5158))
->>>>>>> 8549900b
 
 ### Features
 
