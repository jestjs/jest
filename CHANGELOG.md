--- conflicted
+++ resolved
@@ -61,14 +61,11 @@
 
 ### Fixes
 
-<<<<<<< HEAD
 * `[jest-runtime]` Throw a more useful error when trying to require modules
   after the test environment is torn down
   ([#5888](https://github.com/facebook/jest/pull/5888))
-=======
 * `[jest-mock]` [**BREAKING**] Replace timestamps with `invocationCallOrder`
   ([#5867](https://github.com/facebook/jest/pull/5867))
->>>>>>> 9fdc031c
 * `[jest-jasmine2]` Install `sourcemap-support` into normal runtime to catch
   runtime errors ([#5945](https://github.com/facebook/jest/pull/5945))
 * `[jest-jasmine2]` Added assertion error handling inside `afterAll hook`
@@ -77,8 +74,6 @@
   mode. ([#5861](https://github.com/facebook/jest/pull/5861))
 * `[jest-mock]` Extend .toHaveBeenCalled return message with outcome
   ([#5951](https://github.com/facebook/jest/pull/5951))
-* `[jest-message-util]` Include column in stack frames
-  ([#5889](https://github.com/facebook/jest/pull/5889))
 * `[jest-runner]` Assign `process.env.JEST_WORKER_ID="1"` when in runInBand mode
   ([#5860](https://github.com/facebook/jest/pull/5860))
 * `[jest-cli]` Add descriptive error message when trying to use
