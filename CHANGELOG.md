--- conflicted
+++ resolved
@@ -31,11 +31,8 @@
 - `[jest-haste-map]` Don't use partial results if file crawl errors ([#12420](https://github.com/facebook/jest/pull/12420))
 - `[jest-jasmine2, jest-types]` [**BREAKING**] Move all `jasmine` specific types from `@jest/types` to its own package ([#12125](https://github.com/facebook/jest/pull/12125))
 - `[jest-matcher-utils]` Pass maxWidth to `pretty-format` to avoid printing every element in arrays by default ([#12402](https://github.com/facebook/jest/pull/12402))
-<<<<<<< HEAD
+- `[jest-mock]` Fix function overloads for `spyOn` to allow more correct type inference in complex object ([#12442](https://github.com/facebook/jest/pull/12442))
 - `[jest-each]` Fixes error message with incorrect count of missing arguments ([#12464](https://github.com/facebook/jest/pull/12464))
-=======
-- `[jest-mock]` Fix function overloads for `spyOn` to allow more correct type inference in complex object ([#12442](https://github.com/facebook/jest/pull/12442))
->>>>>>> 491e7cb0
 
 ### Chore & Maintenance
 
