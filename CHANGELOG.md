## master

## jest 22.0.7

### Fixes

* `[jest-runner]` Fix memory leak in coverage reporting ([#5289](https://github.com/facebook/jest/pull/5289))

### Features

* `[jest-cli]` Make Jest exit without an error when no tests are found in
  the case of `--lastCommit`, `--findRelatedTests`, or `--onlyChanged` options
  having been passed to the CLI

<<<<<<< HEAD
### Fixes
* `[docs]` Update mention of the minimal version of node supported [#4947](https://github.com/facebook/jest/issues/4947)
=======
### Chore & Maintenance

* `[filenames]` Standardize folder names under `integration-tests/`
  ([#5298](https://github.com/facebook/jest/pull/5298))

>>>>>>> 0580b5bb

## jest 22.0.6

### Fixes

* `[jest-jasmine2]` Fix memory leak in snapshot reporting ([#5279](https://github.com/facebook/jest/pull/5279))
* `[jest-config]` Fix breaking change in `--testPathPattern` ([#5269](https://github.com/facebook/jest/pull/5269))

### Fixes

* `[docs]` Document caveat with mocks, Enzyme, snapshots and React 16
   ([#5258](https://github.com/facebook/jest/issues/5258))

## jest 22.0.5

### Fixes

* `[jest-leak-detector]` Removed the reference to `weak`. Now, parent projects
  must install it by hand for the module to work.
* `[expect]` Fail test when the types of `stringContaining` and `stringMatching`
  matchers do not match. ([#5069](https://github.com/facebook/jest/pull/5069))
* `[jest-cli]` Treat dumb terminals as noninteractive
  ([#5237](https://github.com/facebook/jest/pull/5237))
* `[jest-cli]` `jest --onlyChanged --changedFilesWithAncestor` now also works
  with git. ([#5189](https://github.com/facebook/jest/pull/5189))
* `[jest-config]` fix unexpected condition to avoid infinite recursion in
  Windows platform. ([#5161](https://github.com/facebook/jest/pull/5161))
* `[jest-config]` Escape parentheses and other glob characters in `rootDir`
  before interpolating with `testMatch`.
  ([#4838](https://github.com/facebook/jest/issues/4838))
* `[jest-regex-util]` Fix breaking change in `--testPathPattern`
  ([#5230](https://github.com/facebook/jest/pull/5230))
* `[expect]` Do not override `Error` stack (with `Error.captureStackTrace`) for
  custom matchers. ([#5162](https://github.com/facebook/jest/pull/5162))
* `[pretty-format]` Pretty format for DOMStringMap and NamedNodeMap
  ([#5233](https://github.com/facebook/jest/pull/5233))
* `[jest-cli]` Use a better console-clearing string on Windows
  ([#5251](https://github.com/facebook/jest/pull/5251))

### Features

* `[jest-jasmine]` Allowed classes and functions as `describe` names.
  ([#5154](https://github.com/facebook/jest/pull/5154))
* `[jest-jasmine2]` Support generator functions as specs.
  ([#5166](https://github.com/facebook/jest/pull/5166))
* `[jest-config]` Allow configuration objects inside `projects` array
  ([#5176](https://github.com/facebook/jest/pull/5176))
* `[expect]` Add support to `.toHaveProperty` matcher to accept the keyPath
  argument as an array of properties/indices.
  ([#5220](https://github.com/facebook/jest/pull/5220))
* `[docs]` Add documentation for .toHaveProperty matcher to accept the keyPath
  argument as an array of properties/indices.
  ([#5220](https://github.com/facebook/jest/pull/5220))
* `[jest-runner]` test environments are now passed a new `options` parameter.
  Currently this only has the `console` which is the test console that Jest will
  expose to tests. ([#5223](https://github.com/facebook/jest/issues/5223))
* `[jest-environment-jsdom]` pass the `options.console` to a custom instance of
  `virtualConsole` so jsdom is using the same console as the test.
  ([#5223](https://github.com/facebook/jest/issues/5223))

### Chore & Maintenance

* `[docs]` Describe the order of execution of describe and test blocks.
  ([#5217](https://github.com/facebook/jest/pull/5217),
  [#5238](https://github.com/facebook/jest/pull/5238))
* `[docs]` Add a note on `moduleNameMapper` ordering.
  ([#5249](https://github.com/facebook/jest/pull/5249))

## jest 22.0.4

### Fixes

* `[jest-cli]` New line before quitting watch mode.
  ([#5158](https://github.com/facebook/jest/pull/5158))

### Features

* `[babel-jest]` moduleFileExtensions not passed to babel transformer.
  ([#5110](https://github.com/facebook/jest/pull/5110))

### Chore & Maintenance

* `[*]` Tweaks to better support Node 4
  ([#5142](https://github.com/facebook/jest/pull/5142))

## jest 22.0.2 && 22.0.3

### Chore & Maintenance

* `[*]` Tweaks to better support Node 4
  ([#5134](https://github.com/facebook/jest/pull/5134))

## jest 22.0.1

### Fixes

* `[jest-runtime]` fix error for test files providing coverage.
  ([#5117](https://github.com/facebook/jest/pull/5117))

### Features

* `[jest-config]` Add `forceCoverageMatch` to allow collecting coverage from
  ignored files. ([#5081](https://github.com/facebook/jest/pull/5081))

## jest 22.0.0

### Fixes

* `[jest-resolve]` Use `module.builtinModules` as `BUILTIN_MODULES` when it
  exists
* `[jest-worker]` Remove `debug` and `inspect` flags from the arguments sent to
  the child ([#5068](https://github.com/facebook/jest/pull/5068))
* `[jest-config]` Use all `--testPathPattern` and `<regexForTestFiles>` args in
  `testPathPattern` ([#5066](https://github.com/facebook/jest/pull/5066))
* `[jest-cli]` Do not support `--watch` inside non-version-controlled
  environments ([#5060](https://github.com/facebook/jest/pull/5060))
* `[jest-config]` Escape Windows path separator in testPathPattern CLI arguments
  ([#5054](https://github.com/facebook/jest/pull/5054)
* `[jest-jasmine]` Register sourcemaps as node environment to improve
  performance with jsdom ([#5045](https://github.com/facebook/jest/pull/5045))
* `[pretty-format]` Do not call toJSON recursively
  ([#5044](https://github.com/facebook/jest/pull/5044))
* `[pretty-format]` Fix errors when identity-obj-proxy mocks CSS Modules
  ([#4935](https://github.com/facebook/jest/pull/4935))
* `[babel-jest]` Fix support for namespaced babel version 7
  ([#4918](https://github.com/facebook/jest/pull/4918))
* `[expect]` fix .toThrow for promises
  ([#4884](https://github.com/facebook/jest/pull/4884))
* `[jest-docblock]` pragmas should preserve urls
  ([#4837](https://github.com/facebook/jest/pull/4629))
* `[jest-cli]` Check if `npm_lifecycle_script` calls Jest directly
  ([#4629](https://github.com/facebook/jest/pull/4629))
* `[jest-cli]` Fix --showConfig to show all configs
  ([#4494](https://github.com/facebook/jest/pull/4494))
* `[jest-cli]` Throw if `maxWorkers` doesn't have a value
  ([#4591](https://github.com/facebook/jest/pull/4591))
* `[jest-cli]` Use `fs.realpathSync.native` if available
  ([#5031](https://github.com/facebook/jest/pull/5031))
* `[jest-config]` Fix `--passWithNoTests`
  ([#4639](https://github.com/facebook/jest/pull/4639))
* `[jest-config]` Support `rootDir` tag in testEnvironment
  ([#4579](https://github.com/facebook/jest/pull/4579))
* `[jest-editor-support]` Fix `--showConfig` to support jest 20 and jest 21
  ([#4575](https://github.com/facebook/jest/pull/4575))
* `[jest-editor-support]` Fix editor support test for node 4
  ([#4640](https://github.com/facebook/jest/pull/4640))
* `[jest-mock]` Support mocking constructor in `mockImplementationOnce`
  ([#4599](https://github.com/facebook/jest/pull/4599))
* `[jest-runtime]` Fix manual user mocks not working with custom resolver
  ([#4489](https://github.com/facebook/jest/pull/4489))
* `[jest-util]` Fix `runOnlyPendingTimers` for `setTimeout` inside
  `setImmediate` ([#4608](https://github.com/facebook/jest/pull/4608))
* `[jest-message-util]` Always remove node internals from stacktraces
  ([#4695](https://github.com/facebook/jest/pull/4695))
* `[jest-resolve]` changes method of determining builtin modules to include
  missing builtins ([#4740](https://github.com/facebook/jest/pull/4740))
* `[pretty-format]` Prevent error in pretty-format for window in jsdom test env
  ([#4750](https://github.com/facebook/jest/pull/4750))
* `[jest-resolve]` Preserve module identity for symlinks
  ([#4761](https://github.com/facebook/jest/pull/4761))
* `[jest-config]` Include error message for `preset` json
  ([#4766](https://github.com/facebook/jest/pull/4766))
* `[pretty-format]` Throw `PrettyFormatPluginError` if a plugin halts with an
  exception ([#4787](https://github.com/facebook/jest/pull/4787))
* `[expect]` Keep the stack trace unchanged when `PrettyFormatPluginError` is
  thrown by pretty-format ([#4787](https://github.com/facebook/jest/pull/4787))
* `[jest-environment-jsdom]` Fix asynchronous test will fail due to timeout
  issue. ([#4669](https://github.com/facebook/jest/pull/4669))
* `[jest-cli]` Fix `--onlyChanged` path case sensitivity on Windows platform
  ([#4730](https://github.com/facebook/jest/pull/4730))
* `[jest-runtime]` Use realpath to match transformers
  ([#5000](https://github.com/facebook/jest/pull/5000))
* `[expect]` [**BREAKING**] Replace identity equality with Object.is in toBe
  matcher ([#4917](https://github.com/facebook/jest/pull/4917))

### Features

* `[jest-message-util]` Add codeframe to test assertion failures
  ([#5087](https://github.com/facebook/jest/pull/5087))
* `[jest-config]` Add Global Setup/Teardown options
  ([#4716](https://github.com/facebook/jest/pull/4716))
* `[jest-config]` Add `testEnvironmentOptions` to apply to jsdom options or node
  context. ([#5003](https://github.com/facebook/jest/pull/5003))
* `[jest-jasmine2]` Update Timeout error message to `jest.timeout` and display
  current timeout value ([#4990](https://github.com/facebook/jest/pull/4990))
* `[jest-runner]` Enable experimental detection of leaked contexts
  ([#4895](https://github.com/facebook/jest/pull/4895))
* `[jest-cli]` Add combined coverage threshold for directories.
  ([#4885](https://github.com/facebook/jest/pull/4885))
* `[jest-mock]` Add `timestamps` to mock state.
  ([#4866](https://github.com/facebook/jest/pull/4866))
* `[eslint-plugin-jest]` Add `prefer-to-have-length` lint rule.
  ([#4771](https://github.com/facebook/jest/pull/4771))
* `[jest-environment-jsdom]` [**BREAKING**] Upgrade to JSDOM@11
  ([#4770](https://github.com/facebook/jest/pull/4770))
* `[jest-environment-*]` [**BREAKING**] Add Async Test Environment APIs, dispose
  is now teardown ([#4506](https://github.com/facebook/jest/pull/4506))
* `[jest-cli]` Add an option to clear the cache
  ([#4430](https://github.com/facebook/jest/pull/4430))
* `[babel-plugin-jest-hoist]` Improve error message, that the second argument of
  `jest.mock` must be an inline function
  ([#4593](https://github.com/facebook/jest/pull/4593))
* `[jest-snapshot]` [**BREAKING**] Concatenate name of test and snapshot
  ([#4460](https://github.com/facebook/jest/pull/4460))
* `[jest-cli]` [**BREAKING**] Fail if no tests are found
  ([#3672](https://github.com/facebook/jest/pull/3672))
* `[jest-diff]` Highlight only last of odd length leading spaces
  ([#4558](https://github.com/facebook/jest/pull/4558))
* `[jest-docblock]` Add `docblock.print()`
  ([#4517](https://github.com/facebook/jest/pull/4517))
* `[jest-docblock]` Add `strip`
  ([#4571](https://github.com/facebook/jest/pull/4571))
* `[jest-docblock]` Preserve leading whitespace in docblock comments
  ([#4576](https://github.com/facebook/jest/pull/4576))
* `[jest-docblock]` remove leading newlines from `parswWithComments().comments`
  ([#4610](https://github.com/facebook/jest/pull/4610))
* `[jest-editor-support]` Add Snapshots metadata
  ([#4570](https://github.com/facebook/jest/pull/4570))
* `[jest-editor-support]` Adds an 'any' to the typedef for
  `updateFileWithJestStatus`
  ([#4636](https://github.com/facebook/jest/pull/4636))
* `[jest-editor-support]` Better monorepo support
  ([#4572](https://github.com/facebook/jest/pull/4572))
* `[jest-environment-jsdom]` Add simple rAF polyfill in jsdom environment to
  work with React 16 ([#4568](https://github.com/facebook/jest/pull/4568))
* `[jest-environment-node]` Implement node Timer api
  ([#4622](https://github.com/facebook/jest/pull/4622))
* `[jest-jasmine2]` Add testPath to reporter callbacks
  ([#4594](https://github.com/facebook/jest/pull/4594))
* `[jest-mock]` Added support for naming mocked functions with
  `.mockName(value)` and `.mockGetName()`
  ([#4586](https://github.com/facebook/jest/pull/4586))
* `[jest-runtime]` Add `module.loaded`, and make `module.require` not enumerable
  ([#4623](https://github.com/facebook/jest/pull/4623))
* `[jest-runtime]` Add `module.parent`
  ([#4614](https://github.com/facebook/jest/pull/4614))
* `[jest-runtime]` Support sourcemaps in transformers
  ([#3458](https://github.com/facebook/jest/pull/3458))
* `[jest-snapshot]` [**BREAKING**] Add a serializer for `jest.fn` to allow a
  snapshot of a jest mock ([#4668](https://github.com/facebook/jest/pull/4668))
* `[jest-worker]` Initial version of parallel worker abstraction, say hello!
  ([#4497](https://github.com/facebook/jest/pull/4497))
* `[jest-jasmine2]` Add `testLocationInResults` flag to add location information
  per spec to test results ([#4782](https://github.com/facebook/jest/pull/4782))
* `[jest-environment-jsdom]` Update JSOM to 11.4, which includes built-in
  support for `requestAnimationFrame`
  ([#4919](https://github.com/facebook/jest/pull/4919))
* `[jest-cli]` Hide watch usage output when running on non-interactive
  environments ([#4958](https://github.com/facebook/jest/pull/4958))
* `[jest-snapshot]` Promises support for `toThrowErrorMatchingSnapshot`
  ([#4946](https://github.com/facebook/jest/pull/4946))
* `[jest-cli]` Explain which snapshots are obsolete
  ([#5005](https://github.com/facebook/jest/pull/5005))

### Chore & Maintenance

* `[docs]` Add guide of using with puppeteer
  ([#5093](https://github.com/facebook/jest/pull/5093))
* `[jest-util]` `jest-util` should not depend on `jest-mock`
  ([#4992](https://github.com/facebook/jest/pull/4992))
* `[*]` [**BREAKING**] Drop support for Node.js version 4
  ([#4769](https://github.com/facebook/jest/pull/4769))
* `[docs]` Wrap code comments at 80 characters
  ([#4781](https://github.com/facebook/jest/pull/4781))
* `[eslint-plugin-jest]` Removed from the Jest core repo, and moved to
  https://github.com/jest-community/eslint-plugin-jest
  ([#4867](https://github.com/facebook/jest/pull/4867))
* `[babel-jest]` Explicitly bump istanbul to newer versions
  ([#4616](https://github.com/facebook/jest/pull/4616))
* `[expect]` Upgrade mocha and rollup for browser testing
  ([#4642](https://github.com/facebook/jest/pull/4642))
* `[docs]` Add info about `coveragePathIgnorePatterns`
  ([#4602](https://github.com/facebook/jest/pull/4602))
* `[docs]` Add Vuejs series of testing with Jest
  ([#4648](https://github.com/facebook/jest/pull/4648))
* `[docs]` Mention about optional `done` argument in test function
  ([#4556](https://github.com/facebook/jest/pull/4556))
* `[jest-cli]` Bump node-notifier version
  ([#4609](https://github.com/facebook/jest/pull/4609))
* `[jest-diff]` Simplify highlight for leading and trailing spaces
  ([#4553](https://github.com/facebook/jest/pull/4553))
* `[jest-get-type]` Add support for date
  ([#4621](https://github.com/facebook/jest/pull/4621))
* `[jest-matcher-utils]` Call `chalk.inverse` for trailing spaces
  ([#4578](https://github.com/facebook/jest/pull/4578))
* `[jest-runtime]` Add `.advanceTimersByTime`; keep `.runTimersToTime()` as an
  alias.
* `[docs]` Include missing dependency in TestEnvironment sample code
* `[docs]` Add clarification for hook execution order
* `[docs]` Update `expect.anything()` sample code
  ([#5007](https://github.com/facebook/jest/pull/5007))

## jest 21.2.1

* Fix watchAll not running tests on save
  ([#4550](https://github.com/facebook/jest/pull/4550))
* Add missing escape sequences to ConvertAnsi plugin
  ([#4544](https://github.com/facebook/jest/pull/4544))

## jest 21.2.0

* 🃏 Change license from BSD+Patents to MIT.
* Allow eslint-plugin to recognize more disabled tests
  ([#4533](https://github.com/facebook/jest/pull/4533))
* Add babel-plugin for object spread syntax to babel-preset-jest
  ([#4519](https://github.com/facebook/jest/pull/4519))
* Display outer element and trailing newline consistently in jest-diff
  ([#4520](https://github.com/facebook/jest/pull/4520))
* Do not modify stack trace of JestAssertionError
  ([#4516](https://github.com/facebook/jest/pull/4516))
* Print errors after test structure in verbose mode
  ([#4504](https://github.com/facebook/jest/pull/4504))
* Fix `--silent --verbose` problem
  ([#4505](https://github.com/facebook/jest/pull/4505))
* Fix: Reset local state of assertions when using hasAssertions
  ([#4498](https://github.com/facebook/jest/pull/4498))
* jest-resolve: Prevent default resolver failure when potential resolution
  directory does not exist ([#4483](https://github.com/facebook/jest/pull/4483))

## jest 21.1.0

* (minor) Use ES module exports
  ([#4454](https://github.com/facebook/jest/pull/4454))
* Allow chaining mockClear and mockReset
  ([#4475](https://github.com/facebook/jest/pull/4475))
* Call jest-diff and pretty-format more precisely in toHaveProperty matcher
  ([#4445](https://github.com/facebook/jest/pull/4445))
* Expose restoreAllMocks to object
  ([#4463](https://github.com/facebook/jest/pull/4463))
* Fix function name cleaning when making mock fn
  ([#4464](https://github.com/facebook/jest/pull/4464))
* Fix Map/Set equality checker
  ([#4404](https://github.com/facebook/jest/pull/4404))
* Make FUNCTION_NAME_RESERVED_PATTERN stateless
  ([#4466](https://github.com/facebook/jest/pull/4466))

## jest 21.0.2

* Take precedence of NODE_PATH when resolving node_modules directories
  ([#4453](https://github.com/facebook/jest/pull/4453))
* Fix race condition with --coverage and babel-jest identical file contents edge
  case ([#4432](https://github.com/facebook/jest/pull/4432))
* Add extra parameter `--runTestsByPath`.
  ([#4411](https://github.com/facebook/jest/pull/4411))
* Upgrade all outdated deps
  ([#4425](https://github.com/facebook/jest/pull/4425))

## jest 21.0.1

* Remove obsolete error ([#4417](https://github.com/facebook/jest/pull/4417))

## jest 21.0.0

* Add --changedFilesWithAncestor
  ([#4070](https://github.com/facebook/jest/pull/4070))
* Add --findRelatedFiles ([#4131](https://github.com/facebook/jest/pull/4131))
* Add --onlyChanged tests ([#3977](https://github.com/facebook/jest/pull/3977))
* Add `contextLines` option to jest-diff
  ([#4152](https://github.com/facebook/jest/pull/4152))
* Add alternative serialize API for pretty-format plugins
  ([#4114](https://github.com/facebook/jest/pull/4114))
* Add displayName to MPR ([#4327](https://github.com/facebook/jest/pull/4327))
* Add displayName to TestResult
  ([#4408](https://github.com/facebook/jest/pull/4408))
* Add es5 build of pretty-format
  ([#4075](https://github.com/facebook/jest/pull/4075))
* Add extra info to no tests for changed files message
  ([#4188](https://github.com/facebook/jest/pull/4188))
* Add fake chalk in browser builds in order to support IE10
  ([#4367](https://github.com/facebook/jest/pull/4367))
* Add jest.requireActual ([#4260](https://github.com/facebook/jest/pull/4260))
* Add maxWorkers to globalConfig
  ([#4005](https://github.com/facebook/jest/pull/4005))
* Add skipped tests support for jest-editor-support
  ([#4346](https://github.com/facebook/jest/pull/4346))
* Add source map support for better debugging experience
  ([#3738](https://github.com/facebook/jest/pull/3738))
* Add support for Error objects in toMatchObject
  ([#4339](https://github.com/facebook/jest/pull/4339))
* Add support for Immutable.Record in pretty-format
  ([#3678](https://github.com/facebook/jest/pull/3678))
* Add tests for extract_requires on export types
  ([#4080](https://github.com/facebook/jest/pull/4080))
* Add that toMatchObject can match arrays
  ([#3994](https://github.com/facebook/jest/pull/3994))
* Add watchPathIgnorePatterns to exclude paths to trigger test re-run in watch
  mode ([#4331](https://github.com/facebook/jest/pull/4331))
* Adding ancestorTitles property to JSON test output
  ([#4293](https://github.com/facebook/jest/pull/4293))
* Allow custom resolver to be used with[out] moduleNameMapper
  ([#4174](https://github.com/facebook/jest/pull/4174))
* Avoid parsing `.require(…)` method calls
  ([#3777](https://github.com/facebook/jest/pull/3777))
* Avoid unnecessary function declarations and call in pretty-format
  ([#3962](https://github.com/facebook/jest/pull/3962))
* Avoid writing to stdout in default reporter if --json is enabled. Fixes #3941
  ([#3945](https://github.com/facebook/jest/pull/3945))
* Better error handling for --config
  ([#4230](https://github.com/facebook/jest/pull/4230))
* Call consistent pretty-format plugins within Jest
  ([#3800](https://github.com/facebook/jest/pull/3800))
* Change babel-core to peerDependency for compatibility with Babel 7
  ([#4162](https://github.com/facebook/jest/pull/4162))
* Change Promise detection code in jest-circus to support non-global Promise
  implementations ([#4375](https://github.com/facebook/jest/pull/4375))
* Changed files eager loading
  ([#3979](https://github.com/facebook/jest/pull/3979))
* Check whether we should output to stdout or stderr
  ([#3953](https://github.com/facebook/jest/pull/3953))
* Clarify what objects toContain and toContainEqual can be used on
  ([#4307](https://github.com/facebook/jest/pull/4307))
* Clean up resolve() logic. Provide useful names for variables and functions.
  Test that a directory exists before attempting to resolve files within it.
  ([#4325](https://github.com/facebook/jest/pull/4325))
* cleanupStackTrace ([#3696](https://github.com/facebook/jest/pull/3696))
* compare objects with Symbol keys
  ([#3437](https://github.com/facebook/jest/pull/3437))
* Complain if expect is passed multiple arguments
  ([#4237](https://github.com/facebook/jest/pull/4237))
* Completes nodeCrawl with empty roots
  ([#3776](https://github.com/facebook/jest/pull/3776))
* Consistent naming of files
  ([#3798](https://github.com/facebook/jest/pull/3798))
* Convert code base to ESM import
  ([#3778](https://github.com/facebook/jest/pull/3778))
* Correct summary message for flag --findRelatedTests.
  ([#4309](https://github.com/facebook/jest/pull/4309))
* Coverage thresholds can be set up for individual files
  ([#4185](https://github.com/facebook/jest/pull/4185))
* custom reporter error handling
  ([#4051](https://github.com/facebook/jest/pull/4051))
* Define separate type for pretty-format plugin Options
  ([#3802](https://github.com/facebook/jest/pull/3802))
* Delete confusing async keyword
  ([#3679](https://github.com/facebook/jest/pull/3679))
* Delete redundant branch in ReactElement and HTMLElement plugins
  ([#3731](https://github.com/facebook/jest/pull/3731))
* Don't format node assert errors when there's no 'assert' module
  ([#4376](https://github.com/facebook/jest/pull/4376))
* Don't print test summary in --silent
  ([#4106](https://github.com/facebook/jest/pull/4106))
* Don't try to build ghost packages
  ([#3934](https://github.com/facebook/jest/pull/3934))
* Escape double quotes in attribute values in HTMLElement plugin
  ([#3797](https://github.com/facebook/jest/pull/3797))
* Explain how to clear the cache
  ([#4232](https://github.com/facebook/jest/pull/4232))
* Factor out common code for collections in pretty-format
  ([#4184](https://github.com/facebook/jest/pull/4184))
* Factor out common code for markup in React plugins
  ([#4171](https://github.com/facebook/jest/pull/4171))
* Feature/internal resolve ([#4315](https://github.com/facebook/jest/pull/4315))
* Fix --logHeapUsage ([#4176](https://github.com/facebook/jest/pull/4176))
* Fix --showConfig to show all project configs
  ([#4078](https://github.com/facebook/jest/pull/4078))
* Fix --watchAll ([#4254](https://github.com/facebook/jest/pull/4254))
* Fix bug when setTimeout is mocked
  ([#3769](https://github.com/facebook/jest/pull/3769))
* Fix changedFilesWithAncestor
  ([#4193](https://github.com/facebook/jest/pull/4193))
* Fix colors for expected/stored snapshot message
  ([#3702](https://github.com/facebook/jest/pull/3702))
* Fix concurrent test failure
  ([#4159](https://github.com/facebook/jest/pull/4159))
* Fix for 4286: Compare Maps and Sets by value rather than order
  ([#4303](https://github.com/facebook/jest/pull/4303))
* fix forceExit ([#4105](https://github.com/facebook/jest/pull/4105))
* Fix grammar in React Native docs
  ([#3838](https://github.com/facebook/jest/pull/3838))
* Fix inconsistent name of complex values in pretty-format
  ([#4001](https://github.com/facebook/jest/pull/4001))
* Fix issue mocking bound method
  ([#3805](https://github.com/facebook/jest/pull/3805))
* Fix jest-circus ([#4290](https://github.com/facebook/jest/pull/4290))
* Fix lint warning in master
  ([#4132](https://github.com/facebook/jest/pull/4132))
* Fix linting ([#3946](https://github.com/facebook/jest/pull/3946))
* fix merge conflict ([#4144](https://github.com/facebook/jest/pull/4144))
* Fix minor typo ([#3729](https://github.com/facebook/jest/pull/3729))
* fix missing console.log messages
  ([#3895](https://github.com/facebook/jest/pull/3895))
* fix mock return value ([#3933](https://github.com/facebook/jest/pull/3933))
* Fix mocking for modules with folders on windows
  ([#4238](https://github.com/facebook/jest/pull/4238))
* Fix NODE_PATH resolving for relative paths
  ([#3616](https://github.com/facebook/jest/pull/3616))
* Fix options.moduleNameMapper override order with preset
  ([#3565](https://github.com/facebook/jest/pull/3565)
  ([#3689](https://github.com/facebook/jest/pull/3689))
* Fix React PropTypes warning in tests for Immutable plugin
  ([#4412](https://github.com/facebook/jest/pull/4412))
* Fix regression in mockReturnValueOnce
  ([#3857](https://github.com/facebook/jest/pull/3857))
* Fix sample code of mock class constructors
  ([#4115](https://github.com/facebook/jest/pull/4115))
* Fix setup-test-framework-test
  ([#3773](https://github.com/facebook/jest/pull/3773))
* fix typescript jest test crash
  ([#4363](https://github.com/facebook/jest/pull/4363))
* Fix watch mode ([#4084](https://github.com/facebook/jest/pull/4084))
* Fix Watchman on windows ([#4018](https://github.com/facebook/jest/pull/4018))
* Fix(babel): Handle ignored files in babel v7
  ([#4393](https://github.com/facebook/jest/pull/4393))
* Fix(babel): Support upcoming beta
  ([#4403](https://github.com/facebook/jest/pull/4403))
* Fixed object matcher ([#3799](https://github.com/facebook/jest/pull/3799))
* Fixes #3820 use extractExpectedAssertionsErrors in jasmine setup
* Flow upgrade ([#4355](https://github.com/facebook/jest/pull/4355))
* Force message in matchers to always be a function
  ([#3972](https://github.com/facebook/jest/pull/3972))
* Format `describe` and use `test` instead of `it` alias
  ([#3792](https://github.com/facebook/jest/pull/3792))
* global_config.js for multi-project runner
  ([#4023](https://github.com/facebook/jest/pull/4023))
* Handle async errors ([#4016](https://github.com/facebook/jest/pull/4016))
* Hard-fail if hasteImpl is throwing an error during initialization.
  ([#3812](https://github.com/facebook/jest/pull/3812))
* Ignore import type for extract_requires
  ([#4079](https://github.com/facebook/jest/pull/4079))
* Ignore indentation of data structures in jest-diff
  ([#3429](https://github.com/facebook/jest/pull/3429))
* Implement 'jest.requireMock'
  ([#4292](https://github.com/facebook/jest/pull/4292))
* Improve Jest phabricator plugin
  ([#4195](https://github.com/facebook/jest/pull/4195))
* Improve Seq and remove newline from non-min empty in Immutable plugin
  ([#4241](https://github.com/facebook/jest/pull/4241))
* Improved the jest reporter with snapshot info per test.
  ([#3660](https://github.com/facebook/jest/pull/3660))
* Include fullName in formattedAssertion
  ([#4273](https://github.com/facebook/jest/pull/4273))
* Integrated with Yarn workspaces
  ([#3906](https://github.com/facebook/jest/pull/3906))
* jest --all ([#4020](https://github.com/facebook/jest/pull/4020))
* jest-circus test failures
  ([#3770](https://github.com/facebook/jest/pull/3770))
* jest-circus Timeouts ([#3760](https://github.com/facebook/jest/pull/3760))
* jest-haste-map: add test case for broken handling of ignore pattern
  ([#4047](https://github.com/facebook/jest/pull/4047))
* jest-haste-map: add test+fix for broken platform module support
  ([#3885](https://github.com/facebook/jest/pull/3885))
* jest-haste-map: deprecate functional ignorePattern and use it in cache key
  ([#4063](https://github.com/facebook/jest/pull/4063))
* jest-haste-map: mock 'fs' with more idiomatic jest.mock()
  ([#4046](https://github.com/facebook/jest/pull/4046))
* jest-haste-map: only file IO errors should be silently ignored
  ([#3816](https://github.com/facebook/jest/pull/3816))
* jest-haste-map: throw when trying to get a duplicated module
  ([#3976](https://github.com/facebook/jest/pull/3976))
* jest-haste-map: watchman crawler: normalize paths
  ([#3887](https://github.com/facebook/jest/pull/3887))
* jest-runtime: atomic cache write, and check validity of data
  ([#4088](https://github.com/facebook/jest/pull/4088))
* Join lines with newline in jest-diff
  ([#4314](https://github.com/facebook/jest/pull/4314))
* Keep ARGV only in CLI files
  ([#4012](https://github.com/facebook/jest/pull/4012))
* let transformers adjust cache key based on mapCoverage
  ([#4187](https://github.com/facebook/jest/pull/4187))
* Lift requires ([#3780](https://github.com/facebook/jest/pull/3780))
* Log stack when reporting errors in jest-runtime
  ([#3833](https://github.com/facebook/jest/pull/3833))
* Make --listTests return a new line separated list when not using --json
  ([#4229](https://github.com/facebook/jest/pull/4229))
* Make build script printing small-terminals-friendly
  ([#3892](https://github.com/facebook/jest/pull/3892))
* Make error messages more explicit for toBeCalledWith assertions
  ([#3913](https://github.com/facebook/jest/pull/3913))
* Make jest-matcher-utils use ESM exports
  ([#4342](https://github.com/facebook/jest/pull/4342))
* Make jest-runner a standalone package.
  ([#4236](https://github.com/facebook/jest/pull/4236))
* Make Jest’s Test Runner configurable.
  ([#4240](https://github.com/facebook/jest/pull/4240))
* Make listTests always print to console.log
  ([#4391](https://github.com/facebook/jest/pull/4391))
* Make providesModuleNodeModules ignore nested node_modules directories
* Make sure function mocks match original arity
  ([#4170](https://github.com/facebook/jest/pull/4170))
* Make sure runAllTimers also clears all ticks
  ([#3915](https://github.com/facebook/jest/pull/3915))
* Make toBe matcher error message more helpful for objects and arrays
  ([#4277](https://github.com/facebook/jest/pull/4277))
* Make useRealTimers play well with timers: fake
  ([#3858](https://github.com/facebook/jest/pull/3858))
* Move getType from jest-matcher-utils to separate package
  ([#3559](https://github.com/facebook/jest/pull/3559))
* Multiroot jest-change-files
  ([#3969](https://github.com/facebook/jest/pull/3969))
* Output created snapshot when using --ci option
  ([#3693](https://github.com/facebook/jest/pull/3693))
* Point out you can use matchers in .toMatchObject
  ([#3796](https://github.com/facebook/jest/pull/3796))
* Prevent babelrc package import failure on relative current path
  ([#3723](https://github.com/facebook/jest/pull/3723))
* Print RDP details for windows builds
  ([#4017](https://github.com/facebook/jest/pull/4017))
* Provide better error checking for transformed content
  ([#3807](https://github.com/facebook/jest/pull/3807))
* Provide printText and printComment in markup.js for HTMLElement plugin
  ([#4344](https://github.com/facebook/jest/pull/4344))
* Provide regex visualization for testRegex
  ([#3758](https://github.com/facebook/jest/pull/3758))
* Refactor CLI ([#3862](https://github.com/facebook/jest/pull/3862))
* Refactor names and delimiters of complex values in pretty-format
  ([#3986](https://github.com/facebook/jest/pull/3986))
* Replace concat(Immutable) with Immutable as item of plugins array
  ([#4207](https://github.com/facebook/jest/pull/4207))
* Replace Jasmine with jest-circus
  ([#3668](https://github.com/facebook/jest/pull/3668))
* Replace match with test and omit redundant String conversion
  ([#4311](https://github.com/facebook/jest/pull/4311))
* Replace print with serialize in AsymmetricMatcher plugin
  ([#4173](https://github.com/facebook/jest/pull/4173))
* Replace print with serialize in ConvertAnsi plugin
  ([#4225](https://github.com/facebook/jest/pull/4225))
* Replace print with serialize in HTMLElement plugin
  ([#4215](https://github.com/facebook/jest/pull/4215))
* Replace print with serialize in Immutable plugins
  ([#4189](https://github.com/facebook/jest/pull/4189))
* Replace unchanging args with one config arg within pretty-format
  ([#4076](https://github.com/facebook/jest/pull/4076))
* Return UNDEFINED for undefined type in ReactElement plugin
  ([#4360](https://github.com/facebook/jest/pull/4360))
* Rewrite some read bumps in pretty-format
  ([#4093](https://github.com/facebook/jest/pull/4093))
* Run update method before installing JRE on Circle
  ([#4318](https://github.com/facebook/jest/pull/4318))
* Separated the snapshot summary creation from the printing to improve
  testability. ([#4373](https://github.com/facebook/jest/pull/4373))
* Set coverageDirectory during normalize phase
  ([#3966](https://github.com/facebook/jest/pull/3966))
* Setup custom reporters after default reporters
  ([#4053](https://github.com/facebook/jest/pull/4053))
* Setup for Circle 2 ([#4149](https://github.com/facebook/jest/pull/4149))
* Simplify readme ([#3790](https://github.com/facebook/jest/pull/3790))
* Simplify snapshots definition
  ([#3791](https://github.com/facebook/jest/pull/3791))
* skipNodeResolution config option
  ([#3987](https://github.com/facebook/jest/pull/3987))
* Small fixes to toHaveProperty docs
  ([#3878](https://github.com/facebook/jest/pull/3878))
* Sort attributes by name in HTMLElement plugin
  ([#3783](https://github.com/facebook/jest/pull/3783))
* Specify watchPathIgnorePatterns will only be available in Jest 21+
  ([#4398](https://github.com/facebook/jest/pull/4398))
* Split TestRunner off of TestScheduler
  ([#4233](https://github.com/facebook/jest/pull/4233))
* Strict and explicit config resolution logic
  ([#4122](https://github.com/facebook/jest/pull/4122))
* Support maxDepth option in React plugins
  ([#4208](https://github.com/facebook/jest/pull/4208))
* Support SVG elements in HTMLElement plugin
  ([#4335](https://github.com/facebook/jest/pull/4335))
* Test empty Immutable collections with {min: false} option
  ([#4121](https://github.com/facebook/jest/pull/4121))
* test to debug travis failure in master
  ([#4145](https://github.com/facebook/jest/pull/4145))
* testPathPattern message test
  ([#4006](https://github.com/facebook/jest/pull/4006))
* Throw Error When Using Nested It Specs
  ([#4039](https://github.com/facebook/jest/pull/4039))
* Throw when moduleNameMapper points to inexistent module
  ([#3567](https://github.com/facebook/jest/pull/3567))
* Unified 'no tests found' message for non-verbose MPR
  ([#4354](https://github.com/facebook/jest/pull/4354))
* Update migration guide with jest-codemods transformers
  ([#4306](https://github.com/facebook/jest/pull/4306))
* Use "inputSourceMap" for coverage re-mapping.
  ([#4009](https://github.com/facebook/jest/pull/4009))
* Use "verbose" no test found message when there is only one project
  ([#4378](https://github.com/facebook/jest/pull/4378))
* Use babel transform to inline all requires
  ([#4340](https://github.com/facebook/jest/pull/4340))
* Use eslint plugins to run prettier
  ([#3971](https://github.com/facebook/jest/pull/3971))
* Use iterableEquality in spy matchers
  ([#3651](https://github.com/facebook/jest/pull/3651))
* Use modern HTML5 <!DOCTYPE>
  ([#3937](https://github.com/facebook/jest/pull/3937))
* Wrap `Error.captureStackTrace` in a try
  ([#4035](https://github.com/facebook/jest/pull/4035))

## jest 20.0.4

* Fix jest-haste-map's handling of duplicate module IDs.
  ([#3647](https://github.com/facebook/jest/pull/3647))
* Fix behavior of `enableAutomock()` when automock is set to false.
  ([#3624](https://github.com/facebook/jest/pull/3624))
* Fix progress bar in windows.
  ([#3626](https://github.com/facebook/jest/pull/3626))

## jest 20.0.3

* Fix reporters 'default' setting.
  ([#3562](https://github.com/facebook/jest/pull/3562))
* Fix to make Jest fail when the coverage threshold not met.
  ([#3554](https://github.com/facebook/jest/pull/3554))

## jest 20.0.1

* Add ansi-regex to pretty-format dependencies
  ([#3498](https://github.com/facebook/jest/pull/3498))
* Fix <rootDir> replacement in testMatch and moduleDirectories
  ([#3538](https://github.com/facebook/jest/pull/3538))
* Fix expect.hasAssertions() to throw when passed arguments
  ([#3526](https://github.com/facebook/jest/pull/3526))
* Fix stack traces without proper error messages
  ([#3513](https://github.com/facebook/jest/pull/3513))
* Fix support for custom extensions through haste packages
  ([#3537](https://github.com/facebook/jest/pull/3537))
* Fix test contexts between test functions
  ([#3506](https://github.com/facebook/jest/pull/3506))

## jest 20.0.0

* New `--projects` option to run one instance of Jest in multiple projects at
  the same time. ([#3400](https://github.com/facebook/jest/pull/3400))
* New multi project runner ([#3156](https://github.com/facebook/jest/pull/3156))
* New --listTests flag. ([#3441](https://github.com/facebook/jest/pull/3441))
* New --showConfig flag. ([#3296](https://github.com/facebook/jest/pull/3296))
* New promise support for all `expect` matchers through `.resolves` and
  `.rejects`. ([#3068](https://github.com/facebook/jest/pull/3068))
* New `expect.hasAssertions()` function similar to `expect.assertions()`.
  ([#3379](https://github.com/facebook/jest/pull/3379))
* New `this.equals` function exposed to custom matchers.
  ([#3469](https://github.com/facebook/jest/pull/3469))
* New `valid-expect` lint rule in `eslint-plugin-jest`.
  ([#3067](https://github.com/facebook/jest/pull/3067))
* New HtmlElement pretty-format plugin.
  ([#3230](https://github.com/facebook/jest/pull/3230))
* New Immutable pretty-format plugins.
  ([#2899](https://github.com/facebook/jest/pull/2899))
* New test environment per file setting through `@jest-environment` in the
  docblock. ([#2859](https://github.com/facebook/jest/pull/2859))
* New feature that allows every configuration option to be set from the command
  line. ([#3424](https://github.com/facebook/jest/pull/3424))
* New feature to add custom reporters to Jest through `reporters` in the
  configuration. ([#3349](https://github.com/facebook/jest/pull/3349))
* New feature to add expected and actual values to AssertionError.
  ([#3217](https://github.com/facebook/jest/pull/3217))
* New feature to map code coverage from transformers.
  ([#2290](https://github.com/facebook/jest/pull/2290))
* New feature to run untested code coverage in parallel.
  ([#3407](https://github.com/facebook/jest/pull/3407))
* New option to define a custom resolver.
  ([#2998](https://github.com/facebook/jest/pull/2998))
* New printing support for text and comment nodes in html pretty-format.
  ([#3355](https://github.com/facebook/jest/pull/3355))
* New snapshot testing FAQ ([#3425](https://github.com/facebook/jest/pull/3425))
* New support for custom platforms on jest-haste-map.
  ([#3162](https://github.com/facebook/jest/pull/3162))
* New support for mocking native async methods.
  ([#3209](https://github.com/facebook/jest/pull/3209))
* New guide on how to use Jest with any JavaScript framework.
  ([#3243](https://github.com/facebook/jest/pull/3243))
* New translation system for the Jest website.
* New collapsing watch mode usage prompt after first run.
  ([#3078](https://github.com/facebook/jest/pull/3078))
* Breaking Change: Forked Jasmine 2.5 into Jest's own test runner and rewrote
  large parts of Jasmine. ([#3147](https://github.com/facebook/jest/pull/3147))
* Breaking Change: Jest does not write new snapshots by default on CI.
  ([#3456](https://github.com/facebook/jest/pull/3456))
* Breaking Change: Moved the typescript parser from `jest-editor-support` into a
  separate `jest-test-typescript-parser` package.
  ([#2973](https://github.com/facebook/jest/pull/2973))
* Breaking Change: Replaced auto-loading of babel-polyfill with only
  regenerator-runtime, fixes a major memory leak.
  ([#2755](https://github.com/facebook/jest/pull/2755))
* Fixed `babel-jest` to look up the `babel` field in `package.json` as a
  fallback.
* Fixed `jest-editor-support`'s parser to not crash on incomplete ASTs.
  ([#3259](https://github.com/facebook/jest/pull/3259))
* Fixed `jest-resolve` to use `is-builtin-module` instead of `resolve.isCore`.
  ([#2997](https://github.com/facebook/jest/pull/2997))
* Fixed `jest-snapshot` to normalize line endings in the `serialize` function.
  ([#3002](https://github.com/facebook/jest/pull/3002))
* Fixed behavior of `--silent` flag.
  ([#3003](https://github.com/facebook/jest/pull/3003))
* Fixed bug with watchers on macOS causing test to crash.
  ([#2957](https://github.com/facebook/jest/pull/2957))
* Fixed CLI `notify` option not taking precedence over config option.
  ([#3340](https://github.com/facebook/jest/pull/3340))
* Fixed detection of the npm client in SummaryReporter to support Yarn.
  ([#3263](https://github.com/facebook/jest/pull/3263))
* Fixed done.fail not passing arguments
  ([#3241](https://github.com/facebook/jest/pull/3241))
* Fixed fake timers to restore after resetting mocks.
  ([#2467](https://github.com/facebook/jest/pull/2467))
* Fixed handling of babylon's parser options in `jest-editor-support`.
  ([#3344](https://github.com/facebook/jest/pull/3344))
* Fixed Jest to properly cache transform results.
  ([#3334](https://github.com/facebook/jest/pull/3334))
* Fixed Jest to use human-readable colors for Jest's own snapshots.
  ([#3119](https://github.com/facebook/jest/pull/3119))
* Fixed jest-config to use UID for default cache folder.
  ([#3380](https://github.com/facebook/jest/pull/3380)),
  ([#3387](https://github.com/facebook/jest/pull/3387))
* Fixed jest-runtime to expose inner error when it fails to write to the cache.
  ([#3373](https://github.com/facebook/jest/pull/3373))
* Fixed lifecycle hooks to make afterAll hooks operate the same as afterEach.
  ([#3275](https://github.com/facebook/jest/pull/3275))
* Fixed pretty-format to run plugins before serializing nested basic values.
  ([#3017](https://github.com/facebook/jest/pull/3017))
* Fixed return value of mocks so they can explicitly be set to return
  `undefined`. ([#3354](https://github.com/facebook/jest/pull/3354))
* Fixed runner to run tests associated with snapshots when the snapshot changes.
  ([#3025](https://github.com/facebook/jest/pull/3025))
* Fixed snapshot serializer require, restructured pretty-format.
  ([#3399](https://github.com/facebook/jest/pull/3399))
* Fixed support for Babel 7 in babel-jest.
  ([#3271](https://github.com/facebook/jest/pull/3271))
* Fixed testMatch to find tests in .folders.
  ([#3006](https://github.com/facebook/jest/pull/3006))
* Fixed testNamePattern and testPathPattern to work better together.
  ([#3327](https://github.com/facebook/jest/pull/3327))
* Fixed to show reject reason when expecting resolve.
  ([#3134](https://github.com/facebook/jest/pull/3134))
* Fixed toHaveProperty() to use hasOwnProperty from Object
  ([#3410](https://github.com/facebook/jest/pull/3410))
* Fixed watch mode's screen clearing.
  ([#2959](https://github.com/facebook/jest/pull/2959))
  ([#3294](https://github.com/facebook/jest/pull/3294))
* Improved and consolidated Jest's configuration file resolution.
  ([#3472](https://github.com/facebook/jest/pull/3472))
* Improved documentation throughout the Jest website.
* Improved documentation to explicitly mention that snapshots must be reviewed.
  ([#3203](https://github.com/facebook/jest/pull/3203))
* Improved documentation to make it clear CRA users don't need to add
  dependencies. ([#3312](https://github.com/facebook/jest/pull/3312))
* Improved eslint-plugin-jest's handling of `expect`.
  ([#3306](https://github.com/facebook/jest/pull/3306))
* Improved flow-coverage, eslint rules and test coverage within the Jest
  repository.
* Improved printing of `expect.assertions` error.
  ([#3033](https://github.com/facebook/jest/pull/3033))
* Improved Windows test coverage of Jest.
* Refactored configs & transform
  ([#3376](https://github.com/facebook/jest/pull/3376))
* Refactored reporters to pass individual Tests to reporters.
  ([#3289](https://github.com/facebook/jest/pull/3289))
* Refactored TestRunner ([#3166](https://github.com/facebook/jest/pull/3166))
* Refactored watch mode prompts.
  ([#3290](https://github.com/facebook/jest/pull/3290))
* Deleted `jest-file-exists`.
  ([#3105](https://github.com/facebook/jest/pull/3105))
* Removed `Config` type. ([#3366](https://github.com/facebook/jest/pull/3366))
* Removed all usage of `jest-file-exists`.
  ([#3101](https://github.com/facebook/jest/pull/3101))
* Adopted prettier on the Jest codebase.

## jest 19.0.1

* Fix infinite loop when using `--watch` with `--coverage`.
* Fixed `watchman` config option.
* Fixed a bug in the jest-editor-support static analysis.
* Fixed eslint plugin warning.
* Fixed missing space in front of "Did you mean …?".
* Fixed path printing in the reporter on Windows.

## jest 19.0.0

* Breaking Change: Added a version for snapshots.
* Breaking Change: Removed the `mocksPattern` configuration option, it never
  worked correctly.
* Breaking Change: Renamed `testPathDirs` to `roots` to avoid confusion when
  configuring Jest.
* Breaking Change: Updated printing of React elements to cause fewer changes
  when props change.
* Breaking Change: Updated snapshot format to properly escape data.
* Fixed --color to be recognized correctly again.
* Fixed `babel-plugin-jest-hoist` to work properly with type annotations in
  tests.
* Fixed behavior for console.log calls and fixed a memory leak (#2539).
* Fixed cache directory path for Jest to avoid ENAMETOOLONG errors.
* Fixed change events to be emitted in jest-haste-map's watch mode. This fixes
  issues with Jest's new watch mode and react-native-packager.
* Fixed cli arguments to be used when loading the config from file, they were
  previously ignored.
* Fixed Jest to load json files that include a BOM.
* Fixed Jest to throw errors instead of ignoring invalid cli options.
* Fixed mocking behavior for virtual modules.
* Fixed mocking behavior with transitive dependencies.
* Fixed support for asymmetric matchers in `toMatchObject`.
* Fixed test interruption and `--bail` behavior.
* Fixed watch mode to clean up worker processes when a test run gets
  interrupted.
* Fixed whitespace to be highlighted in snapshots and assertion errors.
* Improved `babel-jest` plugin: babel is loaded lazily, istanbul comments are
  only added when coverage is used.
* Improved error for invalid transform config.
* Improved moduleNameMapper to not overwrite mocks when many patterns map to the
  same file.
* Improved printing of skipped tests in verbose mode.
* Improved resolution code in jest-resolve.
* Improved to only show patch marks in assertion errors when the comparison
  results in large objects.
* New `--collectCoverageFrom` cli argument.
* New `--coverageDirectory` cli argument.
* New `expect.addSnapshotSerializer` to add custom snapshot serializers for
  tests.
* New `jest.spyOn`.
* New `testMatch` configuration option that accepts glob patterns.
* New eslint-plugin-jest with no-disabled-tests, no-focuses-tests and
  no-identical-title rules and default configuration and globals.
* New expect.stringContaining asymmetric matcher.
* New feature to make manual mocks with nested folders work. For example
  `__mocks__/react-native/Library/Text.js` will now work as expected.
* New feature to re-run tests through the notification when using `--notify`.
* New jest-phabricator package to integrate Jest code coverage in phabriactor.
* New jest-validate package to improve configuration errors, help with
  suggestions of correct configuration and to be adopted in other libraries.
* New pretty-printing for asymmetric matchers.
* New RSS feed for Jest's blog.
* New way to provide a reducer to extract haste module ids.
* New website, new documentation, new color scheme and new homepage.
* Rewritten watch mode for instant feedback, better code quality and to build
  new features on top of it (#2362).

## jest 18.1.0

* Fixed console.log and fake timer behavior in node 7.3.
* Updated istanbul-api.
* Updated jest-diff equality error message.
* Disabled arrow keys when entering a pattern in watch mode to prevent broken
  behavior. Will be improved in a future release.
* Moved asymmetric matchers and equality functionality from Jasmine into
  jest-matchers.
* Removed jasmine and jest-snapshot dependency from jest-matchers.
* Removed unused global `context` variable.
* Show a better error message if the config is invalid JSON.
* Highlight trailing whitespace in assertion diffs and snapshots.
* Jest now uses micromatch instead of minimatch.
* Added `-h` as alias for `--help`.

## jest 18.0.0

See https://facebook.github.io/jest/blog/2016/12/15/2016-in-jest.html

* The testResultsProcessor function is now required to return the modified
  results.
* Removed `pit` and `mockImpl`. Use `it` or `mockImplementation` instead.
* Fixed re-running tests when `--bail` is used together with `--watch`.
* `pretty-format` is now merged into Jest.
* `require('v8')` now works properly in a test context.
* Jest now clears the entire scrollback in watch mode.
* Added `expect.any`, `expect.anything`, `expect.objectContaining`,
  `expect.arrayContaining`, `expect.stringMatching`.
* Properly resolve `snapshotSerializers`, `setupFiles`, `transform`,
  `testRunner` and `testResultsProcessor` instead of using `path.resolve`.
* `--testResultsProcessor` is now exposed through the cli.
* Renamed `--jsonOutputFile` to `--outputFile`.
* Added `jest-editor-support` for vscode and Nuclide integration.
* Fixed `test.concurrent` unhandled promise rejections.
* The Jest website is now auto-deployed when merging into master.
* Updated `testRegex` to include `test.js` and `spec.js` files.
* Fixes for `babel-plugin-jest-hoist` when using `jest.mock` with three
  arguments.
* The `JSON` global in `jest-environment-node` now comes from the vm context
  instead of the parent context.
* Jest does not print stack traces from babel any longer.
* Fake timers are reset when `FakeTimers.useTimers()` is called.
* Usage of Jest in watch mode can be hidden through `JEST_HIDE_USAGE`.
* Added `expect.assertions(number)` which will ensure that a specified amount of
  assertions is made in one test.
* Added `.toMatchSnapshot(?string)` feature to give snapshots a name.
* Escape regex in snapshots.
* `jest-react-native` was deprecated and now forwards `react-native`.
* Added `.toMatchObject` matcher.
* Further improve printing of large objects.
* Fixed `NaN% Failed` in the OS notification when using `--notify`.
* The first test run without cached timings will now use separate processes
  instead of running in band.
* Added `.toHaveProperty` matcher.
* Fixed `Map`/`Set` comparisons.
* `test.concurrent` now works with `--testNamePattern`.

## jest 17.0.3

* Improved file-watching feature in jest-haste-map.
* Added `.toHaveLength` matcher.
* Improved `.toContain` matcher.

## jest 17.0.2

* Fixed performance regression in module resolution.

## jest 17.0.1

* Fixed pretty printing of big objects.
* Fixed resolution of `.native.js` files in react-native projects.

## jest 17.0.0

* Added `expect.extend`.
* Properly resolve modules with platform extensions on react-native.
* Added support for custom snapshots serializers.
* Updated to Jasmine 2.5.2.
* Big diffs are now collapsed by default in snapshots and assertions. Added
  `--expand` (or `-e`) to show the full diff.
* Replaced `scriptPreprocessor` with the new `transform` option.
* Added `jest.resetAllMocks` which replaces `jest.clearAllMocks`.
* Fixes for react-native preset.
* Fixes for global built in objects in `jest-environment-node`.
* Create mock objects in the vm context instead of the parent context.
* `.babelrc` is now part of the transform cache key in `babel-jest`.
* Fixes for docblock parsing with haste modules.
* Exit with the proper code when the coverage threshold is not reached.
* Implemented file watching in `jest-haste-map`.
* `--json` now includes information about individual tests inside a file.

## jest 16.0.2

* Symbols are now properly mocked when using `jest-mock`.
* `toHaveBeenCalledWith()` works without arguments again.
* Newlines in snapshots are now normalized across different operating systems.

## jest 16.0.1

* Fix infinite loop.

## jest 16.0.0

* Previously failed tests are now always run first.
* A new concurrent reporter shows currently running tests, a test summary, a
  progress bar and estimated remaining time if possible.
* Improved CLI colors.
* `jest <pattern>` is now case-insensitive.
* Added `it.only`, `it.skip`, `test.only`, `test.skip` and `xtest`.
* Added `--testNamePattern=pattern` or `-t <pattern>` to run individual tests in
  test files.
* Jest now warns for duplicate mock files.
* Pressing `a`, `o`, `p`, `q` or `enter` while tests are running in the watch
  mode, the test run will be interrupted.
* `--bail` now works together with `--watch`.
* Added `test.concurrent` for concurrent async tests.
* Jest now automatically considers files and tests with the `.jsx` extension.
* Added `jest.clearAllMocks` to clear all mocks manually.
* Rewrote Jest's snapshot implementation. `jest-snapshot` can now be more easily
  integrated into other test runners and used in other projects.
* This requires most snapshots to be updated when upgrading Jest.
* Objects and Arrays in snapshots are now printed with a trailing comma.
* Function names are not printed in snapshots any longer to reduce issues with
  code coverage instrumentation and different Node versions.
* Snapshots are now sorted using natural sort order.
* Snapshots are not marked as obsolete any longer when using `fit` or when an
  error is thrown in a test.
* Finished migration of Jasmine matchers to the new Jest matchers.
* Pretty print `toHaveBeenLastCalledWith`, `toHaveBeenCalledWith`,
  `lastCalledWith` and `toBeCalledWith` failure messages.
* Added `toBeInstanceOf` matcher.
* Added `toContainEqual` matcher.
* Added `toThrowErrorMatchingSnapshot` matcher.
* Improved `moduleNameMapper` resolution.
* Module registry fixes.
* Fixed invocation of the `setupTestFrameworkScriptFile` script to make it
  easier to use chai together with Jest.
* Removed react-native special case in Jest's configuration.
* Added `--findRelatedTests <fileA> <fileB>` cli option to run tests related to
  the specified files.
* Added `jest.deepUnmock` to `babel-plugin-jest-hoist`.
* Added `jest.runTimersToTime` which is useful together with fake timers.
* Improved automated mocks for ES modules compiled with babel.

## jest 15.1.1

* Fixed issues with test paths that include hyphens on Windows.
* Fixed `testEnvironment` resolution.
* Updated watch file name pattern input.

## jest 15.1.0

* Pretty printer updates for React and global window objects.
* `jest-runtime` overwrites automocking from configuration files.
* Improvements for watch mode on Windows.
* afterAll/afterEach/beforeAll/beforeEach can now return a Promise and be used
  together with async/await.
* Improved stack trace printing on Node 4.

## jest 15.0.2

* Fixed Jest with npm2 when using coverage.

## jest 15.0.1

* Updated toThrow and toThrowMatchers and aliased them to the same matcher.
* Improvements for watch mode.
* Fixed Symbol reassignment in tests would break Jest's matchers.
* Fixed `--bail` option.

## jest 15.0.0

* See https://facebook.github.io/jest/blog/2016/09/01/jest-15.html
* Jest by default now also recognizes files ending in `.spec.js` and `.test.js`
  as test files.
* Completely replaced most Jasmine matchers with new Jest matchers.
* Rewrote Jest's CLI output for test failures and summaries.
* Added `--env` option to override the default test environment.
* Disabled automocking, fake timers and resetting the module registry by
  default.
* Added `--watchAll`, made `--watch` interactive and added the ability to update
  snapshots and select test patterns in watch mode.
* Jest uses verbose mode when running a single test file.
* Console messages are now buffered and printed along with the test results.
* Fix `testEnvironment` resolution to prefer `jest-environment-{name}` instead
  of `{name}` only. This prevents a module colision when using `jsdom` as test
  environment.
* `moduleNameMapper` now uses a resolution algorithm.
* Improved performance for small test runs.
* Improved API documentation.
* Jest now works properly with directories that have special characters in them.
* Improvements to Jest's own test infra by merging integration and unit tests.
  Code coverage is now collected for Jest.
* Added `global.global` to the node environment.
* Fixed babel-jest-plugin-hoist issues with functions called `mock`.
* Improved jest-react-native preset with mocks for ListView, TextInput,
  ActivityIndicator and ScrollView.
* Added `collectCoverageFrom` to collect code coverage from untested files.
* Rewritten code coverage support.

## jest 14.1.0

* Changed Jest's default cache directory.
* Fixed `jest-react-native` for react 15.3.0.
* Updated react and react-native example to use `react-test-renderer`.
* Started to refactor code coverage.

## jest 14.0.2

* `babel-jest` bugfix.

## jest 14.0.1

* `babel-jest` can now be used to compose a transformer.
* Updated snapshot instructions to run `jest -u` or `npm test -- -u`.
* Fixed `config` cli option to enable JSON objects as configuration.
* Updated printing of preset path in the CLI.

## jest 14.0.0

* Official release of snapshot tests.
* Started to replace Jasmine matchers with Jest matchers: `toBe`, `toBeFalsy`,
  `toBeTruthy`, `toBeNaN`, `toBe{Greater,Less}Than{,OrEqual}`, `toBeNull`,
  `toBeDefined`, `toBeUndefined`, `toContain`, `toMatch`, `toBeCloseTo` were
  rewritten.
* Rewrite of Jest's reporters.
* Experimental react-native support.
* Removed Jasmine 1 support from Jest.
* Transform caching improvements.

## jest 13.2.0

* Snapshot bugfixes.
* Timer bugfixes.

## jest 13.1.0

* Added `test` global function as an alias for `it`.
* Added `coveragePathIgnorePatterns` to the config.
* Fixed printing of "JSX objects" in snapshots.
* Fixes for `--verbose` option and top level `it` calls.
* Extended the node environment with more globals.
* testcheck now needs to be required explicitly through `require('jest-check')`.
* Added `jest.deepUnmock`.
* Fail test suite if it does not contain any tests.

## jest 13.0.0

* Added duration of individual tests in verbose mode.
* Added a `browser` config option to properly resolve npm packages with a
  browser field in `package.json` if you are writing tests for client side apps
* Added `jest-repl`.
* Split up `jest-cli` into `jest-runtime` and `jest-config`.
* Added a notification plugin that shows a test run notification using
  `--notify`.
* Refactored `TestRunner` into `SearchSource` and improved the "no tests found"
  message.
* Added `jest.isMockFunction(jest.fn())` to test for mock functions.
* Improved test reporter printing and added a test failure summary when running
  many tests.
  * Add support for property testing via testcheck-js.
* Added a webpack tutorial.
* Added support for virtual mocks through
  `jest.mock('Module', implementation, {virtual: true})`.
* Added snapshot functionality through `toMatchSnapshot()`.
* Redesigned website.

## jest-cli 12.1.1

* Windows stability fixes.
* Mock module resolution fixes.
* Remove test files from code coverage.

## jest-cli 12.1.0

* Jest is now also published in the `jest` package on npm.
* Added `testRegex` to match for tests outside of specific folders. Deprecated
  both `testDirectoryName` and `testFileExtensions`.
* `it` can now return a Promise for async testing. `pit` was deprecated.
* Added `jest-resolve` as a standalone package based on the Facebook module
  resolution algorithm.
* Added `jest-changed-files` as a standalone package to detect changed files in
  a git or hg repo.
* Added `--setupTestFrameworkFile` to cli.
* Added support for coverage thresholds. See
  http://facebook.github.io/jest/docs/api.html#coveragethreshold-object.
* Updated to jsdom 9.0.
* Updated and improved stack trace reporting.
* Added `module.filename` and removed the invalid `module.__filename` field.
* Further improved the `lastCalledWith` and `toBeCalledWith` custom matchers.
  They now print the most recent calls.
* Fixed jest-haste-map on continuous integration systems.
* Fixes for hg/git integration.
* Added a re-try for the watchman crawler.

## jest-cli 12.0.2

* Bug fixes when running a single test file and for scoped package names.

## jest-cli 12.0.1

* Added custom equality matchers for Map/Set and iterables.
* Bug fixes

## jest-cli 12.0.0

* Reimplemented `node-haste` as `jest-haste-map`:
  https://github.com/facebook/jest/pull/896
* Fixes for the upcoming release of nodejs 6.
* Removed global mock caching which caused negative side-effects on test runs.
* Updated Jasmine from 2.3.4 to 2.4.1.
* Fixed our Jasmine fork to work better with `Object.create(null)`.
* Added a `--silent` flag to silence console messages during a test run.
* Run a test file directly if a path is passed as an argument to Jest.
* Added support for the undocumented nodejs feature `module.paths`.

## jest-cli 11.0.2

* Fixed `jest -o` error when Mercurial isn't installed on the system
* Fixed Jasmine failure message when expected values were mutated after tests.

## jest-cli 11.0.1, babel-jest 11.0.1

* Added support for Mercurial repositories when using `jest -o`
* Added `mockImplementationOnce` API to `jest.fn()`.

## jest-cli 11.0.0, babel-jest 11.0.0 (pre-releases 0.9 to 0.10)

* New implementation of node-haste and rewrite of internal module loading and
  resolution. Fixed both startup and runtime performance.
  [#599](https://github.com/facebook/jest/pull/599)
* Jasmine 2 is now the default test runner. To keep using Jasmine 1, put
  `testRunner: "jasmine1"` into your configuration.
* Added `jest-util`, `jest-mock`, `jest-jasmine1`, `jest-jasmine2`,
  `jest-environment-node`, `jest-environment-jsdom` packages.
* Added `babel-jest-preset` and `babel-jest` as packages. `babel-jest` is now
  being auto-detected.
* Added `babel-plugin-jest-hoist` which hoists `jest.unmock`, `jest.mock` and
  the new `jest.enableAutomock` and `jest.disableAutomock` API.
* Improved `babel-jest` integration and `react-native` testing.
* Improved code coverage reporting when using `babel-jest`.
* Added the `jest.mock('moduleName', moduleFactory)` feature. `jest.mock` now
  gets hoisted by default. `jest.doMock` was added to explicitly mock a module
  without the hoisting feature of `babel-jest`.
* Updated jsdom to 8.3.x.
* Improved responsiveness of the system while using `--watch`.
* Clear the terminal window when using `--watch`.
* By default, `--watch` will now only runs tests related to changed files.
  `--watch=all` can be used to run all tests on file system changes.
* Debounce `--watch` re-runs to not trigger test runs during a branch switch in
  version control.
* Added `jest.fn()` and `jest.fn(implementation)` as convenient shorcuts for
  `jest.genMockFunction()` and `jest.genMockFunction().mockImplementation()`.
* Added an `automock` option to turn off automocking globally.
* Added a "no tests found" message if no tests can be found.
* Jest sets `process.NODE_ENV` to `test` unless otherwise specified.
* Fixed `moduleNameMapper` config option when used with paths.
* Fixed an error with Jasmine 2 and tests that `throw 'string errors'`.
* Fixed issues with unmocking symlinked module names.
* Fixed mocking of boolean values.
* Fixed mocking of fields that start with an underscore ("private fields").
* Fixed unmocking behavior with npm3.
* Fixed and improved `--onlyChanged` option.
* Fixed support for running Jest as a git submodule.
* Improved verbose logger output
* Fixed test runtime error reporting and stack traces.
* Improved `toBeCalled` Jasmine 2 custom matcher messages.
* Improved error reporting when a syntax error occurs.
* Renamed HasteModuleLoader to Runtime.
* Jest now properly reports pending tests disabled with `xit` and `xdescribe`.
* Removed `preprocessCachingDisabled` config option.
* Added a `testEnvironment` option to customize the sandbox environment.
* Added support for `@scoped/name` npm packages.
* Added an integration test runner for Jest that runs all tests for examples and
  packages.

## 0.8.2

* Performance improvements.
* jest now uses `chalk` instead of its own colors implementation.

## 0.8.1

* `--bail` now reports with the proper error code.
* Fixed loading of the setup file when using jasmine2.
* Updated jsdom to 7.2.0.

## 0.8.0

* Added optional support for jasmine2 through the `testRunner` config option.
* Fixed mocking support for Map, WeakMap and Set.
* `node` was added to the defaults in `moduleFileExtensions`.
* Updated the list of node core modules that are properly being recognized by
  the module loader.

## 0.7.1

* Correctly map `process.on` into jsdom environments, fixes a bug introduced in
  jest 0.7.0.

## 0.7.0

* Fixed a memory leak with test contexts. Jest now properly cleans up test
  environments after each test. Added `--logHeapUsage` to log memory usage after
  each test. Note: this is option is meant for debugging memory leaks and might
  significantly slow down your test run.
* Removed `mock-modules`, `node-haste` and `mocks` virtual modules. This is a
  breaking change of undocumented public API. Usage of this API can safely be
  automatically updated through an automated codemod:
* Example: http://astexplorer.net/#/zrybZ6UvRA
* Codemod:
  https://github.com/cpojer/js-codemod/blob/master/transforms/jest-update.js
* jscodeshift: https://github.com/facebook/jscodeshift
* Removed `navigator.onLine` and `mockSetReadOnlyProperty` from the global jsdom
  environment. Use `window.navigator.onLine = true;` in your test setup and
  `Object.defineProperty` instead.

## 0.6.1

* Updated jsdom to 7.0.2.
* Use the current working directory as root when passing a jest config from the
  command line.
* Updated the React examples and getting started guide
* Modules now receive a `module.parent` field so unmocked modules don't assume
  they are run directly any longer.

## 0.6.0

* jest now reports the number of tests that were run instead of the number of
  test files.
* Added a `--json` option to print test results as JSON.
* Changed the preprocessor API. A preprocessor now receives the script, file and
  config. The cache key function receives the script, file and stringified
  config to be able to create consistent hashes.
* Removed node-worker-pool in favor of node-worker-farm (#540).
* `toEqual` now also checks the internal class name of an object. This fixes
  invalid tests like `expect([]).toEqual({})` which were previously passing.
* Added the option to provide map modules to stub modules by providing the
  `moduleNameMapper` config option.
* Allow to specify a custom `testRunner` in the configuration (#531).
* Added a `--no-cache` option to make it easier to debug preprocessor scripts.
* Fix code coverage on windows (#499).

## 0.5.6

* Cache test run performance and run slowest tests first to maximize worker
  utilization
* Update to jsdom 6.5.0

## 0.5.5

* Improve failure stack traces.
* Fix syntax error reporting.
* Add `--watch` option (#472).

## 0.5.2

* Fixed a bug with syntax errors in test files (#487).
* Fixed chmod error for preprocess-cache (#491).
* Support for the upcoming node 4.0 release (#490, #489).

## 0.5.1

* Upgraded node-worker-pool to 3.0.0, use the native `Promise` implementation.
* `testURL` can be used to set the location of the jsdom environment.
* Updated all of jest's dependencies, now using jsdom 6.3.
* jest now uses the native `Promise` implementation.
* Fixed a bug when passed an empty `testPathIgnorePatterns`.
* Moved preprocessor cache into the haste cache directory.

## 0.5.0

* Added `--noStackTrace` option to disable stack traces.
* Jest now only works with iojs v2 and up. If you are still using node we
  recommend upgrading to iojs or keep using jest 0.4.0.
* Upgraded to jsdom 6.1.0 and removed all the custom jsdom overwrites.

## <=0.4.0

* See commit history for changes in previous versions of jest.<|MERGE_RESOLUTION|>--- conflicted
+++ resolved
@@ -12,16 +12,13 @@
   the case of `--lastCommit`, `--findRelatedTests`, or `--onlyChanged` options
   having been passed to the CLI
 
-<<<<<<< HEAD
 ### Fixes
 * `[docs]` Update mention of the minimal version of node supported [#4947](https://github.com/facebook/jest/issues/4947)
-=======
+
 ### Chore & Maintenance
 
 * `[filenames]` Standardize folder names under `integration-tests/`
   ([#5298](https://github.com/facebook/jest/pull/5298))
-
->>>>>>> 0580b5bb
 
 ## jest 22.0.6
 
