--- conflicted
+++ resolved
@@ -3,11 +3,8 @@
 ### Features
 
 - `[jest-runner]` print stack trace when `process.exit` is called from user code ([#6714](https://github.com/facebook/jest/pull/6714))
-<<<<<<< HEAD
+- `[jest-each]` introduces `%#` option to add index of the test to its title ([#6414](https://github.com/facebook/jest/pull/6414))
 - `[pretty-format]` Support serializing `DocumentFragment` ([#6705](https://github.com/facebook/jest/pull/6705))
-=======
-- `[jest-each]` introduces `%#` option to add index of the test to its title ([#6414](https://github.com/facebook/jest/pull/6414))
->>>>>>> b4b1eee5
 
 ### Fixes
 
