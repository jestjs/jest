## master

### Features

* `[jest-matcher-utils]` Add `isNot` option to `matcherHint` function
  ([#5512](https://github.com/facebook/jest/pull/5512))

### Fixes

* `[jest-resolve]` Update node module resolution algorithm to correctly handle
  symlinked paths ([#5085](https://github.com/facebook/jest/pull/5085))

## 22.4.2

<<<<<<< HEAD
* `[jest-jasmine2]` Adds error throwing and descriptive errors to `it`/ `test` 
  for invalid arguements. `[jest-circus]` Adds error throwing and descriptive 
  errors to `it`/ `test` for invalid arguements. 
* `[jest-runtime]` Provide `require.main` property set to module with test suite
  ([#5618](https://github.com/facebook/jest/pull/5618))
=======
### Fixes

* `[jest-haste-map]` Recreate Haste map when deserialization fails
  ([#5642](https://github.com/facebook/jest/pull/5642))

## 22.4.1
>>>>>>> 196d9b86

### Fixes

* `[jest-haste-map]` Parallelize Watchman calls in crawler
  ([#5640](https://github.com/facebook/jest/pull/5640))
* `[jest-editor-support]` Update TypeScript definitions
  ([#5625](https://github.com/facebook/jest/pull/5625))
* `[babel-jest]` Remove `retainLines` argument to babel.
  ([#5594](https://github.com/facebook/jest/pull/5594))

### Features

* `[jest-runtime]` Provide `require.main` property set to module with test suite
  ([#5618](https://github.com/facebook/jest/pull/5618))

### Chore & Maintenance

* `[docs]` Add note about Node version support
  ([#5622](https://github.com/facebook/jest/pull/5622))
* `[docs]` Update to use yarn
  ([#5624](https://github.com/facebook/jest/pull/5624))
* `[docs]` Add how to mock scoped modules to Manual Mocks doc
  ([#5638](https://github.com/facebook/jest/pull/5638))

## 22.4.0

### Fixes

* `[jest-haste-map]` Overhauls how Watchman crawler works fixing Windows
  ([#5615](https://github.com/facebook/jest/pull/5615))
* `[expect]` Allow matching of Errors against plain objects
  ([#5611](https://github.com/facebook/jest/pull/5611))
* `[jest-haste-map]` Do not read binary files in Haste, even when instructed to
  do so ([#5612](https://github.com/facebook/jest/pull/5612))
* `[jest-cli]` Don't skip matchers for exact files
  ([#5582](https://github.com/facebook/jest/pull/5582))
* `[docs]` Update discord links
  ([#5586](https://github.com/facebook/jest/pull/5586))
* `[jest-runtime]` Align handling of testRegex on Windows between searching for
  tests and instrumentation checks
  ([#5560](https://github.com/facebook/jest/pull/5560))
* `[jest-config]` Make it possible to merge `transform` option with preset
  ([#5505](https://github.com/facebook/jest/pull/5505))
* `[jest-util]` Fix `console.assert` behavior in custom & buffered consoles
  ([#5576](https://github.com/facebook/jest/pull/5576))

### Features

* `[docs]` Add MongoDB guide
  ([#5571](https://github.com/facebook/jest/pull/5571))
* `[jest-runtime]` Deprecate mapCoverage option.
  ([#5177](https://github.com/facebook/jest/pull/5177))
* `[babel-jest]` Add option to return sourcemap from the transformer separately
  from source. ([#5177](https://github.com/facebook/jest/pull/5177))
* `[jest-validate]` Add ability to log deprecation warnings for CLI flags.
  ([#5536](https://github.com/facebook/jest/pull/5536))
* `[jest-serializer]` Added new module for serializing. Works using V8 or JSON
  ([#5609](https://github.com/facebook/jest/pull/5609))
* `[docs]` Add a documentation note for project `displayName` configuration
  ([#5600](https://github.com/facebook/jest/pull/5600))

# Chore & Maintenance

* `[docs]` Update automatic mocks documentation
  ([#5630](https://github.com/facebook/jest/pull/5630))

## jest 22.3.0

### Fixes

* `[expect]` Add descriptive error message to CalledWith methods when missing
  optional arguments ([#5547](https://github.com/facebook/jest/pull/5547))
* `[jest-cli]` Fix inability to quit watch mode while debugger is still attached
  ([#5029](https://github.com/facebook/jest/pull/5029))
* `[jest-haste-map]` Properly handle platform-specific file deletions
  ([#5534](https://github.com/facebook/jest/pull/5534))

### Features

* `[jest-util]` Add the following methods to the "console" implementations:
  `assert`, `count`, `countReset`, `dir`, `dirxml`, `group`, `groupCollapsed`,
  `groupEnd`, `time`, `timeEnd`
  ([#5514](https://github.com/facebook/jest/pull/5514))
* `[docs]` Add documentation for interactive snapshot mode
  ([#5291](https://github.com/facebook/jest/pull/5291))
* `[jest-editor-support]` Add watchAll flag
  ([#5523](https://github.com/facebook/jest/pull/5523))
* `[jest-cli]` Support multiple glob patterns for `collectCoverageFrom`
  ([#5537](https://github.com/facebook/jest/pull/5537))
* `[docs]` Add versioned documentation to the website
  ([#5541](https://github.com/facebook/jest/pull/5541))

### Chore & Maintenance

* `[jest-config]` Allow `<rootDir>` to be used with `collectCoverageFrom`
  ([#5524](https://github.com/facebook/jest/pull/5524))
* `[filenames]` Standardize files names in "integration-tests" folder
  ([#5513](https://github.com/facebook/jest/pull/5513))

## jest 22.2.2

### Fixes

* `[babel-jest]` Revert "Remove retainLines from babel-jest"
  ([#5496](https://github.com/facebook/jest/pull/5496))
* `[jest-docblock]` Support multiple of the same `@pragma`.
  ([#5154](https://github.com/facebook/jest/pull/5502))

### Features

* `[jest-worker]` Assign a unique id for each worker and pass it to the child
  process. It will be available via `process.env.JEST_WORKER_ID`
  ([#5494](https://github.com/facebook/jest/pull/5494))

### Chore & Maintenance

* `[filenames]` Standardize file names in root
  ([#5500](https://github.com/facebook/jest/pull/5500))

## jest 22.2.1

### Fixes

* `[jest-config]` "all" takes precedence over "lastCommit"
  ([#5486](https://github.com/facebook/jest/pull/5486))

## jest 22.2.0

### Features

* `[jest-runner]` Move test summary to after coverage report
  ([#4512](https://github.com/facebook/jest/pull/4512))
* `[jest-cli]` Added `--notifyMode` to specify when to be notified.
  ([#5125](https://github.com/facebook/jest/pull/5125))
* `[diff-sequences]` New package compares items in two sequences to find a
  **longest common subsequence**.
  ([#5407](https://github.com/facebook/jest/pull/5407))
* `[jest-matcher-utils]` Add `comment` option to `matcherHint` function
  ([#5437](https://github.com/facebook/jest/pull/5437))
* `[jest-config]` Allow lastComit and changedFilesWithAncestor via JSON config
  ([#5476](https://github.com/facebook/jest/pull/5476))
* `[jest-util]` Add deletion to `process.env` as well
  ([#5466](https://github.com/facebook/jest/pull/5466))
* `[jest-util]` Add case-insensitive getters/setters to `process.env`
  ([#5465](https://github.com/facebook/jest/pull/5465))
* `[jest-mock]` Add util methods to create async functions.
  ([#5318](https://github.com/facebook/jest/pull/5318))

### Fixes

* `[jest-cli]` Add trailing slash when checking root folder
  ([#5464](https://github.com/facebook/jest/pull/5464))
* `[jest-cli]` Hide interactive mode if there are no failed snapshot tests
  ([#5450](https://github.com/facebook/jest/pull/5450))
* `[babel-jest]` Remove retainLines from babel-jest
  ([#5439](https://github.com/facebook/jest/pull/5439))
* `[jest-cli]` Glob patterns ignore non-`require`-able files (e.g. `README.md`)
  ([#5199](https://github.com/facebook/jest/issues/5199))
* `[jest-mock]` Add backticks support (\`\`) to `mock` a certain package via the
  `__mocks__` folder. ([#5426](https://github.com/facebook/jest/pull/5426))
* `[jest-message-util]` Prevent an `ENOENT` crash when the test file contained a
  malformed source-map. ([#5405](https://github.com/facebook/jest/pull/5405)).
* `[jest]` Add `import-local` to `jest` package.
  ([#5353](https://github.com/facebook/jest/pull/5353))
* `[expect]` Support class instances in `.toHaveProperty()` matcher.
  ([#5367](https://github.com/facebook/jest/pull/5367))
* `[jest-cli]` Fix npm update command for snapshot summary.
  ([#5376](https://github.com/facebook/jest/pull/5376),
  [5389](https://github.com/facebook/jest/pull/5389/))
* `[expect]` Make `rejects` and `resolves` synchronously validate its argument.
  ([#5364](https://github.com/facebook/jest/pull/5364))
* `[docs]` Add tutorial page for ES6 class mocks.
  ([#5383](https://github.com/facebook/jest/pull/5383))
* `[jest-resolve]` Search required modules in node_modules and then in custom
  paths. ([#5403](https://github.com/facebook/jest/pull/5403))
* `[jest-resolve]` Get builtin modules from node core.
  ([#5411](https://github.com/facebook/jest/pull/5411))
* `[jest-resolve]` Detect and preserve absolute paths in `moduleDirectories`. Do
  not generate additional (invalid) paths by prepending each ancestor of `cwd`
  to the absolute path. Additionally, this fixes functionality in Windows OS.
  ([#5398](https://github.com/facebook/jest/pull/5398))

### Chore & Maintenance

* `[jest-util]` Implement watch plugins
  ([#5399](https://github.com/facebook/jest/pull/5399))

## jest 22.1.4

### Fixes

* `[jest-util]` Add "debug" method to "console" implementations
  ([#5350](https://github.com/facebook/jest/pull/5350))
* `[jest-resolve]` Add condition to avoid infinite loop when node module package
  main is ".". ([#5344)](https://github.com/facebook/jest/pull/5344)

### Features

* `[jest-cli]` `--changedSince`: allow selectively running tests for code
  changed since arbitrary revisions.
  ([#5312](https://github.com/facebook/jest/pull/5312))

## jest 22.1.3

### Fixes

* `[jest-cli]` Check if the file belongs to the checked project before adding it
  to the list, also checking that the file name is not explicitly blacklisted
  ([#5341](https://github.com/facebook/jest/pull/5341))
* `[jest-editor-support]` Add option to spawn command in shell
  ([#5340](https://github.com/facebook/jest/pull/5340))

## jest 22.1.2

### Fixes

* `[jest-cli]` Check if the file belongs to the checked project before adding it
  to the list ([#5335](https://github.com/facebook/jest/pull/5335))
* `[jest-cli]` Fix `EISDIR` when a directory is passed as an argument to `jest`.
  ([#5317](https://github.com/facebook/jest/pull/5317))
* `[jest-config]` Added restoreMocks config option.
  ([#5327](https://github.com/facebook/jest/pull/5327))

## jest 22.1.1

### Fixes

* `[*]` Move from "process.exit" to "exit.
  ([#5313](https://github.com/facebook/jest/pull/5313))

## jest 22.1.0

### Features

* `[jest-cli]` Make Jest exit without an error when no tests are found in the
  case of `--lastCommit`, `--findRelatedTests`, or `--onlyChanged` options
  having been passed to the CLI
* `[jest-cli]` Add interactive snapshot mode
  ([#3831](https://github.com/facebook/jest/pull/3831))

### Fixes

* `[jest-cli]` Use `import-local` to support global Jest installations.
  ([#5304](https://github.com/facebook/jest/pull/5304))
* `[jest-runner]` Fix memory leak in coverage reporting
  ([#5289](https://github.com/facebook/jest/pull/5289))
* `[docs]` Update mention of the minimal version of node supported
  ([#4947](https://github.com/facebook/jest/issues/4947))
* `[jest-cli]` Fix missing newline in console message
  ([#5308](https://github.com/facebook/jest/pull/5308))
* `[jest-cli]` `--lastCommit` and `--changedFilesWithAncestor` now take effect
  even when `--onlyChanged` is not specified.
  ([#5307](https://github.com/facebook/jest/pull/5307))

### Chore & Maintenance

* `[filenames]` Standardize folder names under `integration-tests/`
  ([#5298](https://github.com/facebook/jest/pull/5298))

## jest 22.0.6

### Fixes

* `[jest-jasmine2]` Fix memory leak in snapshot reporting
  ([#5279](https://github.com/facebook/jest/pull/5279))
* `[jest-config]` Fix breaking change in `--testPathPattern`
  ([#5269](https://github.com/facebook/jest/pull/5269))
* `[docs]` Document caveat with mocks, Enzyme, snapshots and React 16
  ([#5258](https://github.com/facebook/jest/issues/5258))

## jest 22.0.5

### Fixes

* `[jest-leak-detector]` Removed the reference to `weak`. Now, parent projects
  must install it by hand for the module to work.
* `[expect]` Fail test when the types of `stringContaining` and `stringMatching`
  matchers do not match. ([#5069](https://github.com/facebook/jest/pull/5069))
* `[jest-cli]` Treat dumb terminals as noninteractive
  ([#5237](https://github.com/facebook/jest/pull/5237))
* `[jest-cli]` `jest --onlyChanged --changedFilesWithAncestor` now also works
  with git. ([#5189](https://github.com/facebook/jest/pull/5189))
* `[jest-config]` fix unexpected condition to avoid infinite recursion in
  Windows platform. ([#5161](https://github.com/facebook/jest/pull/5161))
* `[jest-config]` Escape parentheses and other glob characters in `rootDir`
  before interpolating with `testMatch`.
  ([#4838](https://github.com/facebook/jest/issues/4838))
* `[jest-regex-util]` Fix breaking change in `--testPathPattern`
  ([#5230](https://github.com/facebook/jest/pull/5230))
* `[expect]` Do not override `Error` stack (with `Error.captureStackTrace`) for
  custom matchers. ([#5162](https://github.com/facebook/jest/pull/5162))
* `[pretty-format]` Pretty format for DOMStringMap and NamedNodeMap
  ([#5233](https://github.com/facebook/jest/pull/5233))
* `[jest-cli]` Use a better console-clearing string on Windows
  ([#5251](https://github.com/facebook/jest/pull/5251))

### Features

* `[jest-jasmine]` Allowed classes and functions as `describe` names.
  ([#5154](https://github.com/facebook/jest/pull/5154))
* `[jest-jasmine2]` Support generator functions as specs.
  ([#5166](https://github.com/facebook/jest/pull/5166))
* `[jest-jasmine2]` Allow `spyOn` with getters and setters.
  ([#5107](https://github.com/facebook/jest/pull/5107))
* `[jest-config]` Allow configuration objects inside `projects` array
  ([#5176](https://github.com/facebook/jest/pull/5176))
* `[expect]` Add support to `.toHaveProperty` matcher to accept the keyPath
  argument as an array of properties/indices.
  ([#5220](https://github.com/facebook/jest/pull/5220))
* `[docs]` Add documentation for .toHaveProperty matcher to accept the keyPath
  argument as an array of properties/indices.
  ([#5220](https://github.com/facebook/jest/pull/5220))
* `[jest-runner]` test environments are now passed a new `options` parameter.
  Currently this only has the `console` which is the test console that Jest will
  expose to tests. ([#5223](https://github.com/facebook/jest/issues/5223))
* `[jest-environment-jsdom]` pass the `options.console` to a custom instance of
  `virtualConsole` so jsdom is using the same console as the test.
  ([#5223](https://github.com/facebook/jest/issues/5223))

### Chore & Maintenance

* `[docs]` Describe the order of execution of describe and test blocks.
  ([#5217](https://github.com/facebook/jest/pull/5217),
  [#5238](https://github.com/facebook/jest/pull/5238))
* `[docs]` Add a note on `moduleNameMapper` ordering.
  ([#5249](https://github.com/facebook/jest/pull/5249))

## jest 22.0.4

### Fixes

* `[jest-cli]` New line before quitting watch mode.
  ([#5158](https://github.com/facebook/jest/pull/5158))

### Features

* `[babel-jest]` moduleFileExtensions not passed to babel transformer.
  ([#5110](https://github.com/facebook/jest/pull/5110))

### Chore & Maintenance

* `[*]` Tweaks to better support Node 4
  ([#5142](https://github.com/facebook/jest/pull/5142))

## jest 22.0.2 && 22.0.3

### Chore & Maintenance

* `[*]` Tweaks to better support Node 4
  ([#5134](https://github.com/facebook/jest/pull/5134))

## jest 22.0.1

### Fixes

* `[jest-runtime]` fix error for test files providing coverage.
  ([#5117](https://github.com/facebook/jest/pull/5117))

### Features

* `[jest-config]` Add `forceCoverageMatch` to allow collecting coverage from
  ignored files. ([#5081](https://github.com/facebook/jest/pull/5081))

## jest 22.0.0

### Fixes

* `[jest-resolve]` Use `module.builtinModules` as `BUILTIN_MODULES` when it
  exists
* `[jest-worker]` Remove `debug` and `inspect` flags from the arguments sent to
  the child ([#5068](https://github.com/facebook/jest/pull/5068))
* `[jest-config]` Use all `--testPathPattern` and `<regexForTestFiles>` args in
  `testPathPattern` ([#5066](https://github.com/facebook/jest/pull/5066))
* `[jest-cli]` Do not support `--watch` inside non-version-controlled
  environments ([#5060](https://github.com/facebook/jest/pull/5060))
* `[jest-config]` Escape Windows path separator in testPathPattern CLI arguments
  ([#5054](https://github.com/facebook/jest/pull/5054)
* `[jest-jasmine]` Register sourcemaps as node environment to improve
  performance with jsdom ([#5045](https://github.com/facebook/jest/pull/5045))
* `[pretty-format]` Do not call toJSON recursively
  ([#5044](https://github.com/facebook/jest/pull/5044))
* `[pretty-format]` Fix errors when identity-obj-proxy mocks CSS Modules
  ([#4935](https://github.com/facebook/jest/pull/4935))
* `[babel-jest]` Fix support for namespaced babel version 7
  ([#4918](https://github.com/facebook/jest/pull/4918))
* `[expect]` fix .toThrow for promises
  ([#4884](https://github.com/facebook/jest/pull/4884))
* `[jest-docblock]` pragmas should preserve urls
  ([#4837](https://github.com/facebook/jest/pull/4629))
* `[jest-cli]` Check if `npm_lifecycle_script` calls Jest directly
  ([#4629](https://github.com/facebook/jest/pull/4629))
* `[jest-cli]` Fix --showConfig to show all configs
  ([#4494](https://github.com/facebook/jest/pull/4494))
* `[jest-cli]` Throw if `maxWorkers` doesn't have a value
  ([#4591](https://github.com/facebook/jest/pull/4591))
* `[jest-cli]` Use `fs.realpathSync.native` if available
  ([#5031](https://github.com/facebook/jest/pull/5031))
* `[jest-config]` Fix `--passWithNoTests`
  ([#4639](https://github.com/facebook/jest/pull/4639))
* `[jest-config]` Support `rootDir` tag in testEnvironment
  ([#4579](https://github.com/facebook/jest/pull/4579))
* `[jest-editor-support]` Fix `--showConfig` to support jest 20 and jest 21
  ([#4575](https://github.com/facebook/jest/pull/4575))
* `[jest-editor-support]` Fix editor support test for node 4
  ([#4640](https://github.com/facebook/jest/pull/4640))
* `[jest-mock]` Support mocking constructor in `mockImplementationOnce`
  ([#4599](https://github.com/facebook/jest/pull/4599))
* `[jest-runtime]` Fix manual user mocks not working with custom resolver
  ([#4489](https://github.com/facebook/jest/pull/4489))
* `[jest-util]` Fix `runOnlyPendingTimers` for `setTimeout` inside
  `setImmediate` ([#4608](https://github.com/facebook/jest/pull/4608))
* `[jest-message-util]` Always remove node internals from stacktraces
  ([#4695](https://github.com/facebook/jest/pull/4695))
* `[jest-resolve]` changes method of determining builtin modules to include
  missing builtins ([#4740](https://github.com/facebook/jest/pull/4740))
* `[pretty-format]` Prevent error in pretty-format for window in jsdom test env
  ([#4750](https://github.com/facebook/jest/pull/4750))
* `[jest-resolve]` Preserve module identity for symlinks
  ([#4761](https://github.com/facebook/jest/pull/4761))
* `[jest-config]` Include error message for `preset` json
  ([#4766](https://github.com/facebook/jest/pull/4766))
* `[pretty-format]` Throw `PrettyFormatPluginError` if a plugin halts with an
  exception ([#4787](https://github.com/facebook/jest/pull/4787))
* `[expect]` Keep the stack trace unchanged when `PrettyFormatPluginError` is
  thrown by pretty-format ([#4787](https://github.com/facebook/jest/pull/4787))
* `[jest-environment-jsdom]` Fix asynchronous test will fail due to timeout
  issue. ([#4669](https://github.com/facebook/jest/pull/4669))
* `[jest-cli]` Fix `--onlyChanged` path case sensitivity on Windows platform
  ([#4730](https://github.com/facebook/jest/pull/4730))
* `[jest-runtime]` Use realpath to match transformers
  ([#5000](https://github.com/facebook/jest/pull/5000))
* `[expect]` [**BREAKING**] Replace identity equality with Object.is in toBe
  matcher ([#4917](https://github.com/facebook/jest/pull/4917))

### Features

* `[jest-message-util]` Add codeframe to test assertion failures
  ([#5087](https://github.com/facebook/jest/pull/5087))
* `[jest-config]` Add Global Setup/Teardown options
  ([#4716](https://github.com/facebook/jest/pull/4716))
* `[jest-config]` Add `testEnvironmentOptions` to apply to jsdom options or node
  context. ([#5003](https://github.com/facebook/jest/pull/5003))
* `[jest-jasmine2]` Update Timeout error message to `jest.timeout` and display
  current timeout value ([#4990](https://github.com/facebook/jest/pull/4990))
* `[jest-runner]` Enable experimental detection of leaked contexts
  ([#4895](https://github.com/facebook/jest/pull/4895))
* `[jest-cli]` Add combined coverage threshold for directories.
  ([#4885](https://github.com/facebook/jest/pull/4885))
* `[jest-mock]` Add `timestamps` to mock state.
  ([#4866](https://github.com/facebook/jest/pull/4866))
* `[eslint-plugin-jest]` Add `prefer-to-have-length` lint rule.
  ([#4771](https://github.com/facebook/jest/pull/4771))
* `[jest-environment-jsdom]` [**BREAKING**] Upgrade to JSDOM@11
  ([#4770](https://github.com/facebook/jest/pull/4770))
* `[jest-environment-*]` [**BREAKING**] Add Async Test Environment APIs, dispose
  is now teardown ([#4506](https://github.com/facebook/jest/pull/4506))
* `[jest-cli]` Add an option to clear the cache
  ([#4430](https://github.com/facebook/jest/pull/4430))
* `[babel-plugin-jest-hoist]` Improve error message, that the second argument of
  `jest.mock` must be an inline function
  ([#4593](https://github.com/facebook/jest/pull/4593))
* `[jest-snapshot]` [**BREAKING**] Concatenate name of test and snapshot
  ([#4460](https://github.com/facebook/jest/pull/4460))
* `[jest-cli]` [**BREAKING**] Fail if no tests are found
  ([#3672](https://github.com/facebook/jest/pull/3672))
* `[jest-diff]` Highlight only last of odd length leading spaces
  ([#4558](https://github.com/facebook/jest/pull/4558))
* `[jest-docblock]` Add `docblock.print()`
  ([#4517](https://github.com/facebook/jest/pull/4517))
* `[jest-docblock]` Add `strip`
  ([#4571](https://github.com/facebook/jest/pull/4571))
* `[jest-docblock]` Preserve leading whitespace in docblock comments
  ([#4576](https://github.com/facebook/jest/pull/4576))
* `[jest-docblock]` remove leading newlines from `parswWithComments().comments`
  ([#4610](https://github.com/facebook/jest/pull/4610))
* `[jest-editor-support]` Add Snapshots metadata
  ([#4570](https://github.com/facebook/jest/pull/4570))
* `[jest-editor-support]` Adds an 'any' to the typedef for
  `updateFileWithJestStatus`
  ([#4636](https://github.com/facebook/jest/pull/4636))
* `[jest-editor-support]` Better monorepo support
  ([#4572](https://github.com/facebook/jest/pull/4572))
* `[jest-environment-jsdom]` Add simple rAF polyfill in jsdom environment to
  work with React 16 ([#4568](https://github.com/facebook/jest/pull/4568))
* `[jest-environment-node]` Implement node Timer api
  ([#4622](https://github.com/facebook/jest/pull/4622))
* `[jest-jasmine2]` Add testPath to reporter callbacks
  ([#4594](https://github.com/facebook/jest/pull/4594))
* `[jest-mock]` Added support for naming mocked functions with
  `.mockName(value)` and `.mockGetName()`
  ([#4586](https://github.com/facebook/jest/pull/4586))
* `[jest-runtime]` Add `module.loaded`, and make `module.require` not enumerable
  ([#4623](https://github.com/facebook/jest/pull/4623))
* `[jest-runtime]` Add `module.parent`
  ([#4614](https://github.com/facebook/jest/pull/4614))
* `[jest-runtime]` Support sourcemaps in transformers
  ([#3458](https://github.com/facebook/jest/pull/3458))
* `[jest-snapshot]` [**BREAKING**] Add a serializer for `jest.fn` to allow a
  snapshot of a jest mock ([#4668](https://github.com/facebook/jest/pull/4668))
* `[jest-worker]` Initial version of parallel worker abstraction, say hello!
  ([#4497](https://github.com/facebook/jest/pull/4497))
* `[jest-jasmine2]` Add `testLocationInResults` flag to add location information
  per spec to test results ([#4782](https://github.com/facebook/jest/pull/4782))
* `[jest-environment-jsdom]` Update JSOM to 11.4, which includes built-in
  support for `requestAnimationFrame`
  ([#4919](https://github.com/facebook/jest/pull/4919))
* `[jest-cli]` Hide watch usage output when running on non-interactive
  environments ([#4958](https://github.com/facebook/jest/pull/4958))
* `[jest-snapshot]` Promises support for `toThrowErrorMatchingSnapshot`
  ([#4946](https://github.com/facebook/jest/pull/4946))
* `[jest-cli]` Explain which snapshots are obsolete
  ([#5005](https://github.com/facebook/jest/pull/5005))

### Chore & Maintenance

* `[docs]` Add guide of using with puppeteer
  ([#5093](https://github.com/facebook/jest/pull/5093))
* `[jest-util]` `jest-util` should not depend on `jest-mock`
  ([#4992](https://github.com/facebook/jest/pull/4992))
* `[*]` [**BREAKING**] Drop support for Node.js version 4
  ([#4769](https://github.com/facebook/jest/pull/4769))
* `[docs]` Wrap code comments at 80 characters
  ([#4781](https://github.com/facebook/jest/pull/4781))
* `[eslint-plugin-jest]` Removed from the Jest core repo, and moved to
  https://github.com/jest-community/eslint-plugin-jest
  ([#4867](https://github.com/facebook/jest/pull/4867))
* `[babel-jest]` Explicitly bump istanbul to newer versions
  ([#4616](https://github.com/facebook/jest/pull/4616))
* `[expect]` Upgrade mocha and rollup for browser testing
  ([#4642](https://github.com/facebook/jest/pull/4642))
* `[docs]` Add info about `coveragePathIgnorePatterns`
  ([#4602](https://github.com/facebook/jest/pull/4602))
* `[docs]` Add Vuejs series of testing with Jest
  ([#4648](https://github.com/facebook/jest/pull/4648))
* `[docs]` Mention about optional `done` argument in test function
  ([#4556](https://github.com/facebook/jest/pull/4556))
* `[jest-cli]` Bump node-notifier version
  ([#4609](https://github.com/facebook/jest/pull/4609))
* `[jest-diff]` Simplify highlight for leading and trailing spaces
  ([#4553](https://github.com/facebook/jest/pull/4553))
* `[jest-get-type]` Add support for date
  ([#4621](https://github.com/facebook/jest/pull/4621))
* `[jest-matcher-utils]` Call `chalk.inverse` for trailing spaces
  ([#4578](https://github.com/facebook/jest/pull/4578))
* `[jest-runtime]` Add `.advanceTimersByTime`; keep `.runTimersToTime()` as an
  alias.
* `[docs]` Include missing dependency in TestEnvironment sample code
* `[docs]` Add clarification for hook execution order
* `[docs]` Update `expect.anything()` sample code
  ([#5007](https://github.com/facebook/jest/pull/5007))

## jest 21.2.1

* Fix watchAll not running tests on save
  ([#4550](https://github.com/facebook/jest/pull/4550))
* Add missing escape sequences to ConvertAnsi plugin
  ([#4544](https://github.com/facebook/jest/pull/4544))

## jest 21.2.0

* 🃏 Change license from BSD+Patents to MIT.
* Allow eslint-plugin to recognize more disabled tests
  ([#4533](https://github.com/facebook/jest/pull/4533))
* Add babel-plugin for object spread syntax to babel-preset-jest
  ([#4519](https://github.com/facebook/jest/pull/4519))
* Display outer element and trailing newline consistently in jest-diff
  ([#4520](https://github.com/facebook/jest/pull/4520))
* Do not modify stack trace of JestAssertionError
  ([#4516](https://github.com/facebook/jest/pull/4516))
* Print errors after test structure in verbose mode
  ([#4504](https://github.com/facebook/jest/pull/4504))
* Fix `--silent --verbose` problem
  ([#4505](https://github.com/facebook/jest/pull/4505))
* Fix: Reset local state of assertions when using hasAssertions
  ([#4498](https://github.com/facebook/jest/pull/4498))
* jest-resolve: Prevent default resolver failure when potential resolution
  directory does not exist ([#4483](https://github.com/facebook/jest/pull/4483))

## jest 21.1.0

* (minor) Use ES module exports
  ([#4454](https://github.com/facebook/jest/pull/4454))
* Allow chaining mockClear and mockReset
  ([#4475](https://github.com/facebook/jest/pull/4475))
* Call jest-diff and pretty-format more precisely in toHaveProperty matcher
  ([#4445](https://github.com/facebook/jest/pull/4445))
* Expose restoreAllMocks to object
  ([#4463](https://github.com/facebook/jest/pull/4463))
* Fix function name cleaning when making mock fn
  ([#4464](https://github.com/facebook/jest/pull/4464))
* Fix Map/Set equality checker
  ([#4404](https://github.com/facebook/jest/pull/4404))
* Make FUNCTION_NAME_RESERVED_PATTERN stateless
  ([#4466](https://github.com/facebook/jest/pull/4466))

## jest 21.0.2

* Take precedence of NODE_PATH when resolving node_modules directories
  ([#4453](https://github.com/facebook/jest/pull/4453))
* Fix race condition with --coverage and babel-jest identical file contents edge
  case ([#4432](https://github.com/facebook/jest/pull/4432))
* Add extra parameter `--runTestsByPath`.
  ([#4411](https://github.com/facebook/jest/pull/4411))
* Upgrade all outdated deps
  ([#4425](https://github.com/facebook/jest/pull/4425))

## jest 21.0.1

* Remove obsolete error ([#4417](https://github.com/facebook/jest/pull/4417))

## jest 21.0.0

* Add --changedFilesWithAncestor
  ([#4070](https://github.com/facebook/jest/pull/4070))
* Add --findRelatedFiles ([#4131](https://github.com/facebook/jest/pull/4131))
* Add --onlyChanged tests ([#3977](https://github.com/facebook/jest/pull/3977))
* Add `contextLines` option to jest-diff
  ([#4152](https://github.com/facebook/jest/pull/4152))
* Add alternative serialize API for pretty-format plugins
  ([#4114](https://github.com/facebook/jest/pull/4114))
* Add displayName to MPR ([#4327](https://github.com/facebook/jest/pull/4327))
* Add displayName to TestResult
  ([#4408](https://github.com/facebook/jest/pull/4408))
* Add es5 build of pretty-format
  ([#4075](https://github.com/facebook/jest/pull/4075))
* Add extra info to no tests for changed files message
  ([#4188](https://github.com/facebook/jest/pull/4188))
* Add fake chalk in browser builds in order to support IE10
  ([#4367](https://github.com/facebook/jest/pull/4367))
* Add jest.requireActual ([#4260](https://github.com/facebook/jest/pull/4260))
* Add maxWorkers to globalConfig
  ([#4005](https://github.com/facebook/jest/pull/4005))
* Add skipped tests support for jest-editor-support
  ([#4346](https://github.com/facebook/jest/pull/4346))
* Add source map support for better debugging experience
  ([#3738](https://github.com/facebook/jest/pull/3738))
* Add support for Error objects in toMatchObject
  ([#4339](https://github.com/facebook/jest/pull/4339))
* Add support for Immutable.Record in pretty-format
  ([#3678](https://github.com/facebook/jest/pull/3678))
* Add tests for extract_requires on export types
  ([#4080](https://github.com/facebook/jest/pull/4080))
* Add that toMatchObject can match arrays
  ([#3994](https://github.com/facebook/jest/pull/3994))
* Add watchPathIgnorePatterns to exclude paths to trigger test re-run in watch
  mode ([#4331](https://github.com/facebook/jest/pull/4331))
* Adding ancestorTitles property to JSON test output
  ([#4293](https://github.com/facebook/jest/pull/4293))
* Allow custom resolver to be used with[out] moduleNameMapper
  ([#4174](https://github.com/facebook/jest/pull/4174))
* Avoid parsing `.require(…)` method calls
  ([#3777](https://github.com/facebook/jest/pull/3777))
* Avoid unnecessary function declarations and call in pretty-format
  ([#3962](https://github.com/facebook/jest/pull/3962))
* Avoid writing to stdout in default reporter if --json is enabled. Fixes #3941
  ([#3945](https://github.com/facebook/jest/pull/3945))
* Better error handling for --config
  ([#4230](https://github.com/facebook/jest/pull/4230))
* Call consistent pretty-format plugins within Jest
  ([#3800](https://github.com/facebook/jest/pull/3800))
* Change babel-core to peerDependency for compatibility with Babel 7
  ([#4162](https://github.com/facebook/jest/pull/4162))
* Change Promise detection code in jest-circus to support non-global Promise
  implementations ([#4375](https://github.com/facebook/jest/pull/4375))
* Changed files eager loading
  ([#3979](https://github.com/facebook/jest/pull/3979))
* Check whether we should output to stdout or stderr
  ([#3953](https://github.com/facebook/jest/pull/3953))
* Clarify what objects toContain and toContainEqual can be used on
  ([#4307](https://github.com/facebook/jest/pull/4307))
* Clean up resolve() logic. Provide useful names for variables and functions.
  Test that a directory exists before attempting to resolve files within it.
  ([#4325](https://github.com/facebook/jest/pull/4325))
* cleanupStackTrace ([#3696](https://github.com/facebook/jest/pull/3696))
* compare objects with Symbol keys
  ([#3437](https://github.com/facebook/jest/pull/3437))
* Complain if expect is passed multiple arguments
  ([#4237](https://github.com/facebook/jest/pull/4237))
* Completes nodeCrawl with empty roots
  ([#3776](https://github.com/facebook/jest/pull/3776))
* Consistent naming of files
  ([#3798](https://github.com/facebook/jest/pull/3798))
* Convert code base to ESM import
  ([#3778](https://github.com/facebook/jest/pull/3778))
* Correct summary message for flag --findRelatedTests.
  ([#4309](https://github.com/facebook/jest/pull/4309))
* Coverage thresholds can be set up for individual files
  ([#4185](https://github.com/facebook/jest/pull/4185))
* custom reporter error handling
  ([#4051](https://github.com/facebook/jest/pull/4051))
* Define separate type for pretty-format plugin Options
  ([#3802](https://github.com/facebook/jest/pull/3802))
* Delete confusing async keyword
  ([#3679](https://github.com/facebook/jest/pull/3679))
* Delete redundant branch in ReactElement and HTMLElement plugins
  ([#3731](https://github.com/facebook/jest/pull/3731))
* Don't format node assert errors when there's no 'assert' module
  ([#4376](https://github.com/facebook/jest/pull/4376))
* Don't print test summary in --silent
  ([#4106](https://github.com/facebook/jest/pull/4106))
* Don't try to build ghost packages
  ([#3934](https://github.com/facebook/jest/pull/3934))
* Escape double quotes in attribute values in HTMLElement plugin
  ([#3797](https://github.com/facebook/jest/pull/3797))
* Explain how to clear the cache
  ([#4232](https://github.com/facebook/jest/pull/4232))
* Factor out common code for collections in pretty-format
  ([#4184](https://github.com/facebook/jest/pull/4184))
* Factor out common code for markup in React plugins
  ([#4171](https://github.com/facebook/jest/pull/4171))
* Feature/internal resolve ([#4315](https://github.com/facebook/jest/pull/4315))
* Fix --logHeapUsage ([#4176](https://github.com/facebook/jest/pull/4176))
* Fix --showConfig to show all project configs
  ([#4078](https://github.com/facebook/jest/pull/4078))
* Fix --watchAll ([#4254](https://github.com/facebook/jest/pull/4254))
* Fix bug when setTimeout is mocked
  ([#3769](https://github.com/facebook/jest/pull/3769))
* Fix changedFilesWithAncestor
  ([#4193](https://github.com/facebook/jest/pull/4193))
* Fix colors for expected/stored snapshot message
  ([#3702](https://github.com/facebook/jest/pull/3702))
* Fix concurrent test failure
  ([#4159](https://github.com/facebook/jest/pull/4159))
* Fix for 4286: Compare Maps and Sets by value rather than order
  ([#4303](https://github.com/facebook/jest/pull/4303))
* fix forceExit ([#4105](https://github.com/facebook/jest/pull/4105))
* Fix grammar in React Native docs
  ([#3838](https://github.com/facebook/jest/pull/3838))
* Fix inconsistent name of complex values in pretty-format
  ([#4001](https://github.com/facebook/jest/pull/4001))
* Fix issue mocking bound method
  ([#3805](https://github.com/facebook/jest/pull/3805))
* Fix jest-circus ([#4290](https://github.com/facebook/jest/pull/4290))
* Fix lint warning in master
  ([#4132](https://github.com/facebook/jest/pull/4132))
* Fix linting ([#3946](https://github.com/facebook/jest/pull/3946))
* fix merge conflict ([#4144](https://github.com/facebook/jest/pull/4144))
* Fix minor typo ([#3729](https://github.com/facebook/jest/pull/3729))
* fix missing console.log messages
  ([#3895](https://github.com/facebook/jest/pull/3895))
* fix mock return value ([#3933](https://github.com/facebook/jest/pull/3933))
* Fix mocking for modules with folders on windows
  ([#4238](https://github.com/facebook/jest/pull/4238))
* Fix NODE_PATH resolving for relative paths
  ([#3616](https://github.com/facebook/jest/pull/3616))
* Fix options.moduleNameMapper override order with preset
  ([#3565](https://github.com/facebook/jest/pull/3565)
  ([#3689](https://github.com/facebook/jest/pull/3689))
* Fix React PropTypes warning in tests for Immutable plugin
  ([#4412](https://github.com/facebook/jest/pull/4412))
* Fix regression in mockReturnValueOnce
  ([#3857](https://github.com/facebook/jest/pull/3857))
* Fix sample code of mock class constructors
  ([#4115](https://github.com/facebook/jest/pull/4115))
* Fix setup-test-framework-test
  ([#3773](https://github.com/facebook/jest/pull/3773))
* fix typescript jest test crash
  ([#4363](https://github.com/facebook/jest/pull/4363))
* Fix watch mode ([#4084](https://github.com/facebook/jest/pull/4084))
* Fix Watchman on windows ([#4018](https://github.com/facebook/jest/pull/4018))
* Fix(babel): Handle ignored files in babel v7
  ([#4393](https://github.com/facebook/jest/pull/4393))
* Fix(babel): Support upcoming beta
  ([#4403](https://github.com/facebook/jest/pull/4403))
* Fixed object matcher ([#3799](https://github.com/facebook/jest/pull/3799))
* Fixes #3820 use extractExpectedAssertionsErrors in jasmine setup
* Flow upgrade ([#4355](https://github.com/facebook/jest/pull/4355))
* Force message in matchers to always be a function
  ([#3972](https://github.com/facebook/jest/pull/3972))
* Format `describe` and use `test` instead of `it` alias
  ([#3792](https://github.com/facebook/jest/pull/3792))
* global_config.js for multi-project runner
  ([#4023](https://github.com/facebook/jest/pull/4023))
* Handle async errors ([#4016](https://github.com/facebook/jest/pull/4016))
* Hard-fail if hasteImpl is throwing an error during initialization.
  ([#3812](https://github.com/facebook/jest/pull/3812))
* Ignore import type for extract_requires
  ([#4079](https://github.com/facebook/jest/pull/4079))
* Ignore indentation of data structures in jest-diff
  ([#3429](https://github.com/facebook/jest/pull/3429))
* Implement 'jest.requireMock'
  ([#4292](https://github.com/facebook/jest/pull/4292))
* Improve Jest phabricator plugin
  ([#4195](https://github.com/facebook/jest/pull/4195))
* Improve Seq and remove newline from non-min empty in Immutable plugin
  ([#4241](https://github.com/facebook/jest/pull/4241))
* Improved the jest reporter with snapshot info per test.
  ([#3660](https://github.com/facebook/jest/pull/3660))
* Include fullName in formattedAssertion
  ([#4273](https://github.com/facebook/jest/pull/4273))
* Integrated with Yarn workspaces
  ([#3906](https://github.com/facebook/jest/pull/3906))
* jest --all ([#4020](https://github.com/facebook/jest/pull/4020))
* jest-circus test failures
  ([#3770](https://github.com/facebook/jest/pull/3770))
* jest-circus Timeouts ([#3760](https://github.com/facebook/jest/pull/3760))
* jest-haste-map: add test case for broken handling of ignore pattern
  ([#4047](https://github.com/facebook/jest/pull/4047))
* jest-haste-map: add test+fix for broken platform module support
  ([#3885](https://github.com/facebook/jest/pull/3885))
* jest-haste-map: deprecate functional ignorePattern and use it in cache key
  ([#4063](https://github.com/facebook/jest/pull/4063))
* jest-haste-map: mock 'fs' with more idiomatic jest.mock()
  ([#4046](https://github.com/facebook/jest/pull/4046))
* jest-haste-map: only file IO errors should be silently ignored
  ([#3816](https://github.com/facebook/jest/pull/3816))
* jest-haste-map: throw when trying to get a duplicated module
  ([#3976](https://github.com/facebook/jest/pull/3976))
* jest-haste-map: watchman crawler: normalize paths
  ([#3887](https://github.com/facebook/jest/pull/3887))
* jest-runtime: atomic cache write, and check validity of data
  ([#4088](https://github.com/facebook/jest/pull/4088))
* Join lines with newline in jest-diff
  ([#4314](https://github.com/facebook/jest/pull/4314))
* Keep ARGV only in CLI files
  ([#4012](https://github.com/facebook/jest/pull/4012))
* let transformers adjust cache key based on mapCoverage
  ([#4187](https://github.com/facebook/jest/pull/4187))
* Lift requires ([#3780](https://github.com/facebook/jest/pull/3780))
* Log stack when reporting errors in jest-runtime
  ([#3833](https://github.com/facebook/jest/pull/3833))
* Make --listTests return a new line separated list when not using --json
  ([#4229](https://github.com/facebook/jest/pull/4229))
* Make build script printing small-terminals-friendly
  ([#3892](https://github.com/facebook/jest/pull/3892))
* Make error messages more explicit for toBeCalledWith assertions
  ([#3913](https://github.com/facebook/jest/pull/3913))
* Make jest-matcher-utils use ESM exports
  ([#4342](https://github.com/facebook/jest/pull/4342))
* Make jest-runner a standalone package.
  ([#4236](https://github.com/facebook/jest/pull/4236))
* Make Jest’s Test Runner configurable.
  ([#4240](https://github.com/facebook/jest/pull/4240))
* Make listTests always print to console.log
  ([#4391](https://github.com/facebook/jest/pull/4391))
* Make providesModuleNodeModules ignore nested node_modules directories
* Make sure function mocks match original arity
  ([#4170](https://github.com/facebook/jest/pull/4170))
* Make sure runAllTimers also clears all ticks
  ([#3915](https://github.com/facebook/jest/pull/3915))
* Make toBe matcher error message more helpful for objects and arrays
  ([#4277](https://github.com/facebook/jest/pull/4277))
* Make useRealTimers play well with timers: fake
  ([#3858](https://github.com/facebook/jest/pull/3858))
* Move getType from jest-matcher-utils to separate package
  ([#3559](https://github.com/facebook/jest/pull/3559))
* Multiroot jest-change-files
  ([#3969](https://github.com/facebook/jest/pull/3969))
* Output created snapshot when using --ci option
  ([#3693](https://github.com/facebook/jest/pull/3693))
* Point out you can use matchers in .toMatchObject
  ([#3796](https://github.com/facebook/jest/pull/3796))
* Prevent babelrc package import failure on relative current path
  ([#3723](https://github.com/facebook/jest/pull/3723))
* Print RDP details for windows builds
  ([#4017](https://github.com/facebook/jest/pull/4017))
* Provide better error checking for transformed content
  ([#3807](https://github.com/facebook/jest/pull/3807))
* Provide printText and printComment in markup.js for HTMLElement plugin
  ([#4344](https://github.com/facebook/jest/pull/4344))
* Provide regex visualization for testRegex
  ([#3758](https://github.com/facebook/jest/pull/3758))
* Refactor CLI ([#3862](https://github.com/facebook/jest/pull/3862))
* Refactor names and delimiters of complex values in pretty-format
  ([#3986](https://github.com/facebook/jest/pull/3986))
* Replace concat(Immutable) with Immutable as item of plugins array
  ([#4207](https://github.com/facebook/jest/pull/4207))
* Replace Jasmine with jest-circus
  ([#3668](https://github.com/facebook/jest/pull/3668))
* Replace match with test and omit redundant String conversion
  ([#4311](https://github.com/facebook/jest/pull/4311))
* Replace print with serialize in AsymmetricMatcher plugin
  ([#4173](https://github.com/facebook/jest/pull/4173))
* Replace print with serialize in ConvertAnsi plugin
  ([#4225](https://github.com/facebook/jest/pull/4225))
* Replace print with serialize in HTMLElement plugin
  ([#4215](https://github.com/facebook/jest/pull/4215))
* Replace print with serialize in Immutable plugins
  ([#4189](https://github.com/facebook/jest/pull/4189))
* Replace unchanging args with one config arg within pretty-format
  ([#4076](https://github.com/facebook/jest/pull/4076))
* Return UNDEFINED for undefined type in ReactElement plugin
  ([#4360](https://github.com/facebook/jest/pull/4360))
* Rewrite some read bumps in pretty-format
  ([#4093](https://github.com/facebook/jest/pull/4093))
* Run update method before installing JRE on Circle
  ([#4318](https://github.com/facebook/jest/pull/4318))
* Separated the snapshot summary creation from the printing to improve
  testability. ([#4373](https://github.com/facebook/jest/pull/4373))
* Set coverageDirectory during normalize phase
  ([#3966](https://github.com/facebook/jest/pull/3966))
* Setup custom reporters after default reporters
  ([#4053](https://github.com/facebook/jest/pull/4053))
* Setup for Circle 2 ([#4149](https://github.com/facebook/jest/pull/4149))
* Simplify readme ([#3790](https://github.com/facebook/jest/pull/3790))
* Simplify snapshots definition
  ([#3791](https://github.com/facebook/jest/pull/3791))
* skipNodeResolution config option
  ([#3987](https://github.com/facebook/jest/pull/3987))
* Small fixes to toHaveProperty docs
  ([#3878](https://github.com/facebook/jest/pull/3878))
* Sort attributes by name in HTMLElement plugin
  ([#3783](https://github.com/facebook/jest/pull/3783))
* Specify watchPathIgnorePatterns will only be available in Jest 21+
  ([#4398](https://github.com/facebook/jest/pull/4398))
* Split TestRunner off of TestScheduler
  ([#4233](https://github.com/facebook/jest/pull/4233))
* Strict and explicit config resolution logic
  ([#4122](https://github.com/facebook/jest/pull/4122))
* Support maxDepth option in React plugins
  ([#4208](https://github.com/facebook/jest/pull/4208))
* Support SVG elements in HTMLElement plugin
  ([#4335](https://github.com/facebook/jest/pull/4335))
* Test empty Immutable collections with {min: false} option
  ([#4121](https://github.com/facebook/jest/pull/4121))
* test to debug travis failure in master
  ([#4145](https://github.com/facebook/jest/pull/4145))
* testPathPattern message test
  ([#4006](https://github.com/facebook/jest/pull/4006))
* Throw Error When Using Nested It Specs
  ([#4039](https://github.com/facebook/jest/pull/4039))
* Throw when moduleNameMapper points to inexistent module
  ([#3567](https://github.com/facebook/jest/pull/3567))
* Unified 'no tests found' message for non-verbose MPR
  ([#4354](https://github.com/facebook/jest/pull/4354))
* Update migration guide with jest-codemods transformers
  ([#4306](https://github.com/facebook/jest/pull/4306))
* Use "inputSourceMap" for coverage re-mapping.
  ([#4009](https://github.com/facebook/jest/pull/4009))
* Use "verbose" no test found message when there is only one project
  ([#4378](https://github.com/facebook/jest/pull/4378))
* Use babel transform to inline all requires
  ([#4340](https://github.com/facebook/jest/pull/4340))
* Use eslint plugins to run prettier
  ([#3971](https://github.com/facebook/jest/pull/3971))
* Use iterableEquality in spy matchers
  ([#3651](https://github.com/facebook/jest/pull/3651))
* Use modern HTML5 <!DOCTYPE>
  ([#3937](https://github.com/facebook/jest/pull/3937))
* Wrap `Error.captureStackTrace` in a try
  ([#4035](https://github.com/facebook/jest/pull/4035))

## jest 20.0.4

* Fix jest-haste-map's handling of duplicate module IDs.
  ([#3647](https://github.com/facebook/jest/pull/3647))
* Fix behavior of `enableAutomock()` when automock is set to false.
  ([#3624](https://github.com/facebook/jest/pull/3624))
* Fix progress bar in windows.
  ([#3626](https://github.com/facebook/jest/pull/3626))

## jest 20.0.3

* Fix reporters 'default' setting.
  ([#3562](https://github.com/facebook/jest/pull/3562))
* Fix to make Jest fail when the coverage threshold not met.
  ([#3554](https://github.com/facebook/jest/pull/3554))

## jest 20.0.1

* Add ansi-regex to pretty-format dependencies
  ([#3498](https://github.com/facebook/jest/pull/3498))
* Fix <rootDir> replacement in testMatch and moduleDirectories
  ([#3538](https://github.com/facebook/jest/pull/3538))
* Fix expect.hasAssertions() to throw when passed arguments
  ([#3526](https://github.com/facebook/jest/pull/3526))
* Fix stack traces without proper error messages
  ([#3513](https://github.com/facebook/jest/pull/3513))
* Fix support for custom extensions through haste packages
  ([#3537](https://github.com/facebook/jest/pull/3537))
* Fix test contexts between test functions
  ([#3506](https://github.com/facebook/jest/pull/3506))

## jest 20.0.0

* New `--projects` option to run one instance of Jest in multiple projects at
  the same time. ([#3400](https://github.com/facebook/jest/pull/3400))
* New multi project runner ([#3156](https://github.com/facebook/jest/pull/3156))
* New --listTests flag. ([#3441](https://github.com/facebook/jest/pull/3441))
* New --showConfig flag. ([#3296](https://github.com/facebook/jest/pull/3296))
* New promise support for all `expect` matchers through `.resolves` and
  `.rejects`. ([#3068](https://github.com/facebook/jest/pull/3068))
* New `expect.hasAssertions()` function similar to `expect.assertions()`.
  ([#3379](https://github.com/facebook/jest/pull/3379))
* New `this.equals` function exposed to custom matchers.
  ([#3469](https://github.com/facebook/jest/pull/3469))
* New `valid-expect` lint rule in `eslint-plugin-jest`.
  ([#3067](https://github.com/facebook/jest/pull/3067))
* New HtmlElement pretty-format plugin.
  ([#3230](https://github.com/facebook/jest/pull/3230))
* New Immutable pretty-format plugins.
  ([#2899](https://github.com/facebook/jest/pull/2899))
* New test environment per file setting through `@jest-environment` in the
  docblock. ([#2859](https://github.com/facebook/jest/pull/2859))
* New feature that allows every configuration option to be set from the command
  line. ([#3424](https://github.com/facebook/jest/pull/3424))
* New feature to add custom reporters to Jest through `reporters` in the
  configuration. ([#3349](https://github.com/facebook/jest/pull/3349))
* New feature to add expected and actual values to AssertionError.
  ([#3217](https://github.com/facebook/jest/pull/3217))
* New feature to map code coverage from transformers.
  ([#2290](https://github.com/facebook/jest/pull/2290))
* New feature to run untested code coverage in parallel.
  ([#3407](https://github.com/facebook/jest/pull/3407))
* New option to define a custom resolver.
  ([#2998](https://github.com/facebook/jest/pull/2998))
* New printing support for text and comment nodes in html pretty-format.
  ([#3355](https://github.com/facebook/jest/pull/3355))
* New snapshot testing FAQ ([#3425](https://github.com/facebook/jest/pull/3425))
* New support for custom platforms on jest-haste-map.
  ([#3162](https://github.com/facebook/jest/pull/3162))
* New support for mocking native async methods.
  ([#3209](https://github.com/facebook/jest/pull/3209))
* New guide on how to use Jest with any JavaScript framework.
  ([#3243](https://github.com/facebook/jest/pull/3243))
* New translation system for the Jest website.
* New collapsing watch mode usage prompt after first run.
  ([#3078](https://github.com/facebook/jest/pull/3078))
* Breaking Change: Forked Jasmine 2.5 into Jest's own test runner and rewrote
  large parts of Jasmine. ([#3147](https://github.com/facebook/jest/pull/3147))
* Breaking Change: Jest does not write new snapshots by default on CI.
  ([#3456](https://github.com/facebook/jest/pull/3456))
* Breaking Change: Moved the typescript parser from `jest-editor-support` into a
  separate `jest-test-typescript-parser` package.
  ([#2973](https://github.com/facebook/jest/pull/2973))
* Breaking Change: Replaced auto-loading of babel-polyfill with only
  regenerator-runtime, fixes a major memory leak.
  ([#2755](https://github.com/facebook/jest/pull/2755))
* Fixed `babel-jest` to look up the `babel` field in `package.json` as a
  fallback.
* Fixed `jest-editor-support`'s parser to not crash on incomplete ASTs.
  ([#3259](https://github.com/facebook/jest/pull/3259))
* Fixed `jest-resolve` to use `is-builtin-module` instead of `resolve.isCore`.
  ([#2997](https://github.com/facebook/jest/pull/2997))
* Fixed `jest-snapshot` to normalize line endings in the `serialize` function.
  ([#3002](https://github.com/facebook/jest/pull/3002))
* Fixed behavior of `--silent` flag.
  ([#3003](https://github.com/facebook/jest/pull/3003))
* Fixed bug with watchers on macOS causing test to crash.
  ([#2957](https://github.com/facebook/jest/pull/2957))
* Fixed CLI `notify` option not taking precedence over config option.
  ([#3340](https://github.com/facebook/jest/pull/3340))
* Fixed detection of the npm client in SummaryReporter to support Yarn.
  ([#3263](https://github.com/facebook/jest/pull/3263))
* Fixed done.fail not passing arguments
  ([#3241](https://github.com/facebook/jest/pull/3241))
* Fixed fake timers to restore after resetting mocks.
  ([#2467](https://github.com/facebook/jest/pull/2467))
* Fixed handling of babylon's parser options in `jest-editor-support`.
  ([#3344](https://github.com/facebook/jest/pull/3344))
* Fixed Jest to properly cache transform results.
  ([#3334](https://github.com/facebook/jest/pull/3334))
* Fixed Jest to use human-readable colors for Jest's own snapshots.
  ([#3119](https://github.com/facebook/jest/pull/3119))
* Fixed jest-config to use UID for default cache folder.
  ([#3380](https://github.com/facebook/jest/pull/3380)),
  ([#3387](https://github.com/facebook/jest/pull/3387))
* Fixed jest-runtime to expose inner error when it fails to write to the cache.
  ([#3373](https://github.com/facebook/jest/pull/3373))
* Fixed lifecycle hooks to make afterAll hooks operate the same as afterEach.
  ([#3275](https://github.com/facebook/jest/pull/3275))
* Fixed pretty-format to run plugins before serializing nested basic values.
  ([#3017](https://github.com/facebook/jest/pull/3017))
* Fixed return value of mocks so they can explicitly be set to return
  `undefined`. ([#3354](https://github.com/facebook/jest/pull/3354))
* Fixed runner to run tests associated with snapshots when the snapshot changes.
  ([#3025](https://github.com/facebook/jest/pull/3025))
* Fixed snapshot serializer require, restructured pretty-format.
  ([#3399](https://github.com/facebook/jest/pull/3399))
* Fixed support for Babel 7 in babel-jest.
  ([#3271](https://github.com/facebook/jest/pull/3271))
* Fixed testMatch to find tests in .folders.
  ([#3006](https://github.com/facebook/jest/pull/3006))
* Fixed testNamePattern and testPathPattern to work better together.
  ([#3327](https://github.com/facebook/jest/pull/3327))
* Fixed to show reject reason when expecting resolve.
  ([#3134](https://github.com/facebook/jest/pull/3134))
* Fixed toHaveProperty() to use hasOwnProperty from Object
  ([#3410](https://github.com/facebook/jest/pull/3410))
* Fixed watch mode's screen clearing.
  ([#2959](https://github.com/facebook/jest/pull/2959))
  ([#3294](https://github.com/facebook/jest/pull/3294))
* Improved and consolidated Jest's configuration file resolution.
  ([#3472](https://github.com/facebook/jest/pull/3472))
* Improved documentation throughout the Jest website.
* Improved documentation to explicitly mention that snapshots must be reviewed.
  ([#3203](https://github.com/facebook/jest/pull/3203))
* Improved documentation to make it clear CRA users don't need to add
  dependencies. ([#3312](https://github.com/facebook/jest/pull/3312))
* Improved eslint-plugin-jest's handling of `expect`.
  ([#3306](https://github.com/facebook/jest/pull/3306))
* Improved flow-coverage, eslint rules and test coverage within the Jest
  repository.
* Improved printing of `expect.assertions` error.
  ([#3033](https://github.com/facebook/jest/pull/3033))
* Improved Windows test coverage of Jest.
* Refactored configs & transform
  ([#3376](https://github.com/facebook/jest/pull/3376))
* Refactored reporters to pass individual Tests to reporters.
  ([#3289](https://github.com/facebook/jest/pull/3289))
* Refactored TestRunner ([#3166](https://github.com/facebook/jest/pull/3166))
* Refactored watch mode prompts.
  ([#3290](https://github.com/facebook/jest/pull/3290))
* Deleted `jest-file-exists`.
  ([#3105](https://github.com/facebook/jest/pull/3105))
* Removed `Config` type. ([#3366](https://github.com/facebook/jest/pull/3366))
* Removed all usage of `jest-file-exists`.
  ([#3101](https://github.com/facebook/jest/pull/3101))
* Adopted prettier on the Jest codebase.

## jest 19.0.1

* Fix infinite loop when using `--watch` with `--coverage`.
* Fixed `watchman` config option.
* Fixed a bug in the jest-editor-support static analysis.
* Fixed eslint plugin warning.
* Fixed missing space in front of "Did you mean …?".
* Fixed path printing in the reporter on Windows.

## jest 19.0.0

* Breaking Change: Added a version for snapshots.
* Breaking Change: Removed the `mocksPattern` configuration option, it never
  worked correctly.
* Breaking Change: Renamed `testPathDirs` to `roots` to avoid confusion when
  configuring Jest.
* Breaking Change: Updated printing of React elements to cause fewer changes
  when props change.
* Breaking Change: Updated snapshot format to properly escape data.
* Fixed --color to be recognized correctly again.
* Fixed `babel-plugin-jest-hoist` to work properly with type annotations in
  tests.
* Fixed behavior for console.log calls and fixed a memory leak (#2539).
* Fixed cache directory path for Jest to avoid ENAMETOOLONG errors.
* Fixed change events to be emitted in jest-haste-map's watch mode. This fixes
  issues with Jest's new watch mode and react-native-packager.
* Fixed cli arguments to be used when loading the config from file, they were
  previously ignored.
* Fixed Jest to load json files that include a BOM.
* Fixed Jest to throw errors instead of ignoring invalid cli options.
* Fixed mocking behavior for virtual modules.
* Fixed mocking behavior with transitive dependencies.
* Fixed support for asymmetric matchers in `toMatchObject`.
* Fixed test interruption and `--bail` behavior.
* Fixed watch mode to clean up worker processes when a test run gets
  interrupted.
* Fixed whitespace to be highlighted in snapshots and assertion errors.
* Improved `babel-jest` plugin: babel is loaded lazily, istanbul comments are
  only added when coverage is used.
* Improved error for invalid transform config.
* Improved moduleNameMapper to not overwrite mocks when many patterns map to the
  same file.
* Improved printing of skipped tests in verbose mode.
* Improved resolution code in jest-resolve.
* Improved to only show patch marks in assertion errors when the comparison
  results in large objects.
* New `--collectCoverageFrom` cli argument.
* New `--coverageDirectory` cli argument.
* New `expect.addSnapshotSerializer` to add custom snapshot serializers for
  tests.
* New `jest.spyOn`.
* New `testMatch` configuration option that accepts glob patterns.
* New eslint-plugin-jest with no-disabled-tests, no-focuses-tests and
  no-identical-title rules and default configuration and globals.
* New expect.stringContaining asymmetric matcher.
* New feature to make manual mocks with nested folders work. For example
  `__mocks__/react-native/Library/Text.js` will now work as expected.
* New feature to re-run tests through the notification when using `--notify`.
* New jest-phabricator package to integrate Jest code coverage in phabriactor.
* New jest-validate package to improve configuration errors, help with
  suggestions of correct configuration and to be adopted in other libraries.
* New pretty-printing for asymmetric matchers.
* New RSS feed for Jest's blog.
* New way to provide a reducer to extract haste module ids.
* New website, new documentation, new color scheme and new homepage.
* Rewritten watch mode for instant feedback, better code quality and to build
  new features on top of it (#2362).

## jest 18.1.0

* Fixed console.log and fake timer behavior in node 7.3.
* Updated istanbul-api.
* Updated jest-diff equality error message.
* Disabled arrow keys when entering a pattern in watch mode to prevent broken
  behavior. Will be improved in a future release.
* Moved asymmetric matchers and equality functionality from Jasmine into
  jest-matchers.
* Removed jasmine and jest-snapshot dependency from jest-matchers.
* Removed unused global `context` variable.
* Show a better error message if the config is invalid JSON.
* Highlight trailing whitespace in assertion diffs and snapshots.
* Jest now uses micromatch instead of minimatch.
* Added `-h` as alias for `--help`.

## jest 18.0.0

See https://facebook.github.io/jest/blog/2016/12/15/2016-in-jest.html

* The testResultsProcessor function is now required to return the modified
  results.
* Removed `pit` and `mockImpl`. Use `it` or `mockImplementation` instead.
* Fixed re-running tests when `--bail` is used together with `--watch`.
* `pretty-format` is now merged into Jest.
* `require('v8')` now works properly in a test context.
* Jest now clears the entire scrollback in watch mode.
* Added `expect.any`, `expect.anything`, `expect.objectContaining`,
  `expect.arrayContaining`, `expect.stringMatching`.
* Properly resolve `snapshotSerializers`, `setupFiles`, `transform`,
  `testRunner` and `testResultsProcessor` instead of using `path.resolve`.
* `--testResultsProcessor` is now exposed through the cli.
* Renamed `--jsonOutputFile` to `--outputFile`.
* Added `jest-editor-support` for vscode and Nuclide integration.
* Fixed `test.concurrent` unhandled promise rejections.
* The Jest website is now auto-deployed when merging into master.
* Updated `testRegex` to include `test.js` and `spec.js` files.
* Fixes for `babel-plugin-jest-hoist` when using `jest.mock` with three
  arguments.
* The `JSON` global in `jest-environment-node` now comes from the vm context
  instead of the parent context.
* Jest does not print stack traces from babel any longer.
* Fake timers are reset when `FakeTimers.useTimers()` is called.
* Usage of Jest in watch mode can be hidden through `JEST_HIDE_USAGE`.
* Added `expect.assertions(number)` which will ensure that a specified amount of
  assertions is made in one test.
* Added `.toMatchSnapshot(?string)` feature to give snapshots a name.
* Escape regex in snapshots.
* `jest-react-native` was deprecated and now forwards `react-native`.
* Added `.toMatchObject` matcher.
* Further improve printing of large objects.
* Fixed `NaN% Failed` in the OS notification when using `--notify`.
* The first test run without cached timings will now use separate processes
  instead of running in band.
* Added `.toHaveProperty` matcher.
* Fixed `Map`/`Set` comparisons.
* `test.concurrent` now works with `--testNamePattern`.

## jest 17.0.3

* Improved file-watching feature in jest-haste-map.
* Added `.toHaveLength` matcher.
* Improved `.toContain` matcher.

## jest 17.0.2

* Fixed performance regression in module resolution.

## jest 17.0.1

* Fixed pretty printing of big objects.
* Fixed resolution of `.native.js` files in react-native projects.

## jest 17.0.0

* Added `expect.extend`.
* Properly resolve modules with platform extensions on react-native.
* Added support for custom snapshots serializers.
* Updated to Jasmine 2.5.2.
* Big diffs are now collapsed by default in snapshots and assertions. Added
  `--expand` (or `-e`) to show the full diff.
* Replaced `scriptPreprocessor` with the new `transform` option.
* Added `jest.resetAllMocks` which replaces `jest.clearAllMocks`.
* Fixes for react-native preset.
* Fixes for global built in objects in `jest-environment-node`.
* Create mock objects in the vm context instead of the parent context.
* `.babelrc` is now part of the transform cache key in `babel-jest`.
* Fixes for docblock parsing with haste modules.
* Exit with the proper code when the coverage threshold is not reached.
* Implemented file watching in `jest-haste-map`.
* `--json` now includes information about individual tests inside a file.

## jest 16.0.2

* Symbols are now properly mocked when using `jest-mock`.
* `toHaveBeenCalledWith()` works without arguments again.
* Newlines in snapshots are now normalized across different operating systems.

## jest 16.0.1

* Fix infinite loop.

## jest 16.0.0

* Previously failed tests are now always run first.
* A new concurrent reporter shows currently running tests, a test summary, a
  progress bar and estimated remaining time if possible.
* Improved CLI colors.
* `jest <pattern>` is now case-insensitive.
* Added `it.only`, `it.skip`, `test.only`, `test.skip` and `xtest`.
* Added `--testNamePattern=pattern` or `-t <pattern>` to run individual tests in
  test files.
* Jest now warns for duplicate mock files.
* Pressing `a`, `o`, `p`, `q` or `enter` while tests are running in the watch
  mode, the test run will be interrupted.
* `--bail` now works together with `--watch`.
* Added `test.concurrent` for concurrent async tests.
* Jest now automatically considers files and tests with the `.jsx` extension.
* Added `jest.clearAllMocks` to clear all mocks manually.
* Rewrote Jest's snapshot implementation. `jest-snapshot` can now be more easily
  integrated into other test runners and used in other projects.
* This requires most snapshots to be updated when upgrading Jest.
* Objects and Arrays in snapshots are now printed with a trailing comma.
* Function names are not printed in snapshots any longer to reduce issues with
  code coverage instrumentation and different Node versions.
* Snapshots are now sorted using natural sort order.
* Snapshots are not marked as obsolete any longer when using `fit` or when an
  error is thrown in a test.
* Finished migration of Jasmine matchers to the new Jest matchers.
* Pretty print `toHaveBeenLastCalledWith`, `toHaveBeenCalledWith`,
  `lastCalledWith` and `toBeCalledWith` failure messages.
* Added `toBeInstanceOf` matcher.
* Added `toContainEqual` matcher.
* Added `toThrowErrorMatchingSnapshot` matcher.
* Improved `moduleNameMapper` resolution.
* Module registry fixes.
* Fixed invocation of the `setupTestFrameworkScriptFile` script to make it
  easier to use chai together with Jest.
* Removed react-native special case in Jest's configuration.
* Added `--findRelatedTests <fileA> <fileB>` cli option to run tests related to
  the specified files.
* Added `jest.deepUnmock` to `babel-plugin-jest-hoist`.
* Added `jest.runTimersToTime` which is useful together with fake timers.
* Improved automated mocks for ES modules compiled with babel.

## jest 15.1.1

* Fixed issues with test paths that include hyphens on Windows.
* Fixed `testEnvironment` resolution.
* Updated watch file name pattern input.

## jest 15.1.0

* Pretty printer updates for React and global window objects.
* `jest-runtime` overwrites automocking from configuration files.
* Improvements for watch mode on Windows.
* afterAll/afterEach/beforeAll/beforeEach can now return a Promise and be used
  together with async/await.
* Improved stack trace printing on Node 4.

## jest 15.0.2

* Fixed Jest with npm2 when using coverage.

## jest 15.0.1

* Updated toThrow and toThrowMatchers and aliased them to the same matcher.
* Improvements for watch mode.
* Fixed Symbol reassignment in tests would break Jest's matchers.
* Fixed `--bail` option.

## jest 15.0.0

* See https://facebook.github.io/jest/blog/2016/09/01/jest-15.html
* Jest by default now also recognizes files ending in `.spec.js` and `.test.js`
  as test files.
* Completely replaced most Jasmine matchers with new Jest matchers.
* Rewrote Jest's CLI output for test failures and summaries.
* Added `--env` option to override the default test environment.
* Disabled automocking, fake timers and resetting the module registry by
  default.
* Added `--watchAll`, made `--watch` interactive and added the ability to update
  snapshots and select test patterns in watch mode.
* Jest uses verbose mode when running a single test file.
* Console messages are now buffered and printed along with the test results.
* Fix `testEnvironment` resolution to prefer `jest-environment-{name}` instead
  of `{name}` only. This prevents a module colision when using `jsdom` as test
  environment.
* `moduleNameMapper` now uses a resolution algorithm.
* Improved performance for small test runs.
* Improved API documentation.
* Jest now works properly with directories that have special characters in them.
* Improvements to Jest's own test infra by merging integration and unit tests.
  Code coverage is now collected for Jest.
* Added `global.global` to the node environment.
* Fixed babel-jest-plugin-hoist issues with functions called `mock`.
* Improved jest-react-native preset with mocks for ListView, TextInput,
  ActivityIndicator and ScrollView.
* Added `collectCoverageFrom` to collect code coverage from untested files.
* Rewritten code coverage support.

## jest 14.1.0

* Changed Jest's default cache directory.
* Fixed `jest-react-native` for react 15.3.0.
* Updated react and react-native example to use `react-test-renderer`.
* Started to refactor code coverage.

## jest 14.0.2

* `babel-jest` bugfix.

## jest 14.0.1

* `babel-jest` can now be used to compose a transformer.
* Updated snapshot instructions to run `jest -u` or `npm test -- -u`.
* Fixed `config` cli option to enable JSON objects as configuration.
* Updated printing of preset path in the CLI.

## jest 14.0.0

* Official release of snapshot tests.
* Started to replace Jasmine matchers with Jest matchers: `toBe`, `toBeFalsy`,
  `toBeTruthy`, `toBeNaN`, `toBe{Greater,Less}Than{,OrEqual}`, `toBeNull`,
  `toBeDefined`, `toBeUndefined`, `toContain`, `toMatch`, `toBeCloseTo` were
  rewritten.
* Rewrite of Jest's reporters.
* Experimental react-native support.
* Removed Jasmine 1 support from Jest.
* Transform caching improvements.

## jest 13.2.0

* Snapshot bugfixes.
* Timer bugfixes.

## jest 13.1.0

* Added `test` global function as an alias for `it`.
* Added `coveragePathIgnorePatterns` to the config.
* Fixed printing of "JSX objects" in snapshots.
* Fixes for `--verbose` option and top level `it` calls.
* Extended the node environment with more globals.
* testcheck now needs to be required explicitly through `require('jest-check')`.
* Added `jest.deepUnmock`.
* Fail test suite if it does not contain any tests.

## jest 13.0.0

* Added duration of individual tests in verbose mode.
* Added a `browser` config option to properly resolve npm packages with a
  browser field in `package.json` if you are writing tests for client side apps
* Added `jest-repl`.
* Split up `jest-cli` into `jest-runtime` and `jest-config`.
* Added a notification plugin that shows a test run notification using
  `--notify`.
* Refactored `TestRunner` into `SearchSource` and improved the "no tests found"
  message.
* Added `jest.isMockFunction(jest.fn())` to test for mock functions.
* Improved test reporter printing and added a test failure summary when running
  many tests.
  * Add support for property testing via testcheck-js.
* Added a webpack tutorial.
* Added support for virtual mocks through
  `jest.mock('Module', implementation, {virtual: true})`.
* Added snapshot functionality through `toMatchSnapshot()`.
* Redesigned website.

## jest-cli 12.1.1

* Windows stability fixes.
* Mock module resolution fixes.
* Remove test files from code coverage.

## jest-cli 12.1.0

* Jest is now also published in the `jest` package on npm.
* Added `testRegex` to match for tests outside of specific folders. Deprecated
  both `testDirectoryName` and `testFileExtensions`.
* `it` can now return a Promise for async testing. `pit` was deprecated.
* Added `jest-resolve` as a standalone package based on the Facebook module
  resolution algorithm.
* Added `jest-changed-files` as a standalone package to detect changed files in
  a git or hg repo.
* Added `--setupTestFrameworkFile` to cli.
* Added support for coverage thresholds. See
  http://facebook.github.io/jest/docs/api.html#coveragethreshold-object.
* Updated to jsdom 9.0.
* Updated and improved stack trace reporting.
* Added `module.filename` and removed the invalid `module.__filename` field.
* Further improved the `lastCalledWith` and `toBeCalledWith` custom matchers.
  They now print the most recent calls.
* Fixed jest-haste-map on continuous integration systems.
* Fixes for hg/git integration.
* Added a re-try for the watchman crawler.

## jest-cli 12.0.2

* Bug fixes when running a single test file and for scoped package names.

## jest-cli 12.0.1

* Added custom equality matchers for Map/Set and iterables.
* Bug fixes

## jest-cli 12.0.0

* Reimplemented `node-haste` as `jest-haste-map`:
  https://github.com/facebook/jest/pull/896
* Fixes for the upcoming release of nodejs 6.
* Removed global mock caching which caused negative side-effects on test runs.
* Updated Jasmine from 2.3.4 to 2.4.1.
* Fixed our Jasmine fork to work better with `Object.create(null)`.
* Added a `--silent` flag to silence console messages during a test run.
* Run a test file directly if a path is passed as an argument to Jest.
* Added support for the undocumented nodejs feature `module.paths`.

## jest-cli 11.0.2

* Fixed `jest -o` error when Mercurial isn't installed on the system
* Fixed Jasmine failure message when expected values were mutated after tests.

## jest-cli 11.0.1, babel-jest 11.0.1

* Added support for Mercurial repositories when using `jest -o`
* Added `mockImplementationOnce` API to `jest.fn()`.

## jest-cli 11.0.0, babel-jest 11.0.0 (pre-releases 0.9 to 0.10)

* New implementation of node-haste and rewrite of internal module loading and
  resolution. Fixed both startup and runtime performance.
  [#599](https://github.com/facebook/jest/pull/599)
* Jasmine 2 is now the default test runner. To keep using Jasmine 1, put
  `testRunner: "jasmine1"` into your configuration.
* Added `jest-util`, `jest-mock`, `jest-jasmine1`, `jest-jasmine2`,
  `jest-environment-node`, `jest-environment-jsdom` packages.
* Added `babel-jest-preset` and `babel-jest` as packages. `babel-jest` is now
  being auto-detected.
* Added `babel-plugin-jest-hoist` which hoists `jest.unmock`, `jest.mock` and
  the new `jest.enableAutomock` and `jest.disableAutomock` API.
* Improved `babel-jest` integration and `react-native` testing.
* Improved code coverage reporting when using `babel-jest`.
* Added the `jest.mock('moduleName', moduleFactory)` feature. `jest.mock` now
  gets hoisted by default. `jest.doMock` was added to explicitly mock a module
  without the hoisting feature of `babel-jest`.
* Updated jsdom to 8.3.x.
* Improved responsiveness of the system while using `--watch`.
* Clear the terminal window when using `--watch`.
* By default, `--watch` will now only runs tests related to changed files.
  `--watch=all` can be used to run all tests on file system changes.
* Debounce `--watch` re-runs to not trigger test runs during a branch switch in
  version control.
* Added `jest.fn()` and `jest.fn(implementation)` as convenient shorcuts for
  `jest.genMockFunction()` and `jest.genMockFunction().mockImplementation()`.
* Added an `automock` option to turn off automocking globally.
* Added a "no tests found" message if no tests can be found.
* Jest sets `process.NODE_ENV` to `test` unless otherwise specified.
* Fixed `moduleNameMapper` config option when used with paths.
* Fixed an error with Jasmine 2 and tests that `throw 'string errors'`.
* Fixed issues with unmocking symlinked module names.
* Fixed mocking of boolean values.
* Fixed mocking of fields that start with an underscore ("private fields").
* Fixed unmocking behavior with npm3.
* Fixed and improved `--onlyChanged` option.
* Fixed support for running Jest as a git submodule.
* Improved verbose logger output
* Fixed test runtime error reporting and stack traces.
* Improved `toBeCalled` Jasmine 2 custom matcher messages.
* Improved error reporting when a syntax error occurs.
* Renamed HasteModuleLoader to Runtime.
* Jest now properly reports pending tests disabled with `xit` and `xdescribe`.
* Removed `preprocessCachingDisabled` config option.
* Added a `testEnvironment` option to customize the sandbox environment.
* Added support for `@scoped/name` npm packages.
* Added an integration test runner for Jest that runs all tests for examples and
  packages.

## 0.8.2

* Performance improvements.
* jest now uses `chalk` instead of its own colors implementation.

## 0.8.1

* `--bail` now reports with the proper error code.
* Fixed loading of the setup file when using jasmine2.
* Updated jsdom to 7.2.0.

## 0.8.0

* Added optional support for jasmine2 through the `testRunner` config option.
* Fixed mocking support for Map, WeakMap and Set.
* `node` was added to the defaults in `moduleFileExtensions`.
* Updated the list of node core modules that are properly being recognized by
  the module loader.

## 0.7.1

* Correctly map `process.on` into jsdom environments, fixes a bug introduced in
  jest 0.7.0.

## 0.7.0

* Fixed a memory leak with test contexts. Jest now properly cleans up test
  environments after each test. Added `--logHeapUsage` to log memory usage after
  each test. Note: this is option is meant for debugging memory leaks and might
  significantly slow down your test run.
* Removed `mock-modules`, `node-haste` and `mocks` virtual modules. This is a
  breaking change of undocumented public API. Usage of this API can safely be
  automatically updated through an automated codemod:
* Example: http://astexplorer.net/#/zrybZ6UvRA
* Codemod:
  https://github.com/cpojer/js-codemod/blob/master/transforms/jest-update.js
* jscodeshift: https://github.com/facebook/jscodeshift
* Removed `navigator.onLine` and `mockSetReadOnlyProperty` from the global jsdom
  environment. Use `window.navigator.onLine = true;` in your test setup and
  `Object.defineProperty` instead.

## 0.6.1

* Updated jsdom to 7.0.2.
* Use the current working directory as root when passing a jest config from the
  command line.
* Updated the React examples and getting started guide
* Modules now receive a `module.parent` field so unmocked modules don't assume
  they are run directly any longer.

## 0.6.0

* jest now reports the number of tests that were run instead of the number of
  test files.
* Added a `--json` option to print test results as JSON.
* Changed the preprocessor API. A preprocessor now receives the script, file and
  config. The cache key function receives the script, file and stringified
  config to be able to create consistent hashes.
* Removed node-worker-pool in favor of node-worker-farm (#540).
* `toEqual` now also checks the internal class name of an object. This fixes
  invalid tests like `expect([]).toEqual({})` which were previously passing.
* Added the option to provide map modules to stub modules by providing the
  `moduleNameMapper` config option.
* Allow to specify a custom `testRunner` in the configuration (#531).
* Added a `--no-cache` option to make it easier to debug preprocessor scripts.
* Fix code coverage on windows (#499).

## 0.5.6

* Cache test run performance and run slowest tests first to maximize worker
  utilization
* Update to jsdom 6.5.0

## 0.5.5

* Improve failure stack traces.
* Fix syntax error reporting.
* Add `--watch` option (#472).

## 0.5.2

* Fixed a bug with syntax errors in test files (#487).
* Fixed chmod error for preprocess-cache (#491).
* Support for the upcoming node 4.0 release (#490, #489).

## 0.5.1

* Upgraded node-worker-pool to 3.0.0, use the native `Promise` implementation.
* `testURL` can be used to set the location of the jsdom environment.
* Updated all of jest's dependencies, now using jsdom 6.3.
* jest now uses the native `Promise` implementation.
* Fixed a bug when passed an empty `testPathIgnorePatterns`.
* Moved preprocessor cache into the haste cache directory.

## 0.5.0

* Added `--noStackTrace` option to disable stack traces.
* Jest now only works with iojs v2 and up. If you are still using node we
  recommend upgrading to iojs or keep using jest 0.4.0.
* Upgraded to jsdom 6.1.0 and removed all the custom jsdom overwrites.

## <=0.4.0

* See commit history for changes in previous versions of jest.<|MERGE_RESOLUTION|>--- conflicted
+++ resolved
@@ -2,30 +2,25 @@
 
 ### Features
 
-* `[jest-matcher-utils]` Add `isNot` option to `matcherHint` function
-  ([#5512](https://github.com/facebook/jest/pull/5512))
-
-### Fixes
-
-* `[jest-resolve]` Update node module resolution algorithm to correctly handle
-  symlinked paths ([#5085](https://github.com/facebook/jest/pull/5085))
-
-## 22.4.2
-
-<<<<<<< HEAD
 * `[jest-jasmine2]` Adds error throwing and descriptive errors to `it`/ `test` 
   for invalid arguements. `[jest-circus]` Adds error throwing and descriptive 
   errors to `it`/ `test` for invalid arguements. 
-* `[jest-runtime]` Provide `require.main` property set to module with test suite
-  ([#5618](https://github.com/facebook/jest/pull/5618))
-=======
+* `[jest-matcher-utils]` Add `isNot` option to `matcherHint` function
+  ([#5512](https://github.com/facebook/jest/pull/5512))
+
+### Fixes
+
+* `[jest-resolve]` Update node module resolution algorithm to correctly handle
+  symlinked paths ([#5085](https://github.com/facebook/jest/pull/5085))
+
+## 22.4.2
+
 ### Fixes
 
 * `[jest-haste-map]` Recreate Haste map when deserialization fails
   ([#5642](https://github.com/facebook/jest/pull/5642))
 
 ## 22.4.1
->>>>>>> 196d9b86
 
 ### Fixes
 
