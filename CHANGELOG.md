## master

### features

* `[jest-mock]` Add util methods to create async functions.
  ([#5318](https://github.com/facebook/jest/pull/5318))

### Fixes

* `[jest]` Add `import-local` to `jest` package.
  ([#5353](https://github.com/facebook/jest/pull/5353))
<<<<<<< HEAD
* `[jest-cli]` Fix npm update command for snapshot summary.
([#5376](https://github.com/facebook/jest/pull/5376))
=======
* `[expect]` Support class instances in `.toHaveProperty()` matcher.
  ([#5367](https://github.com/facebook/jest/pull/5367))
>>>>>>> fec36ae1

## jest 22.1.4

### Fixes

* `[jest-util]` Add "debug" method to "console" implementations
  ([#5350](https://github.com/facebook/jest/pull/5350))
* `[jest-resolve]` Add condition to avoid infinite loop when node module package
  main is ".". ([#5344)](https://github.com/facebook/jest/pull/5344)

### Features

* `[jest-cli]` `--changedSince`: allow selectively running tests for code
  changed since arbitrary revisions.
  ([#5312](https://github.com/facebook/jest/pull/5312))

## jest 22.1.3

### Fixes

* `[jest-cli]` Check if the file belongs to the checked project before adding it
  to the list, also checking that the file name is not explicitly blacklisted
  ([#5341](https://github.com/facebook/jest/pull/5341))
* `[jest-editor-support]` Add option to spawn command in shell
  ([#5340](https://github.com/facebook/jest/pull/5340))

## jest 22.1.2

### Fixes

* `[jest-cli]` Check if the file belongs to the checked project before adding it
  to the list ([#5335](https://github.com/facebook/jest/pull/5335))
* `[jest-cli]` Fix `EISDIR` when a directory is passed as an argument to `jest`.
  ([#5317](https://github.com/facebook/jest/pull/5317))
* `[jest-config]` Added restoreMocks config option.
  ([#5327](https://github.com/facebook/jest/pull/5327))

## jest 22.1.1

### Fixes

* `[*]` Move from "process.exit" to "exit.
  ([#5313](https://github.com/facebook/jest/pull/5313))

## jest 22.1.0

### Features

* `[jest-cli]` Make Jest exit without an error when no tests are found in the
  case of `--lastCommit`, `--findRelatedTests`, or `--onlyChanged` options
  having been passed to the CLI

### Fixes

* `[jest-cli]` Use `import-local` to support global Jest installations.
  ([#5304](https://github.com/facebook/jest/pull/5304))
* `[jest-runner]` Fix memory leak in coverage reporting
  ([#5289](https://github.com/facebook/jest/pull/5289))
* `[docs]` Update mention of the minimal version of node supported
  ([#4947](https://github.com/facebook/jest/issues/4947))
* `[jest-cli]` Fix missing newline in console message
  ([#5308](https://github.com/facebook/jest/pull/5308))
* `[jest-cli]` `--lastCommit` and `--changedFilesWithAncestor` now take effect
  even when `--onlyChanged` is not specified.
  ([#5307](https://github.com/facebook/jest/pull/5307))

### Chore & Maintenance

* `[filenames]` Standardize folder names under `integration-tests/`
  ([#5298](https://github.com/facebook/jest/pull/5298))

## jest 22.0.6

### Fixes

* `[jest-jasmine2]` Fix memory leak in snapshot reporting
  ([#5279](https://github.com/facebook/jest/pull/5279))
* `[jest-config]` Fix breaking change in `--testPathPattern`
  ([#5269](https://github.com/facebook/jest/pull/5269))

### Fixes

* `[docs]` Document caveat with mocks, Enzyme, snapshots and React 16
  ([#5258](https://github.com/facebook/jest/issues/5258))

## jest 22.0.5

### Fixes

* `[jest-leak-detector]` Removed the reference to `weak`. Now, parent projects
  must install it by hand for the module to work.
* `[expect]` Fail test when the types of `stringContaining` and `stringMatching`
  matchers do not match. ([#5069](https://github.com/facebook/jest/pull/5069))
* `[jest-cli]` Treat dumb terminals as noninteractive
  ([#5237](https://github.com/facebook/jest/pull/5237))
* `[jest-cli]` `jest --onlyChanged --changedFilesWithAncestor` now also works
  with git. ([#5189](https://github.com/facebook/jest/pull/5189))
* `[jest-config]` fix unexpected condition to avoid infinite recursion in
  Windows platform. ([#5161](https://github.com/facebook/jest/pull/5161))
* `[jest-config]` Escape parentheses and other glob characters in `rootDir`
  before interpolating with `testMatch`.
  ([#4838](https://github.com/facebook/jest/issues/4838))
* `[jest-regex-util]` Fix breaking change in `--testPathPattern`
  ([#5230](https://github.com/facebook/jest/pull/5230))
* `[expect]` Do not override `Error` stack (with `Error.captureStackTrace`) for
  custom matchers. ([#5162](https://github.com/facebook/jest/pull/5162))
* `[pretty-format]` Pretty format for DOMStringMap and NamedNodeMap
  ([#5233](https://github.com/facebook/jest/pull/5233))
* `[jest-cli]` Use a better console-clearing string on Windows
  ([#5251](https://github.com/facebook/jest/pull/5251))

### Features

* `[jest-jasmine]` Allowed classes and functions as `describe` names.
  ([#5154](https://github.com/facebook/jest/pull/5154))
* `[jest-jasmine2]` Support generator functions as specs.
  ([#5166](https://github.com/facebook/jest/pull/5166))
* `[jest-jasmine2]` Allow `spyOn` with getters and setters.
  ([#5107](https://github.com/facebook/jest/pull/5107))
* `[jest-config]` Allow configuration objects inside `projects` array
  ([#5176](https://github.com/facebook/jest/pull/5176))
* `[expect]` Add support to `.toHaveProperty` matcher to accept the keyPath
  argument as an array of properties/indices.
  ([#5220](https://github.com/facebook/jest/pull/5220))
* `[docs]` Add documentation for .toHaveProperty matcher to accept the keyPath
  argument as an array of properties/indices.
  ([#5220](https://github.com/facebook/jest/pull/5220))
* `[jest-runner]` test environments are now passed a new `options` parameter.
  Currently this only has the `console` which is the test console that Jest will
  expose to tests. ([#5223](https://github.com/facebook/jest/issues/5223))
* `[jest-environment-jsdom]` pass the `options.console` to a custom instance of
  `virtualConsole` so jsdom is using the same console as the test.
  ([#5223](https://github.com/facebook/jest/issues/5223))

### Chore & Maintenance

* `[docs]` Describe the order of execution of describe and test blocks.
  ([#5217](https://github.com/facebook/jest/pull/5217),
  [#5238](https://github.com/facebook/jest/pull/5238))
* `[docs]` Add a note on `moduleNameMapper` ordering.
  ([#5249](https://github.com/facebook/jest/pull/5249))

## jest 22.0.4

### Fixes

* `[jest-cli]` New line before quitting watch mode.
  ([#5158](https://github.com/facebook/jest/pull/5158))

### Features

* `[babel-jest]` moduleFileExtensions not passed to babel transformer.
  ([#5110](https://github.com/facebook/jest/pull/5110))

### Chore & Maintenance

* `[*]` Tweaks to better support Node 4
  ([#5142](https://github.com/facebook/jest/pull/5142))

## jest 22.0.2 && 22.0.3

### Chore & Maintenance

* `[*]` Tweaks to better support Node 4
  ([#5134](https://github.com/facebook/jest/pull/5134))

## jest 22.0.1

### Fixes

* `[jest-runtime]` fix error for test files providing coverage.
  ([#5117](https://github.com/facebook/jest/pull/5117))

### Features

* `[jest-config]` Add `forceCoverageMatch` to allow collecting coverage from
  ignored files. ([#5081](https://github.com/facebook/jest/pull/5081))

## jest 22.0.0

### Fixes

* `[jest-resolve]` Use `module.builtinModules` as `BUILTIN_MODULES` when it
  exists
* `[jest-worker]` Remove `debug` and `inspect` flags from the arguments sent to
  the child ([#5068](https://github.com/facebook/jest/pull/5068))
* `[jest-config]` Use all `--testPathPattern` and `<regexForTestFiles>` args in
  `testPathPattern` ([#5066](https://github.com/facebook/jest/pull/5066))
* `[jest-cli]` Do not support `--watch` inside non-version-controlled
  environments ([#5060](https://github.com/facebook/jest/pull/5060))
* `[jest-config]` Escape Windows path separator in testPathPattern CLI arguments
  ([#5054](https://github.com/facebook/jest/pull/5054)
* `[jest-jasmine]` Register sourcemaps as node environment to improve
  performance with jsdom ([#5045](https://github.com/facebook/jest/pull/5045))
* `[pretty-format]` Do not call toJSON recursively
  ([#5044](https://github.com/facebook/jest/pull/5044))
* `[pretty-format]` Fix errors when identity-obj-proxy mocks CSS Modules
  ([#4935](https://github.com/facebook/jest/pull/4935))
* `[babel-jest]` Fix support for namespaced babel version 7
  ([#4918](https://github.com/facebook/jest/pull/4918))
* `[expect]` fix .toThrow for promises
  ([#4884](https://github.com/facebook/jest/pull/4884))
* `[jest-docblock]` pragmas should preserve urls
  ([#4837](https://github.com/facebook/jest/pull/4629))
* `[jest-cli]` Check if `npm_lifecycle_script` calls Jest directly
  ([#4629](https://github.com/facebook/jest/pull/4629))
* `[jest-cli]` Fix --showConfig to show all configs
  ([#4494](https://github.com/facebook/jest/pull/4494))
* `[jest-cli]` Throw if `maxWorkers` doesn't have a value
  ([#4591](https://github.com/facebook/jest/pull/4591))
* `[jest-cli]` Use `fs.realpathSync.native` if available
  ([#5031](https://github.com/facebook/jest/pull/5031))
* `[jest-config]` Fix `--passWithNoTests`
  ([#4639](https://github.com/facebook/jest/pull/4639))
* `[jest-config]` Support `rootDir` tag in testEnvironment
  ([#4579](https://github.com/facebook/jest/pull/4579))
* `[jest-editor-support]` Fix `--showConfig` to support jest 20 and jest 21
  ([#4575](https://github.com/facebook/jest/pull/4575))
* `[jest-editor-support]` Fix editor support test for node 4
  ([#4640](https://github.com/facebook/jest/pull/4640))
* `[jest-mock]` Support mocking constructor in `mockImplementationOnce`
  ([#4599](https://github.com/facebook/jest/pull/4599))
* `[jest-runtime]` Fix manual user mocks not working with custom resolver
  ([#4489](https://github.com/facebook/jest/pull/4489))
* `[jest-util]` Fix `runOnlyPendingTimers` for `setTimeout` inside
  `setImmediate` ([#4608](https://github.com/facebook/jest/pull/4608))
* `[jest-message-util]` Always remove node internals from stacktraces
  ([#4695](https://github.com/facebook/jest/pull/4695))
* `[jest-resolve]` changes method of determining builtin modules to include
  missing builtins ([#4740](https://github.com/facebook/jest/pull/4740))
* `[pretty-format]` Prevent error in pretty-format for window in jsdom test env
  ([#4750](https://github.com/facebook/jest/pull/4750))
* `[jest-resolve]` Preserve module identity for symlinks
  ([#4761](https://github.com/facebook/jest/pull/4761))
* `[jest-config]` Include error message for `preset` json
  ([#4766](https://github.com/facebook/jest/pull/4766))
* `[pretty-format]` Throw `PrettyFormatPluginError` if a plugin halts with an
  exception ([#4787](https://github.com/facebook/jest/pull/4787))
* `[expect]` Keep the stack trace unchanged when `PrettyFormatPluginError` is
  thrown by pretty-format ([#4787](https://github.com/facebook/jest/pull/4787))
* `[jest-environment-jsdom]` Fix asynchronous test will fail due to timeout
  issue. ([#4669](https://github.com/facebook/jest/pull/4669))
* `[jest-cli]` Fix `--onlyChanged` path case sensitivity on Windows platform
  ([#4730](https://github.com/facebook/jest/pull/4730))
* `[jest-runtime]` Use realpath to match transformers
  ([#5000](https://github.com/facebook/jest/pull/5000))
* `[expect]` [**BREAKING**] Replace identity equality with Object.is in toBe
  matcher ([#4917](https://github.com/facebook/jest/pull/4917))

### Features

* `[jest-message-util]` Add codeframe to test assertion failures
  ([#5087](https://github.com/facebook/jest/pull/5087))
* `[jest-config]` Add Global Setup/Teardown options
  ([#4716](https://github.com/facebook/jest/pull/4716))
* `[jest-config]` Add `testEnvironmentOptions` to apply to jsdom options or node
  context. ([#5003](https://github.com/facebook/jest/pull/5003))
* `[jest-jasmine2]` Update Timeout error message to `jest.timeout` and display
  current timeout value ([#4990](https://github.com/facebook/jest/pull/4990))
* `[jest-runner]` Enable experimental detection of leaked contexts
  ([#4895](https://github.com/facebook/jest/pull/4895))
* `[jest-cli]` Add combined coverage threshold for directories.
  ([#4885](https://github.com/facebook/jest/pull/4885))
* `[jest-mock]` Add `timestamps` to mock state.
  ([#4866](https://github.com/facebook/jest/pull/4866))
* `[eslint-plugin-jest]` Add `prefer-to-have-length` lint rule.
  ([#4771](https://github.com/facebook/jest/pull/4771))
* `[jest-environment-jsdom]` [**BREAKING**] Upgrade to JSDOM@11
  ([#4770](https://github.com/facebook/jest/pull/4770))
* `[jest-environment-*]` [**BREAKING**] Add Async Test Environment APIs, dispose
  is now teardown ([#4506](https://github.com/facebook/jest/pull/4506))
* `[jest-cli]` Add an option to clear the cache
  ([#4430](https://github.com/facebook/jest/pull/4430))
* `[babel-plugin-jest-hoist]` Improve error message, that the second argument of
  `jest.mock` must be an inline function
  ([#4593](https://github.com/facebook/jest/pull/4593))
* `[jest-snapshot]` [**BREAKING**] Concatenate name of test and snapshot
  ([#4460](https://github.com/facebook/jest/pull/4460))
* `[jest-cli]` [**BREAKING**] Fail if no tests are found
  ([#3672](https://github.com/facebook/jest/pull/3672))
* `[jest-diff]` Highlight only last of odd length leading spaces
  ([#4558](https://github.com/facebook/jest/pull/4558))
* `[jest-docblock]` Add `docblock.print()`
  ([#4517](https://github.com/facebook/jest/pull/4517))
* `[jest-docblock]` Add `strip`
  ([#4571](https://github.com/facebook/jest/pull/4571))
* `[jest-docblock]` Preserve leading whitespace in docblock comments
  ([#4576](https://github.com/facebook/jest/pull/4576))
* `[jest-docblock]` remove leading newlines from `parswWithComments().comments`
  ([#4610](https://github.com/facebook/jest/pull/4610))
* `[jest-editor-support]` Add Snapshots metadata
  ([#4570](https://github.com/facebook/jest/pull/4570))
* `[jest-editor-support]` Adds an 'any' to the typedef for
  `updateFileWithJestStatus`
  ([#4636](https://github.com/facebook/jest/pull/4636))
* `[jest-editor-support]` Better monorepo support
  ([#4572](https://github.com/facebook/jest/pull/4572))
* `[jest-environment-jsdom]` Add simple rAF polyfill in jsdom environment to
  work with React 16 ([#4568](https://github.com/facebook/jest/pull/4568))
* `[jest-environment-node]` Implement node Timer api
  ([#4622](https://github.com/facebook/jest/pull/4622))
* `[jest-jasmine2]` Add testPath to reporter callbacks
  ([#4594](https://github.com/facebook/jest/pull/4594))
* `[jest-mock]` Added support for naming mocked functions with
  `.mockName(value)` and `.mockGetName()`
  ([#4586](https://github.com/facebook/jest/pull/4586))
* `[jest-runtime]` Add `module.loaded`, and make `module.require` not enumerable
  ([#4623](https://github.com/facebook/jest/pull/4623))
* `[jest-runtime]` Add `module.parent`
  ([#4614](https://github.com/facebook/jest/pull/4614))
* `[jest-runtime]` Support sourcemaps in transformers
  ([#3458](https://github.com/facebook/jest/pull/3458))
* `[jest-snapshot]` [**BREAKING**] Add a serializer for `jest.fn` to allow a
  snapshot of a jest mock ([#4668](https://github.com/facebook/jest/pull/4668))
* `[jest-worker]` Initial version of parallel worker abstraction, say hello!
  ([#4497](https://github.com/facebook/jest/pull/4497))
* `[jest-jasmine2]` Add `testLocationInResults` flag to add location information
  per spec to test results ([#4782](https://github.com/facebook/jest/pull/4782))
* `[jest-environment-jsdom]` Update JSOM to 11.4, which includes built-in
  support for `requestAnimationFrame`
  ([#4919](https://github.com/facebook/jest/pull/4919))
* `[jest-cli]` Hide watch usage output when running on non-interactive
  environments ([#4958](https://github.com/facebook/jest/pull/4958))
* `[jest-snapshot]` Promises support for `toThrowErrorMatchingSnapshot`
  ([#4946](https://github.com/facebook/jest/pull/4946))
* `[jest-cli]` Explain which snapshots are obsolete
  ([#5005](https://github.com/facebook/jest/pull/5005))

### Chore & Maintenance

* `[docs]` Add guide of using with puppeteer
  ([#5093](https://github.com/facebook/jest/pull/5093))
* `[jest-util]` `jest-util` should not depend on `jest-mock`
  ([#4992](https://github.com/facebook/jest/pull/4992))
* `[*]` [**BREAKING**] Drop support for Node.js version 4
  ([#4769](https://github.com/facebook/jest/pull/4769))
* `[docs]` Wrap code comments at 80 characters
  ([#4781](https://github.com/facebook/jest/pull/4781))
* `[eslint-plugin-jest]` Removed from the Jest core repo, and moved to
  https://github.com/jest-community/eslint-plugin-jest
  ([#4867](https://github.com/facebook/jest/pull/4867))
* `[babel-jest]` Explicitly bump istanbul to newer versions
  ([#4616](https://github.com/facebook/jest/pull/4616))
* `[expect]` Upgrade mocha and rollup for browser testing
  ([#4642](https://github.com/facebook/jest/pull/4642))
* `[docs]` Add info about `coveragePathIgnorePatterns`
  ([#4602](https://github.com/facebook/jest/pull/4602))
* `[docs]` Add Vuejs series of testing with Jest
  ([#4648](https://github.com/facebook/jest/pull/4648))
* `[docs]` Mention about optional `done` argument in test function
  ([#4556](https://github.com/facebook/jest/pull/4556))
* `[jest-cli]` Bump node-notifier version
  ([#4609](https://github.com/facebook/jest/pull/4609))
* `[jest-diff]` Simplify highlight for leading and trailing spaces
  ([#4553](https://github.com/facebook/jest/pull/4553))
* `[jest-get-type]` Add support for date
  ([#4621](https://github.com/facebook/jest/pull/4621))
* `[jest-matcher-utils]` Call `chalk.inverse` for trailing spaces
  ([#4578](https://github.com/facebook/jest/pull/4578))
* `[jest-runtime]` Add `.advanceTimersByTime`; keep `.runTimersToTime()` as an
  alias.
* `[docs]` Include missing dependency in TestEnvironment sample code
* `[docs]` Add clarification for hook execution order
* `[docs]` Update `expect.anything()` sample code
  ([#5007](https://github.com/facebook/jest/pull/5007))

## jest 21.2.1

* Fix watchAll not running tests on save
  ([#4550](https://github.com/facebook/jest/pull/4550))
* Add missing escape sequences to ConvertAnsi plugin
  ([#4544](https://github.com/facebook/jest/pull/4544))

## jest 21.2.0

* 🃏 Change license from BSD+Patents to MIT.
* Allow eslint-plugin to recognize more disabled tests
  ([#4533](https://github.com/facebook/jest/pull/4533))
* Add babel-plugin for object spread syntax to babel-preset-jest
  ([#4519](https://github.com/facebook/jest/pull/4519))
* Display outer element and trailing newline consistently in jest-diff
  ([#4520](https://github.com/facebook/jest/pull/4520))
* Do not modify stack trace of JestAssertionError
  ([#4516](https://github.com/facebook/jest/pull/4516))
* Print errors after test structure in verbose mode
  ([#4504](https://github.com/facebook/jest/pull/4504))
* Fix `--silent --verbose` problem
  ([#4505](https://github.com/facebook/jest/pull/4505))
* Fix: Reset local state of assertions when using hasAssertions
  ([#4498](https://github.com/facebook/jest/pull/4498))
* jest-resolve: Prevent default resolver failure when potential resolution
  directory does not exist ([#4483](https://github.com/facebook/jest/pull/4483))

## jest 21.1.0

* (minor) Use ES module exports
  ([#4454](https://github.com/facebook/jest/pull/4454))
* Allow chaining mockClear and mockReset
  ([#4475](https://github.com/facebook/jest/pull/4475))
* Call jest-diff and pretty-format more precisely in toHaveProperty matcher
  ([#4445](https://github.com/facebook/jest/pull/4445))
* Expose restoreAllMocks to object
  ([#4463](https://github.com/facebook/jest/pull/4463))
* Fix function name cleaning when making mock fn
  ([#4464](https://github.com/facebook/jest/pull/4464))
* Fix Map/Set equality checker
  ([#4404](https://github.com/facebook/jest/pull/4404))
* Make FUNCTION_NAME_RESERVED_PATTERN stateless
  ([#4466](https://github.com/facebook/jest/pull/4466))

## jest 21.0.2

* Take precedence of NODE_PATH when resolving node_modules directories
  ([#4453](https://github.com/facebook/jest/pull/4453))
* Fix race condition with --coverage and babel-jest identical file contents edge
  case ([#4432](https://github.com/facebook/jest/pull/4432))
* Add extra parameter `--runTestsByPath`.
  ([#4411](https://github.com/facebook/jest/pull/4411))
* Upgrade all outdated deps
  ([#4425](https://github.com/facebook/jest/pull/4425))

## jest 21.0.1

* Remove obsolete error ([#4417](https://github.com/facebook/jest/pull/4417))

## jest 21.0.0

* Add --changedFilesWithAncestor
  ([#4070](https://github.com/facebook/jest/pull/4070))
* Add --findRelatedFiles ([#4131](https://github.com/facebook/jest/pull/4131))
* Add --onlyChanged tests ([#3977](https://github.com/facebook/jest/pull/3977))
* Add `contextLines` option to jest-diff
  ([#4152](https://github.com/facebook/jest/pull/4152))
* Add alternative serialize API for pretty-format plugins
  ([#4114](https://github.com/facebook/jest/pull/4114))
* Add displayName to MPR ([#4327](https://github.com/facebook/jest/pull/4327))
* Add displayName to TestResult
  ([#4408](https://github.com/facebook/jest/pull/4408))
* Add es5 build of pretty-format
  ([#4075](https://github.com/facebook/jest/pull/4075))
* Add extra info to no tests for changed files message
  ([#4188](https://github.com/facebook/jest/pull/4188))
* Add fake chalk in browser builds in order to support IE10
  ([#4367](https://github.com/facebook/jest/pull/4367))
* Add jest.requireActual ([#4260](https://github.com/facebook/jest/pull/4260))
* Add maxWorkers to globalConfig
  ([#4005](https://github.com/facebook/jest/pull/4005))
* Add skipped tests support for jest-editor-support
  ([#4346](https://github.com/facebook/jest/pull/4346))
* Add source map support for better debugging experience
  ([#3738](https://github.com/facebook/jest/pull/3738))
* Add support for Error objects in toMatchObject
  ([#4339](https://github.com/facebook/jest/pull/4339))
* Add support for Immutable.Record in pretty-format
  ([#3678](https://github.com/facebook/jest/pull/3678))
* Add tests for extract_requires on export types
  ([#4080](https://github.com/facebook/jest/pull/4080))
* Add that toMatchObject can match arrays
  ([#3994](https://github.com/facebook/jest/pull/3994))
* Add watchPathIgnorePatterns to exclude paths to trigger test re-run in watch
  mode ([#4331](https://github.com/facebook/jest/pull/4331))
* Adding ancestorTitles property to JSON test output
  ([#4293](https://github.com/facebook/jest/pull/4293))
* Allow custom resolver to be used with[out] moduleNameMapper
  ([#4174](https://github.com/facebook/jest/pull/4174))
* Avoid parsing `.require(…)` method calls
  ([#3777](https://github.com/facebook/jest/pull/3777))
* Avoid unnecessary function declarations and call in pretty-format
  ([#3962](https://github.com/facebook/jest/pull/3962))
* Avoid writing to stdout in default reporter if --json is enabled. Fixes #3941
  ([#3945](https://github.com/facebook/jest/pull/3945))
* Better error handling for --config
  ([#4230](https://github.com/facebook/jest/pull/4230))
* Call consistent pretty-format plugins within Jest
  ([#3800](https://github.com/facebook/jest/pull/3800))
* Change babel-core to peerDependency for compatibility with Babel 7
  ([#4162](https://github.com/facebook/jest/pull/4162))
* Change Promise detection code in jest-circus to support non-global Promise
  implementations ([#4375](https://github.com/facebook/jest/pull/4375))
* Changed files eager loading
  ([#3979](https://github.com/facebook/jest/pull/3979))
* Check whether we should output to stdout or stderr
  ([#3953](https://github.com/facebook/jest/pull/3953))
* Clarify what objects toContain and toContainEqual can be used on
  ([#4307](https://github.com/facebook/jest/pull/4307))
* Clean up resolve() logic. Provide useful names for variables and functions.
  Test that a directory exists before attempting to resolve files within it.
  ([#4325](https://github.com/facebook/jest/pull/4325))
* cleanupStackTrace ([#3696](https://github.com/facebook/jest/pull/3696))
* compare objects with Symbol keys
  ([#3437](https://github.com/facebook/jest/pull/3437))
* Complain if expect is passed multiple arguments
  ([#4237](https://github.com/facebook/jest/pull/4237))
* Completes nodeCrawl with empty roots
  ([#3776](https://github.com/facebook/jest/pull/3776))
* Consistent naming of files
  ([#3798](https://github.com/facebook/jest/pull/3798))
* Convert code base to ESM import
  ([#3778](https://github.com/facebook/jest/pull/3778))
* Correct summary message for flag --findRelatedTests.
  ([#4309](https://github.com/facebook/jest/pull/4309))
* Coverage thresholds can be set up for individual files
  ([#4185](https://github.com/facebook/jest/pull/4185))
* custom reporter error handling
  ([#4051](https://github.com/facebook/jest/pull/4051))
* Define separate type for pretty-format plugin Options
  ([#3802](https://github.com/facebook/jest/pull/3802))
* Delete confusing async keyword
  ([#3679](https://github.com/facebook/jest/pull/3679))
* Delete redundant branch in ReactElement and HTMLElement plugins
  ([#3731](https://github.com/facebook/jest/pull/3731))
* Don't format node assert errors when there's no 'assert' module
  ([#4376](https://github.com/facebook/jest/pull/4376))
* Don't print test summary in --silent
  ([#4106](https://github.com/facebook/jest/pull/4106))
* Don't try to build ghost packages
  ([#3934](https://github.com/facebook/jest/pull/3934))
* Escape double quotes in attribute values in HTMLElement plugin
  ([#3797](https://github.com/facebook/jest/pull/3797))
* Explain how to clear the cache
  ([#4232](https://github.com/facebook/jest/pull/4232))
* Factor out common code for collections in pretty-format
  ([#4184](https://github.com/facebook/jest/pull/4184))
* Factor out common code for markup in React plugins
  ([#4171](https://github.com/facebook/jest/pull/4171))
* Feature/internal resolve ([#4315](https://github.com/facebook/jest/pull/4315))
* Fix --logHeapUsage ([#4176](https://github.com/facebook/jest/pull/4176))
* Fix --showConfig to show all project configs
  ([#4078](https://github.com/facebook/jest/pull/4078))
* Fix --watchAll ([#4254](https://github.com/facebook/jest/pull/4254))
* Fix bug when setTimeout is mocked
  ([#3769](https://github.com/facebook/jest/pull/3769))
* Fix changedFilesWithAncestor
  ([#4193](https://github.com/facebook/jest/pull/4193))
* Fix colors for expected/stored snapshot message
  ([#3702](https://github.com/facebook/jest/pull/3702))
* Fix concurrent test failure
  ([#4159](https://github.com/facebook/jest/pull/4159))
* Fix for 4286: Compare Maps and Sets by value rather than order
  ([#4303](https://github.com/facebook/jest/pull/4303))
* fix forceExit ([#4105](https://github.com/facebook/jest/pull/4105))
* Fix grammar in React Native docs
  ([#3838](https://github.com/facebook/jest/pull/3838))
* Fix inconsistent name of complex values in pretty-format
  ([#4001](https://github.com/facebook/jest/pull/4001))
* Fix issue mocking bound method
  ([#3805](https://github.com/facebook/jest/pull/3805))
* Fix jest-circus ([#4290](https://github.com/facebook/jest/pull/4290))
* Fix lint warning in master
  ([#4132](https://github.com/facebook/jest/pull/4132))
* Fix linting ([#3946](https://github.com/facebook/jest/pull/3946))
* fix merge conflict ([#4144](https://github.com/facebook/jest/pull/4144))
* Fix minor typo ([#3729](https://github.com/facebook/jest/pull/3729))
* fix missing console.log messages
  ([#3895](https://github.com/facebook/jest/pull/3895))
* fix mock return value ([#3933](https://github.com/facebook/jest/pull/3933))
* Fix mocking for modules with folders on windows
  ([#4238](https://github.com/facebook/jest/pull/4238))
* Fix NODE_PATH resolving for relative paths
  ([#3616](https://github.com/facebook/jest/pull/3616))
* Fix options.moduleNameMapper override order with preset
  ([#3565](https://github.com/facebook/jest/pull/3565)
  ([#3689](https://github.com/facebook/jest/pull/3689))
* Fix React PropTypes warning in tests for Immutable plugin
  ([#4412](https://github.com/facebook/jest/pull/4412))
* Fix regression in mockReturnValueOnce
  ([#3857](https://github.com/facebook/jest/pull/3857))
* Fix sample code of mock class constructors
  ([#4115](https://github.com/facebook/jest/pull/4115))
* Fix setup-test-framework-test
  ([#3773](https://github.com/facebook/jest/pull/3773))
* fix typescript jest test crash
  ([#4363](https://github.com/facebook/jest/pull/4363))
* Fix watch mode ([#4084](https://github.com/facebook/jest/pull/4084))
* Fix Watchman on windows ([#4018](https://github.com/facebook/jest/pull/4018))
* Fix(babel): Handle ignored files in babel v7
  ([#4393](https://github.com/facebook/jest/pull/4393))
* Fix(babel): Support upcoming beta
  ([#4403](https://github.com/facebook/jest/pull/4403))
* Fixed object matcher ([#3799](https://github.com/facebook/jest/pull/3799))
* Fixes #3820 use extractExpectedAssertionsErrors in jasmine setup
* Flow upgrade ([#4355](https://github.com/facebook/jest/pull/4355))
* Force message in matchers to always be a function
  ([#3972](https://github.com/facebook/jest/pull/3972))
* Format `describe` and use `test` instead of `it` alias
  ([#3792](https://github.com/facebook/jest/pull/3792))
* global_config.js for multi-project runner
  ([#4023](https://github.com/facebook/jest/pull/4023))
* Handle async errors ([#4016](https://github.com/facebook/jest/pull/4016))
* Hard-fail if hasteImpl is throwing an error during initialization.
  ([#3812](https://github.com/facebook/jest/pull/3812))
* Ignore import type for extract_requires
  ([#4079](https://github.com/facebook/jest/pull/4079))
* Ignore indentation of data structures in jest-diff
  ([#3429](https://github.com/facebook/jest/pull/3429))
* Implement 'jest.requireMock'
  ([#4292](https://github.com/facebook/jest/pull/4292))
* Improve Jest phabricator plugin
  ([#4195](https://github.com/facebook/jest/pull/4195))
* Improve Seq and remove newline from non-min empty in Immutable plugin
  ([#4241](https://github.com/facebook/jest/pull/4241))
* Improved the jest reporter with snapshot info per test.
  ([#3660](https://github.com/facebook/jest/pull/3660))
* Include fullName in formattedAssertion
  ([#4273](https://github.com/facebook/jest/pull/4273))
* Integrated with Yarn workspaces
  ([#3906](https://github.com/facebook/jest/pull/3906))
* jest --all ([#4020](https://github.com/facebook/jest/pull/4020))
* jest-circus test failures
  ([#3770](https://github.com/facebook/jest/pull/3770))
* jest-circus Timeouts ([#3760](https://github.com/facebook/jest/pull/3760))
* jest-haste-map: add test case for broken handling of ignore pattern
  ([#4047](https://github.com/facebook/jest/pull/4047))
* jest-haste-map: add test+fix for broken platform module support
  ([#3885](https://github.com/facebook/jest/pull/3885))
* jest-haste-map: deprecate functional ignorePattern and use it in cache key
  ([#4063](https://github.com/facebook/jest/pull/4063))
* jest-haste-map: mock 'fs' with more idiomatic jest.mock()
  ([#4046](https://github.com/facebook/jest/pull/4046))
* jest-haste-map: only file IO errors should be silently ignored
  ([#3816](https://github.com/facebook/jest/pull/3816))
* jest-haste-map: throw when trying to get a duplicated module
  ([#3976](https://github.com/facebook/jest/pull/3976))
* jest-haste-map: watchman crawler: normalize paths
  ([#3887](https://github.com/facebook/jest/pull/3887))
* jest-runtime: atomic cache write, and check validity of data
  ([#4088](https://github.com/facebook/jest/pull/4088))
* Join lines with newline in jest-diff
  ([#4314](https://github.com/facebook/jest/pull/4314))
* Keep ARGV only in CLI files
  ([#4012](https://github.com/facebook/jest/pull/4012))
* let transformers adjust cache key based on mapCoverage
  ([#4187](https://github.com/facebook/jest/pull/4187))
* Lift requires ([#3780](https://github.com/facebook/jest/pull/3780))
* Log stack when reporting errors in jest-runtime
  ([#3833](https://github.com/facebook/jest/pull/3833))
* Make --listTests return a new line separated list when not using --json
  ([#4229](https://github.com/facebook/jest/pull/4229))
* Make build script printing small-terminals-friendly
  ([#3892](https://github.com/facebook/jest/pull/3892))
* Make error messages more explicit for toBeCalledWith assertions
  ([#3913](https://github.com/facebook/jest/pull/3913))
* Make jest-matcher-utils use ESM exports
  ([#4342](https://github.com/facebook/jest/pull/4342))
* Make jest-runner a standalone package.
  ([#4236](https://github.com/facebook/jest/pull/4236))
* Make Jest’s Test Runner configurable.
  ([#4240](https://github.com/facebook/jest/pull/4240))
* Make listTests always print to console.log
  ([#4391](https://github.com/facebook/jest/pull/4391))
* Make providesModuleNodeModules ignore nested node_modules directories
* Make sure function mocks match original arity
  ([#4170](https://github.com/facebook/jest/pull/4170))
* Make sure runAllTimers also clears all ticks
  ([#3915](https://github.com/facebook/jest/pull/3915))
* Make toBe matcher error message more helpful for objects and arrays
  ([#4277](https://github.com/facebook/jest/pull/4277))
* Make useRealTimers play well with timers: fake
  ([#3858](https://github.com/facebook/jest/pull/3858))
* Move getType from jest-matcher-utils to separate package
  ([#3559](https://github.com/facebook/jest/pull/3559))
* Multiroot jest-change-files
  ([#3969](https://github.com/facebook/jest/pull/3969))
* Output created snapshot when using --ci option
  ([#3693](https://github.com/facebook/jest/pull/3693))
* Point out you can use matchers in .toMatchObject
  ([#3796](https://github.com/facebook/jest/pull/3796))
* Prevent babelrc package import failure on relative current path
  ([#3723](https://github.com/facebook/jest/pull/3723))
* Print RDP details for windows builds
  ([#4017](https://github.com/facebook/jest/pull/4017))
* Provide better error checking for transformed content
  ([#3807](https://github.com/facebook/jest/pull/3807))
* Provide printText and printComment in markup.js for HTMLElement plugin
  ([#4344](https://github.com/facebook/jest/pull/4344))
* Provide regex visualization for testRegex
  ([#3758](https://github.com/facebook/jest/pull/3758))
* Refactor CLI ([#3862](https://github.com/facebook/jest/pull/3862))
* Refactor names and delimiters of complex values in pretty-format
  ([#3986](https://github.com/facebook/jest/pull/3986))
* Replace concat(Immutable) with Immutable as item of plugins array
  ([#4207](https://github.com/facebook/jest/pull/4207))
* Replace Jasmine with jest-circus
  ([#3668](https://github.com/facebook/jest/pull/3668))
* Replace match with test and omit redundant String conversion
  ([#4311](https://github.com/facebook/jest/pull/4311))
* Replace print with serialize in AsymmetricMatcher plugin
  ([#4173](https://github.com/facebook/jest/pull/4173))
* Replace print with serialize in ConvertAnsi plugin
  ([#4225](https://github.com/facebook/jest/pull/4225))
* Replace print with serialize in HTMLElement plugin
  ([#4215](https://github.com/facebook/jest/pull/4215))
* Replace print with serialize in Immutable plugins
  ([#4189](https://github.com/facebook/jest/pull/4189))
* Replace unchanging args with one config arg within pretty-format
  ([#4076](https://github.com/facebook/jest/pull/4076))
* Return UNDEFINED for undefined type in ReactElement plugin
  ([#4360](https://github.com/facebook/jest/pull/4360))
* Rewrite some read bumps in pretty-format
  ([#4093](https://github.com/facebook/jest/pull/4093))
* Run update method before installing JRE on Circle
  ([#4318](https://github.com/facebook/jest/pull/4318))
* Separated the snapshot summary creation from the printing to improve
  testability. ([#4373](https://github.com/facebook/jest/pull/4373))
* Set coverageDirectory during normalize phase
  ([#3966](https://github.com/facebook/jest/pull/3966))
* Setup custom reporters after default reporters
  ([#4053](https://github.com/facebook/jest/pull/4053))
* Setup for Circle 2 ([#4149](https://github.com/facebook/jest/pull/4149))
* Simplify readme ([#3790](https://github.com/facebook/jest/pull/3790))
* Simplify snapshots definition
  ([#3791](https://github.com/facebook/jest/pull/3791))
* skipNodeResolution config option
  ([#3987](https://github.com/facebook/jest/pull/3987))
* Small fixes to toHaveProperty docs
  ([#3878](https://github.com/facebook/jest/pull/3878))
* Sort attributes by name in HTMLElement plugin
  ([#3783](https://github.com/facebook/jest/pull/3783))
* Specify watchPathIgnorePatterns will only be available in Jest 21+
  ([#4398](https://github.com/facebook/jest/pull/4398))
* Split TestRunner off of TestScheduler
  ([#4233](https://github.com/facebook/jest/pull/4233))
* Strict and explicit config resolution logic
  ([#4122](https://github.com/facebook/jest/pull/4122))
* Support maxDepth option in React plugins
  ([#4208](https://github.com/facebook/jest/pull/4208))
* Support SVG elements in HTMLElement plugin
  ([#4335](https://github.com/facebook/jest/pull/4335))
* Test empty Immutable collections with {min: false} option
  ([#4121](https://github.com/facebook/jest/pull/4121))
* test to debug travis failure in master
  ([#4145](https://github.com/facebook/jest/pull/4145))
* testPathPattern message test
  ([#4006](https://github.com/facebook/jest/pull/4006))
* Throw Error When Using Nested It Specs
  ([#4039](https://github.com/facebook/jest/pull/4039))
* Throw when moduleNameMapper points to inexistent module
  ([#3567](https://github.com/facebook/jest/pull/3567))
* Unified 'no tests found' message for non-verbose MPR
  ([#4354](https://github.com/facebook/jest/pull/4354))
* Update migration guide with jest-codemods transformers
  ([#4306](https://github.com/facebook/jest/pull/4306))
* Use "inputSourceMap" for coverage re-mapping.
  ([#4009](https://github.com/facebook/jest/pull/4009))
* Use "verbose" no test found message when there is only one project
  ([#4378](https://github.com/facebook/jest/pull/4378))
* Use babel transform to inline all requires
  ([#4340](https://github.com/facebook/jest/pull/4340))
* Use eslint plugins to run prettier
  ([#3971](https://github.com/facebook/jest/pull/3971))
* Use iterableEquality in spy matchers
  ([#3651](https://github.com/facebook/jest/pull/3651))
* Use modern HTML5 <!DOCTYPE>
  ([#3937](https://github.com/facebook/jest/pull/3937))
* Wrap `Error.captureStackTrace` in a try
  ([#4035](https://github.com/facebook/jest/pull/4035))

## jest 20.0.4

* Fix jest-haste-map's handling of duplicate module IDs.
  ([#3647](https://github.com/facebook/jest/pull/3647))
* Fix behavior of `enableAutomock()` when automock is set to false.
  ([#3624](https://github.com/facebook/jest/pull/3624))
* Fix progress bar in windows.
  ([#3626](https://github.com/facebook/jest/pull/3626))

## jest 20.0.3

* Fix reporters 'default' setting.
  ([#3562](https://github.com/facebook/jest/pull/3562))
* Fix to make Jest fail when the coverage threshold not met.
  ([#3554](https://github.com/facebook/jest/pull/3554))

## jest 20.0.1

* Add ansi-regex to pretty-format dependencies
  ([#3498](https://github.com/facebook/jest/pull/3498))
* Fix <rootDir> replacement in testMatch and moduleDirectories
  ([#3538](https://github.com/facebook/jest/pull/3538))
* Fix expect.hasAssertions() to throw when passed arguments
  ([#3526](https://github.com/facebook/jest/pull/3526))
* Fix stack traces without proper error messages
  ([#3513](https://github.com/facebook/jest/pull/3513))
* Fix support for custom extensions through haste packages
  ([#3537](https://github.com/facebook/jest/pull/3537))
* Fix test contexts between test functions
  ([#3506](https://github.com/facebook/jest/pull/3506))

## jest 20.0.0

* New `--projects` option to run one instance of Jest in multiple projects at
  the same time. ([#3400](https://github.com/facebook/jest/pull/3400))
* New multi project runner ([#3156](https://github.com/facebook/jest/pull/3156))
* New --listTests flag. ([#3441](https://github.com/facebook/jest/pull/3441))
* New --showConfig flag. ([#3296](https://github.com/facebook/jest/pull/3296))
* New promise support for all `expect` matchers through `.resolves` and
  `.rejects`. ([#3068](https://github.com/facebook/jest/pull/3068))
* New `expect.hasAssertions()` function similar to `expect.assertions()`.
  ([#3379](https://github.com/facebook/jest/pull/3379))
* New `this.equals` function exposed to custom matchers.
  ([#3469](https://github.com/facebook/jest/pull/3469))
* New `valid-expect` lint rule in `eslint-plugin-jest`.
  ([#3067](https://github.com/facebook/jest/pull/3067))
* New HtmlElement pretty-format plugin.
  ([#3230](https://github.com/facebook/jest/pull/3230))
* New Immutable pretty-format plugins.
  ([#2899](https://github.com/facebook/jest/pull/2899))
* New test environment per file setting through `@jest-environment` in the
  docblock. ([#2859](https://github.com/facebook/jest/pull/2859))
* New feature that allows every configuration option to be set from the command
  line. ([#3424](https://github.com/facebook/jest/pull/3424))
* New feature to add custom reporters to Jest through `reporters` in the
  configuration. ([#3349](https://github.com/facebook/jest/pull/3349))
* New feature to add expected and actual values to AssertionError.
  ([#3217](https://github.com/facebook/jest/pull/3217))
* New feature to map code coverage from transformers.
  ([#2290](https://github.com/facebook/jest/pull/2290))
* New feature to run untested code coverage in parallel.
  ([#3407](https://github.com/facebook/jest/pull/3407))
* New option to define a custom resolver.
  ([#2998](https://github.com/facebook/jest/pull/2998))
* New printing support for text and comment nodes in html pretty-format.
  ([#3355](https://github.com/facebook/jest/pull/3355))
* New snapshot testing FAQ ([#3425](https://github.com/facebook/jest/pull/3425))
* New support for custom platforms on jest-haste-map.
  ([#3162](https://github.com/facebook/jest/pull/3162))
* New support for mocking native async methods.
  ([#3209](https://github.com/facebook/jest/pull/3209))
* New guide on how to use Jest with any JavaScript framework.
  ([#3243](https://github.com/facebook/jest/pull/3243))
* New translation system for the Jest website.
* New collapsing watch mode usage prompt after first run.
  ([#3078](https://github.com/facebook/jest/pull/3078))
* Breaking Change: Forked Jasmine 2.5 into Jest's own test runner and rewrote
  large parts of Jasmine. ([#3147](https://github.com/facebook/jest/pull/3147))
* Breaking Change: Jest does not write new snapshots by default on CI.
  ([#3456](https://github.com/facebook/jest/pull/3456))
* Breaking Change: Moved the typescript parser from `jest-editor-support` into a
  separate `jest-test-typescript-parser` package.
  ([#2973](https://github.com/facebook/jest/pull/2973))
* Breaking Change: Replaced auto-loading of babel-polyfill with only
  regenerator-runtime, fixes a major memory leak.
  ([#2755](https://github.com/facebook/jest/pull/2755))
* Fixed `babel-jest` to look up the `babel` field in `package.json` as a
  fallback.
* Fixed `jest-editor-support`'s parser to not crash on incomplete ASTs.
  ([#3259](https://github.com/facebook/jest/pull/3259))
* Fixed `jest-resolve` to use `is-builtin-module` instead of `resolve.isCore`.
  ([#2997](https://github.com/facebook/jest/pull/2997))
* Fixed `jest-snapshot` to normalize line endings in the `serialize` function.
  ([#3002](https://github.com/facebook/jest/pull/3002))
* Fixed behavior of `--silent` flag.
  ([#3003](https://github.com/facebook/jest/pull/3003))
* Fixed bug with watchers on macOS causing test to crash.
  ([#2957](https://github.com/facebook/jest/pull/2957))
* Fixed CLI `notify` option not taking precedence over config option.
  ([#3340](https://github.com/facebook/jest/pull/3340))
* Fixed detection of the npm client in SummaryReporter to support Yarn.
  ([#3263](https://github.com/facebook/jest/pull/3263))
* Fixed done.fail not passing arguments
  ([#3241](https://github.com/facebook/jest/pull/3241))
* Fixed fake timers to restore after resetting mocks.
  ([#2467](https://github.com/facebook/jest/pull/2467))
* Fixed handling of babylon's parser options in `jest-editor-support`.
  ([#3344](https://github.com/facebook/jest/pull/3344))
* Fixed Jest to properly cache transform results.
  ([#3334](https://github.com/facebook/jest/pull/3334))
* Fixed Jest to use human-readable colors for Jest's own snapshots.
  ([#3119](https://github.com/facebook/jest/pull/3119))
* Fixed jest-config to use UID for default cache folder.
  ([#3380](https://github.com/facebook/jest/pull/3380)),
  ([#3387](https://github.com/facebook/jest/pull/3387))
* Fixed jest-runtime to expose inner error when it fails to write to the cache.
  ([#3373](https://github.com/facebook/jest/pull/3373))
* Fixed lifecycle hooks to make afterAll hooks operate the same as afterEach.
  ([#3275](https://github.com/facebook/jest/pull/3275))
* Fixed pretty-format to run plugins before serializing nested basic values.
  ([#3017](https://github.com/facebook/jest/pull/3017))
* Fixed return value of mocks so they can explicitly be set to return
  `undefined`. ([#3354](https://github.com/facebook/jest/pull/3354))
* Fixed runner to run tests associated with snapshots when the snapshot changes.
  ([#3025](https://github.com/facebook/jest/pull/3025))
* Fixed snapshot serializer require, restructured pretty-format.
  ([#3399](https://github.com/facebook/jest/pull/3399))
* Fixed support for Babel 7 in babel-jest.
  ([#3271](https://github.com/facebook/jest/pull/3271))
* Fixed testMatch to find tests in .folders.
  ([#3006](https://github.com/facebook/jest/pull/3006))
* Fixed testNamePattern and testPathPattern to work better together.
  ([#3327](https://github.com/facebook/jest/pull/3327))
* Fixed to show reject reason when expecting resolve.
  ([#3134](https://github.com/facebook/jest/pull/3134))
* Fixed toHaveProperty() to use hasOwnProperty from Object
  ([#3410](https://github.com/facebook/jest/pull/3410))
* Fixed watch mode's screen clearing.
  ([#2959](https://github.com/facebook/jest/pull/2959))
  ([#3294](https://github.com/facebook/jest/pull/3294))
* Improved and consolidated Jest's configuration file resolution.
  ([#3472](https://github.com/facebook/jest/pull/3472))
* Improved documentation throughout the Jest website.
* Improved documentation to explicitly mention that snapshots must be reviewed.
  ([#3203](https://github.com/facebook/jest/pull/3203))
* Improved documentation to make it clear CRA users don't need to add
  dependencies. ([#3312](https://github.com/facebook/jest/pull/3312))
* Improved eslint-plugin-jest's handling of `expect`.
  ([#3306](https://github.com/facebook/jest/pull/3306))
* Improved flow-coverage, eslint rules and test coverage within the Jest
  repository.
* Improved printing of `expect.assertions` error.
  ([#3033](https://github.com/facebook/jest/pull/3033))
* Improved Windows test coverage of Jest.
* Refactored configs & transform
  ([#3376](https://github.com/facebook/jest/pull/3376))
* Refactored reporters to pass individual Tests to reporters.
  ([#3289](https://github.com/facebook/jest/pull/3289))
* Refactored TestRunner ([#3166](https://github.com/facebook/jest/pull/3166))
* Refactored watch mode prompts.
  ([#3290](https://github.com/facebook/jest/pull/3290))
* Deleted `jest-file-exists`.
  ([#3105](https://github.com/facebook/jest/pull/3105))
* Removed `Config` type. ([#3366](https://github.com/facebook/jest/pull/3366))
* Removed all usage of `jest-file-exists`.
  ([#3101](https://github.com/facebook/jest/pull/3101))
* Adopted prettier on the Jest codebase.

## jest 19.0.1

* Fix infinite loop when using `--watch` with `--coverage`.
* Fixed `watchman` config option.
* Fixed a bug in the jest-editor-support static analysis.
* Fixed eslint plugin warning.
* Fixed missing space in front of "Did you mean …?".
* Fixed path printing in the reporter on Windows.

## jest 19.0.0

* Breaking Change: Added a version for snapshots.
* Breaking Change: Removed the `mocksPattern` configuration option, it never
  worked correctly.
* Breaking Change: Renamed `testPathDirs` to `roots` to avoid confusion when
  configuring Jest.
* Breaking Change: Updated printing of React elements to cause fewer changes
  when props change.
* Breaking Change: Updated snapshot format to properly escape data.
* Fixed --color to be recognized correctly again.
* Fixed `babel-plugin-jest-hoist` to work properly with type annotations in
  tests.
* Fixed behavior for console.log calls and fixed a memory leak (#2539).
* Fixed cache directory path for Jest to avoid ENAMETOOLONG errors.
* Fixed change events to be emitted in jest-haste-map's watch mode. This fixes
  issues with Jest's new watch mode and react-native-packager.
* Fixed cli arguments to be used when loading the config from file, they were
  previously ignored.
* Fixed Jest to load json files that include a BOM.
* Fixed Jest to throw errors instead of ignoring invalid cli options.
* Fixed mocking behavior for virtual modules.
* Fixed mocking behavior with transitive dependencies.
* Fixed support for asymmetric matchers in `toMatchObject`.
* Fixed test interruption and `--bail` behavior.
* Fixed watch mode to clean up worker processes when a test run gets
  interrupted.
* Fixed whitespace to be highlighted in snapshots and assertion errors.
* Improved `babel-jest` plugin: babel is loaded lazily, istanbul comments are
  only added when coverage is used.
* Improved error for invalid transform config.
* Improved moduleNameMapper to not overwrite mocks when many patterns map to the
  same file.
* Improved printing of skipped tests in verbose mode.
* Improved resolution code in jest-resolve.
* Improved to only show patch marks in assertion errors when the comparison
  results in large objects.
* New `--collectCoverageFrom` cli argument.
* New `--coverageDirectory` cli argument.
* New `expect.addSnapshotSerializer` to add custom snapshot serializers for
  tests.
* New `jest.spyOn`.
* New `testMatch` configuration option that accepts glob patterns.
* New eslint-plugin-jest with no-disabled-tests, no-focuses-tests and
  no-identical-title rules and default configuration and globals.
* New expect.stringContaining asymmetric matcher.
* New feature to make manual mocks with nested folders work. For example
  `__mocks__/react-native/Library/Text.js` will now work as expected.
* New feature to re-run tests through the notification when using `--notify`.
* New jest-phabricator package to integrate Jest code coverage in phabriactor.
* New jest-validate package to improve configuration errors, help with
  suggestions of correct configuration and to be adopted in other libraries.
* New pretty-printing for asymmetric matchers.
* New RSS feed for Jest's blog.
* New way to provide a reducer to extract haste module ids.
* New website, new documentation, new color scheme and new homepage.
* Rewritten watch mode for instant feedback, better code quality and to build
  new features on top of it (#2362).

## jest 18.1.0

* Fixed console.log and fake timer behavior in node 7.3.
* Updated istanbul-api.
* Updated jest-diff equality error message.
* Disabled arrow keys when entering a pattern in watch mode to prevent broken
  behavior. Will be improved in a future release.
* Moved asymmetric matchers and equality functionality from Jasmine into
  jest-matchers.
* Removed jasmine and jest-snapshot dependency from jest-matchers.
* Removed unused global `context` variable.
* Show a better error message if the config is invalid JSON.
* Highlight trailing whitespace in assertion diffs and snapshots.
* Jest now uses micromatch instead of minimatch.
* Added `-h` as alias for `--help`.

## jest 18.0.0

See https://facebook.github.io/jest/blog/2016/12/15/2016-in-jest.html

* The testResultsProcessor function is now required to return the modified
  results.
* Removed `pit` and `mockImpl`. Use `it` or `mockImplementation` instead.
* Fixed re-running tests when `--bail` is used together with `--watch`.
* `pretty-format` is now merged into Jest.
* `require('v8')` now works properly in a test context.
* Jest now clears the entire scrollback in watch mode.
* Added `expect.any`, `expect.anything`, `expect.objectContaining`,
  `expect.arrayContaining`, `expect.stringMatching`.
* Properly resolve `snapshotSerializers`, `setupFiles`, `transform`,
  `testRunner` and `testResultsProcessor` instead of using `path.resolve`.
* `--testResultsProcessor` is now exposed through the cli.
* Renamed `--jsonOutputFile` to `--outputFile`.
* Added `jest-editor-support` for vscode and Nuclide integration.
* Fixed `test.concurrent` unhandled promise rejections.
* The Jest website is now auto-deployed when merging into master.
* Updated `testRegex` to include `test.js` and `spec.js` files.
* Fixes for `babel-plugin-jest-hoist` when using `jest.mock` with three
  arguments.
* The `JSON` global in `jest-environment-node` now comes from the vm context
  instead of the parent context.
* Jest does not print stack traces from babel any longer.
* Fake timers are reset when `FakeTimers.useTimers()` is called.
* Usage of Jest in watch mode can be hidden through `JEST_HIDE_USAGE`.
* Added `expect.assertions(number)` which will ensure that a specified amount of
  assertions is made in one test.
* Added `.toMatchSnapshot(?string)` feature to give snapshots a name.
* Escape regex in snapshots.
* `jest-react-native` was deprecated and now forwards `react-native`.
* Added `.toMatchObject` matcher.
* Further improve printing of large objects.
* Fixed `NaN% Failed` in the OS notification when using `--notify`.
* The first test run without cached timings will now use separate processes
  instead of running in band.
* Added `.toHaveProperty` matcher.
* Fixed `Map`/`Set` comparisons.
* `test.concurrent` now works with `--testNamePattern`.

## jest 17.0.3

* Improved file-watching feature in jest-haste-map.
* Added `.toHaveLength` matcher.
* Improved `.toContain` matcher.

## jest 17.0.2

* Fixed performance regression in module resolution.

## jest 17.0.1

* Fixed pretty printing of big objects.
* Fixed resolution of `.native.js` files in react-native projects.

## jest 17.0.0

* Added `expect.extend`.
* Properly resolve modules with platform extensions on react-native.
* Added support for custom snapshots serializers.
* Updated to Jasmine 2.5.2.
* Big diffs are now collapsed by default in snapshots and assertions. Added
  `--expand` (or `-e`) to show the full diff.
* Replaced `scriptPreprocessor` with the new `transform` option.
* Added `jest.resetAllMocks` which replaces `jest.clearAllMocks`.
* Fixes for react-native preset.
* Fixes for global built in objects in `jest-environment-node`.
* Create mock objects in the vm context instead of the parent context.
* `.babelrc` is now part of the transform cache key in `babel-jest`.
* Fixes for docblock parsing with haste modules.
* Exit with the proper code when the coverage threshold is not reached.
* Implemented file watching in `jest-haste-map`.
* `--json` now includes information about individual tests inside a file.

## jest 16.0.2

* Symbols are now properly mocked when using `jest-mock`.
* `toHaveBeenCalledWith()` works without arguments again.
* Newlines in snapshots are now normalized across different operating systems.

## jest 16.0.1

* Fix infinite loop.

## jest 16.0.0

* Previously failed tests are now always run first.
* A new concurrent reporter shows currently running tests, a test summary, a
  progress bar and estimated remaining time if possible.
* Improved CLI colors.
* `jest <pattern>` is now case-insensitive.
* Added `it.only`, `it.skip`, `test.only`, `test.skip` and `xtest`.
* Added `--testNamePattern=pattern` or `-t <pattern>` to run individual tests in
  test files.
* Jest now warns for duplicate mock files.
* Pressing `a`, `o`, `p`, `q` or `enter` while tests are running in the watch
  mode, the test run will be interrupted.
* `--bail` now works together with `--watch`.
* Added `test.concurrent` for concurrent async tests.
* Jest now automatically considers files and tests with the `.jsx` extension.
* Added `jest.clearAllMocks` to clear all mocks manually.
* Rewrote Jest's snapshot implementation. `jest-snapshot` can now be more easily
  integrated into other test runners and used in other projects.
* This requires most snapshots to be updated when upgrading Jest.
* Objects and Arrays in snapshots are now printed with a trailing comma.
* Function names are not printed in snapshots any longer to reduce issues with
  code coverage instrumentation and different Node versions.
* Snapshots are now sorted using natural sort order.
* Snapshots are not marked as obsolete any longer when using `fit` or when an
  error is thrown in a test.
* Finished migration of Jasmine matchers to the new Jest matchers.
* Pretty print `toHaveBeenLastCalledWith`, `toHaveBeenCalledWith`,
  `lastCalledWith` and `toBeCalledWith` failure messages.
* Added `toBeInstanceOf` matcher.
* Added `toContainEqual` matcher.
* Added `toThrowErrorMatchingSnapshot` matcher.
* Improved `moduleNameMapper` resolution.
* Module registry fixes.
* Fixed invocation of the `setupTestFrameworkScriptFile` script to make it
  easier to use chai together with Jest.
* Removed react-native special case in Jest's configuration.
* Added `--findRelatedTests <fileA> <fileB>` cli option to run tests related to
  the specified files.
* Added `jest.deepUnmock` to `babel-plugin-jest-hoist`.
* Added `jest.runTimersToTime` which is useful together with fake timers.
* Improved automated mocks for ES modules compiled with babel.

## jest 15.1.1

* Fixed issues with test paths that include hyphens on Windows.
* Fixed `testEnvironment` resolution.
* Updated watch file name pattern input.

## jest 15.1.0

* Pretty printer updates for React and global window objects.
* `jest-runtime` overwrites automocking from configuration files.
* Improvements for watch mode on Windows.
* afterAll/afterEach/beforeAll/beforeEach can now return a Promise and be used
  together with async/await.
* Improved stack trace printing on Node 4.

## jest 15.0.2

* Fixed Jest with npm2 when using coverage.

## jest 15.0.1

* Updated toThrow and toThrowMatchers and aliased them to the same matcher.
* Improvements for watch mode.
* Fixed Symbol reassignment in tests would break Jest's matchers.
* Fixed `--bail` option.

## jest 15.0.0

* See https://facebook.github.io/jest/blog/2016/09/01/jest-15.html
* Jest by default now also recognizes files ending in `.spec.js` and `.test.js`
  as test files.
* Completely replaced most Jasmine matchers with new Jest matchers.
* Rewrote Jest's CLI output for test failures and summaries.
* Added `--env` option to override the default test environment.
* Disabled automocking, fake timers and resetting the module registry by
  default.
* Added `--watchAll`, made `--watch` interactive and added the ability to update
  snapshots and select test patterns in watch mode.
* Jest uses verbose mode when running a single test file.
* Console messages are now buffered and printed along with the test results.
* Fix `testEnvironment` resolution to prefer `jest-environment-{name}` instead
  of `{name}` only. This prevents a module colision when using `jsdom` as test
  environment.
* `moduleNameMapper` now uses a resolution algorithm.
* Improved performance for small test runs.
* Improved API documentation.
* Jest now works properly with directories that have special characters in them.
* Improvements to Jest's own test infra by merging integration and unit tests.
  Code coverage is now collected for Jest.
* Added `global.global` to the node environment.
* Fixed babel-jest-plugin-hoist issues with functions called `mock`.
* Improved jest-react-native preset with mocks for ListView, TextInput,
  ActivityIndicator and ScrollView.
* Added `collectCoverageFrom` to collect code coverage from untested files.
* Rewritten code coverage support.

## jest 14.1.0

* Changed Jest's default cache directory.
* Fixed `jest-react-native` for react 15.3.0.
* Updated react and react-native example to use `react-test-renderer`.
* Started to refactor code coverage.

## jest 14.0.2

* `babel-jest` bugfix.

## jest 14.0.1

* `babel-jest` can now be used to compose a transformer.
* Updated snapshot instructions to run `jest -u` or `npm test -- -u`.
* Fixed `config` cli option to enable JSON objects as configuration.
* Updated printing of preset path in the CLI.

## jest 14.0.0

* Official release of snapshot tests.
* Started to replace Jasmine matchers with Jest matchers: `toBe`, `toBeFalsy`,
  `toBeTruthy`, `toBeNaN`, `toBe{Greater,Less}Than{,OrEqual}`, `toBeNull`,
  `toBeDefined`, `toBeUndefined`, `toContain`, `toMatch`, `toBeCloseTo` were
  rewritten.
* Rewrite of Jest's reporters.
* Experimental react-native support.
* Removed Jasmine 1 support from Jest.
* Transform caching improvements.

## jest 13.2.0

* Snapshot bugfixes.
* Timer bugfixes.

## jest 13.1.0

* Added `test` global function as an alias for `it`.
* Added `coveragePathIgnorePatterns` to the config.
* Fixed printing of "JSX objects" in snapshots.
* Fixes for `--verbose` option and top level `it` calls.
* Extended the node environment with more globals.
* testcheck now needs to be required explicitly through `require('jest-check')`.
* Added `jest.deepUnmock`.
* Fail test suite if it does not contain any tests.

## jest 13.0.0

* Added duration of individual tests in verbose mode.
* Added a `browser` config option to properly resolve npm packages with a
  browser field in `package.json` if you are writing tests for client side apps
* Added `jest-repl`.
* Split up `jest-cli` into `jest-runtime` and `jest-config`.
* Added a notification plugin that shows a test run notification using
  `--notify`.
* Refactored `TestRunner` into `SearchSource` and improved the "no tests found"
  message.
* Added `jest.isMockFunction(jest.fn())` to test for mock functions.
* Improved test reporter printing and added a test failure summary when running
  many tests.
  * Add support for property testing via testcheck-js.
* Added a webpack tutorial.
* Added support for virtual mocks through
  `jest.mock('Module', implementation, {virtual: true})`.
* Added snapshot functionality through `toMatchSnapshot()`.
* Redesigned website.

## jest-cli 12.1.1

* Windows stability fixes.
* Mock module resolution fixes.
* Remove test files from code coverage.

## jest-cli 12.1.0

* Jest is now also published in the `jest` package on npm.
* Added `testRegex` to match for tests outside of specific folders. Deprecated
  both `testDirectoryName` and `testFileExtensions`.
* `it` can now return a Promise for async testing. `pit` was deprecated.
* Added `jest-resolve` as a standalone package based on the Facebook module
  resolution algorithm.
* Added `jest-changed-files` as a standalone package to detect changed files in
  a git or hg repo.
* Added `--setupTestFrameworkFile` to cli.
* Added support for coverage thresholds. See
  http://facebook.github.io/jest/docs/api.html#coveragethreshold-object.
* Updated to jsdom 9.0.
* Updated and improved stack trace reporting.
* Added `module.filename` and removed the invalid `module.__filename` field.
* Further improved the `lastCalledWith` and `toBeCalledWith` custom matchers.
  They now print the most recent calls.
* Fixed jest-haste-map on continuous integration systems.
* Fixes for hg/git integration.
* Added a re-try for the watchman crawler.

## jest-cli 12.0.2

* Bug fixes when running a single test file and for scoped package names.

## jest-cli 12.0.1

* Added custom equality matchers for Map/Set and iterables.
* Bug fixes

## jest-cli 12.0.0

* Reimplemented `node-haste` as `jest-haste-map`:
  https://github.com/facebook/jest/pull/896
* Fixes for the upcoming release of nodejs 6.
* Removed global mock caching which caused negative side-effects on test runs.
* Updated Jasmine from 2.3.4 to 2.4.1.
* Fixed our Jasmine fork to work better with `Object.create(null)`.
* Added a `--silent` flag to silence console messages during a test run.
* Run a test file directly if a path is passed as an argument to Jest.
* Added support for the undocumented nodejs feature `module.paths`.

## jest-cli 11.0.2

* Fixed `jest -o` error when Mercurial isn't installed on the system
* Fixed Jasmine failure message when expected values were mutated after tests.

## jest-cli 11.0.1, babel-jest 11.0.1

* Added support for Mercurial repositories when using `jest -o`
* Added `mockImplementationOnce` API to `jest.fn()`.

## jest-cli 11.0.0, babel-jest 11.0.0 (pre-releases 0.9 to 0.10)

* New implementation of node-haste and rewrite of internal module loading and
  resolution. Fixed both startup and runtime performance.
  [#599](https://github.com/facebook/jest/pull/599)
* Jasmine 2 is now the default test runner. To keep using Jasmine 1, put
  `testRunner: "jasmine1"` into your configuration.
* Added `jest-util`, `jest-mock`, `jest-jasmine1`, `jest-jasmine2`,
  `jest-environment-node`, `jest-environment-jsdom` packages.
* Added `babel-jest-preset` and `babel-jest` as packages. `babel-jest` is now
  being auto-detected.
* Added `babel-plugin-jest-hoist` which hoists `jest.unmock`, `jest.mock` and
  the new `jest.enableAutomock` and `jest.disableAutomock` API.
* Improved `babel-jest` integration and `react-native` testing.
* Improved code coverage reporting when using `babel-jest`.
* Added the `jest.mock('moduleName', moduleFactory)` feature. `jest.mock` now
  gets hoisted by default. `jest.doMock` was added to explicitly mock a module
  without the hoisting feature of `babel-jest`.
* Updated jsdom to 8.3.x.
* Improved responsiveness of the system while using `--watch`.
* Clear the terminal window when using `--watch`.
* By default, `--watch` will now only runs tests related to changed files.
  `--watch=all` can be used to run all tests on file system changes.
* Debounce `--watch` re-runs to not trigger test runs during a branch switch in
  version control.
* Added `jest.fn()` and `jest.fn(implementation)` as convenient shorcuts for
  `jest.genMockFunction()` and `jest.genMockFunction().mockImplementation()`.
* Added an `automock` option to turn off automocking globally.
* Added a "no tests found" message if no tests can be found.
* Jest sets `process.NODE_ENV` to `test` unless otherwise specified.
* Fixed `moduleNameMapper` config option when used with paths.
* Fixed an error with Jasmine 2 and tests that `throw 'string errors'`.
* Fixed issues with unmocking symlinked module names.
* Fixed mocking of boolean values.
* Fixed mocking of fields that start with an underscore ("private fields").
* Fixed unmocking behavior with npm3.
* Fixed and improved `--onlyChanged` option.
* Fixed support for running Jest as a git submodule.
* Improved verbose logger output
* Fixed test runtime error reporting and stack traces.
* Improved `toBeCalled` Jasmine 2 custom matcher messages.
* Improved error reporting when a syntax error occurs.
* Renamed HasteModuleLoader to Runtime.
* Jest now properly reports pending tests disabled with `xit` and `xdescribe`.
* Removed `preprocessCachingDisabled` config option.
* Added a `testEnvironment` option to customize the sandbox environment.
* Added support for `@scoped/name` npm packages.
* Added an integration test runner for Jest that runs all tests for examples and
  packages.

## 0.8.2

* Performance improvements.
* jest now uses `chalk` instead of its own colors implementation.

## 0.8.1

* `--bail` now reports with the proper error code.
* Fixed loading of the setup file when using jasmine2.
* Updated jsdom to 7.2.0.

## 0.8.0

* Added optional support for jasmine2 through the `testRunner` config option.
* Fixed mocking support for Map, WeakMap and Set.
* `node` was added to the defaults in `moduleFileExtensions`.
* Updated the list of node core modules that are properly being recognized by
  the module loader.

## 0.7.1

* Correctly map `process.on` into jsdom environments, fixes a bug introduced in
  jest 0.7.0.

## 0.7.0

* Fixed a memory leak with test contexts. Jest now properly cleans up test
  environments after each test. Added `--logHeapUsage` to log memory usage after
  each test. Note: this is option is meant for debugging memory leaks and might
  significantly slow down your test run.
* Removed `mock-modules`, `node-haste` and `mocks` virtual modules. This is a
  breaking change of undocumented public API. Usage of this API can safely be
  automatically updated through an automated codemod:
* Example: http://astexplorer.net/#/zrybZ6UvRA
* Codemod:
  https://github.com/cpojer/js-codemod/blob/master/transforms/jest-update.js
* jscodeshift: https://github.com/facebook/jscodeshift
* Removed `navigator.onLine` and `mockSetReadOnlyProperty` from the global jsdom
  environment. Use `window.navigator.onLine = true;` in your test setup and
  `Object.defineProperty` instead.

## 0.6.1

* Updated jsdom to 7.0.2.
* Use the current working directory as root when passing a jest config from the
  command line.
* Updated the React examples and getting started guide
* Modules now receive a `module.parent` field so unmocked modules don't assume
  they are run directly any longer.

## 0.6.0

* jest now reports the number of tests that were run instead of the number of
  test files.
* Added a `--json` option to print test results as JSON.
* Changed the preprocessor API. A preprocessor now receives the script, file and
  config. The cache key function receives the script, file and stringified
  config to be able to create consistent hashes.
* Removed node-worker-pool in favor of node-worker-farm (#540).
* `toEqual` now also checks the internal class name of an object. This fixes
  invalid tests like `expect([]).toEqual({})` which were previously passing.
* Added the option to provide map modules to stub modules by providing the
  `moduleNameMapper` config option.
* Allow to specify a custom `testRunner` in the configuration (#531).
* Added a `--no-cache` option to make it easier to debug preprocessor scripts.
* Fix code coverage on windows (#499).

## 0.5.6

* Cache test run performance and run slowest tests first to maximize worker
  utilization
* Update to jsdom 6.5.0

## 0.5.5

* Improve failure stack traces.
* Fix syntax error reporting.
* Add `--watch` option (#472).

## 0.5.2

* Fixed a bug with syntax errors in test files (#487).
* Fixed chmod error for preprocess-cache (#491).
* Support for the upcoming node 4.0 release (#490, #489).

## 0.5.1

* Upgraded node-worker-pool to 3.0.0, use the native `Promise` implementation.
* `testURL` can be used to set the location of the jsdom environment.
* Updated all of jest's dependencies, now using jsdom 6.3.
* jest now uses the native `Promise` implementation.
* Fixed a bug when passed an empty `testPathIgnorePatterns`.
* Moved preprocessor cache into the haste cache directory.

## 0.5.0

* Added `--noStackTrace` option to disable stack traces.
* Jest now only works with iojs v2 and up. If you are still using node we
  recommend upgrading to iojs or keep using jest 0.4.0.
* Upgraded to jsdom 6.1.0 and removed all the custom jsdom overwrites.

## <=0.4.0

* See commit history for changes in previous versions of jest.<|MERGE_RESOLUTION|>--- conflicted
+++ resolved
@@ -9,13 +9,10 @@
 
 * `[jest]` Add `import-local` to `jest` package.
   ([#5353](https://github.com/facebook/jest/pull/5353))
-<<<<<<< HEAD
-* `[jest-cli]` Fix npm update command for snapshot summary.
-([#5376](https://github.com/facebook/jest/pull/5376))
-=======
 * `[expect]` Support class instances in `.toHaveProperty()` matcher.
   ([#5367](https://github.com/facebook/jest/pull/5367))
->>>>>>> fec36ae1
+* `[jest-cli]` Fix npm update command for snapshot summary.
+  ([#5376](https://github.com/facebook/jest/pull/5376))
 
 ## jest 22.1.4
 
