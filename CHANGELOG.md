--- conflicted
+++ resolved
@@ -4,12 +4,8 @@
 
 ### Fixes
 
-<<<<<<< HEAD
-- `[*]` Lower Node 16 requirement to 16.10 from 16.13 due to a [Node bug](https://github.com/nodejs/node/issues/40014) that causes memory and performance issues ([#12754](https://github.com/facebook/jest/pull/12754))
 - `[@jest/reporters]` Fix trailing slash in matching `coverageThreshold` key ([#12714](https://github.com/facebook/jest/pull/12714))
 
-=======
->>>>>>> f43871e3
 ### Chore & Maintenance
 
 ### Performance
