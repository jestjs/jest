## main

### Features

- `[jest-test-sequencer, jest-core]` Exposes globalConfig & contexts to TestSequencer ([#14535](https://github.com/jestjs/jest/pull/14535))

### Fixes

- `[jest-leak-detector]` Make leak-detector more aggressive when running GC ([#14526](https://github.com/jestjs/jest/pull/14526))

### Performance

### Chore & Maintenance

<<<<<<< HEAD
- `[*]` [**BREAKING**] Drop support for `typescript@4.3`, minimum version is now `4.5` ([#14542](https://github.com/facebook/jest/pull/14542), [#12648](https://github.com/facebook/jest/pull/12648))
=======
- `[*]` [**BREAKING**] Drop support for Node.js versions 14 and 19 ([#14460](https://github.com/jestjs/jest/pull/14460))
>>>>>>> 33747908

## 29.7.0

### Features

- `[create-jest]` Add `npm init` / `yarn create` initialiser for Jest projects ([#14465](https://github.com/jestjs/jest/pull/14453))
- `[jest-validate]` Allow deprecation warnings for unknown options ([#14499](https://github.com/jestjs/jest/pull/14499))

### Fixes

- `[jest-resolver]` Replace unmatched capture groups in `moduleNameMapper` with empty string instead of `undefined` ([#14507](https://github.com/jestjs/jest/pull/14507))
- `[jest-snapshot]` Allow for strings as well as template literals in inline snapshots ([#14465](https://github.com/jestjs/jest/pull/14465))
- `[@jest/test-sequencer]` Calculate test runtime if `perStats.duration` is missing ([#14473](https://github.com/jestjs/jest/pull/14473))

### Performance

- `[@jest/create-cache-key-function]` Cache access of `NODE_ENV` and `BABEL_ENV` ([#14455](https://github.com/jestjs/jest/pull/14455))

### Chore & Maintenance

- `[jest-cli]` Move internal config initialisation logic to the `create-jest` package ([#14465](https://github.com/jestjs/jest/pull/14453))

## 29.6.4

### Fixes

- `[jest-core]` Fix typo in `scheduleAndRun` performance marker ([#14434](https://github.com/jestjs/jest/pull/14434))
- `[jest-environment-node]` Make sure `atob` and `btoa` are writeable in Node 20 ([#14446](https://github.com/jestjs/jest/pull/14446))
- `[jest-worker]` Additional error wrapper for `parentPort.postMessage` to fix unhandled `DataCloneError`. ([#14437](https://github.com/jestjs/jest/pull/14437))

## 29.6.3

### Fixes

- `[expect, @jest/expect-utils]` `ObjectContaining` support `sumbol` as key ([#14414](https://github.com/jestjs/jest/pull/14414))
- `[expect]` Remove `@types/node` from dependencies ([#14385](https://github.com/jestjs/jest/pull/14385))
- `[jest-core]` Use workers in watch mode by default to avoid crashes ([#14059](https://github.com/facebook/jest/pull/14059) & [#14085](https://github.com/facebook/jest/pull/14085)).
- `[jest-reporters]` Update `istanbul-lib-instrument` dependency to v6. ([#14401](https://github.com/jestjs/jest/pull/14401))
- `[jest-mock]` Revert [#13692](https://github.com/jestjs/jest/pull/13692) as it was a breaking change ([#14429](https://github.com/jestjs/jest/pull/14429))
- `[jest-mock]` Revert [#13866](https://github.com/jestjs/jest/pull/13866) as it was a breaking change ([#14429](https://github.com/jestjs/jest/pull/14429))
- `[jest-mock]` Revert [#13867](https://github.com/jestjs/jest/pull/13867) as it was a breaking change ([#14429](https://github.com/jestjs/jest/pull/14429))
- `[@jest/reporters]` Marks Reporter's hooks as optional ([#14433](https://github.com/jestjs/jest/pull/14433))
- `[jest-runtime]` Fix dynamic ESM import module bug when loaded module through `jest.isolateModulesAsync` ([#14397](https://github.com/jestjs/jest/pull/14397))

### Chore & Maintenance

- `[jest-changed-files, jest-circus, jest-console, @jest/core, @jest/runtime, @jest/transform]` Use `invariant` and `notEmpty` from `jest-util` rather than own internal ([#14366](https://github.com/jestjs/jest/pull/14366))

## 29.6.2

### Fixes

- `[jest-circus]` Fix snapshot matchers in concurrent tests when nr of tests exceeds `maxConcurrency` ([#14335](https://github.com/jestjs/jest/pull/14335))
- `[@jest/core]` When running global setup and teardown, do not try to change the `message` property of the thrown error object when the `message` property is unwritable ([#14113](https://github.com/jestjs/jest/pull/14113))
- `[jest-snapshot]` Move `@types/prettier` from `dependencies` to `devDependencies` ([#14328](https://github.com/jestjs/jest/pull/14328))
- `[jest-snapshot]` Throw an explicit error if Prettier v3 is used ([#14367](https://github.com/jestjs/jest/pull/14367))
- `[jest-reporters]` Add "skipped" and "todo" symbols to Github Actions Reporter ([#14309](https://github.com/jestjs/jest/pull/14309))

### Chore & Maintenance

- `[@jest/core]` Use `pluralize` from `jest-util` rather than own internal ([#14322](https://github.com/jestjs/jest/pull/14322))

## 29.6.1

### Fixes

- `[jest-circus]` Revert [#14110](https://github.com/jestjs/jest/pull/14110) as it was a breaking change ([#14304](https://github.com/jestjs/jest/pull/14304))

## 29.6.0

### Features

- `[jest-circus, jest-snapshot]` Add support for snapshot matchers in concurrent tests ([#14139](https://github.com/jestjs/jest/pull/14139))
- `[jest-cli]` Include type definitions to generated config files ([#14078](https://github.com/facebook/jest/pull/14078))
- `[jest-snapshot]` Support arrays as property matchers ([#14025](https://github.com/facebook/jest/pull/14025))
- `[jest-core, jest-circus, jest-reporter, jest-runner]` Added support for reporting about start individual test cases using jest-circus ([#14174](https://github.com/jestjs/jest/pull/14174))

### Fixes

- `[jest-circus]` Prevent false test failures caused by promise rejections handled asynchronously ([#14110](https://github.com/jestjs/jest/pull/14110))
- `[jest-config]` Handle frozen config object ([#14054](https://github.com/facebook/jest/pull/14054))
- `[jest-config]` Allow `coverageDirectory` and `collectCoverageFrom` in project config ([#14180](https://github.com/jestjs/jest/pull/14180))
- `[jest-core]` Always use workers in watch mode to avoid crashes ([#14059](https://github.com/facebook/jest/pull/14059)).
- `[jest-environment-jsdom, jest-environment-node]` Fix assignment of `customExportConditions` via `testEnvironmentOptions` when custom env subclass defines a default value ([#13989](https://github.com/facebook/jest/pull/13989))
- `[jest-matcher-utils]` Fix copying value of inherited getters ([#14007](https://github.com/facebook/jest/pull/14007))
- `[jest-mock]` Tweak typings to allow `jest.replaceProperty()` replace methods ([#14008](https://github.com/facebook/jest/pull/14008))
- `[jest-mock]` Improve user input validation and error messages of `spyOn` and `replaceProperty` methods ([#14087](https://github.com/facebook/jest/pull/14087))
- `[jest-runtime]` Bind `jest.isolateModulesAsync` to `this` ([#14083](https://github.com/facebook/jest/pull/14083))
- `[jest-runtime]` Forward `wrapperLength` to the `Script` constructor as `columnOffset` for accurate debugging ([#14148](https://github.com/facebook/jest/pull/14148))
- `[jest-runtime]` Guard `_isMockFunction` access with `in` ([#14188](https://github.com/facebook/jest/pull/14188))
- `[jest-snapshot]` Fix a potential bug when not using prettier and improve performance ([#14036](https://github.com/facebook/jest/pull/14036))
- `[@jest/transform]` Do not instrument `.json` modules ([#14048](https://github.com/facebook/jest/pull/14048))
- `[jest-worker]` Restart a shut down worker before sending it a task ([#14015](https://github.com/facebook/jest/pull/14015))

### Chore & Maintenance

- `[*]` Update `semver` dependency to get vulnerability fix ([#14262](https://github.com/jestjs/jest/pull/14262))
- `[docs]` Updated documentation for the `--runTestsByPath` CLI command ([#14004](https://github.com/facebook/jest/pull/14004))
- `[docs]` Updated documentation regarding the synchronous fallback when asynchronous code transforms are unavailable ([#14056](https://github.com/facebook/jest/pull/14056))
- `[docs]` Update jest statistics of use and downloads in website Index.

## 29.5.0

### Features

- `[jest-changed-files]` Support Sapling ([#13941](https://github.com/facebook/jest/pull/13941))
- `[jest-circus, @jest/cli, jest-config]` Add feature to randomize order of tests via CLI flag or through the config file([#12922](https://github.com/facebook/jest/pull/12922))
- `[jest-cli, jest-config, @jest/core, jest-haste-map, @jest/reporters, jest-runner, jest-runtime, @jest/types]` Add `workerThreads` configuration option to allow using [worker threads](https://nodejs.org/dist/latest/docs/api/worker_threads.html) for parallelization ([#13939](https://github.com/facebook/jest/pull/13939))
- `[jest-cli]` Export `yargsOptions` ([#13970](https://github.com/facebook/jest/pull/13970))
- `[jest-config]` Add `openHandlesTimeout` option to configure possible open handles warning. ([#13875](https://github.com/facebook/jest/pull/13875))
- `[@jest/create-cache-key-function]` Allow passing `length` argument to `createCacheKey()` function and set its default value to `16` on Windows ([#13827](https://github.com/facebook/jest/pull/13827))
- `[jest-message-util]` Add support for [AggregateError](https://developer.mozilla.org/en-US/docs/Web/JavaScript/Reference/Global_Objects/AggregateError) ([#13946](https://github.com/facebook/jest/pull/13946) & [#13947](https://github.com/facebook/jest/pull/13947))
- `[jest-message-util]` Add support for [Error causes](https://developer.mozilla.org/en-US/docs/Web/JavaScript/Reference/Global_Objects/Error/cause) in `test` and `it` ([#13935](https://github.com/facebook/jest/pull/13935) & [#13966](https://github.com/facebook/jest/pull/13966))
- `[jest-reporters]` Add `summaryThreshold` option to summary reporter to allow overriding the internal threshold that is used to print the summary of all failed tests when the number of test suites surpasses it ([#13895](https://github.com/facebook/jest/pull/13895))
- `[jest-runtime]` Expose `@sinonjs/fake-timers` async APIs functions `advanceTimersByTimeAsync(msToRun)` (`tickAsync(msToRun)`), `advanceTimersToNextTimerAsync(steps)` (`nextAsync`), `runAllTimersAsync` (`runAllAsync`), and `runOnlyPendingTimersAsync` (`runToLastAsync`) ([#13981](https://github.com/facebook/jest/pull/13981))
- `[jest-runtime, @jest/transform]` Allow V8 coverage provider to collect coverage from files which were not loaded explicitly ([#13974](https://github.com/facebook/jest/pull/13974))
- `[jest-snapshot]` Add support to `cts` and `mts` TypeScript files to inline snapshots ([#13975](https://github.com/facebook/jest/pull/13975))
- `[jest-worker]` Add `start` method to worker farms ([#13937](https://github.com/facebook/jest/pull/13937))
- `[jest-worker]` Support passing a URL as path to worker ([#13982](https://github.com/facebook/jest/pull/13982))

### Fixes

- `[babel-plugin-jest-hoist]` Fix unwanted hoisting of nested `jest` usages ([#13952](https://github.com/facebook/jest/pull/13952))
- `[jest-circus]` Send test case results for `todo` tests ([#13915](https://github.com/facebook/jest/pull/13915))
- `[jest-circus]` Update message printed on test timeout ([#13830](https://github.com/facebook/jest/pull/13830))
- `[jest-circus]` Avoid creating the word "testfalse" when `takesDoneCallback` is `false` in the message printed on test timeout AND updated timeouts test ([#13954](https://github.com/facebook/jest/pull/13954))
- `[jest-environment-jsdom]` Stop setting `document` to `null` on teardown ([#13972](https://github.com/facebook/jest/pull/13972))
- `[@jest/expect-utils]` Update `toStrictEqual()` to be able to check `jest.fn().mock.calls` ([#13960](https://github.com/facebook/jest/pull/13960))
- `[@jest/test-result]` Allow `TestResultsProcessor` type to return a Promise ([#13950](https://github.com/facebook/jest/pull/13950))

### Chore & Maintenance

- `[jest-snapshot]` Remove dependency on `jest-haste-map` ([#13977](https://github.com/facebook/jest/pull/13977))

## 29.4.3

### Features

- `[expect]` Update `toThrow()` to be able to use error `cause`s ([#13606](https://github.com/facebook/jest/pull/13606))
- `[jest-core]` allow to use `workerIdleMemoryLimit` with only 1 worker or `runInBand` option ([#13846](https://github.com/facebook/jest/pull/13846))
- `[jest-message-util]` Add support for [error `cause`s](https://developer.mozilla.org/en-US/docs/Web/JavaScript/Reference/Global_Objects/Error/cause) ([#13868](https://github.com/facebook/jest/pull/13868) & [#13912](https://github.com/facebook/jest/pull/13912))
- `[jest-runtime]` Revert `import assertions` for JSON modules as it's been relegated to Stage 2 ([#13911](https://github.com/facebook/jest/pull/13911))

### Fixes

- `[@jest/expect-utils]` `subsetEquality` should consider also an object's inherited string keys ([#13824](https://github.com/facebook/jest/pull/13824))
- `[jest-mock]` Clear mock state when `jest.restoreAllMocks()` is called ([#13867](https://github.com/facebook/jest/pull/13867))
- `[jest-mock]` Prevent `mockImplementationOnce` and `mockReturnValueOnce` bleeding into `withImplementation` ([#13888](https://github.com/facebook/jest/pull/13888))
- `[jest-mock]` Do not restore mocks when `jest.resetAllMocks()` is called ([#13866](https://github.com/facebook/jest/pull/13866))

## 29.4.2

### Features

- `[@jest/core]` Instrument significant lifecycle events with [`performance.mark()`](https://nodejs.org/docs/latest-v16.x/api/perf_hooks.html#performancemarkname-options) ([#13859](https://github.com/facebook/jest/pull/13859))

### Fixes

- `[expect, @jest/expect]` Provide type of `actual` as a generic argument to `Matchers` to allow better-typed extensions ([#13848](https://github.com/facebook/jest/pull/13848))
- `[jest-circus]` Added explicit mention of test failing because `done()` is not being called in error message ([#13847](https://github.com/facebook/jest/pull/13847))
- `[jest-runtime]` Handle CJS re-exports of node core modules from ESM ([#13856](https://github.com/facebook/jest/pull/13856))
- `[jest-transform]` Downgrade `write-file-atomic` to v4 ([#13853](https://github.com/facebook/jest/pull/13853))
- `[jest-worker]` Ignore IPC messages not intended for Jest ([#13543](https://github.com/facebook/jest/pull/13543))

### Chore & Maintenance

- `[*]` make sure to exclude `.eslintcache` from published module ([#13832](https://github.com/facebook/jest/pull/13832))
- `[docs]` Cleanup incorrect links in CHANGELOG.md ([#13857](https://github.com/facebook/jest/pull/13857))

## 29.4.1

### Features

- `[expect, jest-circus, @jest/types]` Implement `numPassingAsserts` of testResults to track the number of passing asserts in a test ([#13795](https://github.com/facebook/jest/pull/13795))
- `[jest-core]` Add newlines to JSON output ([#13817](https://github.com/facebook/jest/pull/13817))
- `[@jest/reporters]` Automatic log folding in GitHub Actions Reporter ([#13626](https://github.com/facebook/jest/pull/13626))

### Fixes

- `[@jest/expect-utils]` `toMatchObject` diffs should include `Symbol` properties ([#13810](https://github.com/facebook/jest/pull/13810))
- `[jest-runtime]` Handle missing `replaceProperty` ([#13823](https://github.com/facebook/jest/pull/13823))
- `[@jest/types]` Add partial support for `done` callbacks in typings of `each` ([#13756](https://github.com/facebook/jest/pull/13756))

## 29.4.0

### Features

- `[expect, @jest/expect-utils]` Support custom equality testers ([#13654](https://github.com/facebook/jest/pull/13654))
- `[jest-config, jest-worker]` Use `os.availableParallelism` if available to calculate number of workers to spawn ([#13738](https://github.com/facebook/jest/pull/13738))
- `[@jest/globals, jest-mock]` Add `jest.replaceProperty()` that replaces property value ([#13496](https://github.com/facebook/jest/pull/13496))
- `[jest-haste-map]` ignore Sapling vcs directories (`.sl/`) ([#13674](https://github.com/facebook/jest/pull/13674))
- `[jest-resolve]` Support subpath imports ([#13705](https://github.com/facebook/jest/pull/13705), [#13723](https://github.com/facebook/jest/pull/13723), [#13777](https://github.com/facebook/jest/pull/13777))
- `[jest-runtime]` Add `jest.isolateModulesAsync` for scoped module initialization of asynchronous functions ([#13680](https://github.com/facebook/jest/pull/13680))
- `[jest-runtime]` Add `jest.isEnvironmentTornDown` function ([#13741](https://github.com/facebook/jest/pull/13741))
- `[jest-test-result]` Added `skipped` and `focused` status to `FormattedTestResult` ([#13700](https://github.com/facebook/jest/pull/13700))
- `[jest-transform]` Support for asynchronous `createTransformer` ([#13762](https://github.com/facebook/jest/pull/13762))

### Fixes

- `[jest-environment-node]` Fix non-configurable globals ([#13687](https://github.com/facebook/jest/pull/13687))
- `[@jest/expect-utils]` `toMatchObject` should handle `Symbol` properties ([#13639](https://github.com/facebook/jest/pull/13639))
- `[jest-mock]` Fix `mockReset` and `resetAllMocks` `undefined` return value([#13692](https://github.com/facebook/jest/pull/13692))
- `[jest-resolve]` Add global paths to `require.resolve.paths` ([#13633](https://github.com/facebook/jest/pull/13633))
- `[jest-resolve]` Correct node core module detection when using `node:` specifiers ([#13806](https://github.com/facebook/jest/pull/13806))
- `[jest-runtime]` Support WASM files that import JS resources ([#13608](https://github.com/facebook/jest/pull/13608))
- `[jest-runtime]` Use the `scriptTransformer` cache in `jest-runner` ([#13735](https://github.com/facebook/jest/pull/13735))
- `[jest-runtime]` Enforce import assertions when importing JSON in ESM ([#12755](https://github.com/facebook/jest/pull/12755) & [#13805](https://github.com/facebook/jest/pull/13805))
- `[jest-snapshot]` Make sure to import `babel` outside of the sandbox ([#13694](https://github.com/facebook/jest/pull/13694))
- `[jest-transform]` Ensure the correct configuration is passed to preprocessors specified multiple times in the `transform` option ([#13770](https://github.com/facebook/jest/pull/13770))

### Chore & Maintenance

- `[@jest/fake-timers]` Update `@sinonjs/fake-timers` ([#13612](https://github.com/facebook/jest/pull/13612))
- `[docs]` Improve custom puppeteer example to prevent worker warnings ([#13619](https://github.com/facebook/jest/pull/13619))

## 29.3.1

### Fixes

- `[jest-config]` Do not warn about `preset` in `ProjectConfig` ([#13583](https://github.com/facebook/jest/pull/13583))

### Performance

- `[jest-transform]` Defer creation of cache directory ([#13420](https://github.com/facebook/jest/pull/13420))

## 29.3.0

### Features

- `[jest-runtime]` Support WebAssembly (Wasm) imports in ESM modules ([#13505](https://github.com/facebook/jest/pull/13505))

### Fixes

- `[jest-config]` Add config validation for `projects` option ([#13565](https://github.com/facebook/jest/pull/13565))
- `[jest-mock]` Treat cjs modules as objects so they can be mocked ([#13513](https://github.com/facebook/jest/pull/13513))
- `[jest-worker]` Throw an error instead of hanging when jest workers terminate unexpectedly ([#13566](https://github.com/facebook/jest/pull/13566))

### Chore & Maintenance

- `[@jest/transform]` Update `convert-source-map` ([#13509](https://github.com/facebook/jest/pull/13509))
- `[docs]` Mention `toStrictEqual` in UsingMatchers docs. ([#13560](https://github.com/facebook/jest/pull/13560))

## 29.2.2

### Fixes

- `[@jest/test-sequencer]` Make sure sharding does not produce empty groups ([#13476](https://github.com/facebook/jest/pull/13476))
- `[jest-circus]` Test marked as `todo` are shown as todo when inside a focussed describe ([#13504](https://github.com/facebook/jest/pull/13504))
- `[jest-mock]` Ensure mock resolved and rejected values are promises from correct realm ([#13503](https://github.com/facebook/jest/pull/13503))
- `[jest-snapshot]` Don't highlight passing asymmetric property matchers in snapshot diff ([#13480](https://github.com/facebook/jest/issues/13480))

### Chore & Maintenance

- `[docs]` Update link to Jest 28 upgrade guide in error message ([#13483](https://github.com/facebook/jest/pull/13483))
- `[jest-runner, jest-watcher]` Update `emittery` ([#13490](https://github.com/facebook/jest/pull/13490))

## 29.2.1

### Features

- `[@jest/globals, jest-mock]` Add `jest.Spied*` utility types ([#13440](https://github.com/facebook/jest/pull/13440))

### Fixes

- `[jest-environment-node]` make `globalThis.performance` writable for Node 19 and fake timers ([#13467](https://github.com/facebook/jest/pull/13467))
- `[jest-mock]` Revert [#13398](https://github.com/facebook/jest/pull/13398) to restore mocking of setters ([#13472](https://github.com/facebook/jest/pull/13472))

### Performance

- `[*]` Use sha1 instead of sha256 for hashing ([#13421](https://github.com/facebook/jest/pull/13421))

## 29.2.0

### Features

- `[@jest/cli, jest-config]` A seed for the test run will be randomly generated, or set by a CLI option ([#13400](https://github.com/facebook/jest/pull/13400))
- `[@jest/cli, jest-config]` `--show-seed` will display the seed value in the report, and can be set via a CLI flag or through the config file ([#13400](https://github.com/facebook/jest/pull/13400))
- `[jest-config]` Add `readInitialConfig` utility function ([#13356](https://github.com/facebook/jest/pull/13356))
- `[jest-core]` Allow `testResultsProcessor` to be async ([#13343](https://github.com/facebook/jest/pull/13343))
- `[@jest/environment, jest-environment-node, jest-environment-jsdom, jest-runtime]` Add `getSeed()` to the `jest` object ([#13400](https://github.com/facebook/jest/pull/13400))
- `[expect, @jest/expect-utils]` Allow `isA` utility to take a type argument ([#13355](https://github.com/facebook/jest/pull/13355))
- `[expect]` Expose `AsyncExpectationResult` and `SyncExpectationResult` types ([#13411](https://github.com/facebook/jest/pull/13411))

### Fixes

- `[babel-plugin-jest-hoist]` Ignore `TSTypeQuery` when checking for hoisted references ([#13367](https://github.com/facebook/jest/pull/13367))
- `[jest-core]` Fix `detectOpenHandles` false positives for some special objects such as `TLSWRAP` ([#13414](https://github.com/facebook/jest/pull/13414))
- `[jest-mock]` Fix mocking of getters and setters on classes ([#13398](https://github.com/facebook/jest/pull/13398))
- `[jest-reporters]` Revert: Transform file paths into hyperlinks ([#13399](https://github.com/facebook/jest/pull/13399))
- `[@jest/types]` Infer type of `each` table correctly when the table is a tuple or array ([#13381](https://github.com/facebook/jest/pull/13381))
- `[@jest/types]` Rework typings to allow the `*ReturnedWith` matchers to be called with no argument ([#13385](https://github.com/facebook/jest/pull/13385))

### Chore & Maintenance

- `[*]` Update `@babel/*` deps, resulting in slightly different stack traces for `each` ([#13422](https://github.com/facebook/jest/pull/13422))

### Performance

- `[jest-runner]` Do not instrument v8 coverage data if coverage should not be collected ([#13282](https://github.com/facebook/jest/pull/13282))

## 29.1.2

### Fixes

- `[expect, @jest/expect]` Revert buggy inference of argument types for `*CalledWith` and `*ReturnedWith` matchers introduced in 29.1.0 ([#13339](https://github.com/facebook/jest/pull/13339))
- `[jest-worker]` Add missing dependency on `jest-util` ([#13341](https://github.com/facebook/jest/pull/13341))

## 29.1.1

### Fixes

- `[jest-mock]` Revert [#13145](https://github.com/facebook/jest/pull/13145) which broke mocking of transpiled ES modules

## 29.1.0

### Features

- `[expect, @jest/expect]` Support type inference for function parameters in `CalledWith` assertions ([#13268](https://github.com/facebook/jest/pull/13268))
- `[expect, @jest/expect]` Infer type of `*ReturnedWith` matchers argument ([#13278](https://github.com/facebook/jest/pull/13278))
- `[@jest/environment, jest-runtime]` Allow `jest.requireActual` and `jest.requireMock` to take a type argument ([#13253](https://github.com/facebook/jest/pull/13253))
- `[@jest/environment]` Allow `jest.mock` and `jest.doMock` to take a type argument ([#13254](https://github.com/facebook/jest/pull/13254))
- `[@jest/fake-timers]` Add `jest.now()` to return the current fake clock time ([#13244](https://github.com/facebook/jest/pull/13244), [#13246](https://github.com/facebook/jest/pull/13246))
- `[@jest/mock]` Add `withImplementation` method for temporarily overriding a mock ([#13281](https://github.com/facebook/jest/pull/13281))
- `[expect]` Export `toThrow*` matchers ([#13328](https://github.com/facebook/jest/pull/13328))

### Fixes

- `[jest-circus, jest-jasmine2]` Fix error messages for Node's `assert.throes` ([#13322](https://github.com/facebook/jest/pull/13322))
- `[jest-haste-map]` Remove `__proto__` usage ([#13256](https://github.com/facebook/jest/pull/13256))
- `[jest-mock]` Improve `spyOn` typings to handle optional properties ([#13247](https://github.com/facebook/jest/pull/13247))
- `[jest-mock]` Fix mocking of getters and setters on classes ([#13145](https://github.com/facebook/jest/pull/13145))
- `[jest-snapshot]` Throw useful error when an array is passed as property matchers ([#13263](https://github.com/facebook/jest/pull/13263))
- `[jest-snapshot]` Prioritize parser used in the project ([#13323](https://github.com/facebook/jest/pull/13323))
- `[jest-transform]` Attempt to work around issues with atomic writes on Windows ([#11423](https://github.com/facebook/jest/pull/11423))

## 29.0.3

### Features

- `[@jest/environment, jest-runtime]` Allow passing a generic type argument to `jest.createMockFromModule<T>()` method ([#13202](https://github.com/facebook/jest/pull/13202))
- `[expect]` Expose `ExpectationResult` type ([#13240](https://github.com/facebook/jest/pull/13240))
- `[jest-snapshot]` Expose `Context` type ([#13240](https://github.com/facebook/jest/pull/13240))
- `[@jest/globals]` Add `jest.Mock` type helper ([#13235](https://github.com/facebook/jest/pull/13235))

### Fixes

- `[jest-core]` Capture `execError` during `TestScheduler.scheduleTests` and dispatch to reporters ([#13203](https://github.com/facebook/jest/pull/13203))
- `[jest-resolve]` Make sure to resolve module paths after looking at `exports` ([#13242](https://github.com/facebook/jest/pull/13242))
- `[jest-resolve]` Improve error on module not found deep in the `require` stack ([#8704](https://github.com/facebook/jest/pull/8704))
- `[jest-snapshot]` Fix typings of snapshot matchers ([#13240](https://github.com/facebook/jest/pull/13240))

### Chore & Maintenance

- `[*]` Fix inconsistent workspace prefixes ([#13217](https://github.com/facebook/jest/pull/13217))
- `[jest-haste-map]` Expose a minimal public API to TypeScript ([#13023](https://github.com/facebook/jest/pull/13023))

## 29.0.2

### Features

- `[jest-transform]` Expose `TransformFactory` type ([#13184](https://github.com/facebook/jest/pull/13184))

### Fixes

- `[babel-plugin-jest-hoist]` Support imported `jest` in mock factory ([#13188](https://github.com/facebook/jest/pull/13188))
- `[jest-mock]` Align the behavior and return type of `generateFromMetadata` method ([#13207](https://github.com/facebook/jest/pull/13207))
- `[jest-runtime]` Support `jest.resetModules()` with ESM ([#13211](https://github.com/facebook/jest/pull/13211))

## 29.0.1

### Fixes

- `[jest-snapshot]` Pass `snapshotFormat` through when diffing snapshots ([#13181](https://github.com/facebook/jest/pull/13181))

## 29.0.0

### Features

- `[expect]` [**BREAKING**] Differentiate between `MatcherContext` `MatcherUtils` and `MatcherState` types ([#13141](https://github.com/facebook/jest/pull/13141))
- `[jest-circus]` Add support for `test.failing.each` ([#13142](https://github.com/facebook/jest/pull/13142))
- `[jest-config]` [**BREAKING**] Make `snapshotFormat` default to `escapeString: false` and `printBasicPrototype: false` ([#13036](https://github.com/facebook/jest/pull/13036))
- `[jest-config]` [**BREAKING**] Remove undocumented `collectCoverageOnlyFrom` option ([#13156](https://github.com/facebook/jest/pull/13156))
- `[jest-environment-jsdom]` [**BREAKING**] Upgrade to `jsdom@20` ([#13037](https://github.com/facebook/jest/pull/13037), [#13058](https://github.com/facebook/jest/pull/13058))
- `[@jest/globals]` Add `jest.Mocked`, `jest.MockedClass`, `jest.MockedFunction` and `jest.MockedObject` utility types ([#12727](https://github.com/facebook/jest/pull/12727))
- `[jest-mock]` [**BREAKING**] Refactor `Mocked*` utility types. `MaybeMockedDeep` and `MaybeMocked` became `Mocked` and `MockedShallow` respectively; only deep mocked variants of `MockedClass`, `MockedFunction` and `MockedObject` are exported ([#13123](https://github.com/facebook/jest/pull/13123), [#13124](https://github.com/facebook/jest/pull/13124))
- `[jest-mock]` [**BREAKING**] Change the default `jest.mocked` helper’s behavior to deep mocked ([#13125](https://github.com/facebook/jest/pull/13125))
- `[jest-snapshot]` [**BREAKING**] Let `babel` find config when updating inline snapshots ([#13150](https://github.com/facebook/jest/pull/13150))
- `[@jest/test-result, @jest/types]` [**BREAKING**] Replace `Bytes` and `Milliseconds` types with `number` ([#13155](https://github.com/facebook/jest/pull/13155))
- `[jest-worker]` Adds `workerIdleMemoryLimit` option which is used as a check for worker memory leaks >= Node 16.11.0 and recycles child workers as required ([#13056](https://github.com/facebook/jest/pull/13056), [#13105](https://github.com/facebook/jest/pull/13105), [#13106](https://github.com/facebook/jest/pull/13106), [#13107](https://github.com/facebook/jest/pull/13107))
- `[pretty-format]` [**BREAKING**] Remove `ConvertAnsi` plugin in favour of `jest-serializer-ansi-escapes` ([#13040](https://github.com/facebook/jest/pull/13040))
- `[pretty-format]` Allow to opt out from sorting object keys with `compareKeys: null` ([#12443](https://github.com/facebook/jest/pull/12443))

### Fixes

- `[jest-config]` Fix testing multiple projects with TypeScript config files ([#13099](https://github.com/facebook/jest/pull/13099))
- `[@jest/expect-utils]` Fix deep equality of ImmutableJS Record ([#13055](https://github.com/facebook/jest/pull/13055))
- `[jest-haste-map]` Increase the maximum possible file size that jest-haste-map can handle ([#13094](https://github.com/facebook/jest/pull/13094))
- `[jest-runtime]` Properly support CJS re-exports from dual packages ([#13170](https://github.com/facebook/jest/pull/13170))
- `[jest-snapshot]` Make `prettierPath` optional in `SnapshotState` ([#13149](https://github.com/facebook/jest/pull/13149))
- `[jest-snapshot]` Fix parsing error from inline snapshot files with `JSX` ([#12760](https://github.com/facebook/jest/pull/12760))
- `[jest-worker]` When a process runs out of memory worker exits correctly and doesn't spin indefinitely ([#13054](https://github.com/facebook/jest/pull/13054))

### Chore & Maintenance

- `[*]` [**BREAKING**] Drop support for Node v12 and v17 ([#13033](https://github.com/facebook/jest/pull/13033))
- `[docs]` Fix webpack name ([#13049](https://github.com/facebook/jest/pull/13049))
- `[docs]` Explicit how to set `n` for `--bail` ([#13128](https://github.com/facebook/jest/pull/13128))
- `[docs]` Update Enzyme URL ([#13166](https://github.com/facebook/jest/pull/13166))
- `[jest-leak-detector]` Remove support for `weak-napi` ([#13035](https://github.com/facebook/jest/pull/13035))
- `[jest-snapshot]` [**BREAKING**] Require `rootDir` as argument to `SnapshotState` ([#13150](https://github.com/facebook/jest/pull/13150))

## 28.1.3

### Features

- `[jest-leak-detector]` Use native `FinalizationRegistry` when it exists to get rid of external C dependency ([#12973](https://github.com/facebook/jest/pull/12973))

### Fixes

- `[jest-changed-files]` Fix a lock-up after repeated invocations ([#12757](https://github.com/facebook/jest/issues/12757))
- `[@jest/expect-utils]` Fix deep equality of ImmutableJS OrderedSets ([#12977](https://github.com/facebook/jest/pull/12977))
- `[jest-mock]` Add index signature support for `spyOn` types ([#13013](https://github.com/facebook/jest/pull/13013), [#13020](https://github.com/facebook/jest/pull/13020))
- `[jest-snapshot]` Fix indentation of awaited inline snapshots ([#12986](https://github.com/facebook/jest/pull/12986))

### Chore & Maintenance

- `[*]` Replace internal usage of `pretty-format/ConvertAnsi` with `jest-serializer-ansi-escapes` ([#12935](https://github.com/facebook/jest/pull/12935), [#13004](https://github.com/facebook/jest/pull/13004))
- `[docs]` Update spyOn docs ([#13000](https://github.com/facebook/jest/pull/13000))

## 28.1.2

### Fixes

- `[jest-runtime]` Avoid star type import from `@jest/globals` ([#12949](https://github.com/facebook/jest/pull/12949))

### Chore & Maintenance

- `[docs]` Mention that jest-codemods now supports Sinon ([#12898](https://github.com/facebook/jest/pull/12898))

## 28.1.1

### Features

- `[jest]` Expose `Config` type ([#12848](https://github.com/facebook/jest/pull/12848))
- `[@jest/reporters]` Improve `GitHubActionsReporter`s annotation format ([#12826](https://github.com/facebook/jest/pull/12826))
- `[@jest/types]` Infer argument types passed to `test` and `describe` callback functions from `each` tables ([#12885](https://github.com/facebook/jest/pull/12885), [#12905](https://github.com/facebook/jest/pull/12905))

### Fixes

- `[@jest/expect-utils]` Fix deep equality of ImmutableJS OrderedMaps ([#12899](https://github.com/facebook/jest/pull/12899))
- `[jest-docblock]` Handle multiline comments in parseWithComments ([#12845](https://github.com/facebook/jest/pull/12845))
- `[jest-mock]` Improve `spyOn` error messages ([#12901](https://github.com/facebook/jest/pull/12901))
- `[jest-runtime]` Correctly report V8 coverage with `resetModules: true` ([#12912](https://github.com/facebook/jest/pull/12912))
- `[jest-worker]` Make `JestWorkerFarm` helper type to include methods of worker module that take more than one argument ([#12839](https://github.com/facebook/jest/pull/12839))

### Chore & Maintenance

- `[docs]` Updated docs to indicate that `jest-environment-jsdom` is a separate package [#12828](https://github.com/facebook/jest/issues/12828)
- `[docs]` Document the comments used by coverage providers [#12835](https://github.com/facebook/jest/issues/12835)
- `[docs]` Use `docusaurus-remark-plugin-tab-blocks` to format tabs with code examples ([#12859](https://github.com/facebook/jest/pull/12859))
- `[jest-haste-map]` Bump `walker` version ([#12324](https://github.com/facebook/jest/pull/12324))

## 28.1.0

### Features

- `[jest-circus]` Add `failing` test modifier that inverts the behavior of tests ([#12610](https://github.com/facebook/jest/pull/12610))
- `[jest-environment-node, jest-environment-jsdom]` Allow specifying `customExportConditions` ([#12774](https://github.com/facebook/jest/pull/12774))

### Fixes

- `[expect]` Adjust typings of `lastCalledWith`, `nthCalledWith`, `toBeCalledWith` matchers to allow a case there a mock was called with no arguments ([#12807](https://github.com/facebook/jest/pull/12807))
- `[@jest/expect-utils]` Fix deep equality of ImmutableJS Lists ([#12763](https://github.com/facebook/jest/pull/12763))
- `[jest-core]` Do not collect `SIGNREQUEST` as open handles ([#12789](https://github.com/facebook/jest/pull/12789))

### Chore & Maintenance

- `[docs]` Specified documentation about `--filter` CLI docs ([#12799](https://github.com/facebook/jest/pull/12799))
- `[@jest-reporters]` Move helper functions from `utils.ts` into separate files ([#12782](https://github.com/facebook/jest/pull/12782))
- `[jest-resolve]` Replace `process.versions.pnp` type declaration with `@types/pnpapi` devDependency ([#12783](https://github.com/facebook/jest/pull/12783))

## 28.0.3

### Fixes

- `[jest-config]` Normalize `reporters` option defined in presets ([#12769](https://github.com/facebook/jest/pull/12769))
- `[@jest/reporters]` Fix trailing slash in matching `coverageThreshold` key ([#12714](https://github.com/facebook/jest/pull/12714))
- `[jest-resolve]` Fix (experimental) ESM module mocking for re-exports ([#12766](https://github.com/facebook/jest/pull/12766))
- `[@jest/transform]` Throw better error if an invalid return value if encountered ([#12764](https://github.com/facebook/jest/pull/12764))

### Chore & Maintenance

- `[docs]` Fix typo in `--shard` CLI docs ([#12761](https://github.com/facebook/jest/pull/12761))

## 28.0.2

### Features

- `[jest-worker]` Add `JestWorkerFarm` helper type ([#12753](https://github.com/facebook/jest/pull/12753))

### Fixes

- `[*]` Lower Node 16 requirement to 16.10 from 16.13 due to a [Node bug](https://github.com/nodejs/node/issues/40014) that causes memory and performance issues ([#12754](https://github.com/facebook/jest/pull/12754))

## 28.0.1

### Features

- `[jest-resolve]` Expose `ResolverOptions` type ([#12736](https://github.com/facebook/jest/pull/12736))

### Fixes

- `[expect]` Add missing dependency `jest-util` ([#12744](https://github.com/facebook/jest/pull/12744))
- `[jest-circus]` Improve `test.concurrent` ([#12748](https://github.com/facebook/jest/pull/12748))
- `[jest-resolve]` Correctly throw an error if `jsdom` test environment is used, but not installed ([#12749](https://github.com/facebook/jest/pull/12749))

### Chore & Maintenance

- `[jest-serializer]` Remove deprecated module from source tree ([#12735](https://github.com/facebook/jest/pull/12735))

## 28.0.0

### Features

- `[babel-jest]` Export `createTransformer` function ([#12399](https://github.com/facebook/jest/pull/12399))
- `[expect]` Expose `AsymmetricMatchers`, `MatcherFunction` and `MatcherFunctionWithState` interfaces ([#12363](https://github.com/facebook/jest/pull/12363), [#12376](https://github.com/facebook/jest/pull/12376))
- `[jest-circus]` Support error logging before retry ([#12201](https://github.com/facebook/jest/pull/12201))
- `[jest-circus, jest-jasmine2]` Allowed classes and functions as `describe` and `it`/`test` names ([#12484](https://github.com/facebook/jest/pull/12484))
- `[jest-cli, jest-config]` [**BREAKING**] Remove `testURL` config, use `testEnvironmentOptions.url` instead ([#10797](https://github.com/facebook/jest/pull/10797))
- `[jest-cli, jest-core]` Add `--shard` parameter for distributed parallel test execution ([#12546](https://github.com/facebook/jest/pull/12546))
- `[jest-cli]` [**BREAKING**] Remove undocumented `--timers` option ([#12572](https://github.com/facebook/jest/pull/12572))
- `[jest-config]` [**BREAKING**] Stop shipping `jest-environment-jsdom` by default ([#12354](https://github.com/facebook/jest/pull/12354))
- `[jest-config]` [**BREAKING**] Stop shipping `jest-jasmine2` by default ([#12355](https://github.com/facebook/jest/pull/12355))
- `[jest-config, @jest/types]` Add `ci` to `GlobalConfig` ([#12378](https://github.com/facebook/jest/pull/12378))
- `[jest-config]` [**BREAKING**] Rename `moduleLoader` to `runtime` ([#10817](https://github.com/facebook/jest/pull/10817))
- `[jest-config]` [**BREAKING**] Rename `extraGlobals` to `sandboxInjectedGlobals` ([#10817](https://github.com/facebook/jest/pull/10817))
- `[jest-config]` [**BREAKING**] Throw an error instead of showing a warning if multiple configs are used ([#12510](https://github.com/facebook/jest/pull/12510))
- `[jest-config]` [**BREAKING**] Do not normalize long deprecated configuration options `preprocessorIgnorePatterns`, `scriptPreprocessor`, `setupTestFrameworkScriptFile` and `testPathDirs` ([#12701](https://github.com/facebook/jest/pull/12701))
- `[jest-cli, jest-core]` Add `--ignoreProjects` CLI argument to ignore test suites by project name ([#12620](https://github.com/facebook/jest/pull/12620))
- `[jest-core]` Pass project config to `globalSetup`/`globalTeardown` function as second argument ([#12440](https://github.com/facebook/jest/pull/12440))
- `[jest-core]` Stabilize test runners with event emitters ([#12641](https://github.com/facebook/jest/pull/12641))
- `[jest-core, jest-watcher]` [**BREAKING**] Move `TestWatcher` class to `jest-watcher` package ([#12652](https://github.com/facebook/jest/pull/12652))
- `[jest-core]` Allow using Summary Reporter as stand-alone reporter ([#12687](https://github.com/facebook/jest/pull/12687))
- `[jest-environment-jsdom]` [**BREAKING**] Upgrade jsdom to 19.0.0 ([#12290](https://github.com/facebook/jest/pull/12290))
- `[jest-environment-jsdom]` [**BREAKING**] Add default `browser` condition to `exportConditions` for `jsdom` environment ([#11924](https://github.com/facebook/jest/pull/11924))
- `[jest-environment-jsdom]` [**BREAKING**] Pass global config to Jest environment constructor for `jsdom` environment ([#12461](https://github.com/facebook/jest/pull/12461))
- `[jest-environment-jsdom]` [**BREAKING**] Second argument `context` to constructor is mandatory ([#12469](https://github.com/facebook/jest/pull/12469))
- `[jest-environment-node]` [**BREAKING**] Add default `node` and `node-addon` conditions to `exportConditions` for `node` environment ([#11924](https://github.com/facebook/jest/pull/11924))
- `[jest-environment-node]` [**BREAKING**] Pass global config to Jest environment constructor for `node` environment ([#12461](https://github.com/facebook/jest/pull/12461))
- `[jest-environment-node]` [**BREAKING**] Second argument `context` to constructor is mandatory ([#12469](https://github.com/facebook/jest/pull/12469))
- `[jest-environment-node]` Add all available globals to test globals, not just explicit ones ([#12642](https://github.com/facebook/jest/pull/12642), [#12696](https://github.com/facebook/jest/pull/12696))
- `[@jest/expect]` New module which extends `expect` with `jest-snapshot` matchers ([#12404](https://github.com/facebook/jest/pull/12404), [#12410](https://github.com/facebook/jest/pull/12410), [#12418](https://github.com/facebook/jest/pull/12418))
- `[@jest/expect-utils]` New module exporting utils for `expect` ([#12323](https://github.com/facebook/jest/pull/12323))
- `[@jest/fake-timers]` [**BREAKING**] Rename `timers` configuration option to `fakeTimers` ([#12572](https://github.com/facebook/jest/pull/12572))
- `[@jest/fake-timers]` [**BREAKING**] Allow `jest.useFakeTimers()` and `projectConfig.fakeTimers` to take an options bag ([#12572](https://github.com/facebook/jest/pull/12572))
- `[jest-haste-map]` [**BREAKING**] `HasteMap.create` now returns a promise ([#12008](https://github.com/facebook/jest/pull/12008))
- `[jest-haste-map]` Add support for `dependencyExtractor` written in ESM ([#12008](https://github.com/facebook/jest/pull/12008))
- `[jest-mock]` [**BREAKING**] Rename exported utility types `ClassLike`, `FunctionLike`, `ConstructorLikeKeys`, `MethodLikeKeys`, `PropertyLikeKeys`; remove exports of utility types `ArgumentsOf`, `ArgsType`, `ConstructorArgumentsOf` - TS builtin utility types `ConstructorParameters` and `Parameters` should be used instead ([#12435](https://github.com/facebook/jest/pull/12435), [#12489](https://github.com/facebook/jest/pull/12489))
- `[jest-mock]` Improve `isMockFunction` to infer types of passed function ([#12442](https://github.com/facebook/jest/pull/12442))
- `[jest-mock]` [**BREAKING**] Improve the usage of `jest.fn` generic type argument ([#12489](https://github.com/facebook/jest/pull/12489))
- `[jest-mock]` Add support for auto-mocking async generator functions ([#11080](https://github.com/facebook/jest/pull/11080))
- `[jest-mock]` Add `contexts` member to mock functions ([#12601](https://github.com/facebook/jest/pull/12601))
- `[@jest/reporters]` Add GitHub Actions reporter ([#11320](https://github.com/facebook/jest/pull/11320), [#12658](https://github.com/facebook/jest/pull/12658))
- `[@jest/reporters]` Pass `reporterContext` to custom reporter constructors as third argument ([#12657](https://github.com/facebook/jest/pull/12657))
- `[jest-resolve]` [**BREAKING**] Add support for `package.json` `exports` ([#11961](https://github.com/facebook/jest/pull/11961), [#12373](https://github.com/facebook/jest/pull/12373))
- `[jest-resolve]` Support package self-reference ([#12682](https://github.com/facebook/jest/pull/12682))
- `[jest-resolve, jest-runtime]` Add support for `data:` URI import and mock ([#12392](https://github.com/facebook/jest/pull/12392))
- `[jest-resolve, jest-runtime]` Add support for async resolver ([#11540](https://github.com/facebook/jest/pull/11540))
- `[jest-resolve]` [**BREAKING**] Remove `browser?: boolean` from resolver options, `conditions: ['browser']` should be used instead ([#12707](https://github.com/facebook/jest/pull/12707))
- `[jest-resolve]` Expose `JestResolver`, `AsyncResolver`, `SyncResolver`, `PackageFilter`, `PathFilter` and `PackageJSON` types ([#12707](https://github.com/facebook/jest/pull/12707), ([#12712](https://github.com/facebook/jest/pull/12712))
- `[jest-runner]` Allow `setupFiles` module to export an async function ([#12042](https://github.com/facebook/jest/pull/12042))
- `[jest-runner]` Allow passing `testEnvironmentOptions` via docblocks ([#12470](https://github.com/facebook/jest/pull/12470))
- `[jest-runner]` Expose `CallbackTestRunner`, `EmittingTestRunner` abstract classes and `CallbackTestRunnerInterface`, `EmittingTestRunnerInterface` to help typing third party runners ([#12646](https://github.com/facebook/jest/pull/12646), [#12715](https://github.com/facebook/jest/pull/12715))
- `[jest-runner]` Lock version of `source-map-support` to 0.5.13 ([#12720](https://github.com/facebook/jest/pull/12720))
- `[jest-runtime]` [**BREAKING**] `Runtime.createHasteMap` now returns a promise ([#12008](https://github.com/facebook/jest/pull/12008))
- `[jest-runtime]` Calling `jest.resetModules` function will clear FS and transform cache ([#12531](https://github.com/facebook/jest/pull/12531))
- `[jest-runtime]` [**BREAKING**] Remove `Context` type export, it must be imported from `@jest/test-result` ([#12685](https://github.com/facebook/jest/pull/12685))
- `[jest-runtime]` Add `import.meta.jest` ([#12698](https://github.com/facebook/jest/pull/12698))
- `[@jest/schemas]` New module for JSON schemas for Jest's config ([#12384](https://github.com/facebook/jest/pull/12384))
- `[@jest/source-map]` Migrate from `source-map` to `@jridgewell/trace-mapping` ([#12692](https://github.com/facebook/jest/pull/12692))
- `[jest-transform]` [**BREAKING**] Make it required for `process()` and `processAsync()` methods to always return structured data ([#12638](https://github.com/facebook/jest/pull/12638))
- `[jest-test-result]` Add duration property to JSON test output ([#12518](https://github.com/facebook/jest/pull/12518))
- `[jest-watcher]` [**BREAKING**] Make `PatternPrompt` class to take `entityName` as third constructor parameter instead of `this._entityName` ([#12591](https://github.com/facebook/jest/pull/12591))
- `[jest-worker]` [**BREAKING**] Allow only absolute `workerPath` ([#12343](https://github.com/facebook/jest/pull/12343))
- `[jest-worker]` [**BREAKING**] Default to advanced serialization when using child process workers ([#10983](https://github.com/facebook/jest/pull/10983))
- `[pretty-format]` New `maxWidth` parameter ([#12402](https://github.com/facebook/jest/pull/12402))

### Fixes

- `[*]` Use `sha256` instead of `md5` as hashing algortihm for compatibility with FIPS systems ([#12722](https://github.com/facebook/jest/pull/12722))
- `[babel-jest]` [**BREAKING**] Pass `rootDir` as `root` in Babel's options ([#12689](https://github.com/facebook/jest/pull/12689))
- `[expect]` Move typings of `.not`, `.rejects` and `.resolves` modifiers outside of `Matchers` interface ([#12346](https://github.com/facebook/jest/pull/12346))
- `[expect]` Throw useful error if `expect.extend` is called with invalid matchers ([#12488](https://github.com/facebook/jest/pull/12488))
- `[expect]` Fix `iterableEquality` ignores other properties ([#8359](https://github.com/facebook/jest/pull/8359))
- `[expect]` Fix print for the `closeTo` matcher ([#12626](https://github.com/facebook/jest/pull/12626))
- `[jest-changed-files]` Improve `changedFilesWithAncestor` pattern for Mercurial SCM ([#12322](https://github.com/facebook/jest/pull/12322))
- `[jest-circus, @jest/types]` Disallow undefined value in `TestContext` type ([#12507](https://github.com/facebook/jest/pull/12507))
- `[jest-config]` Correctly detect CI environment and update snapshots accordingly ([#12378](https://github.com/facebook/jest/pull/12378))
- `[jest-config]` Pass `moduleTypes` to `ts-node` to enforce CJS when transpiling ([#12397](https://github.com/facebook/jest/pull/12397))
- `[jest-config]` [**BREAKING**] Add `mjs` and `cjs` to default `moduleFileExtensions` config ([#12578](https://github.com/facebook/jest/pull/12578))
- `[jest-config, jest-haste-map]` Allow searching for tests in `node_modules` by exposing `retainAllFiles` ([#11084](https://github.com/facebook/jest/pull/11084))
- `[jest-core]` [**BREAKING**] Exit with status `1` if no tests are found with `--findRelatedTests` flag ([#12487](https://github.com/facebook/jest/pull/12487))
- `[jest-core]` Do not report unref-ed subprocesses as open handles ([#12705](https://github.com/facebook/jest/pull/12705))
- `[jest-each]` `%#` is not replaced with index of the test case ([#12517](https://github.com/facebook/jest/pull/12517))
- `[jest-each]` Fixes error message with incorrect count of missing arguments ([#12464](https://github.com/facebook/jest/pull/12464))
- `[jest-environment-jsdom]` Make `jsdom` accessible to extending environments again ([#12232](https://github.com/facebook/jest/pull/12232))
- `[jest-environment-jsdom]` Log JSDOM errors more cleanly ([#12386](https://github.com/facebook/jest/pull/12386))
- `[jest-environment-node]` Add `MessageChannel`, `MessageEvent` to globals ([#12553](https://github.com/facebook/jest/pull/12553))
- `[jest-environment-node]` Add `structuredClone` to globals ([#12631](https://github.com/facebook/jest/pull/12631))
- `[@jest/expect-utils]` [**BREAKING**] Fix false positives when looking for `undefined` prop ([#8923](https://github.com/facebook/jest/pull/8923))
- `[jest-haste-map]` Don't use partial results if file crawl errors ([#12420](https://github.com/facebook/jest/pull/12420))
- `[jest-haste-map]` Make watchman existence check lazy+async ([#12675](https://github.com/facebook/jest/pull/12675))
- `[jest-jasmine2, jest-types]` [**BREAKING**] Move all `jasmine` specific types from `@jest/types` to its own package ([#12125](https://github.com/facebook/jest/pull/12125))
- `[jest-jasmine2]` Do not set `duration` to `0` for skipped tests ([#12518](https://github.com/facebook/jest/pull/12518))
- `[jest-matcher-utils]` Pass maxWidth to `pretty-format` to avoid printing every element in arrays by default ([#12402](https://github.com/facebook/jest/pull/12402))
- `[jest-mock]` Fix function overloads for `spyOn` to allow more correct type inference in complex object ([#12442](https://github.com/facebook/jest/pull/12442))
- `[jest-mock]` Handle overridden `Function.name` property ([#12674](https://github.com/facebook/jest/pull/12674))
- `[@jest/reporters]` Notifications generated by the `--notify` flag are no longer persistent in GNOME Shell. ([#11733](https://github.com/facebook/jest/pull/11733))
- `[@jest/reporters]` Move missing icon file which is needed for `NotifyReporter` class. ([#12593](https://github.com/facebook/jest/pull/12593))
- `[@jest/reporters]` Update `v8-to-istanbul` ([#12697](https://github.com/facebook/jest/pull/12697))
- `[jest-resolver]` Call custom resolver with core node.js modules ([#12654](https://github.com/facebook/jest/pull/12654))
- `[jest-runner]` Correctly resolve `source-map-support` ([#12706](https://github.com/facebook/jest/pull/12706))
- `[jest-worker]` Fix `Farm` execution results memory leak ([#12497](https://github.com/facebook/jest/pull/12497))

### Chore & Maintenance

- `[*]` [**BREAKING**] Drop support for Node v10 and v15 and target first LTS `16.13.0` ([#12220](https://github.com/facebook/jest/pull/12220))
- `[*]` [**BREAKING**] Drop support for `typescript@3.8`, minimum version is now `4.3` ([#11142](https://github.com/facebook/jest/pull/11142), [#12648](https://github.com/facebook/jest/pull/12648))
- `[*]` Bundle all `.d.ts` files into a single `index.d.ts` per module ([#12345](https://github.com/facebook/jest/pull/12345))
- `[*]` Use `globalThis` instead of `global` ([#12447](https://github.com/facebook/jest/pull/12447))
- `[babel-jest]` [**BREAKING**] Only export `createTransformer` ([#12407](https://github.com/facebook/jest/pull/12407))
- `[docs]` Add note about not mixing `done()` with Promises ([#11077](https://github.com/facebook/jest/pull/11077))
- `[docs, examples]` Update React examples to match with the new React guidelines for code examples ([#12217](https://github.com/facebook/jest/pull/12217))
- `[docs]` Add clarity for module factory hoisting limitations ([#12453](https://github.com/facebook/jest/pull/12453))
- `[docs]` Add more information about how code transformers work ([#12407](https://github.com/facebook/jest/pull/12407))
- `[docs]` Add upgrading guide ([#12633](https://github.com/facebook/jest/pull/12633))
- `[expect]` [**BREAKING**] Remove support for importing `build/utils` ([#12323](https://github.com/facebook/jest/pull/12323))
- `[expect]` [**BREAKING**] Migrate to ESM ([#12344](https://github.com/facebook/jest/pull/12344))
- `[expect]` [**BREAKING**] Snapshot matcher types are moved to `@jest/expect` ([#12404](https://github.com/facebook/jest/pull/12404))
- `[jest-cli]` Update `yargs` to v17 ([#12357](https://github.com/facebook/jest/pull/12357))
- `[jest-config]` [**BREAKING**] Remove `getTestEnvironment` export ([#12353](https://github.com/facebook/jest/pull/12353))
- `[jest-config]` [**BREAKING**] Rename config option `name` to `id` ([#11981](https://github.com/facebook/jest/pull/11981))
- `[jest-create-cache-key-function]` Added README.md file with basic usage instructions ([#12492](https://github.com/facebook/jest/pull/12492))
- `[@jest/core]` Use `index.ts` instead of `jest.ts` as main export ([#12329](https://github.com/facebook/jest/pull/12329))
- `[jest-environment-jsdom]` [**BREAKING**] Migrate to ESM ([#12340](https://github.com/facebook/jest/pull/12340))
- `[jest-environment-node]` [**BREAKING**] Migrate to ESM ([#12340](https://github.com/facebook/jest/pull/12340))
- `[jest-haste-map]` Remove legacy `isRegExpSupported` ([#12676](https://github.com/facebook/jest/pull/12676))
- `[@jest/fake-timers]` Update `@sinonjs/fake_timers` to v9 ([#12357](https://github.com/facebook/jest/pull/12357))
- `[jest-jasmine2, jest-runtime]` [**BREAKING**] Use `Symbol` to pass `jest.setTimeout` value instead of `jasmine` specific logic ([#12124](https://github.com/facebook/jest/pull/12124))
- `[jest-phabricator]` [**BREAKING**] Migrate to ESM ([#12341](https://github.com/facebook/jest/pull/12341))
- `[jest-resolve]` [**BREAKING**] Make `requireResolveFunction` argument mandatory ([#12353](https://github.com/facebook/jest/pull/12353))
- `[jest-runner]` [**BREAKING**] Remove some type exports from `@jest/test-result` ([#12353](https://github.com/facebook/jest/pull/12353))
- `[jest-runner]` [**BREAKING**] Second argument to constructor (`Context`) is not optional ([#12640](https://github.com/facebook/jest/pull/12640))
- `[jest-serializer]` [**BREAKING**] Deprecate package in favour of using `v8` APIs directly ([#12391](https://github.com/facebook/jest/pull/12391))
- `[jest-snapshot]` [**BREAKING**] Migrate to ESM ([#12342](https://github.com/facebook/jest/pull/12342))
- `[jest-transform]` Update `write-file-atomic` to v4 ([#12357](https://github.com/facebook/jest/pull/12357))
- `[jest-types]` [**BREAKING**] Remove `Config.Glob` and `Config.Path` ([#12406](https://github.com/facebook/jest/pull/12406))
- `[jest]` Use `index.ts` instead of `jest.ts` as main export ([#12329](https://github.com/facebook/jest/pull/12329))

### Performance

- `[jest-haste-map]` [**BREAKING**] Default to `node` crawler over shelling out to `find` if `watchman` is not enabled ([#12320](https://github.com/facebook/jest/pull/12320))

## 27.5.1

### Features

- `[jest-config]` Support comments in JSON config file ([#12316](https://github.com/facebook/jest/pull/12316))
- `[pretty-format]` Expose `ConvertAnsi` plugin ([#12308](https://github.com/facebook/jest/pull/12308))

### Fixes

- `[expect]` Add type definitions for asymmetric `closeTo` matcher ([#12304](https://github.com/facebook/jest/pull/12304))
- `[jest-cli]` Load binary via exported API ([#12315](https://github.com/facebook/jest/pull/12315))
- `[jest-config]` Replace `jsonlint` with `parse-json` ([#12316](https://github.com/facebook/jest/pull/12316))
- `[jest-repl]` Make module importable ([#12311](https://github.com/facebook/jest/pull/12311) & [#12315](https://github.com/facebook/jest/pull/12315))

### Chore & Maintenance

- `[*]` Avoid anonymous default exports ([#12313](https://github.com/facebook/jest/pull/12313))

## 27.5.0

### Features

- `[expect]` Add asymmetric matcher `expect.closeTo` ([#12243](https://github.com/facebook/jest/pull/12243))
- `[jest-mock]` Added `mockFn.mock.lastCall` to retrieve last argument ([#12285](https://github.com/facebook/jest/pull/12285))

### Fixes

- `[expect]` Add a fix for `.toHaveProperty('')` ([#12251](https://github.com/facebook/jest/pull/12251))
- `[jest-each, @jest/globals]` Allow passing `ReadonlyArray` type of a table to `describe.each` and `test.each` ([#12297](https://github.com/facebook/jest/pull/12297))
- `[@jest/globals]` Add missing `options` argument to `jest.doMock` typing ([#12292](https://github.com/facebook/jest/pull/12292))
- `[jest-environment-node]` Add `atob` and `btoa` ([#12269](https://github.com/facebook/jest/pull/12269))
- `[jest-matcher-utils]` Correct diff for expected asymmetric matchers ([#12264](https://github.com/facebook/jest/pull/12264))
- `[jest-message-util]` Fix `.getTopFrame()` (and `toMatchInlineSnapshot()`) with `mjs` files ([#12277](https://github.com/facebook/jest/pull/12277))

### Chore & Maintenance

- `[*]` Update `graceful-fs` to `^4.2.9` ([#11749](https://github.com/facebook/jest/pull/11749))

### Performance

- `[jest-resolve]` perf: skip error creation on not found `stat` calls ([#11749](https://github.com/facebook/jest/pull/11749))

## 27.4.7

### Fixes

- `jest-config` Add missing `@babel/core` dependency ([#12216](https://github.com/facebook/jest/pull/12216))

## 27.4.6

### Fixes

- `[jest-environment-node]` Add `AbortSignal` ([#12157](https://github.com/facebook/jest/pull/12157))
- `[jest-environment-node]` Add Missing node global `performance` ([#12002](https://github.com/facebook/jest/pull/12002))
- `[jest-runtime]` Handle missing `mocked` property ([#12213](https://github.com/facebook/jest/pull/12213))
- `[@jest/transform]` Update dependency package `pirates` to 4.0.4 ([#12002](https://github.com/facebook/jest/pull/12002))

### Performance

- `jest-config` perf: only register ts-node once when loading TS config files ([#12160](https://github.com/facebook/jest/pull/12160))

## 27.4.5

### Fixes

- `[jest-worker]` Stop explicitly passing `process.env` ([#12141](https://github.com/facebook/jest/pull/12141))

## 27.4.4

### Fixes

- `[babel-jest]` Add `process.version` chunk to the cache key ([#12122](https://github.com/facebook/jest/pull/12122))
- `[jest-environment]` Add `mocked` to `jest` object ([#12133](https://github.com/facebook/jest/pull/12133))
- `[jest-worker]` Stop explicitly passing `execArgv` ([#12128](https://github.com/facebook/jest/pull/12128))

### Chore & Maintenance

- `[website]` Fix the card front that looks overlapping part of the card back

## 27.4.3

### Fixes

- `[jest-environment-jsdom]` Remove `@types/jsdom` dependency (and make its `dom` property `private`) ([#12107](https://github.com/facebook/jest/pull/12107))

## 27.4.2

### Fixes

- `[jest-worker]` Add additional `execArgv` to filter ([#12103](https://github.com/facebook/jest/pull/12103))

## 27.4.1

### Fixes

- `[jest-worker]` Filter `execArgv` correctly ([#12097](https://github.com/facebook/jest/pull/12097))

## 27.4.0

### Features

- `[expect]` Enhancing the `toHaveProperty` matcher to support array selection ([#12092](https://github.com/facebook/jest/pull/12092))
- `[jest-core]` Add support for `testResultsProcessor` written in ESM ([#12006](https://github.com/facebook/jest/pull/12006))
- `[jest-diff, pretty-format]` Add `compareKeys` option for custom sorting of object keys ([#11992](https://github.com/facebook/jest/pull/11992))
- `[jest-mock]` Add `ts-jest` mock util functions ([#12089](https://github.com/facebook/jest/pull/12089))

### Fixes

- `[expect]` Allow again `expect.Matchers` generic with single value ([#11986](https://github.com/facebook/jest/pull/11986))
- `[jest-circus, jest-jasmine2]` Avoid false concurrent test failures due to unhandled promise rejections ([#11987](https://github.com/facebook/jest/pull/11987))
- `[jest-config]` Add missing `slash` dependency to `package.json` ([#12080](https://github.com/facebook/jest/pull/12080))
- `[jest-core]` Incorrect detection of open ZLIB handles ([#12022](https://github.com/facebook/jest/pull/12022))
- `[jest-diff]` Break dependency cycle ([#10818](https://github.com/facebook/jest/pull/10818))
- `[jest-environment-jsdom]` Add `@types/jsdom` dependency ([#11999](https://github.com/facebook/jest/pull/11999))
- `[jest-environment-jsdom]` Do not reset the global.document too early on teardown ([#11871](https://github.com/facebook/jest/pull/11871))
- `[jest-transform]` Improve error and warning messages ([#11998](https://github.com/facebook/jest/pull/11998))
- `[jest-worker]` Pass `execArgv` correctly to `worker_threads` worker ([#12069](https://github.com/facebook/jest/pull/12069))

### Chore & Maintenance

- `[docs]` CLI options alphabetized ([#11586](https://github.com/facebook/jest/pull/11586))
- `[jest-runner]` Add info regarding timers to forcedExit message([#12083](https://github.com/facebook/jest/pull/12083))
- `[*]` Replaced `substr` method with `substring` ([#12066](https://github.com/facebook/jest/pull/12066))
- `[*]` Add `types` entry to all export maps ([#12073](https://github.com/facebook/jest/pull/12073))

## 27.3.1

### Fixes

- `[expect]` Make `expect` extension properties `configurable` ([#11978](https://github.com/facebook/jest/pull/11978))
- `[expect]` Fix `.any()` checks on primitive wrapper classes ([#11976](https://github.com/facebook/jest/pull/11976))

### Chore & Maintenance

- `[expect]` `BigInt` global is always defined, don't check for its existence at runtime ([#11979](https://github.com/facebook/jest/pull/11979))
- `[jest-config, jest-util]` Use `ci-info` instead of `is-ci` to detect CI environment ([#11973](https://github.com/facebook/jest/pull/11973))

## 27.3.0

### Features

- `[jest-config]` Add `testEnvironmentOptions.html` to apply to jsdom input ([#11950](https://github.com/facebook/jest/pull/11950))
- `[jest-resolver]` Support default export (`.`) in `exports` field _if_ `main` is missing ([#11919](https://github.com/facebook/jest/pull/11919))

### Fixes

- `[expect]` Tweak and improve types ([#11949](https://github.com/facebook/jest/pull/11949))
- `[jest-runtime]` Ensure absolute paths can be resolved within test modules ([#11943](https://github.com/facebook/jest/pull/11943))
- `[jest-runtime]` Fix `instanceof` for `ModernFakeTimers` and `LegacyFakeTimers` methods ([#11946](https://github.com/facebook/jest/pull/11946))

## 27.2.5

### Features

- `[jest-config]` Warn when multiple Jest configs are located ([#11922](https://github.com/facebook/jest/pull/11922))

### Fixes

- `[expect]` Pass matcher context to asymmetric matchers ([#11926](https://github.com/facebook/jest/pull/11926) & [#11930](https://github.com/facebook/jest/pull/11930))
- `[expect]` Improve TypeScript types ([#11931](https://github.com/facebook/jest/pull/11931))
- `[expect]` Improve typings of `toThrow()` and `toThrowError()` matchers ([#11929](https://github.com/facebook/jest/pull/11929))
- `[jest-cli]` Improve `--help` printout by removing defunct `--browser` option ([#11914](https://github.com/facebook/jest/pull/11914))
- `[jest-haste-map]` Use distinct cache paths for different values of `computeDependencies` ([#11916](https://github.com/facebook/jest/pull/11916))
- `[@jest/reporters]` Do not buffer `console.log`s when using verbose reporter ([#11054](https://github.com/facebook/jest/pull/11054))

### Chore & Maintenance

- `[expect]` Export default matchers ([#11932](https://github.com/facebook/jest/pull/11932))
- `[@jest/types]` Mark deprecated configuration options as `@deprecated` ([#11913](https://github.com/facebook/jest/pull/11913))

## 27.2.4

### Features

- `[expect]` Add equality checks for Array Buffers in `expect.ToStrictEqual()` ([#11805](https://github.com/facebook/jest/pull/11805))

### Fixes

- `[jest-snapshot]` Correctly indent inline snapshots ([#11560](https://github.com/facebook/jest/pull/11560))

## 27.2.3

### Features

- `[@jest/fake-timers]` Update `@sinonjs/fake-timers` to v8 ([#11879](https://github.com/facebook/jest/pull/11879))

### Fixes

- `[jest-config]` Parse `testEnvironmentOptions` if received from CLI ([#11902](https://github.com/facebook/jest/pull/11902))
- `[jest-reporters]` Call `destroy` on `v8-to-istanbul` converters to free memory ([#11896](https://github.com/facebook/jest/pull/11896))

## 27.2.2

### Fixes

- `[jest-runtime]` Correct `wrapperLength` value for ESM modules. ([#11893](https://github.com/facebook/jest/pull/11893))

## 27.2.1

### Features

- `[jest-transform]` Improve the unexpected token error message. ([#11807](https://github.com/facebook/jest/pull/11807))

### Fixes

- `[jest-runtime]` Fix regression when using `jest.isolateModules` and mocks ([#11882](https://github.com/facebook/jest/pull/11882))
- `[jest-runtime]` Include test name when importing modules after test has completed ([#11885](https://github.com/facebook/jest/pull/11885))
- `[jest-runtime]` Error when ESM import is used after test is torn down ([#11885](https://github.com/facebook/jest/pull/11885))

## 27.2.0

### Features

- `[jest-resolver, jest-runtime]` Pass `conditions` to custom resolvers to enable them to implement support for package.json `exports` field ([#11859](https://github.com/facebook/jest/pull/11859))
- `[jest-runtime]` Allow custom envs to specify `exportConditions` which is passed together with Jest's own conditions to custom resolvers ([#11863](https://github.com/facebook/jest/pull/11863))

### Fixes

- `[@jest/reporters]` Use async transform if available to transform files with no coverage ([#11852](https://github.com/facebook/jest/pull/11852))
- `[jest-util]` Return correct value from `process.send` stub ([#11799](https://github.com/facebook/jest/pull/11799))

## 27.1.1

### Features

- `[jest-runtime]` Add experimental, limited (and undocumented) support for mocking ECMAScript Modules ([#11818](https://github.com/facebook/jest/pull/11818))

### Fixes

- `[jest-resolver]` Support `node:` prefix when importing Node core modules with ESM ([#11817](https://github.com/facebook/jest/pull/11817))
- `[jest-types]` Export the `PrettyFormatOptions` interface ([#11801](https://github.com/facebook/jest/pull/11801))

## 27.1.0

### Features

- `[jest-haste-map]` Use watchman suffix-set option for faster file indexing. ([#11784](https://github.com/facebook/jest/pull/11784))
- `[jest-cli]` Adds a new config options `snapshotFormat` which offers a way to override any of the formatting settings which come with [pretty-format](https://www.npmjs.com/package/pretty-format#usage-with-options). ([#11654](https://github.com/facebook/jest/pull/11654))
- `[jest-reporters]` Expose the `getSummary` util ([#11695](https://github.com/facebook/jest/pull/11695)).
- `[jest-resolver]` Support `node:` prefix when importing Node core modules ([#11331](https://github.com/facebook/jest/pull/11331))

### Fixes

- `[jest-each]` Relaxed the validation to allow multibyte characters in headings ([#11575](https://github.com/facebook/jest/pull/11575))
- `[jest-environment-jsdom]` Add support for `userAgent` option ([#11773](https://github.com/facebook/jest/pull/11773))
- `[jest-environment-node]` Add `Event` and `EventTarget` to node global environment. ([#11727](https://github.com/facebook/jest/pull/11727))
- `[jest-mock]` Fix `spyOn` to use `Object.prototype.hasOwnProperty` ([#11721](https://github.com/facebook/jest/pull/11721))
- `[jest-resolver]` Add dependency on `jest-haste-map` ([#11759](https://github.com/facebook/jest/pull/11759))
- `[jest-types]` Compat with `@types/node` v16 ([#11645](https://github.com/facebook/jest/pull/11645))

### Chore & Maintenance

- `[docs]` Correct `expects.assertions` documentation by adding async/await for asynchronous function.

## 27.0.6

### Fixes

- `[*]` Publish all modules to include the build change in ([#11569](https://github.com/facebook/jest/pull/11569))

## 27.0.5

### Features

- `[@jest/fake-timers]` Flush callbacks scheduled with `requestAnimationFrame` every 16ms when using legacy timers. ([#11567](https://github.com/facebook/jest/pull/11567))
- `[pretty-format]` Use `globalThis` (with polyfill if required) to bring support for esbuild's browser bundling mode ([#11569](https://github.com/facebook/jest/pull/11569))

### Fixes

- `[jest-core]` Support special characters like `@`, `+` and `()` on Windows with `--findRelatedTests` ([#11548](https://github.com/facebook/jest/pull/11548))
- `[@jest/fake-timers]` Do not add `setImmediate` and `clearImmediate` if they do not exist in the global environment ([#11599](https://github.com/facebook/jest/pull/11599))
- `[@jest/reporters]` Allow `node-notifier@10` as peer dependency ([#11523](https://github.com/facebook/jest/pull/11523))
- `[@jest/reporters]` Update `v8-to-istanbul` ([#11523](https://github.com/facebook/jest/pull/11523))

## 27.0.4

### Fixes

- `[jest-config, jest-resolve]` Pass in `require.resolve` to resolvers to resolve from correct base ([#11493](https://github.com/facebook/jest/pull/11493))

## 27.0.3

### Fixes

- `[jest-config]` `require.resolve` on default test sequencer and test environment ([#11482](https://github.com/facebook/jest/pull/11482))
- `[jest-mock]` Fixed `fn` and `spyOn` exports ([#11480](https://github.com/facebook/jest/pull/11480))

## 27.0.2

### Features

- `[jest-circus]` Add some APIs to make it easier to build your own test runner
- `[jest-reporters]` Expose the `getResultHeader` util ([#11460](https://github.com/facebook/jest/pull/11460))
- `[jest-resolver]` Export `resolve*` utils for different Jest modules ([#11466](https://github.com/facebook/jest/pull/11466))
- `[@jest/test-result]` Export `Test`, `TestEvents` and `TestFileEvent` ([#11466](https://github.com/facebook/jest/pull/11466))

### Fixes

- `[jest-circus]` Add missing `slash` dependency ([#11465](https://github.com/facebook/jest/pull/11465))
- `[jest-circus, @jest/test-sequencer]` Remove dependency on `jest-runner` ([#11466](https://github.com/facebook/jest/pull/11466))
- `[jest-config]` Resolve `config.runner` to absolute path ([#11465](https://github.com/facebook/jest/pull/11465))
- `[jest-config]` Make sure to support functions as config ([#11475](https://github.com/facebook/jest/pull/11475))
- `[jest-core]` Do not warn about `DNSCHANNEL` handles when using the `--detectOpenHandles` option ([#11470](https://github.com/facebook/jest/pull/11470))
- `[jest-runner]` Remove dependency on `jest-config` ([#11466](https://github.com/facebook/jest/pull/11466))
- `[jest-worker]` Loosen engine requirement to `>= 10.13.0` ([#11451](https://github.com/facebook/jest/pull/11451))

## 27.0.1

### Fixes

- `[jest-environment-jsdom]` Bump version of JSDOM to avoid deprecated `request` package ([#11442](https://github.com/facebook/jest/pull/11442))

## 27.0.0

### Features

- `[babel-jest]` Add async transformation ([#11192](https://github.com/facebook/jest/pull/11192))
- `[jest-changed-files]` Use '--' to separate paths from revisions ([#11160](https://github.com/facebook/jest/pull/11160))
- `[jest-circus]` [**BREAKING**] Fail tests when multiple `done()` calls are made ([#10624](https://github.com/facebook/jest/pull/10624))
- `[jest-circus, jest-jasmine2]` [**BREAKING**] Fail the test instead of just warning when describe returns a value ([#10947](https://github.com/facebook/jest/pull/10947))
- `[jest-config]` [**BREAKING**] Default to Node testing environment instead of browser (JSDOM) ([#9874](https://github.com/facebook/jest/pull/9874))
- `[jest-config]` [**BREAKING**] Use `jest-circus` as default test runner ([#10686](https://github.com/facebook/jest/pull/10686))
- `[jest-config]` Add support for `preset` written in ESM ([#11200](https://github.com/facebook/jest/pull/11200))
- `[jest-config, jest-runtime]` Support ESM for files other than `.js` and `.mjs` ([#10823](https://github.com/facebook/jest/pull/10823))
- `[jest-config, jest-runtime]` [**BREAKING**] Use "modern" implementation as default for fake timers ([#10874](https://github.com/facebook/jest/pull/10874) & [#11197](https://github.com/facebook/jest/pull/11197))
- `[jest-config` Allow passing `forceNodeFilesystemAPI` through to `jest-haste-map` ([#11264](https://github.com/facebook/jest/pull/11264))
- `[jest-config, jest-haste-map, jest-resolve, jest-runner, jest-runtime, jest-test-sequencer, jest-transform, jest-types]` [**BREAKING**] Add custom HasteMap class implementation config option ([#11107](https://github.com/facebook/jest/pull/11107))
- `[jest-core]` make `TestWatcher` extend `emittery` ([#10324](https://github.com/facebook/jest/pull/10324))
- `[jest-core]` Run failed tests interactively the same way we do with snapshots ([#10858](https://github.com/facebook/jest/pull/10858))
- `[jest-core]` more `TestSequencer` methods can be async ([#10980](https://github.com/facebook/jest/pull/10980))
- `[jest-core]` Add support for `testSequencer` written in ESM ([#11207](https://github.com/facebook/jest/pull/11207))
- `[jest-core]` Add support for `globalSetup` and `globalTeardown` written in ESM ([#11267](https://github.com/facebook/jest/pull/11267))
- `[jest-core]` Add support for `watchPlugins` written in ESM ([#11315](https://github.com/facebook/jest/pull/11315))
- `[jest-core]` Add support for `runner` written in ESM ([#11232](https://github.com/facebook/jest/pull/11232))
- `[jest-core]` Add support for `reporters` written in ESM ([#11427](https://github.com/facebook/jest/pull/11427))
- `[jest-each]` Add support for interpolation with object properties ([#11388](https://github.com/facebook/jest/pull/11388))
- `[jest-environment-node]` Add AbortController to globals ([#11182](https://github.com/facebook/jest/pull/11182))
- `[@jest/fake-timers]` Update to `@sinonjs/fake-timers` to v7 ([#11198](https://github.com/facebook/jest/pull/11198))
- `[jest-haste-map]` Handle injected scm clocks ([#10966](https://github.com/facebook/jest/pull/10966))
- `[jest-haste-map]` Add `enableSymlinks` configuration option to follow symlinks for test files ([#9351](https://github.com/facebook/jest/pull/9351))
- `[jest-repl, jest-runner]` [**BREAKING**] Run transforms over environment ([#8751](https://github.com/facebook/jest/pull/8751))
- `[jest-repl]` Add support for `testEnvironment` written in ESM ([#11232](https://github.com/facebook/jest/pull/11232))
- `[jest-reporters]` Add static filepath property to all reporters ([#11015](https://github.com/facebook/jest/pull/11015))
- `[jest-runner]` [**BREAKING**] set exit code to 1 if test logs after teardown ([#10728](https://github.com/facebook/jest/pull/10728))
- `[jest-runner]` [**BREAKING**] Run transforms over `runner` ([#8823](https://github.com/facebook/jest/pull/8823))
- `[jest-runner]` [**BREAKING**] Run transforms over `testRunner` ([#8823](https://github.com/facebook/jest/pull/8823))
- `[jest-runner]` Possibility to use ESM for test environment ([11033](https://github.com/facebook/jest/pull/11033))
- `[jest-runner]` Add support for `testRunner` written in ESM ([#11232](https://github.com/facebook/jest/pull/11232))
- `[jest-runtime]` Detect reexports from CJS as named exports in ESM ([#10988](https://github.com/facebook/jest/pull/10988))
- `[jest-runtime]` Support for async code transformations ([#11191](https://github.com/facebook/jest/pull/11191) & [#11220](https://github.com/facebook/jest/pull/11220))
- `[jest-snapshot]` [**BREAKING**] Make prettier optional for inline snapshots - fall back to string replacement ([#7792](https://github.com/facebook/jest/pull/7792) & [#11192](https://github.com/facebook/jest/pull/11192))
- `[jest-snapshot]` [**BREAKING**] Run transforms over `snapshotResolver` ([#8829](https://github.com/facebook/jest/pull/8829))
- `[jest-transform]` Pass config options defined in Jest's config to transformer's `process` and `getCacheKey` functions ([#10926](https://github.com/facebook/jest/pull/10926))
- `[jest-transform]` Add support for transformers written in ESM ([#11163](https://github.com/facebook/jest/pull/11163))
- `[jest-transform]` [**BREAKING**] Do not export `ScriptTransformer` class, instead export the async function `createScriptTransformer` ([#11163](https://github.com/facebook/jest/pull/11163))
- `[jest-transform]` Async code transformations ([#9889](https://github.com/facebook/jest/pull/9889))
- `[jest-transform]` Support transpiled transformers ([#11193](https://github.com/facebook/jest/pull/11193))
- `[jest-transform]` [**BREAKING**] `requireAndTranspileModule` always return a `Promise`, and the third parameter type is changed to `RequireAndTranspileModuleOptions` which accept `applyInteropRequireDefault` option ([#11232](https://github.com/facebook/jest/pull/11232))
- `[jest-transform]` [**BREAKING**] `createTranspilingRequire` return function which return a `Promise` now ([#11232](https://github.com/facebook/jest/pull/11232))
- `[jest-util]` add requireOrImportModule for importing CJS or ESM ([#11199](https://github.com/facebook/jest/pull/11199))
- `[jest-util]` add `applyInteropRequireDefault` option on `requireOrImportModule` ([#11232](https://github.com/facebook/jest/pull/11232))
- `[jest-watcher]` Added support for clearing the line when `<C-u>` is pressed in a watch mode pattern prompt ([#11358](https://github.com/facebook/jest/pull/11358))
- `[jest-worker]` Add support for custom task queues and adds a `PriorityQueue` implementation. ([#10921](https://github.com/facebook/jest/pull/10921))
- `[jest-worker]` Add in-order scheduling policy to jest worker ([10902](https://github.com/facebook/jest/pull/10902))
- `[pretty-format]` Better print for sparse arrays ([11326](https://github.com/facebook/jest/pull/11326))
- `[pretty-print]` Add option `printBasicPrototype` which determines whether or not the prototype should be printed for raw objects or arrays ([#11441](https://github.com/facebook/jest/pull/11441))

### Fixes

- `[babel-plugin-jest-hoist]` Add `__dirname` and `__filename` to whitelisted globals ([#10903](https://github.com/facebook/jest/pull/10903))
- `[expect]` [**BREAKING**] Revise `expect.not.objectContaining()` to be the inverse of `expect.objectContaining()`, as documented. ([#10708](https://github.com/facebook/jest/pull/10708))
- `[expect]` [**BREAKING**] Make `toContain` more strict with the received type ([#10119](https://github.com/facebook/jest/pull/10119) & [#10929](https://github.com/facebook/jest/pull/10929))
- `[expect]` [**BREAKING**] `matcherResult` on `JestAssertionError` are now strings rather than functions ([#10989](https://github.com/facebook/jest/pull/10989))
- `[jest-circus]` Fixed the issue of beforeAll & afterAll hooks getting executed even if it is inside a skipped `describe` block ([#10806](https://github.com/facebook/jest/pull/10806))
- `[jest-circus]` Fix `testLocation` on Windows when using `test.each` ([#10871](https://github.com/facebook/jest/pull/10871))
- `[jest-cli]` Use testFailureExitCode when bailing from a failed test ([#10958](https://github.com/facebook/jest/pull/10958))
- `[jest-cli]` Print custom error if error thrown from global hooks is not an error already ([#11003](https://github.com/facebook/jest/pull/11003))
- `[jest-cli]` Allow running multiple "projects" from programmatic API ([#11307](https://github.com/facebook/jest/pull/11307))
- `[jest-cli]` Fix missing collectCoverage after init ([#11353](https://github.com/facebook/jest/pull/11353))
- `[jest-cli, jest-config, jest-types]` Move all default values into `jest-config` ([#9924](https://github.com/facebook/jest/pull/9924))
- `[jest-config]` [**BREAKING**] Change default file extension order by moving json behind ts and tsx ([10572](https://github.com/facebook/jest/pull/10572))
- `[jest-console]` `console.dir` now respects the second argument correctly ([#10638](https://github.com/facebook/jest/pull/10638))
- `[jest-core]` Don't report PerformanceObserver as open handle ([#11123](https://github.com/facebook/jest/pull/11123))
- `[jest-core]` Use `WeakRef` to hold timers when detecting open handles ([#11277](https://github.com/facebook/jest/pull/11277))
- `[jest-core]` Correctly detect open handles that were created in test functions using `done` callbacks ([#11382](https://github.com/facebook/jest/pull/11382))
- `[jest-core]` Do not collect `RANDOMBYTESREQUEST` as open handles ([#11278](https://github.com/facebook/jest/pull/11278))
- `[jest-core]` Wait briefly for open handles to close before flagging them when using `--detectOpenHandles` ([#11429](https://github.com/facebook/jest/pull/11429))
- `[jest-diff]` [**BREAKING**] Use only named exports ([#11371](https://github.com/facebook/jest/pull/11371))
- `[jest-each]` [**BREAKING**] Ignore excess words in headings ([#8766](https://github.com/facebook/jest/pull/8766))
- `[jest-each]` Support array index with template strings ([#10763](https://github.com/facebook/jest/pull/10763))
- `[jest-each]` Interpolate `%%` correctly ([#11364](https://github.com/facebook/jest/pull/11364))
- `[jest-each]` Fix wrong interpolation when the value of array contains multiple `%` ([#11364](https://github.com/facebook/jest/pull/11364))
- `[jest-environment]` [**BREAKING**] Drop support for `runScript` for test environments ([#11155](https://github.com/facebook/jest/pull/11155))
- `[jest-environment-jsdom]` Use inner realm’s `ArrayBuffer` constructor ([#10885](https://github.com/facebook/jest/pull/10885))
- `[jest-environment-jsdom]` [**BREAKING**] Remove Node globals `setImmediate` and `clearImmediate` ([#11222](https://github.com/facebook/jest/pull/11222))
- `[jest-get-type]` [**BREAKING**] Convert to ES Module ([#11359](https://github.com/facebook/jest/pull/11359))
- `[jest-globals]` [**BREAKING**] Disallow return values other than a `Promise` from hooks and tests ([#10512](https://github.com/facebook/jest/pull/10512))
- `[jest-globals]` [**BREAKING**] Disallow mixing a done callback and returning a `Promise` from hooks and tests ([#10512](https://github.com/facebook/jest/pull/10512))
- `[jest-haste-map]` Vendor `NodeWatcher` from `sane` ([#10919](https://github.com/facebook/jest/pull/10919))
- `[jest-jasmine2]` Fixed the issue of `beforeAll` & `afterAll` hooks getting executed even if it is inside a skipped `describe` block when it has child `tests` marked as either `only` or `todo` ([#10806](https://github.com/facebook/jest/pull/10806))
- `[jest-jasmine2]` Fixed the issues of child `tests` marked with `only` or `todo` getting executed even if it is inside a skipped parent `describe` block ([#10806](https://github.com/facebook/jest/pull/10806))
- `[jest-jasmine2]` Wrap all test functions so they open handles that were created in test functions using `done` callbacks can be detected ([#11382](https://github.com/facebook/jest/pull/11382))
- `[jest-reporter]` Handle empty files when reporting code coverage with V8 ([#10819](https://github.com/facebook/jest/pull/10819))
- `[jest-resolve]` Replace read-pkg-up with escalade package ([#10781](https://github.com/facebook/jest/pull/10781))
- `[jest-resolve]` Disable `jest-pnp-resolver` for Yarn 2 ([#10847](https://github.com/facebook/jest/pull/10847))
- `[jest-runtime]` [**BREAKING**] Do not inject `global` variable into module wrapper ([#10644](https://github.com/facebook/jest/pull/10644))
- `[jest-runtime]` [**BREAKING**] remove long-deprecated `jest.addMatchers`, `jest.resetModuleRegistry`, and `jest.runTimersToTime` ([#9853](https://github.com/facebook/jest/pull/9853))
- `[jest-runtime]` Fix stack overflow and promise deadlock when importing mutual dependant ES module ([#10892](https://github.com/facebook/jest/pull/10892))
- `[jest-runtime]` Prevent global module registry from leaking into `isolateModules` registry ([#10963](https://github.com/facebook/jest/pull/10963))
- `[jest-runtime]` Refactor to prevent race condition when linking and evaluating ES Modules ([#11150](https://github.com/facebook/jest/pull/11150))
- `[jest-runtime]` Throw correct error when attempting to load ESM via `require` ([#11260](https://github.com/facebook/jest/pull/11260))
- `[jest-runtime]` Do not cache modules that throw during evaluation ([#11263](https://github.com/facebook/jest/pull/11263))
- `[jest-transform]` Show enhanced `SyntaxError` message for all `SyntaxError`s ([#10749](https://github.com/facebook/jest/pull/10749))
- `[jest-transform]` [**BREAKING**] Refactor API to pass an options bag around rather than multiple boolean options ([#10753](https://github.com/facebook/jest/pull/10753))
- `[jest-transform]` [**BREAKING**] Refactor API of transformers to pass an options bag rather than separate `config` and other options ([#10834](https://github.com/facebook/jest/pull/10834))
- `[jest-types]` Fix `Config.ts` `projects` types ([#11285](https://github.com/facebook/jest/pull/11285))
- `[jest-util]` Replace micromatch with picomatch to fix issues with negated globs ([#11287](https://github.com/facebook/jest/pull/11287))
- `[jest-validate]` Use `en-US` locale to avoid case conversion problems while validating CLI options on machines with some certain locales(e.g. Turkish) set as default locale. ([#11412](https://github.com/facebook/jest/pull/11412))
- `[jest-worker]` [**BREAKING**] Use named exports ([#10623](https://github.com/facebook/jest/pull/10623))
- `[jest-worker]` Do not swallow errors during serialization ([#10984](https://github.com/facebook/jest/pull/10984))
- `[jest-worker]` Handle `ERR_IPC_CHANNEL_CLOSED` errors properly ([#11143](https://github.com/facebook/jest/pull/11143))
- `[pretty-format]` [**BREAKING**] Convert to ES Modules ([#10515](https://github.com/facebook/jest/pull/10515))
- `[pretty-format]` Only call `hasAttribute` if it's a function ([#11000](https://github.com/facebook/jest/pull/11000))
- `[pretty-format]` Handle jsdom attributes properly ([#11189](https://github.com/facebook/jest/pull/11189))
- `[pretty-format]` Import pretty-format using named imports ([#11360](https://github.com/facebook/jest/pull/11360))

### Chore & Maintenance

- `[*]` [**BREAKING**] Only support Node LTS releases and Node 15 ([#10685](https://github.com/facebook/jest/pull/10685))
- `[*]` [**BREAKING**] Add `exports` field to all `package.json`s ([#9921](https://github.com/facebook/jest/pull/9921))
- `[*]` Make it easier for Jest's packages to use the VM escape hatch ([#10824](https://github.com/facebook/jest/pull/10824))
- `[*]` [**BREAKING**] Remove deprecated `mapCoverage` ([#9968](https://github.com/facebook/jest/pull/9968))
- `[babel-jest]` [**BREAKING**] Migrate to ESM ([#11193](https://github.com/facebook/jest/pull/11193))
- `[docs]` Correct example using `browser-resolve` ([#11140](https://github.com/facebook/jest/pull/11140))
- `[docs]` Clarify `timers` configuration property ([#11376](https://github.com/facebook/jest/pull/11376))
- `[jest, jest-core]` [**BREAKING**] Replace `TestScheduler` export with `createTestScheduler` ([#11427](https://github.com/facebook/jest/pull/11427))
- `[jest-config]` [**BREAKING**] Remove `enabledTestsMap` config, use `filter` instead ([#10787](https://github.com/facebook/jest/pull/10787))
- `[jest-console]` [**BREAKING**] Move `root` into `config` and take `GlobalConfig` as mandatory parameter for `getConsoleOutput` ([#10126](https://github.com/facebook/jest/pull/10126))
- `[jest-console]` Export LogEntry ([#11017](https://github.com/facebook/jest/pull/11017))
- `[jest-fake-timers]` Clarify global behavior of `jest.useFakeTimers` and `jest.useRealTimers` ([#10867](https://github.com/facebook/jest/pull/10867))
- `[jest-haste-map]` [**BREAKING**] Migrate to ESM ([#10875](https://github.com/facebook/jest/pull/10875))
- `[jest-haste-map]` [**BREAKING**] Remove support for deprecated option `ignorePattern` as function ([#10348](https://github.com/facebook/jest/pull/10348))
- `[jest-jasmine2]` [**BREAKING**] Migrate to ESM ([#10906](https://github.com/facebook/jest/pull/10906))
- `[jest-jasmine2]` [**BREAKING**] Remove unused options argument from `Env` constructor ([#10240](https://github.com/facebook/jest/pull/10240))
- `[jest-repl, jest-runtime]` [**BREAKING**] Move the `jest-runtime` CLI into `jest-repl` ([#10016](https://github.com/facebook/jest/pull/10016) & [#10925](https://github.com/facebook/jest/pull/10925))
- `[jest-resolve]` [**BREAKING**] Migrate to ESM ([#10688](https://github.com/facebook/jest/pull/10688))
- `[jest-resolve-dependencies]` [**BREAKING**] Migrate to ESM ([#10876](https://github.com/facebook/jest/pull/10876))
- `[jest-mock]` [**BREAKING**] Migrate to ESM ([#10887](https://github.com/facebook/jest/pull/10887))
- `[jest-reporters]` [**BREAKING**] Make `node-notifier` a peer dependency ([#10977](https://github.com/facebook/jest/pull/10977))
- `[jest-resolve, jest-runtime]` [**BREAKING**] Use `Map`s instead of objects for all cached resources ([#10968](https://github.com/facebook/jest/pull/10968))
- `[jest-runner]` [**BREAKING**] Migrate to ESM ([#10900](https://github.com/facebook/jest/pull/10900))
- `[jest-runtime]` [**BREAKING**] Remove deprecated and unused `getSourceMapInfo` from Runtime ([#9969](https://github.com/facebook/jest/pull/9969))
- `[jest-transformer]` [**BREAKING**] Remove unused `isCoreModule` option ([#11166](https://github.com/facebook/jest/pull/11166))
- `[jest-util]` No longer checking `enumerable` when adding `process.domain` ([#10862](https://github.com/facebook/jest/pull/10862))
- `[jest-validate]` [**BREAKING**] Remove `recursiveBlacklist` option in favor of previously introduced `recursiveDenylist` ([#10650](https://github.com/facebook/jest/pull/10650))
- `[website]` Replace 'Github' with 'GitHub' ([#11279](https://github.com/facebook/jest/pull/11279))
- `[website]` Remove a language code from the link to the Node.js website ([#11282](https://github.com/facebook/jest/pull/11282))
- `[website]` Remove a duplicated word ([#11281](https://github.com/facebook/jest/pull/11281))
- `[website]` Add french to website ([#11361](https://github.com/facebook/jest/pull/11361))

### Performance

- `[jest-resolve]` Cache reading and parsing of `package.json`s ([#11076](https://github.com/facebook/jest/pull/11076))
- `[jest-runtime, jest-transform]` share `cacheFS` between runtime and transformer ([#10901](https://github.com/facebook/jest/pull/10901))
- `[jest-runtime]` Load `chalk` only once per worker ([#10864](https://github.com/facebook/jest/pull/10864))
- `[jest-worker]` Fix memory leak of previous task arguments while no new task is scheduled ([#11187](https://github.com/facebook/jest/pull/11187))

## 26.6.3

### Fixes

- `[jest-resolve-dependencies]` Continue dependency resolution if mock dependency can't be found ([#10779](https://github.com/facebook/jest/pull/10779))

## 26.6.2

### Features

- `[jest-core]` Add `findRelatedTests` and `nonFlagArgs` in allowed config options for `updateConfigAndRun` in watch plugins ([#10659](https://github.com/facebook/jest/pull/10659))

### Fixes

- `[babel-plugin-jest-hoist]` Preserve order of hoisted mock nodes within containing block ([#10536](https://github.com/facebook/jest/pull/10536))
- `[babel-plugin-jest-hoist]` Hoist pure constants to support experimental JSX transform in hoisted mocks ([#10723](https://github.com/facebook/jest/pull/10723))
- `[babel-preset-jest]` Update `babel-preset-current-node-syntax` to support top level await ([#10747](https://github.com/facebook/jest/pull/10747))
- `[expect]` Revert "Fix `objectContaining` to work recursively into sub-objects ([#10508](https://github.com/facebook/jest/pull/10508))" ([#10766](https://github.com/facebook/jest/pull/10766))
- `[jest-circus, jest-jasmine2]` fix: don't assume `stack` is always a string ([#10697](https://github.com/facebook/jest/pull/10697))
- `[jest-config]` Fix bug introduced in watch mode by PR [#10678](https://github.com/facebook/jest/pull/10678/files#r511037803) ([#10692](https://github.com/facebook/jest/pull/10692))
- `[jest-config]` Throw correct error for missing preset modules ([#10737](https://github.com/facebook/jest/pull/10737))
- `[jest-resolve-dependencies]` Resolve mocks as dependencies ([#10713](https://github.com/facebook/jest/pull/10713))
- `[jest-runtime]` Handle file URLs in dynamic imports ([#10744](https://github.com/facebook/jest/pull/10744))
- `[jest-runtime, babel-jest]` Pass more ESM options to `@jest/transform` ([#10752](https://github.com/facebook/jest/pull/10752))
- `[jest-runtime]` Properly inject `extraGlobals` into the runtime ([#10758](https://github.com/facebook/jest/pull/10758))
- `[jest-transform]` Link to ESM docs on syntax errors ([#10748](https://github.com/facebook/jest/pull/10748))

### Chore & Maintenance

- `[docs]` Add docs for using mocks in TypeScript ([#10415](https://github.com/facebook/jest/pull/10415))
- `[eslint-config-fb-strict]` Move package from this repo to `fbjs` repo ([#10739](https://github.com/facebook/jest/pull/10739))
- `[examples]` Update TypeScript example to show use of newer Jest types ([#10399](https://github.com/facebook/jest/pull/10399))
- `[jest-cli]` chore: standardize files and folder names ([#10698](https://github.com/facebook/jest/pull/10698))
- `[jest-config]` Switch ts-node `Register` type to `Service` due to deprecation ([#11210](https://github.com/facebook/jest/pull/11210))

## 26.6.1

### Features

- `[jest-runtime]` Support named exports from CommonJS as named ES Module imports ([#10673](https://github.com/facebook/jest/pull/10673))
- `[jest-validate]` Add support for `recursiveDenylist` option as an alternative to `recursiveBlacklist` ([#10236](https://github.com/facebook/jest/pull/10236))

### Fixes

- `[expect]` Fix `objectContaining` to work recursively into sub-objects ([#10508](https://github.com/facebook/jest/pull/10508))
- `[jest-cli, jest-core, jest-config, jest-types]` Fix `--onlyFailures` flag to work in non-watch mode ([#10678](https://github.com/facebook/jest/pull/10678/files))
- `[jest-config]` Fix for the `jest.config.ts` compiler to not interfere with `tsconfig.json` files ([#10675](https://github.com/facebook/jest/pull/10675))
- `[jest-message-util]` Update to work properly with Node 15 ([#10660](https://github.com/facebook/jest/pull/10660))
- `[jest-mock]` Allow to mock methods in getters (TypeScript 3.9 export) ([#10156](https://github.com/facebook/jest/pull/10156))

## 26.6.0

### Features

- `[jest-cli, jest-config]` Add support for the `jest.config.ts` configuration file ([#10564](https://github.com/facebook/jest/pull/10564))

### Fixes

- `[jest-config]` Simplify transform RegExp ([#10207](https://github.com/facebook/jest/pull/10207))
- `[jest-fake-timers]` Lazily instantiate mock timers ([#10551](https://github.com/facebook/jest/pull/10551))
- `[jest-runtime]` `require.main` is no longer `undefined` when using `jest.resetModules` ([#10626](https://github.com/facebook/jest/pull/10626))
- `[@jest/types]` Add missing values for `timers` ([#10632](https://github.com/facebook/jest/pull/10632))

### Chore & Maintenance

- `[docs]` Add step for fetching `backers.json` file in website setup docs ([#10631](https://github.com/facebook/jest/pull/10631))
- `[docs]` Add page detailing environment variables set by Jest ([#10630](https://github.com/facebook/jest/pull/10630))
- `[jest-circus]` Refactor `callAsyncCircusFn` parameters ([#10629](https://github.com/facebook/jest/pull/10629))

## 26.5.3

### Features

- `[jest-runtime]` add support for dynamic `import()` from CommonJS ([#10620](https://github.com/facebook/jest/pull/10620))

### Fixes

- `[jest-runner, jest-runtime]` `require.main` should not be `undefined` with `createRequire()` ([#10610](https://github.com/facebook/jest/pull/10610))
- `[jest-runtime]` add missing `module.path` property ([#10615](https://github.com/facebook/jest/pull/10615))
- `[jest-runtime]` Add `mainModule` instance variable to runtime ([#10621](https://github.com/facebook/jest/pull/10621))
- `[jest-runtime]` Evaluate Node core modules on dynamic `import()` ([#10622](https://github.com/facebook/jest/pull/10622))
- `[jest-validate]` Show suggestion only when unrecognized cli param is longer than 1 character ([#10604](https://github.com/facebook/jest/pull/10604))
- `[jest-validate]` Validate `testURL` as CLI option ([#10595](https://github.com/facebook/jest/pull/10595))

## 26.5.2

### Fixes

- `[*]` Revert usage of Escalade and rollback Yargs to v15 as it breaks Node 13 ([#10599](https://github.com/facebook/jest/pull/10599))
- `[jest-circus]` Setup globals before emitting `setup`, and include Jest globals in the `setup` payload ([#10598](https://github.com/facebook/jest/pull/10598))
- `[jest-mock]` Fix typings for `mockResolvedValue`, `mockResolvedValueOnce`, `mockRejectedValue` and `mockRejectedValueOnce` ([#10600](https://github.com/facebook/jest/pull/10600))

## 26.5.1

### Fixes

- `[jest-circus]` Handle older `jest-runtime` in `jest-circus`

## 26.5.0

### Features

- `[jest-circus, jest-config, jest-runtime]` Add new `injectGlobals` config and CLI option to disable injecting global variables into the runtime ([#10484](https://github.com/facebook/jest/pull/10484))
- `[jest-each]` Fixes `.each` type to always be callable ([#10447](https://github.com/facebook/jest/pull/10447))
- `[jest-runner]` Add support for `moduleLoader`s with `default` exports ([#10541](https://github.com/facebook/jest/pull/10541))
- `[@jest/create-cache-key-function]` Added a new package for creating cache keys ([#10587](https://github.com/facebook/jest/pull/10587))

### Fixes

- `[jest-circus, jest-jasmine2]` Find correct location for `test.each` tests ([#10413](https://github.com/facebook/jest/pull/10413))
- `[jest-console]` Add `Console` constructor to `console` object ([#10502](https://github.com/facebook/jest/pull/10502))
- `[jest-globals]` Fix lifecycle hook function types ([#10480](https://github.com/facebook/jest/pull/10480))
- `[jest-runtime]` Remove usage of `vm.compileFunction` due to a performance issue ([#10586](https://github.com/facebook/jest/pull/10586))

### Chore & Maintenance

- `[jest-resolve]` Replace read-pkg-up with escalade package ([10558](https://github.com/facebook/jest/pull/10558))
- `[jest-environment-jsdom]` Update jsdom to 16.4.0 ([10578](https://github.com/facebook/jest/pull/10578))

## 26.4.2

### Fixes

- `[expect]` Fix `toMatchObject` to work with inherited class getters ([#10381](https://github.com/facebook/jest/pull/10381))
- `[pretty-format]` Lower minimum node version to >= 10 ([#10435](https://github.com/facebook/jest/pull/10435))

## 26.4.1

### Fixes

- `[jest-core]` Don't report ELDHistogram as open handle ([#10417](https://github.com/facebook/jest/pull/10417))
- `[jest-matcher-utils]` Fix diffing object contain readonly symbol key object ([#10414](https://github.com/facebook/jest/pull/10414))
- `[jest-reporters]` Fixes notify reporter on Linux (using notify-send) ([#10400](https://github.com/facebook/jest/pull/10400))
- `[jest-snapshot]` Correctly handles arrays and property matchers in snapshots ([#10404](https://github.com/facebook/jest/pull/10404))

## 26.4.0

### Features

- `[jest-resolve]` Add support for `packageFilter` on custom resolver ([#10393](https://github.com/facebook/jest/pull/10393))

### Fixes

- `[pretty-format]` Handle `tagName` not being a string ([#10397](https://github.com/facebook/jest/pull/10397))

## 26.3.0

### Features

- `[jest-circus, jest-jasmine2]` Include `failureDetails` property in test results ([#9496](https://github.com/facebook/jest/pull/9496))
- `[jest-each, jest-jasmine, jest-circus]` Add support for `.concurrent.each` ([#9326](https://github.com/facebook/jest/pull/9326))

### Fixes

- `[jest-config]` Add `.pnp.js` to `transformIgnorePatterns` defaults ([#10383](https://github.com/facebook/jest/pull/10383))
- `[jest-leak-detector]` Wait properly for GC runs due to changes in Node 14.7 ([#10366](https://github.com/facebook/jest/pull/10366))
- `[jest-worker]` Downgrade minimum node version to 10.13 ([#10352](https://github.com/facebook/jest/pull/10352))
- `[docs]` Update snapshot testing documentation([#10359](https://github.com/facebook/jest/pull/10359))

## 26.2.2

### Fixes

- `[jest-cli]` Use correct file name to override existing jest config on init ([#10337](https://github.com/facebook/jest/pull/10337))
- `[jest-haste-map]` Properly detect support for native `find` ([#10346](https://github.com/facebook/jest/pull/10346))

## 26.2.1

### Fixes

- `[jest-worker]` Make sure to work with Node TS typings v12 ([#10336](https://github.com/facebook/jest/pull/10336))

## 26.2.0

### Features

- `[jest-core, jest-circus, jest-reporter, jest-runner]` Added support for reporting individual test cases using jest-circus ([#10227](https://github.com/facebook/jest/pull/10227))
- `[jest-config, jest-reporter, jest-runner, jest-test-sequencer]` Add `slowTestThreshold` configuration option ([#9366](https://github.com/facebook/jest/pull/9366))
- `[jest-haste-map]` Watchman crawler now includes dotfiles ([#10075](https://github.com/facebook/jest/pull/10075))
- `[jest-worker]` Added support for workers to send custom messages to parent in jest-worker ([#10293](https://github.com/facebook/jest/pull/10293))
- `[jest-worker]` Support passing `resourceLimits` ([#10335](https://github.com/facebook/jest/pull/10335))
- `[pretty-format]` Added support for serializing custom elements (web components) ([#10237](https://github.com/facebook/jest/pull/10237))

### Fixes

- `[expect]` Match symbols and bigints in `any()` ([#10223](https://github.com/facebook/jest/pull/10223))
- `[jest-changed-files]` Use `git diff` instead of `git log` for `--changedSince` ([#10155](https://github.com/facebook/jest/pull/10155))
- `[jest-console]` Add missing `console.timeLog` for compatibility with Node ([#10209](https://github.com/facebook/jest/pull/10209))
- `[jest-haste-map]` Check `find` binary supports the `-iname` parameter ([#10308](https://github.com/facebook/jest/pull/10308))
- `[jest-snapshot]` Strip added indentation for inline error snapshots ([#10217](https://github.com/facebook/jest/pull/10217))

### Chore & Maintenance

- `[*]` Add missing dependency on `@types/node` ([#10248](https://github.com/facebook/jest/pull/10248))
- `[jest-jasmine2]` Convert `PCancelable` to TypeScript ([#10215](https://github.com/facebook/jest/pull/10215))
- `[jest-jasmine2]` Refine typings of `queueRunner` ([#10215](https://github.com/facebook/jest/pull/10215))
- `[jest-jasmine2]` Remove usage of `Function` type ([#10216](https://github.com/facebook/jest/pull/10216))
- `[jest-resolve]` Improve types ([#10239](https://github.com/facebook/jest/pull/10239))
- `[docs]` Clarify the [`jest.requireActual(moduleName)`](https://jestjs.io/docs/jest-object#jestrequireactualmodulename) example
- `[jest-types]` Refine typings of `coverageReporters` ([#10275](https://github.com/facebook/jest/pull/10275))

## 26.1.0

### Features

- `[jest-mock]` Export `Mock`, `MockInstance`, `SpyInstance` types ([#10138](https://github.com/facebook/jest/pull/10138))
- `[jest-config]` Support config files exporting (`async`) `function`s ([#10001](https://github.com/facebook/jest/pull/10001))
- `[jest-cli, jest-core]` Add `--selectProjects` CLI argument to filter test suites by project name ([#8612](https://github.com/facebook/jest/pull/8612))
- `[jest-cli, jest-init]` Add `coverageProvider` to `jest --init` prompts ([#10044](https://github.com/facebook/jest/pull/10044))

### Fixes

- `[jest-console]` `getConsoleOutput` to receive global stack trace config and use it to format stack trace ([#10081](https://github.com/facebook/jest/pull/10081))
- `[jest-jasmine2]` Stop adding `:` after an error that has no message ([#9990](https://github.com/facebook/jest/pull/9990))
- `[jest-diff]` Control no diff message color with `commonColor` in diff options ([#9997](https://github.com/facebook/jest/pull/9997))
- `[jest-snapshot]` Fix TypeScript compilation ([#10008](https://github.com/facebook/jest/pull/10008))

### Chore & Maintenance

- `[docs]` Correct confusing filename in `enableAutomock` example ([#10055](https://github.com/facebook/jest/pull/10055))
- `[jest-core]` 🎉🎉🎉🎉🎉🎉🎉🎉🎉🎉🎉🎉🎉🎉🎉🎉🎉🎉🎉🎉🎉🎉🎉🎉🎉 ([#10000](https://github.com/facebook/jest/pull/10000))
- `[jest-core, jest-reporters, jest-test-result, jest-types]` Cleanup `displayName` type ([#10049](https://github.com/facebook/jest/pull/10049))
- `[jest-runtime]` Jest-internal sandbox escape hatch ([#9907](https://github.com/facebook/jest/pull/9907))
- `[jest-fake-timers]` Update `now` param type to support `Date` in addition to `number`. ([#10169](https://github.com/facebook/jest/pull/10169))
- `[docs]` Add param to `setSystemTime` docs and remove preceding period from it and `getRealSystemTime` ([#10169](https://github.com/facebook/jest/pull/10169))
- `[jest-snapshot, jest-util]` Replace `make-dir` with `fs.mkdir` ([#10136](https://github.com/facebook/jest/pull/10136))
- `[docs]` Added parcel-bundler documentation inside readme.md file

### Performance

- `[jest-core, jest-transform, jest-haste-map]` Improve Jest startup time and test runtime, particularly when running with coverage, by caching micromatch and avoiding recreating RegExp instances ([#10131](https://github.com/facebook/jest/pull/10131))

## 26.0.1

### Fixes

- `[jest-circus]` Backward compatibility for deprecated `DescribeBlock.tests` to not break e.g. Detox reporter

## 26.0.0

### Features

- `[jest-environment-jsdom]` [**BREAKING**] Upgrade `jsdom` to v16 ([#9606](https://github.com/facebook/jest/pull/9606))
- `[@jest/fake-timers]` Add possibility to use a modern implementation of fake timers, backed by `@sinonjs/fake-timers` ([#7776](https://github.com/facebook/jest/pull/7776))
- `[jest-runtime]` Add `createMockFromModule` as an alias for `genMockFromModule` ([#9962](https://github.com/facebook/jest/pull/9962))

### Fixes

- `[babel-jest]` Handle `null` being passed to `createTransformer` ([#9955](https://github.com/facebook/jest/pull/9955))
- `[jest-circus, jest-console, jest-jasmine2, jest-reporters, jest-util, pretty-format]` Fix time durating formatting and consolidate time formatting code ([#9765](https://github.com/facebook/jest/pull/9765))
- `[jest-circus]` [**BREAKING**] Fail tests if a test takes a done callback and have return values ([#9129](https://github.com/facebook/jest/pull/9129))
- `[jest-circus]` [**BREAKING**] Throw a proper error if a test / hook is defined asynchronously ([#8096](https://github.com/facebook/jest/pull/8096))
- `[jest-circus]` Throw more descriptive error if hook is defined inside test ([#9957](https://github.com/facebook/jest/pull/9957))
- `[jest-circus]` [**BREAKING**] Align execution order of tests to match `jasmine`'s top to bottom order ([#9965](https://github.com/facebook/jest/pull/9965))
- `[jest-config, jest-resolve]` [**BREAKING**] Remove support for `browser` field ([#9943](https://github.com/facebook/jest/pull/9943))
- `[jest-haste-map]` Stop reporting files as changed when they are only accessed ([#7347](https://github.com/facebook/jest/pull/7347))
- `[jest-resolve]` Show relative path from root dir for `module not found` errors ([#9963](https://github.com/facebook/jest/pull/9963))
- `[jest-runtime]` Fix absolute path moduleNameMapper + jest.mock bug ([#8727](https://github.com/facebook/jest/pull/8727))

### Chore & Maintenance

- `[*]` [**BREAKING**] TypeScript definitions requires a minimum of TypeScript v3.8 ([#9823](https://github.com/facebook/jest/pull/9823))
- `[*]` [**BREAKING**] Drop support for Node 8 ([#9423](https://github.com/facebook/jest/pull/9423))
- `[*]` Upgrade to chalk@4 ([#9752](https://github.com/facebook/jest/pull/9752))
- `[*]` Remove usage of `realpath-native` ([#9952](https://github.com/facebook/jest/pull/9952))
- `[docs]` Fix example reference implementation to use Jest with Phabricator ([#8662](https://github.com/facebook/jest/pull/8662))
- `[docs]` Added default compiler to tranform ([#8583](https://github.com/facebook/jest/pull/8583))
- `[docs]` Updated Testing Frameworks guide with React; make it generic ([#9106](https://github.com/facebook/jest/pull/9106))
- `[expect, jest-mock, pretty-format]` [**BREAKING**] Remove `build-es5` from package ([#9945](https://github.com/facebook/jest/pull/9945))
- `[@jest/fake-timers, @jest/environment]` [**BREAKING**] Rename `LolexFakeTimers` to `ModernFakeTimers` ([#9960](https://github.com/facebook/jest/pull/9960))
- `[jest-haste-map]` [**BREAKING**] removed `providesModuleNodeModules` ([#8535](https://github.com/facebook/jest/pull/8535))
- `[jest-runtime]` [**BREAKING**] Remove long-deprecated `require.requireActual` and `require.requireMock` methods ([#9854](https://github.com/facebook/jest/pull/9854))

## 25.5.4

### Fixes

- `[jest-jasmine2]` Don't run `beforeAll` / `afterAll` in skipped describe blocks ([#9931](https://github.com/facebook/jest/pull/9931))

### Chore & Maintenance

- `[jest-runtime]` Do not warn when mutating `require.cache` ([#9946](https://github.com/facebook/jest/pull/9946))

## 25.5.3

### Chore & Maintenance

- `[jest-circus]` Fix memory leak when running in band ([#9934](https://github.com/facebook/jest/pull/9934))

## 25.5.2

### Fixes

- `[jest-globals]` Export globals as values, not types ([#9925](https://github.com/facebook/jest/pull/9925))

## 25.5.1

### Fixes

- `[jest-haste-map]` Add missing `@types/graceful-fs` dependency ([#9913](https://github.com/facebook/jest/pull/9913))
- `[jest-runner]` Correctly serialize `Set` passed to worker ([#9915](https://github.com/facebook/jest/pull/9915))
- `[jest-runtime]` Vary ESM cache by query ([#9914](https://github.com/facebook/jest/pull/9914))

## 25.5.0

### Features

- `[@jest/globals]` New package so Jest's globals can be explicitly imported ([#9801](https://github.com/facebook/jest/pull/9801))
- `[jest-core]` Show coverage of sources related to tests in changed files ([#9769](https://github.com/facebook/jest/pull/9769))
- `[jest-runtime]` Populate `require.cache` ([#9841](https://github.com/facebook/jest/pull/9841))

### Fixes

- `[*]` Use `graceful-fs` directly in every package instead of relying on `fs` being monkey patched ([#9443](https://github.com/facebook/jest/pull/9443))
- `[expect]` Prints the Symbol name into the error message with a custom asymmetric matcher ([#9888](https://github.com/facebook/jest/pull/9888))
- `[jest-circus, jest-jasmine2]` Support older version of `jest-runtime` ([#9903](https://github.com/facebook/jest/pull/9903) & [#9842](https://github.com/facebook/jest/pull/9842))
- `[@jest/environment]` Make sure not to reference Jest types ([#9875](https://github.com/facebook/jest/pull/9875))
- `[jest-message-util]` Code frame printing should respect `--noStackTrace` flag ([#9866](https://github.com/facebook/jest/pull/9866))
- `[jest-runtime]` Support importing CJS from ESM using `import` statements ([#9850](https://github.com/facebook/jest/pull/9850))
- `[jest-runtime]` Support importing parallel dynamic `import`s ([#9858](https://github.com/facebook/jest/pull/9858))
- `[jest-transform]` Improve source map handling when instrumenting transformed code ([#9811](https://github.com/facebook/jest/pull/9811))

### Chore & Maintenance

- `[docs]` Add an example for mocking non-default export class

### Performance

- `[jest-resolve]` Update `resolve` to a version using native `realpath`, which is faster than the default JS implementation ([#9872](https://github.com/facebook/jest/pull/9872))
- `[jest-resolve]` Pass custom cached `realpath` function to `resolve` ([#9873](https://github.com/facebook/jest/pull/9873))
- `[jest-runtime]` Add `teardown` method to clear any caches when tests complete ([#9906](https://github.com/facebook/jest/pull/9906))
- `[jest-runtime]` Do not pass files required internally through transformation when loading them ([#9900](https://github.com/facebook/jest/pull/9900))
- `[jest-runtime]` Use `Map`s instead of object literals as cache holders ([#9901](https://github.com/facebook/jest/pull/9901))

## 25.4.0

- `[expect]` Support `async function`s in `toThrow` ([#9817](https://github.com/facebook/jest/pull/9817))
- `[jest-console]` Add code frame to `console.error` and `console.warn` ([#9741](https://github.com/facebook/jest/pull/9741))
- `[jest-runtime, jest-jasmine2, jest-circus]` Experimental, limited ECMAScript Modules support ([#9772](https://github.com/facebook/jest/pull/9772) & [#9842](https://github.com/facebook/jest/pull/9842))

### Fixes

- `[expect]` Restore support for passing functions to `toHaveLength` matcher ([#9796](https://github.com/facebook/jest/pull/9796))
- `[jest-changed-files]` `--only-changed` should include staged files ([#9799](https://github.com/facebook/jest/pull/9799))
- `[jest-circus]` Throw on nested test definitions ([#9828](https://github.com/facebook/jest/pull/9828))
- `[jest-each]` `each` will throw an error when called with too many arguments ([#9818](https://github.com/facebook/jest/pull/9818))
- `[jest-runner]` Don't print warning to stdout when using `--json` ([#9843](https://github.com/facebook/jest/pull/9843))

### Chore & Maintenance

- `[*]` Do not generate TypeScript declaration source maps ([#9822](https://github.com/facebook/jest/pull/9822))
- `[*]` Transpile code for Node 8.3, not 8.0 ([#9827](https://github.com/facebook/jest/pull/9827))

## 25.3.0

### Features

- `[babel-jest]` Support passing `supportsDynamicImport` and `supportsStaticESM` ([#9766](https://github.com/facebook/jest/pull/9766))
- `[babel-preset-jest]` Enable all syntax plugins not enabled by default that works on current version of Node ([#9774](https://github.com/facebook/jest/pull/9774))
- `[jest-circus]` Enable writing async test event handlers ([#9397](https://github.com/facebook/jest/pull/9397))
- `[jest-runtime, @jest/transformer]` Support passing `supportsDynamicImport` and `supportsStaticESM` ([#9597](https://github.com/facebook/jest/pull/9597))

### Chore & Maintenance

- `[*]` Replace `any`s with `unknown`s ([#9626](https://github.com/facebook/jest/pull/9626))
- `[@jest/transform]` Expose type `CacheKeyOptions` for `getCacheKey` ([#9762](https://github.com/facebook/jest/pull/9762))
- `[@jest/types]` Correct type `testRegex` for `ProjectConfig` ([#9780](https://github.com/facebook/jest/pull/9780))

## 25.2.7

### Fixes

- `[jest-matcher-utils]` Replace accessors with values to avoid calling setters in object descriptors when computing diffs for error reporting ([#9757](https://github.com/facebook/jest/pull/9757))
- `[@jest/watcher]` Correct return type of `shouldRunTestSuite` for `JestHookEmitter` ([#9753](https://github.com/facebook/jest/pull/9753))

## 25.2.6

### Chore & Maintenance

- `[*]` 25.2.5 was published without changes from 25.2.4 - 25.2.6 includes all changes from that version.

## 25.2.5

### Fixes

- `[@jest/console]` Fix `typescript<@3.8` compatibility in published types

### Chore & Maintenance

- `[docs]` Update link to watchman troubleshooting docs ([#9727](https://github.com/facebook/jest/pull/9727))
- `[@jest/message-util]` Remove dependency on `@jest/test-result`, which lead to a sprawling dependency tree ([#9749](https://github.com/facebook/jest/pull/9749))
- `[@jest/test-result]` Remove dependency on `@jest/transform`, which lead to a sprawling dependency tree ([#9747](https://github.com/facebook/jest/pull/9747))
- `[@jest/transform]` Expose type `TransformedSource` ([#9736](https://github.com/facebook/jest/pull/9736))

## 25.2.4

### Features

- `[jest-message-util]` Check for common errors when using the wrong test environment ([#8245](https://github.com/facebook/jest/pull/8245))

### Fixes

- `[jest-circus]` Fix type elision of jest-runtime imports ([#9717](https://github.com/facebook/jest/pull/9717))
- `[@jest/transform]` Fix coverage reporter for uncovered files without transformers, reverting [#9460](https://github.com/facebook/jest/pull/9460) ([#9724](https://github.com/facebook/jest/pull/9724))

## 25.2.3

### Fixes

- `[*]` Verify all packages are properly downleveled for older versions of TypeScript ([#9715](https://github.com/facebook/jest/pull/9715))

## 25.2.2

### Fixes

- `[jest-environment-node]` Remove `getVmContext` from Node env on older versions of Node ([#9708](https://github.com/facebook/jest/pull/9708))
- `[jest-runtime]` Return constructable class from `require('module')` ([#9711](https://github.com/facebook/jest/pull/9711))

## 25.2.1

### Fixes

- `[*]` Downlevel TypeScript definitions files for compatibility with TS<3.8 ([#9705](https://github.com/facebook/jest/pull/9705))

## 25.2.0

### Features

- `[jest-config]` Support ESM config files with `.js` extension ([#9573](https://github.com/facebook/jest/pull/9573)).
- `[jest-runtime]` Override `module.createRequire` to return a Jest-compatible `require` function ([#9469](https://github.com/facebook/jest/pull/9469))
- `[jest-haste-map]` [**BREAKING**] Remove `mapper` option ([#9581](https://github.com/facebook/jest/pull/9581))
- `[*]` Support array of paths for `moduleNameMapper` aliases ([#9465](https://github.com/facebook/jest/pull/9465))
- `[jest-reporters]` Adds ability to pass options to the istanbul-reporter through `coverageReporters` ([#9572](https://github.com/facebook/jest/pull/9572))
- `[jest-runtime]` Require stack when a module cannot be resolved ([#9681](https://github.com/facebook/jest/pull/9681))
- `[jest-transform]` `writeCacheFile` no longer calls `fsync` ([#9695](https://github.com/facebook/jest/pull/9695))

### Fixes

- `[expect]` Handle readonly properties correctly ([#9575](https://github.com/facebook/jest/pull/9575))
- `[jest-cli]` Set `coverageProvider` correctly when provided in config ([#9562](https://github.com/facebook/jest/pull/9562))
- `[jest-cli]` Allow specifying `.cjs` and `.mjs` config files by `--config` CLI option ([#9578](https://github.com/facebook/jest/pull/9578))
- `[jest-cli]` Update yargs to fix CLI flag overriding ([#9519](https://github.com/facebook/jest/pull/9519))
- `[jest-config]` Treat `setupFilesAfterEnv` like `setupFiles` when normalizing configs against presets ([#9495](https://github.com/facebook/jest/pull/9495))
- `[jest-config]` Support `.mjs` config files on Windows as well ([#9558](https://github.com/facebook/jest/pull/9558))
- `[jest-config]` Verify `rootDir` and all `roots` are directories ([#9569](https://github.com/facebook/jest/pull/9569))
- `[jest-config]` Ensure pattern of `replacePosixSep` is a string ([#9546](https://github.com/facebook/jest/pull/9546))
- `[jest-haste-map]` Fix crash on unix based systems without find ([#9579](https://github.com/facebook/jest/pull/9579))
- `[jest-jasmine2]` Fix `--testNamePattern` matching with `concurrent` tests ([#9090](https://github.com/facebook/jest/pull/9090))
- `[jest-matcher-utils]` Fix diff highlight of symbol-keyed object. ([#9499](https://github.com/facebook/jest/pull/9499))
- `[@jest/reporters]` Notifications should be fire&forget rather than having a timeout ([#9567](https://github.com/facebook/jest/pull/9567))
- `[jest-resolve]` Fix module identity preservation with symlinks and browser field resolution ([#9511](https://github.com/facebook/jest/pull/9511))
- `[jest-resolve]` Do not confuse directories with files ([#8912](https://github.com/facebook/jest/pull/8912))
- `[jest-resolve]` `moduleNameMapper` should take precedence over Node core modules ([#9563](https://github.com/facebook/jest/pull/9563))
- `[jest-runtime]` Reset `isolateModules` if it fails ([#9541](https://github.com/facebook/jest/pull/9541))
- `[jest-runtime]` Yarn PnP errors displayed to the user ([#9681](https://github.com/facebook/jest/pull/9681))
- `[jest-snapshot]` Downgrade semver to v6 to support node 8 ([#9451](https://github.com/facebook/jest/pull/9451))
- `[jest-snapshot]` Properly indent new snapshots in the presences of existing ones ([#9523](https://github.com/facebook/jest/pull/9523))
- `[jest-transform]` Correct sourcemap behavior for transformed and instrumented code ([#9460](https://github.com/facebook/jest/pull/9460))
- `[jest-transform]` Allow instrumentation of transformed files with weird file extensions ([#9589](https://github.com/facebook/jest/pull/9589))
- `[@jest/types]` Make `ConfigGlobals` an interface to allow for declaration merging. ([#9570](https://github.com/facebook/jest/pull/9570))
- `[pretty-format]` Export `OldPlugin` type ([#9491](https://github.com/facebook/jest/pull/9491))

### Chore & Maintenance

- `[docs]` Warn about unexpected behavior / bug of node-notifier when using the `notify` options.
- `[docs]` Grammatical corrections to Async docs page. ([#9679](https://github.com/facebook/jest/pull/9679))
- `[jest-resolver]` Use `resolve` package to implement custom module resolution ([#9520](https://github.com/facebook/jest/pull/9520))
- `[jest-runtime]` Move execution of `setupFiles` to `jest-runner` ([#9596](https://github.com/facebook/jest/pull/9596))
- `[jest-runtime]` Update anchor link in `helpers` ([#9616](https://github.com/facebook/jest/pull/9616))
- `[@jest/reporters]` Remove unused dependencies and type exports ([#9462](https://github.com/facebook/jest/pull/9462))
- `[website]` Update pictures of reports when matchers fail ([#9214](https://github.com/facebook/jest/pull/9214))

### Performance

- `[jest-haste-map]` Reduce number of `lstat` calls in node crawler ([#9514](https://github.com/facebook/jest/pull/9514))

## 25.1.0

### Features

- `[babel-plugin-jest-hoist]` Show codeframe on static hoisting issues ([#8865](https://github.com/facebook/jest/pull/8865))
- `[babel-plugin-jest-hoist]` Add `BigInt` to `ALLOWED_IDENTIFIERS` ([#8382](https://github.com/facebook/jest/pull/8382))
- `[babel-preset-jest]` Add `@babel/plugin-syntax-bigint` ([#8382](https://github.com/facebook/jest/pull/8382))
- `[expect]` Add `BigInt` support to `toBeGreaterThan`, `toBeGreaterThanOrEqual`, `toBeLessThan` and `toBeLessThanOrEqual` ([#8382](https://github.com/facebook/jest/pull/8382))
- `[expect, jest-matcher-utils]` Display change counts in annotation lines ([#9035](https://github.com/facebook/jest/pull/9035))
- `[expect, jest-snapshot]` Support custom inline snapshot matchers ([#9278](https://github.com/facebook/jest/pull/9278))
- `[jest-config]` Throw the full error message and stack when a Jest preset is missing a dependency ([#8924](https://github.com/facebook/jest/pull/8924))
- `[jest-config]` [**BREAKING**] Set default display name color based on runner ([#8689](https://github.com/facebook/jest/pull/8689))
- `[jest-config]` Merge preset globals with project globals ([#9027](https://github.com/facebook/jest/pull/9027))
- `[jest-config]` Support `.cjs` config files ([#9291](https://github.com/facebook/jest/pull/9291))
- `[jest-config]` [**BREAKING**] Support `.mjs` config files ([#9431](https://github.com/facebook/jest/pull/9431))
- `[jest-core]` Support reporters as default exports ([#9161](https://github.com/facebook/jest/pull/9161))
- `[jest-core]` Support `--findRelatedTests` paths case insensitivity on Windows ([#8961](https://github.com/facebook/jest/pull/8961))
- `[jest-diff]` Add options for colors and symbols ([#8841](https://github.com/facebook/jest/pull/8841))
- `[jest-diff]` [**BREAKING**] Export as ECMAScript module ([#8873](https://github.com/facebook/jest/pull/8873))
- `[jest-diff]` Add `includeChangeCounts` and rename `Indicator` options ([#8881](https://github.com/facebook/jest/pull/8881))
- `[jest-diff]` Add `changeColor` and `patchColor` options ([#8911](https://github.com/facebook/jest/pull/8911))
- `[jest-diff]` Add `trailingSpaceFormatter` option and replace cyan with `commonColor` ([#8927](https://github.com/facebook/jest/pull/8927))
- `[jest-diff]` Add `firstOrLastEmptyLineReplacement` option and export 3 `diffLines` functions ([#8955](https://github.com/facebook/jest/pull/8955))
- `[jest-environment]` Add optional `getVmContext` next to `runScript` ([#9252](https://github.com/facebook/jest/pull/9252) & [#9428](https://github.com/facebook/jest/pull/9428))
- `[jest-environment-jsdom]` Add `fakeTimersLolex` ([#8925](https://github.com/facebook/jest/pull/8925))
- `[jest-environment-node]` Add `fakeTimersLolex` ([#8925](https://github.com/facebook/jest/pull/8925))
- `[jest-environment-node]` Add `queueMicrotask` ([#9140](https://github.com/facebook/jest/pull/9140))
- `[jest-environment-node]` Implement `getVmContext` ([#9252](https://github.com/facebook/jest/pull/9252) & [#9428](https://github.com/facebook/jest/pull/9428))
- `[@jest/fake-timers]` Add Lolex as implementation of fake timers ([#8897](https://github.com/facebook/jest/pull/8897))
- `[jest-get-type]` Add `BigInt` support. ([#8382](https://github.com/facebook/jest/pull/8382))
- `[jest-matcher-utils]` Add `BigInt` support to `ensureNumbers` `ensureActualIsNumber`, `ensureExpectedIsNumber` ([#8382](https://github.com/facebook/jest/pull/8382))
- `[jest-matcher-utils]` Ignore highlighting matched asymmetricMatcher in diffs ([#9257](https://github.com/facebook/jest/pull/9257))
- `[jest-reporters]` Export utils for path formatting ([#9162](https://github.com/facebook/jest/pull/9162))
- `[jest-reporters]` Provides global coverage thresholds as watermarks for istanbul ([#9416](https://github.com/facebook/jest/pull/9416))
- `[jest-runner]` Warn if a worker had to be force exited ([#8206](https://github.com/facebook/jest/pull/8206))
- `[jest-runtime]` [**BREAKING**] Do not export `ScriptTransformer` - it can be imported from `@jest/transform` instead ([#9256](https://github.com/facebook/jest/pull/9256))
- `[jest-runtime]` Use `JestEnvironment.getVmContext` and `vm.compileFunction` if available to avoid the module wrapper ([#9252](https://github.com/facebook/jest/pull/9252) & [#9428](https://github.com/facebook/jest/pull/9428))
- `[jest-snapshot]` Display change counts in annotation lines ([#8982](https://github.com/facebook/jest/pull/8982))
- `[jest-snapshot]` [**BREAKING**] Improve report when the matcher has properties ([#9104](https://github.com/facebook/jest/pull/9104))
- `[jest-snapshot]` Improve colors when snapshots are updatable ([#9132](https://github.com/facebook/jest/pull/9132))
- `[jest-snapshot]` Ignore indentation for most serialized objects ([#9203](https://github.com/facebook/jest/pull/9203))
- `[jest-transform]` Create `createTranspilingRequire` function for easy transpiling modules ([#9194](https://github.com/facebook/jest/pull/9194))
- `[jest-transform]` [**BREAKING**] Return transformed code as a string, do not wrap in `vm.Script` ([#9253](https://github.com/facebook/jest/pull/9253))
- `[@jest/test-result]` Create method to create empty `TestResult` ([#8867](https://github.com/facebook/jest/pull/8867))
- `[jest-worker]` [**BREAKING**] Return a promise from `end()`, resolving with the information whether workers exited gracefully ([#8206](https://github.com/facebook/jest/pull/8206))
- `[jest-reporters]` Transform file paths into hyperlinks ([#8980](https://github.com/facebook/jest/pull/8980))

### Fixes

- `[expect]` Display `expectedDiff` more carefully in `toBeCloseTo` ([#8389](https://github.com/facebook/jest/pull/8389))
- `[expect]` Avoid incorrect difference for subset when `toMatchObject` fails ([#9005](https://github.com/facebook/jest/pull/9005))
- `[expect]` Consider all RegExp flags for equality ([#9167](https://github.com/facebook/jest/pull/9167))
- `[expect]` [**BREAKING**] Consider primitives different from wrappers instantiated with `new` ([#9167](https://github.com/facebook/jest/pull/9167))
- `[expect]` Prevent maintaining RegExp state between multiple tests ([#9289](https://github.com/facebook/jest/pull/9289))
- `[expect]` Fix subsetEquality false circular reference detection ([#9322](https://github.com/facebook/jest/pull/9322))
- `[jest-config]` Use half of the available cores when `watchAll` mode is enabled ([#9117](https://github.com/facebook/jest/pull/9117))
- `[jest-config]` Fix Jest multi project runner still cannot handle exactly one project ([#8894](https://github.com/facebook/jest/pull/8894))
- `[jest-console]` Add missing `console.group` calls to `NullConsole` ([#9024](https://github.com/facebook/jest/pull/9024))
- `[jest-core]` Don't include unref'd timers in --detectOpenHandles results ([#8941](https://github.com/facebook/jest/pull/8941))
- `[jest-core]` Limit number of workers when creating haste maps in projects ([#9259](https://github.com/facebook/jest/pull/9259))
- `[jest-diff]` Do not inverse format if line consists of one change ([#8903](https://github.com/facebook/jest/pull/8903))
- `[jest-diff]` Rename some new options and change their default values ([#9077](https://github.com/facebook/jest/pull/9077))
- `[jest-environment-node]` Fix `TextEncoder.encode` not referencing same global `Uint8Array` constructor ([#9261](https://github.com/facebook/jest/pull/9261))
- `[jest-fake-timers]` `getTimerCount` will not include cancelled immediates ([#8764](https://github.com/facebook/jest/pull/8764))
- `[jest-fake-timers]` Support `util.promisify` on `setTimeout` ([#9180](https://github.com/facebook/jest/pull/9180))
- `[jest-jasmine2, jest-circus]` Improve error message format for Node's assert.fail ([#9262](https://github.com/facebook/jest/pull/9262))
- `[jest-leak-detector]` [**BREAKING**] Use `weak-napi` instead of `weak` package ([#8686](https://github.com/facebook/jest/pull/8686))
- `[jest-mock]` Fix for mockReturnValue overriding mockImplementationOnce ([#8398](https://github.com/facebook/jest/pull/8398))
- `[jest-reporters]` Make node-notifier an optional dependency ([#8918](https://github.com/facebook/jest/pull/8918))
- `[jest-reporters]` Make all arguments to methods on `BaseReporter` optional ([#9159](https://github.com/facebook/jest/pull/9159))
- `[jest-resolve]`: Set MODULE_NOT_FOUND as error code when module is not resolved from paths ([#8487](https://github.com/facebook/jest/pull/8487))
- `[jest-resolve-dependencies]` Handle dynamic dependencies correctly even when using module maps ([#9303](https://github.com/facebook/jest/pull/9303))
- `[jest-snapshot]` Remove only the added newlines in multiline snapshots ([#8859](https://github.com/facebook/jest/pull/8859))
- `[jest-snapshot]` Distinguish empty string from external snapshot not written ([#8880](https://github.com/facebook/jest/pull/8880))
- `[jest-snapshot]` [**BREAKING**] Distinguish empty string from internal snapshot not written ([#8898](https://github.com/facebook/jest/pull/8898))
- `[jest-snapshot]` [**BREAKING**] Remove `report` method and throw matcher errors ([#9049](https://github.com/facebook/jest/pull/9049))
- `[jest-snapshot]` Omit irrelevant `received` properties when property matchers fail ([#9198](https://github.com/facebook/jest/pull/9198))
- `[jest-transform]` Properly cache transformed files across tests ([#8890](https://github.com/facebook/jest/pull/8890))
- `[jest-transform]` Don't fail the test suite when a generated source map is invalid ([#9058](https://github.com/facebook/jest/pull/9058))
- `[jest-types]` [**BREAKING**] Use less `null | undefined` in config types ([#9200](https://github.com/facebook/jest/pull/9200))
- `[jest-util]` Allow querying process.domain ([#9136](https://github.com/facebook/jest/pull/9136))
- `[pretty-format]` Correctly detect memoized elements ([#9196](https://github.com/facebook/jest/pull/9196))
- `[pretty-format]` Fix pretty-format to respect displayName on forwardRef ([#9422](https://github.com/facebook/jest/pull/9422))

### Chore & Maintenance

- `[*]` [**BREAKING**] Drop support for Node 6 ([#8455](https://github.com/facebook/jest/pull/8455))
- `[*]` Add Node 12 to CI ([#8411](https://github.com/facebook/jest/pull/8411))
- `[*]` [**BREAKING**] Upgrade to Micromatch v4 ([#8852](https://github.com/facebook/jest/pull/8852))
- `[babel-plugin-jest-hoist]` [**BREAKING**] Use ESM exports ([#8874](https://github.com/facebook/jest/pull/8874))
- `[docs]` Add alias and optional boolean value to `coverage` CLI Reference ([#8996](https://github.com/facebook/jest/pull/8996))
- `[docs]` Fix broken link pointing to legacy JS file in "Snapshot Testing".
- `[docs]` Add `setupFilesAfterEnv` and `jest.setTimeout` example ([#8971](https://github.com/facebook/jest/pull/8971))
- `[expect]` Test that `toStrictEqual` is equivalent to Node's `assert.deepStrictEqual` ([#9167](https://github.com/facebook/jest/pull/9167))
- `[jest]` [**BREAKING**] Use ESM exports ([#8874](https://github.com/facebook/jest/pull/8874))
- `[jest-cli]` [**BREAKING**] Use ESM exports ([#8874](https://github.com/facebook/jest/pull/8874))
- `[jest-cli]` [**BREAKING**] Remove re-exports from `@jest/core` ([#8874](https://github.com/facebook/jest/pull/8874))
- `[jest-diff]` Remove the need to export `splitLines0` function ([#9151](https://github.com/facebook/jest/pull/9151))
- `[jest-environment-jsdom]` [**BREAKING**] Upgrade JSDOM from v11 to v15 ([#8851](https://github.com/facebook/jest/pull/8851))
- `[jest-haste-map]` Upgrade to `fsevents@2` ([#9215](https://github.com/facebook/jest/pull/9215))
- `[jest-reporters]` [**BREAKING**] Upgrade Istanbul dependencies, which are used for code coverage ([#9192](https://github.com/facebook/jest/pull/9192))
- `[jest-util]` [**BREAKING**] Remove deprecated exports ([#8863](https://github.com/facebook/jest/pull/8863))
- `[jest-validate]` [**BREAKING**] Use ESM exports ([#8874](https://github.com/facebook/jest/pull/8874))
- `[jest-types]` Mark `InitialOptions` as `Partial` ([#8848](https://github.com/facebook/jest/pull/8848))
- `[jest-config]` Refactor `normalize` to be more type safe ([#8848](https://github.com/facebook/jest/pull/8848))

## 24.9.0

### Features

- `[expect]` Highlight substring differences when matcher fails, part 1 ([#8448](https://github.com/facebook/jest/pull/8448))
- `[expect]` Highlight substring differences when matcher fails, part 2 ([#8528](https://github.com/facebook/jest/pull/8528))
- `[expect]` Improve report when mock-spy matcher fails, part 1 ([#8640](https://github.com/facebook/jest/pull/8640))
- `[expect]` Improve report when mock-spy matcher fails, part 2 ([#8649](https://github.com/facebook/jest/pull/8649))
- `[expect]` Improve report when mock-spy matcher fails, part 3 ([#8697](https://github.com/facebook/jest/pull/8697))
- `[expect]` Improve report when mock-spy matcher fails, part 4 ([#8710](https://github.com/facebook/jest/pull/8710))
- `[expect]` Throw matcher error when received cannot be jasmine spy ([#8747](https://github.com/facebook/jest/pull/8747))
- `[expect]` Improve report when negative CalledWith assertion fails ([#8755](https://github.com/facebook/jest/pull/8755))
- `[expect]` Improve report when positive CalledWith assertion fails ([#8771](https://github.com/facebook/jest/pull/8771))
- `[expect]` Display equal values for ReturnedWith similar to CalledWith ([#8791](https://github.com/facebook/jest/pull/8791))
- `[expect, jest-snapshot]` Change color from green for some args in matcher hints ([#8812](https://github.com/facebook/jest/pull/8812))
- `[jest-snapshot]` Highlight substring differences when matcher fails, part 3 ([#8569](https://github.com/facebook/jest/pull/8569))
- `[jest-core]` Improve report when snapshots are obsolete ([#8665](https://github.com/facebook/jest/pull/8665))
- `[jest-cli]` Improve chai support (with detailed output, to match jest exceptions) ([#8454](https://github.com/facebook/jest/pull/8454))
- `[*]` Manage the global timeout with `--testTimeout` command line argument. ([#8456](https://github.com/facebook/jest/pull/8456))
- `[pretty-format]` Render custom displayName of memoized components ([#8546](https://github.com/facebook/jest/pull/8546))
- `[jest-validate]` Allow `maxWorkers` as part of the `jest.config.js` ([#8565](https://github.com/facebook/jest/pull/8565))
- `[jest-runtime]` Allow passing configuration objects to transformers ([#7288](https://github.com/facebook/jest/pull/7288))
- `[@jest/core, @jest/test-sequencer]` Support async sort in custom `testSequencer` ([#8642](https://github.com/facebook/jest/pull/8642))
- `[jest-runtime, @jest/fake-timers]` Add `jest.advanceTimersToNextTimer` ([#8713](https://github.com/facebook/jest/pull/8713))
- `[@jest-transform]` Extract transforming require logic within `jest-core` into `@jest-transform` ([#8756](https://github.com/facebook/jest/pull/8756))
- `[jest-matcher-utils]` Add color options to `matcherHint` ([#8795](https://github.com/facebook/jest/pull/8795))
- `[jest-circus/jest-jasmine2]` Give clearer output for Node assert errors ([#8792](https://github.com/facebook/jest/pull/8792))
- `[jest-runner]` Export all types in the type signature of `jest-runner` ([#8825](https://github.com/facebook/jest/pull/8825))

### Fixes

- `[jest-cli]` Detect side-effect only imports when running `--onlyChanged` or `--changedSince` ([#8670](https://github.com/facebook/jest/pull/8670))
- `[jest-cli]` Allow `--maxWorkers` to work with % input again ([#8565](https://github.com/facebook/jest/pull/8565))
- `[babel-plugin-jest-hoist]` Expand list of whitelisted globals in global mocks ([#8429](https://github.com/facebook/jest/pull/8429))
- `[jest-core]` Make watch plugin initialization errors look nice ([#8422](https://github.com/facebook/jest/pull/8422))
- `[jest-snapshot]` Prevent inline snapshots from drifting when inline snapshots are updated ([#8492](https://github.com/facebook/jest/pull/8492))
- `[jest-haste-map]` Don't throw on missing mapper in Node crawler ([#8558](https://github.com/facebook/jest/pull/8558))
- `[jest-core]` Fix incorrect `passWithNoTests` warning ([#8595](https://github.com/facebook/jest/pull/8595))
- `[jest-snapshots]` Fix test retries that contain snapshots ([#8629](https://github.com/facebook/jest/pull/8629))
- `[jest-mock]` Fix incorrect assignments when restoring mocks in instances where they originally didn't exist ([#8631](https://github.com/facebook/jest/pull/8631))
- `[expect]` Fix stack overflow when matching objects with circular references ([#8687](https://github.com/facebook/jest/pull/8687))
- `[jest-haste-map]` Workaround a node >=12.5.0 bug that causes the process not to exit after tests have completed and cancerous memory growth ([#8787](https://github.com/facebook/jest/pull/8787))

### Chore & Maintenance

- `[docs]` Replace FlowType with TypeScript in CONTRIBUTING.MD code conventions
- `[jest-leak-detector]` remove code repeat ([#8438](https://github.com/facebook/jest/pull/8438))
- `[docs]` Add example to `jest.requireActual` ([#8482](https://github.com/facebook/jest/pull/8482))
- `[docs]` Add example to `jest.mock` for mocking ES6 modules with the `factory` parameter ([#8550](https://github.com/facebook/jest/pull/8550))
- `[docs]` Add information about using `jest.doMock` with ES6 imports ([#8573](https://github.com/facebook/jest/pull/8573))
- `[docs]` Fix variable name in custom-matcher-api code example ([#8582](https://github.com/facebook/jest/pull/8582))
- `[docs]` Fix example used in custom environment docs ([#8617](https://github.com/facebook/jest/pull/8617))
- `[docs]` Updated react tutorial to refer to new package of react-testing-library (@testing-library/react) ([#8753](https://github.com/facebook/jest/pull/8753))
- `[docs]` Updated imports of react-testing-library to @testing-library/react in website ([#8757](https://github.com/facebook/jest/pull/8757))
- `[jest-core]` Add `getVersion` (moved from `jest-cli`) ([#8706](https://github.com/facebook/jest/pull/8706))
- `[docs]` Fix MockFunctions example that was using toContain instead of toContainEqual ([#8765](https://github.com/facebook/jest/pull/8765))
- `[*]` Make sure copyright header comment includes license ([#8783](https://github.com/facebook/jest/pull/8783))
- `[*]` Check copyright and license as one joined substring ([#8815](https://github.com/facebook/jest/pull/8815))
- `[docs]` Fix WatchPlugins `jestHooks.shouldRunTestSuite` example that receives an object ([#8784](https://github.com/facebook/jest/pull/8784))
- `[*]` Enforce LF line endings ([#8809](https://github.com/facebook/jest/pull/8809))
- `[pretty-format]` Delete obsolete link and simplify structure in README ([#8824](https://github.com/facebook/jest/pull/8824))
- `[docs]` Fix broken transform link on webpack page ([#9155](https://github.com/facebook/jest/pull/9155))

### Performance

- `[jest-watcher]` Minor optimization for JestHook ([#8746](https://github.com/facebook/jest/pull/8746))
- `[@jest/reporters]` Prevent runaway CPU usage with `--notify` on macOS ([#8831](https://github.com/facebook/jest/pull/8831))

## 24.8.0

### Features

- `[jest-circus]` Bind to Circus events via an optional event handler on any custom env ([#8344](https://github.com/facebook/jest/pull/8344))
- `[expect]` Improve report when matcher fails, part 15 ([#8281](https://github.com/facebook/jest/pull/8281))
- `[jest-cli]` Update `--forceExit` and "did not exit for one second" message colors ([#8329](https://github.com/facebook/jest/pull/8329))
- `[expect]` Improve report when matcher fails, part 16 ([#8306](https://github.com/facebook/jest/pull/8306))
- `[jest-runner]` Pass docblock pragmas to TestEnvironment constructor ([#8320](https://github.com/facebook/jest/pull/8320))
- `[docs]` Add DynamoDB guide ([#8319](https://github.com/facebook/jest/pull/8319))
- `[expect]` Improve report when matcher fails, part 17 ([#8349](https://github.com/facebook/jest/pull/8349))
- `[expect]` Improve report when matcher fails, part 18 ([#8356](https://github.com/facebook/jest/pull/8356))
- `[expect]` Improve report when matcher fails, part 19 ([#8367](https://github.com/facebook/jest/pull/8367))

### Fixes

- `[jest-each]` Fix bug with placeholder values ([#8289](https://github.com/facebook/jest/pull/8289))
- `[jest-snapshot]` Inline snapshots: do not indent empty lines ([#8277](https://github.com/facebook/jest/pull/8277))
- `[@jest/runtime, @jest/transform]` Allow custom transforms for JSON dependencies ([#8278](https://github.com/facebook/jest/pull/8278))
- `[jest-core]` Make `detectOpenHandles` imply `runInBand` ([#8283](https://github.com/facebook/jest/pull/8283))
- `[jest-haste-map]` Fix the `mapper` option which was incorrectly ignored ([#8299](https://github.com/facebook/jest/pull/8299))
- `[jest-jasmine2]` Fix describe return value warning being shown if the describe function throws ([#8335](https://github.com/facebook/jest/pull/8335))
- `[jest-environment-jsdom]` Re-declare global prototype of JSDOMEnvironment ([#8352](https://github.com/facebook/jest/pull/8352))
- `[jest-snapshot]` Handle arrays when merging snapshots ([#7089](https://github.com/facebook/jest/pull/7089))
- `[expect]` Extract names of async and generator functions ([#8362](https://github.com/facebook/jest/pull/8362))
- `[jest-runtime]` Fix virtual mocks not being unmockable after previously being mocked ([#8396](https://github.com/facebook/jest/pull/8396))
- `[jest-transform]` Replace special characters in transform cache filenames to support Windows ([#8353](https://github.com/facebook/jest/pull/8353))
- `[jest-config]` Allow exactly one project ([#7498](https://github.com/facebook/jest/pull/7498))

### Chore & Maintenance

- `[expect]` Fix label and add opposite assertion for toEqual tests ([#8288](https://github.com/facebook/jest/pull/8288))
- `[docs]` Mention Jest MongoDB Preset ([#8318](https://github.com/facebook/jest/pull/8318))
- `[@jest/reporters]` Migrate away from `istanbul-api` ([#8294](https://github.com/facebook/jest/pull/8294))
- `[*]` Delete obsolete emails tag from header comment in test files ([#8377](https://github.com/facebook/jest/pull/8377))
- `[expect]` optimize compare nodes ([#8368](https://github.com/facebook/jest/pull/8368))
- `[docs]` Fix typo in MockFunctionAPI.md ([#8406](https://github.com/facebook/jest/pull/8406))
- `[LICENSE]` Follow copyright header guidelines and delete For Jest software ([#8428](https://github.com/facebook/jest/pull/8428))

### Performance

- `[jest-runtime]` Fix module registry memory leak ([#8282](https://github.com/facebook/jest/pull/8282))
- `[jest-resolve]` optimize resolve module path ([#8388](https://github.com/facebook/jest/pull/8388))
- `[jest-resolve]` cache current directory ([#8412](https://github.com/facebook/jest/pull/8412))
- `[jest-get-type]` Simplify checking for primitive ([#8416](https://github.com/facebook/jest/pull/8416))

## 24.7.1

### Fixes

- `[@jest/config]` Normalize `testSequencer` to its absolute path ([#8267](https://github.com/facebook/jest/pull/8267))
- `[@jest/console]` Print to stderr when calling `console.error`, `console.warn` or `console.assert` using the `jest-runtime` CLI ([#8261](https://github.com/facebook/jest/pull/8261))

## 24.7.0

### Features

- `[@jest/core, @jest/test-sequencer]` Move `testSequencer` to individual package `@jest/test-sequencer` ([#8223](https://github.com/facebook/jest/pull/8223))
- `[@jest/core, jest-cli, jest-config]` Add option `testSequencer` allow user use custom sequencer. ([#8223](https://github.com/facebook/jest/pull/8223))

### Fixes

- `[expect]` Add negative equality tests for iterables ([#8260](https://github.com/facebook/jest/pull/8260))
- `[jest-haste-map]` Resolve fs watcher EMFILE error ([#8258](https://github.com/facebook/jest/pull/8258))

### Chore & Maintenance

- `[expect]` Remove repetition of matcherName and options in matchers ([#8224](https://github.com/facebook/jest/pull/8224))

### Performance

## 24.6.0

### Features

- `[expect]`: Improve report when matcher fails, part 13 ([#8077](https://github.com/facebook/jest/pull/8077))
- `[@jest/core]` Filter API pre-filter setup hook ([#8142](https://github.com/facebook/jest/pull/8142))
- `[jest-snapshot]` Improve report when matcher fails, part 14 ([#8132](https://github.com/facebook/jest/pull/8132))
- `[@jest/reporter]` Display todo and skip test descriptions when verbose is true ([#8038](https://github.com/facebook/jest/pull/8038))
- `[jest-runner]` Support default exports for test environments ([#8163](https://github.com/facebook/jest/pull/8163))
- `[pretty-format]` Support React.Suspense ([#8180](https://github.com/facebook/jest/pull/8180))
- `[jest-snapshot]` Indent inline snapshots ([#8198](https://github.com/facebook/jest/pull/8198))
- `[jest-config]` Support colors in `displayName` configuration ([#8025](https://github.com/facebook/jest/pull/8025))

### Fixes

- `[jest-circus]` Fix test retries with beforeAll/beforeEach failures ([#8227](https://github.com/facebook/jest/pull/8227))
- `[expect]` Fix circular references in iterable equality ([#8160](https://github.com/facebook/jest/pull/8160))
- `[jest-changed-files]` Change method of obtaining git root ([#8052](https://github.com/facebook/jest/pull/8052))
- `[jest-each]` Fix test function type ([#8145](https://github.com/facebook/jest/pull/8145))
- `[jest-fake-timers]` `getTimerCount` not taking immediates and ticks into account ([#8139](https://github.com/facebook/jest/pull/8139))
- `[jest-runtime]` Allow json file as manual mock ([#8159](https://github.com/facebook/jest/pull/8159))
- `[pretty-format]` Print `BigInt` as a readable number instead of `{}` ([#8138](https://github.com/facebook/jest/pull/8138))
- `[jest-core]` Fix ability to transform dependencies required from globalSetup script ([#8143](https://github.com/facebook/jest/pull/8143))
- `[@jest/reporters]` Fix Cannot read property converageData of null ([#8168](https://github.com/facebook/jest/pull/8168))
- `[jest-worker]` `JEST_WORKER_ID` starts at 1 ([#8205](https://github.com/facebook/jest/pull/8205))
- `[jest-config]` Use default cwd even if config contains a cwd property ([#7923](https://github.com/facebook/jest/pull/7923))
- `[jest-resolve-dependencies]`: Remove internal peer dependencies ([#8215](https://github.com/facebook/jest/pull/8215))
- `[jest-resolve]`: Remove internal peer dependencies ([#8215](https://github.com/facebook/jest/pull/8215))
- `[jest-snapshot]`: Remove internal peer dependencies ([#8215](https://github.com/facebook/jest/pull/8215))
- `[jest-resolve]` Fix requireActual with moduleNameMapper ([#8210](https://github.com/facebook/jest/pull/8210))
- `[jest-haste-map]` Fix haste map duplicate detection in watch mode ([#8237](https://github.com/facebook/jest/pull/8237))

### Chore & Maintenance

- `[*]` Remove flow from code base ([#8061](https://github.com/facebook/jest/pull/8061))
- `[*]` Use property initializer syntax in Jest codebase ([#8117](https://github.com/facebook/jest/pull/8117))
- `[*]` Move @types/node to the root package.json ([#8129](https://github.com/facebook/jest/pull/8129))
- `[*]` Add documentation and tests related to auto-mocking ([#8099](https://github.com/facebook/jest/pull/8099))
- `[*]` Add `jest-watch-typeahead` as a devDependency ([#6449](https://github.com/facebook/jest/pull/6449))
- `[*]` upgrade TS to 3.4.0-dev\* for incremental builds ([#8149](https://github.com/facebook/jest/pull/8149))
- `[docs]` Improve description of optional arguments in ExpectAPI.md ([#8126](https://github.com/facebook/jest/pull/8126))

### Performance

- `[jest-haste-map]` Optimize haste map data structure for serialization/deserialization ([#8171](https://github.com/facebook/jest/pull/8171))
- `[jest-haste-map]` Avoid persisting haste map or processing files when not changed ([#8153](https://github.com/facebook/jest/pull/8153))
- `[jest-core]` Improve performance of SearchSource.findMatchingTests by 15% ([#8184](https://github.com/facebook/jest/pull/8184))
- `[jest-resolve]` Optimize internal cache lookup performance ([#8183](https://github.com/facebook/jest/pull/8183))
- `[jest-core]` Dramatically improve watch mode performance ([#8201](https://github.com/facebook/jest/pull/8201))
- `[jest-transform]` Cache regular expression instead of creating anew for every file in ScriptTransformer ([#8235](https://github.com/facebook/jest/pull/8235))
- `[jest-core]` Fix memory leak of source map info and minor performance improvements ([#8234](https://github.com/facebook/jest/pull/8234))
- `[jest-console]` Fix memory leak by releasing console output reference when printed to stdout ([#8233](https://github.com/facebook/jest/pull/8233))
- `[jest-runtime]` Use `Map` instead of `Object` for module registry ([#8232](https://github.com/facebook/jest/pull/8232))

## 24.5.0

### Features

- `[jest-haste-map]` Expose `throwOnModuleCollision` via `config.haste` ([#8113](https://github.com/facebook/jest/pull/8113))

### Chore & Maintenance

- `[expect]` Export `Matchers` interface from `expect` ([#8093](https://github.com/facebook/jest/pull/8093))

## 24.4.0

### Features

- `[jest-resolve]` Now supports PnP environment without plugins ([#8094](https://github.com/facebook/jest/pull/8094))

### Fixes

- `[expect]` Compare DOM nodes even if there are multiple Node classes ([#8064](https://github.com/facebook/jest/pull/8064))
- `[jest-worker]` `worker.getStdout()` can return `null` ([#8083](https://github.com/facebook/jest/pull/8083))
- `[jest-worker]` Re-attach stdout and stderr from new processes/threads created after retries ([#8087](https://github.com/facebook/jest/pull/8087))
- `[jest-reporters/jest-runner]` Serialize `changedFiles` passed to workers ([#8090](https://github.com/facebook/jest/pull/8090))

### Chore & Maintenance

- `[*]` Make sure to include `d.ts` files in the tarball when building ([#8086](https://github.com/facebook/jest/pull/8086))

## 24.3.1

### Fixes

- `[jest-cli]` export functions compatible with `import {default}` ([#8080](https://github.com/facebook/jest/pull/8080))
- `[jest-worker]`: Fix retries and error notification in workers ([#8079](https://github.com/facebook/jest/pull/8079))

### Chore & Maintenance

- `[pretty-format]`: Use `react-is` instead of manual `$$typeof` checks ([#8060](https://github.com/facebook/jest/pull/8060))

## 24.3.0

We skipped 24.2.0 because a draft was accidentally published. Please use `24.3.0` or a newer version instead.

### Features

- `[expect]`: Improve report when matcher fails, part 10 ([#7960](https://github.com/facebook/jest/pull/7960))
- `[expect]`: Improve report when matcher fails, part 11 ([#8008](https://github.com/facebook/jest/pull/8008))
- `[expect]`: Improve report when matcher fails, part 12 ([#8033](https://github.com/facebook/jest/pull/8033))
- `[expect]`: Improve report when matcher fails, part 7 ([#7866](https://github.com/facebook/jest/pull/7866))
- `[expect]`: Improve report when matcher fails, part 8 ([#7876](https://github.com/facebook/jest/pull/7876))
- `[expect]`: Improve report when matcher fails, part 9 ([#7940](https://github.com/facebook/jest/pull/7940))
- `[jest-circus/jest-jasmine2]` Warn if describe returns a value ([#7852](https://github.com/facebook/jest/pull/7852))
- `[jest-config]` Print error information on preset normalization error ([#7935](https://github.com/facebook/jest/pull/7935))
- `[jest-get-type]` Add `isPrimitive` function ([#7708](https://github.com/facebook/jest/pull/7708))
- `[jest-haste-map]` Add `skipPackageJson` option ([#7778](https://github.com/facebook/jest/pull/7778))
- `[jest-util]` Add `isPromise` ([#7852](https://github.com/facebook/jest/pull/7852))
- `[pretty-format]` Support `React.memo` ([#7891](https://github.com/facebook/jest/pull/7891))

### Fixes

- `[expect]` Fix `toStrictEqual` not considering arrays with objects having undefined values correctly ([#7938](https://github.com/facebook/jest/pull/7938))
- `[expect]` Fix custom async matcher stack trace ([#7652](https://github.com/facebook/jest/pull/7652))
- `[expect]` Fix non-object received value in toHaveProperty ([#7986](https://github.com/facebook/jest/pull/7986), [#8067](https://github.com/facebook/jest/pull/8067))
- `[expect]` Fix non-symmetric equal for Number ([#7948](https://github.com/facebook/jest/pull/7948))
- `[expect]` Remove duck typing and obsolete browser support code when comparing DOM nodes and use DOM-Level-3 API instead ([#7995](https://github.com/facebook/jest/pull/7995))
- `[jest-changed-files]` Fix `getChangedFilesFromRoots` to not return parts of the commit messages as if they were files, when the commit messages contained multiple paragraphs ([#7961](https://github.com/facebook/jest/pull/7961))
- `[jest-changed-files]` Fix pattern for HG changed files ([#8066](https://github.com/facebook/jest/pull/8066))
- `[jest-changed-files]` Improve default file selection for Mercurial repos ([#7880](https://github.com/facebook/jest/pull/7880))
- `[jest-circus]` Fix bug with test.only ([#7888](https://github.com/facebook/jest/pull/7888))
- `[jest-circus]`: Throw explicit error when errors happen after test is considered complete ([#8005](https://github.com/facebook/jest/pull/8005))
- `[jest-cli]` Fix prototype pollution vulnerability in dependency ([#7904](https://github.com/facebook/jest/pull/7904))
- `[jest-cli]` Refactor `-o` and `--coverage` combined ([#7611](https://github.com/facebook/jest/pull/7611))
- `[jest-environment-node]` Add missing globals: TextEncoder and TextDecoder ([#8022](https://github.com/facebook/jest/pull/8022))
- `[jest-haste-map]` Enforce uniqueness in names (mocks and haste ids) ([#8002](https://github.com/facebook/jest/pull/8002))
- `[jest-jasmine2]`: Throw explicit error when errors happen after test is considered complete ([#8005](https://github.com/facebook/jest/pull/8005))
- `[jest-mock]` Adds a type check to `prototype` to allow mocks of objects with a primitive `prototype` property. ([#8040](https://github.com/facebook/jest/pull/8040))
- `[jest-transform]` Normalize config and remove unnecessary checks, convert `TestUtils.js` to TypeScript ([#7801](https://github.com/facebook/jest/pull/7801))
- `[jest-util]`Make sure to not fail if unable to assign `toStringTag` to the `process` object, which is read only in Node 12 ([#8050](https://github.com/facebook/jest/pull/8050))
- `[jest-validate]` Fix validating async functions ([#7894](https://github.com/facebook/jest/issues/7894))
- `[jest-worker]` Fix `jest-worker` when using pre-allocated jobs ([#7934](https://github.com/facebook/jest/pull/7934))
- `[static]` Remove console log '-' on the front page ([#7977](https://github.com/facebook/jest/pull/7977))

### Chore & Maintenance

- `[*]`: Setup building, linting and testing of TypeScript ([#7808](https://github.com/facebook/jest/pull/7808), [#7855](https://github.com/facebook/jest/pull/7855), [#7951](https://github.com/facebook/jest/pull/7951))
- `[@jest/console]`: Extract custom `console` implementations from `jest-util` into a new separate package ([#8030](https://github.com/facebook/jest/pull/8030))
- `[@jest/core]` Create new package, which is `jest-cli` minus `yargs` and `prompts` ([#7696](https://github.com/facebook/jest/pull/7696))
- `[@jest/core]`: Migrate to TypeScript ([#7998](https://github.com/facebook/jest/pull/7998))
- `[@jest/fake-timers]`: Extract FakeTimers class from `jest-util` into a new separate package ([#7987](https://github.com/facebook/jest/pull/7987))
- `[@jest/reporter]`: New package extracted from `jest-cli` ([#7902](https://github.com/facebook/jest/pull/7902))
- `[@jest/reporters]`: Migrate to TypeScript ([#7994](https://github.com/facebook/jest/pull/7994), [#8045](https://github.com/facebook/jest/pull/8045))
- `[@jest/source-map]`: Extract `getCallsite` function from `jest-util` into a new separate package ([#8029](https://github.com/facebook/jest/pull/8029))
- `[@jest/test-result]`: Extract TestResult types and helpers into a new separate package ([#8034](https://github.com/facebook/jest/pull/8034))
- `[@jest/transform]`: Migrate to TypeScript ([#7918](https://github.com/facebook/jest/pull/7918), [#7945](https://github.com/facebook/jest/pull/7945))
- `[@jest/transform]`: New package extracted from `jest-runtime` ([#7915](https://github.com/facebook/jest/pull/7915))
- `[@jest/types]`: New package to handle shared types ([#7834](https://github.com/facebook/jest/pull/7834))
- `[babel-jest]`: Migrate to TypeScript ([#7862](https://github.com/facebook/jest/pull/7862))
- `[babel-plugin-jest-hoist]`: Migrate to TypeScript ([#7898](https://github.com/facebook/jest/pull/7898))
- `[diff-sequences]`: Migrate to Typescript ([#7820](https://github.com/facebook/jest/pull/7820))
- `[docs]` Add missing import to docs ([#7928](https://github.com/facebook/jest/pull/7928))
- `[docs]` Update automock configuration, add note related to manual mocks ([#8051](https://github.com/facebook/jest/pull/8051))
- `[docs]` Update/Organize TestSequencer and testSchedulerHelper code comments([#7984](https://github.com/facebook/jest/pull/7984))
- `[docs]`: Fix image paths in SnapshotTesting.md for current and version 24 ([#7872](https://github.com/facebook/jest/pull/7872))
- `[docs]`: Improve runAllTimers doc (it exhausts the micro-task queue) ([#8031](https://github.com/facebook/jest/pull/8031))
- `[docs]`: Update CONTRIBUTING.md to add information about running jest with `jest-circus` locally ([#8013](https://github.com/facebook/jest/pull/8013)).
- `[expect]`: Migrate to TypeScript ([#7919](https://github.com/facebook/jest/pull/7919), [#8028](https://github.com/facebook/jest/pull/8028))
- `[jest-changed-files]`: Migrate to TypeScript ([#7827](https://github.com/facebook/jest/pull/7827))
- `[jest-circus]`: Migrate to TypeScript ([#7916](https://github.com/facebook/jest/pull/7916))
- `[jest-cli]`: Migrate to TypeScript ([#8024](https://github.com/facebook/jest/pull/8024))
- `[jest-diff]`: Migrate to TypeScript ([#7824](https://github.com/facebook/jest/pull/7824), [#8027](https://github.com/facebook/jest/pull/8027))
- `[jest-docblock]`: Migrate to TypeScript ([#7836](https://github.com/facebook/jest/pull/7836))
- `[jest-each]`: Migrate to Typescript ([#8007](https://github.com/facebook/jest/pull/8007))
- `[jest-each]`: Refactor into multiple files with better types ([#8018](https://github.com/facebook/jest/pull/8018))
- `[jest-environment-jsdom]`: Migrate to TypeScript ([#8003](https://github.com/facebook/jest/pull/8003))
- `[jest-environment-node]`: Migrate to TypeScript ([#7985](https://github.com/facebook/jest/pull/7985))
- `[jest-get-type]`: Migrate to TypeScript ([#7818](https://github.com/facebook/jest/pull/7818))
- `[jest-haste-map]`: Migrate to TypeScript ([#7854](https://github.com/facebook/jest/pull/7854), [#7951](https://github.com/facebook/jest/pull/7951))
- `[jest-jasmine2]`: TS migration ([#7970](https://github.com/facebook/jest/pull/7970))
- `[jest-leak-detector]`: Migrate to TypeScript ([#7825](https://github.com/facebook/jest/pull/7825))
- `[jest-matcher-utils]`: Migrate to TypeScript ([#7835](https://github.com/facebook/jest/pull/7835))
- `[jest-message-util]`: Migrate to TypeScript ([#7834](https://github.com/facebook/jest/pull/7834))
- `[jest-mock]`: Migrate to TypeScript ([#7847](https://github.com/facebook/jest/pull/7847), [#7850](https://github.com/facebook/jest/pull/7850), [#7971](https://github.com/facebook/jest/pull/7971))
- `[jest-phabricator]`: Migrate to TypeScript ([#7965](https://github.com/facebook/jest/pull/7965))
- `[jest-regex-util]`: Migrate to TypeScript ([#7822](https://github.com/facebook/jest/pull/7822))
- `[jest-repl]`: Migrate to TypeScript ([#8000](https://github.com/facebook/jest/pull/8000))
- `[jest-resolve-dependencies]`: Migrate to TypeScript ([#7922](https://github.com/facebook/jest/pull/7922))
- `[jest-resolve]`: Migrate to TypeScript ([#7871](https://github.com/facebook/jest/pull/7871))
- `[jest-runner]`: Migrate to TypeScript ([#7968](https://github.com/facebook/jest/pull/7968))
- `[jest-runtime]`: Migrate to TypeScript ([#7964](https://github.com/facebook/jest/pull/7964), [#7988](https://github.com/facebook/jest/pull/7988))
- `[jest-serializer]`: Migrate to TypeScript ([#7841](https://github.com/facebook/jest/pull/7841))
- `[jest-snapshot]`: Migrate to TypeScript ([#7899](https://github.com/facebook/jest/pull/7899))
- `[jest-util]`: Migrate to TypeScript ([#7844](https://github.com/facebook/jest/pull/7844), [#8021](https://github.com/facebook/jest/pull/8021))
- `[jest-validate]`: Migrate to TypeScript ([#7991](https://github.com/facebook/jest/pull/7991))
- `[jest-watcher]`: Migrate to TypeScript ([#7843](https://github.com/facebook/jest/pull/7843))
- `[jest-worker]`: Migrate to TypeScript ([#7853](https://github.com/facebook/jest/pull/7853))
- `[jest]`: Migrate to TypeScript ([#8024](https://github.com/facebook/jest/pull/8024))
- `[pretty-format]`: Migrate to TypeScript ([#7809](https://github.com/facebook/jest/pull/7809), [#7972](https://github.com/facebook/jest/pull/7972))

### Performance

- `[jest-haste-map]` Optimize haste map tracking of deleted files with Watchman. ([#8056](https://github.com/facebook/jest/pull/8056))

## 24.1.0

### Features

- `[jest-resolve]`: Pass default resolver into custom resolvers ([#7714](https://github.com/facebook/jest/pull/7714))
- `[jest-cli]`: `global{Setup,Teardown}` use default export with es modules ([#7750](https://github.com/facebook/jest/pull/7750))
- `[jest-runtime]` Better error messages when the jest environment is used after teardown by async code ([#7756](https://github.com/facebook/jest/pull/7756))
- `[jest-jasmine2]` Will now only execute at most 5 concurrent tests _within the same testsuite_ when using `test.concurrent` ([#7770](https://github.com/facebook/jest/pull/7770))
- `[jest-circus]` Same as `[jest-jasmine2]`, only 5 tests will run concurrently by default ([#7770](https://github.com/facebook/jest/pull/7770))
- `[jest-config]` A new `maxConcurrency` option allows to change the number of tests allowed to run concurrently ([#7770](https://github.com/facebook/jest/pull/7770))

### Fixes

- `[jest-runtime]` Fix for mocks not working with module name mapper ([#7787](https://github.com/facebook/jest/pull/7787))
- `[jest-cli]` Break dependency cycle when using Jest programmatically ([#7707](https://github.com/facebook/jest/pull/7707))
- `[jest-config]` Extract setupFilesAfterEnv from preset ([#7724](https://github.com/facebook/jest/pull/7724))
- `[jest-cli]` Do not execute any `globalSetup` or `globalTeardown` if there are no tests to execute ([#7745](https://github.com/facebook/jest/pull/7745))
- `[jest-runtime]` Lock down version of `write-file-atomic` ([#7725](https://github.com/facebook/jest/pull/7725))
- `[jest-cli]` Print log entries when logging happens after test environment is torn down ([#7731](https://github.com/facebook/jest/pull/7731))
- `[jest-config]` Do not use a uuid as `name` since that breaks caching ([#7746](https://github.com/facebook/jest/pull/7746))
- `[jest-config]` Make sure `normalize` can consume `Defaults` without warnings ([#7742](https://github.com/facebook/jest/pull/7742))
- `[jest-config]` Allow `moduleFileExtensions` without 'js' for custom runners ([#7751](https://github.com/facebook/jest/pull/7751))
- `[jest-cli]` Load transformers before installing require hooks ([#7752](https://github.com/facebook/jest/pull/7752))
- `[jest-cli]` Handle missing `numTodoTests` in test results ([#7779](https://github.com/facebook/jest/pull/7779))
- `[jest-runtime]` Exclude setup/teardown files from coverage report ([#7790](https://github.com/facebook/jest/pull/7790))
- `[babel-jest]` Throw an error if `babel-jest` tries to transform a file ignored by Babel ([#7797](https://github.com/facebook/jest/pull/7797))
- `[babel-plugin-jest-hoist]` Ignore TS type references when looking for out-of-scope references ([#7799](https://github.com/facebook/jest/pull/7799))
- `[expect]` fixed asymmetrical equality of cyclic objects ([#7730](https://github.com/facebook/jest/pull/7730))

### Chore & Maintenance

- `[jest]` Update jest-junit to ^6.2.1 ([#7739](https://github.com/facebook/jest/pull/7739))
- `[website]` Fix broken help link on homepage ([#7706](https://github.com/facebook/jest/pull/7706))
- `[docs]` Changed Babel setup documentation to correctly compile `async/await` ([#7701](https://github.com/facebook/jest/pull/7701))

## 24.0.0

### Features

- `[jest-each]` [**BREAKING**] Add primitive pretty printing for interpolated titles ([#7694](https://github.com/facebook/jest/pull/7694))
- `[jest-runtime]` Add `jest.isolateModules` for scoped module initialization ([#6701](https://github.com/facebook/jest/pull/6701))
- `[jest-diff]` [**BREAKING**] Support diffing numbers and booleans instead of returning null for different ones ([#7605](https://github.com/facebook/jest/pull/7605))
- `[jest-diff]` [**BREAKING**] Replace `diff` with `diff-sequences` package ([#6961](https://github.com/facebook/jest/pull/6961))
- `[jest-cli]` [**BREAKING**] Only set error process error codes when they are non-zero ([#7363](https://github.com/facebook/jest/pull/7363))
- `[jest-config]` [**BREAKING**] Deprecate `setupTestFrameworkScriptFile` in favor of new `setupFilesAfterEnv` ([#7119](https://github.com/facebook/jest/pull/7119))
- `[jest-worker]` [**BREAKING**] Add functionality to call a `setup` method in the worker before the first call and a `teardown` method when ending the farm ([#7014](https://github.com/facebook/jest/pull/7014))
- `[jest-config]` [**BREAKING**] Set default `notifyMode` to `failure-change` ([#7024](https://github.com/facebook/jest/pull/7024))
- `[jest-haste-map]` [**BREAKING**] Remove support for `@providesModule` ([#6104](https://github.com/facebook/jest/pull/6104))
- `[jest-haste-map]` [**BREAKING**] Replace internal data structures to improve performance ([#6960](https://github.com/facebook/jest/pull/6960))
- `[jest-haste-map]` [**BREAKING**] Use relative paths to allow remote caching ([#7020](https://github.com/facebook/jest/pull/7020))
- `[jest-haste-map]` [**BREAKING**] Remove name from hash in `HasteMap.getCacheFilePath` ([#7218](https://github.com/facebook/jest/pull/7218))
- `[babel-preset-jest]` [**BREAKING**] Export a function instead of an object for Babel 7 compatibility ([#7203](https://github.com/facebook/jest/pull/7203))
- `[jest-haste-map]` [**BREAKING**] Expose relative paths when getting the file iterator ([#7321](https://github.com/facebook/jest/pull/7321))
- `[jest-cli]` [**BREAKING**] Run code transforms over `global{Setup,Teardown}` ([#7562](https://github.com/facebook/jest/pull/7562))
- `[jest-haste-map]` Add `hasteFS.getSize(path)` ([#7580](https://github.com/facebook/jest/pull/7580))
- `[jest-cli]` Print version ending in `-dev` when running a local Jest clone ([#7582](https://github.com/facebook/jest/pull/7582))
- `[jest-cli]` Add Support for `globalSetup` and `globalTeardown` in projects ([#6865](https://github.com/facebook/jest/pull/6865))
- `[jest-runtime]` Add `extraGlobals` to config to load extra global variables into the execution vm ([#7454](https://github.com/facebook/jest/pull/7454))
- `[jest-util]` Export `specialChars` containing Unicode characters and ANSI escapes for console output ([#7532](https://github.com/facebook/jest/pull/7532))
- `[jest-config]` Handle typescript (`ts` and `tsx`) by default ([#7533](https://github.com/facebook/jest/pull/7533))
- `[jest-validate]` Add support for comments in `package.json` using a `"//"` key ([#7295](https://github.com/facebook/jest/pull/7295))
- `[jest-config]` Add shorthand for watch plugins and runners ([#7213](https://github.com/facebook/jest/pull/7213))
- `[jest-jasmine2/jest-circus/jest-cli]` Add test.todo ([#6996](https://github.com/facebook/jest/pull/6996))
- `[pretty-format]` Option to not escape strings in diff messages ([#5661](https://github.com/facebook/jest/pull/5661))
- `[jest-haste-map]` Add `getFileIterator` to `HasteFS` for faster file iteration ([#7010](https://github.com/facebook/jest/pull/7010))
- `[jest-config]` Add `readConfigs` function, previously in `jest-cli` ([#7096](https://github.com/facebook/jest/pull/7096))
- `[jest-snapshot]` Enable configurable snapshot paths ([#6143](https://github.com/facebook/jest/pull/6143))
- `[pretty-format]` Support HTMLCollection and NodeList in DOMCollection plugin ([#7125](https://github.com/facebook/jest/pull/7125))
- `[jest-runtime]` Pass the normalized configuration to script transformers ([#7148](https://github.com/facebook/jest/pull/7148))
- `[expect]` Improve report when assertion fails, part 3 ([#7152](https://github.com/facebook/jest/pull/7152))
- `[jest-runtime]` If `require` fails without a file extension, print all files that match with one ([#7160](https://github.com/facebook/jest/pull/7160))
- `[jest-haste-map]` Make `ignorePattern` optional ([#7166](https://github.com/facebook/jest/pull/7166))
- `[jest-haste-map]` Add `getCacheFilePath` to get the path to the cache file for a `HasteMap` instance ([#7217](https://github.com/facebook/jest/pull/7217))
- `[jest-runtime]` Remove `cacheDirectory` from `ignorePattern` for `HasteMap` if not necessary ([#7166](https://github.com/facebook/jest/pull/7166))
- `[jest-validate]` Add syntax to validate multiple permitted types ([#7207](https://github.com/facebook/jest/pull/7207))
- `[jest-config]` Accept an array as as well as a string for `testRegex` ([#7209](https://github.com/facebook/jest/pull/7209))
- `[expect/jest-matcher-utils]` Improve report when assertion fails, part 4 ([#7241](https://github.com/facebook/jest/pull/7241))
- `[expect/jest-matcher-utils]` Improve report when assertion fails, part 5 ([#7557](https://github.com/facebook/jest/pull/7557))
- `[expect]` Check constructor equality in .toStrictEqual() ([#7005](https://github.com/facebook/jest/pull/7005))
- `[jest-util]` Add `jest.getTimerCount()` to get the count of scheduled fake timers ([#7285](https://github.com/facebook/jest/pull/7285))
- `[jest-config]` Add `dependencyExtractor` option to use a custom module to extract dependencies from files ([#7313](https://github.com/facebook/jest/pull/7313), [#7349](https://github.com/facebook/jest/pull/7349), [#7350](https://github.com/facebook/jest/pull/7350), [#7362](https://github.com/facebook/jest/pull/7362))
- `[jest-haste-map]` Accept a `getCacheKey` method in `hasteImplModulePath` modules to reset the cache when the logic changes ([#7350](https://github.com/facebook/jest/pull/7350))
- `[jest-config]` Add `haste.computeSha1` option to compute the sha-1 of the files in the haste map ([#7345](https://github.com/facebook/jest/pull/7345))
- `[expect]` `expect(Infinity).toBeCloseTo(Infinity)` Treats `Infinity` as equal in toBeCloseTo matcher ([#7405](https://github.com/facebook/jest/pull/7405))
- `[jest-worker]` Add node worker-thread support to jest-worker ([#7408](https://github.com/facebook/jest/pull/7408))
- `[jest-config]` Allow `bail` setting to be configured with a number allowing tests to abort after `n` of failures ([#7335](https://github.com/facebook/jest/pull/7335))
- `[jest-config]` Allow % based configuration of `--max-workers` ([#7494](https://github.com/facebook/jest/pull/7494))
- `[jest-runner]` Instantiate the test environment class with the current `testPath` ([#7442](https://github.com/facebook/jest/pull/7442))
- `[jest-config]` Always resolve jest-environment-jsdom from jest-config ([#7476](https://github.com/facebook/jest/pull/7476))
- `[expect]` Improve report when assertion fails, part 6 ([#7621](https://github.com/facebook/jest/pull/7621))
- `[jest-worker]` Add `enableWorkerThreads` option to explicitly opt-in to `worker_threads` if available ([#7681](https://github.com/facebook/jest/pull/7681))

### Fixes

- `[expect]` Accept inherited properties in `toHaveProperty` matcher ([#7686](https://github.com/facebook/jest/pull/7686))
- `[jest-diff]` Do not claim that `-0` and `0` have no visual difference ([#7605](https://github.com/facebook/jest/pull/7605))
- `[jest-mock]` Fix automock for numeric function names ([#7653](https://github.com/facebook/jest/pull/7653))
- `[jest-config]` Ensure `existsSync` is only called with a string parameter ([#7607](https://github.com/facebook/jest/pull/7607))
- `[expect]` `toStrictEqual` considers sparseness of arrays. ([#7591](https://github.com/facebook/jest/pull/7591))
- `[jest-cli]` Fix empty coverage data for untested files ([#7388](https://github.com/facebook/jest/pull/7388))
- `[jest-cli]` [**BREAKING**] Do not use `text-summary` coverage reporter by default if other reporters are configured ([#7058](https://github.com/facebook/jest/pull/7058))
- `[jest-mock]` [**BREAKING**] Fix bugs with mock/spy result tracking of recursive functions ([#6381](https://github.com/facebook/jest/pull/6381))
- `[jest-haste-map]` [**BREAKING**] Recover files correctly after haste name collisions are fixed ([#7329](https://github.com/facebook/jest/pull/7329))
- `[pretty-format]` [**BREAKING**] Omit non-enumerable symbol properties ([#7448](https://github.com/facebook/jest/pull/7448))
- `[*]` [**BREAKING**] Upgrade to Babel 7, dropping support for Babel 6 ([#7016](https://github.com/facebook/jest/pull/7016))
- `[jest-cli]` Avoid watch mode causing bad terminal behavior in some cases ([#7523](https://github.com/facebook/jest/pull/7523))
- `[jest-runner/jest-worker]` Fix missing console output in verbose mode ([#6871](https://github.com/facebook/jest/pull/6871))
- `[expect]` Standardize file naming in `expect` ([#7306](https://github.com/facebook/jest/pull/7306))
- `[jest-each]` Add empty array validation check ([#7249](https://github.com/facebook/jest/pull/7249))
- `[jest-cli]` Interrupt tests if interactive watch plugin key is pressed ([#7222](https://github.com/facebook/jest/pull/7222))
- `[jest-each]` Add each array validation check ([#7033](https://github.com/facebook/jest/pull/7033))
- `[jest-haste-map]` Do not visit again files with the same sha-1 ([#6990](https://github.com/facebook/jest/pull/6990))
- `[jest-jasmine2]` Fix memory leak in Error objects hold by the framework ([#6965](https://github.com/facebook/jest/pull/6965))
- `[jest-haste-map]` Fixed Haste whitelist generation for scoped modules on Windows ([#6980](https://github.com/facebook/jest/pull/6980))
- `[jest-mock]` Fix inheritance of static properties and methods in mocks ([#7003](https://github.com/facebook/jest/pull/7003))
- `[jest-mock]` Fix mocking objects without `Object.prototype` in their prototype chain ([#7003](https://github.com/facebook/jest/pull/7003))
- `[jest-mock]` Check `_isMockFunction` is true rather than truthy on potential mocks ([#7017](https://github.com/facebook/jest/pull/7017))
- `[jest-cli]` Update jest-cli to show git ref in message when using `changedSince` ([#7028](https://github.com/facebook/jest/pull/7028))
- `[jest-jasmine2`] Fix crash when test return Promise rejected with null ([#7049](https://github.com/facebook/jest/pull/7049))
- `[jest-runtime]` Check `_isMockFunction` is true rather than truthy on potential global mocks ([#7017](https://github.com/facebook/jest/pull/7017))
- `[jest-jasmine]` Show proper error message from async `assert` errors ([#6821](https://github.com/facebook/jest/pull/6821))
- `[jest-jasmine2]` Better error message when a describe block is empty ([#6372](https://github.com/facebook/jest/pull/6372))
- `[jest-jasmine2]` Pending calls inside async tests are reported as pending not failed ([#6782](https://github.com/facebook/jest/pull/6782))
- `[jest-circus]` Better error message when a describe block is empty ([#6372](https://github.com/facebook/jest/pull/6372))
- `[jest-jasmine2]` Add missing testLocationResults for `xit` and `fit` ([#6482](https://github.com/facebook/jest/pull/6482))
- `[expect]` Return false from asymmetric matchers if received value isn’t string ([#7107](https://github.com/facebook/jest/pull/7107))
- `[jest-cli]` Fix unhandled error when a bad revision is provided to `changedSince` ([#7115](https://github.com/facebook/jest/pull/7115))
- `[jest-config]` Moved dynamically assigned `cwd` from `jest-cli` to default configuration in `jest-config` ([#7146](https://github.com/facebook/jest/pull/7146))
- `[jest-config]` Fix `getMaxWorkers` on termux ([#7154](https://github.com/facebook/jest/pull/7154))
- `[jest-runtime]` Throw an explicit error if `js` is missing from `moduleFileExtensions` ([#7160](https://github.com/facebook/jest/pull/7160))
- `[jest-runtime]` Fix missing coverage when using negative glob pattern in `testMatch` ([#7170](https://github.com/facebook/jest/pull/7170))
- `[*]` Ensure `maxWorkers` is at least 1 (was 0 in some cases where there was only 1 CPU) ([#7182](https://github.com/facebook/jest/pull/7182))
- `[jest-runtime]` Fix transform cache invalidation when requiring a test file from multiple projects ([#7186](https://github.com/facebook/jest/pull/7186))
- `[jest-changed-files]` Return correctly the changed files when using `lastCommit=true` on Mercurial repositories ([#7228](https://github.com/facebook/jest/pull/7228))
- `[babel-jest]` Cache includes babel environment variables ([#7239](https://github.com/facebook/jest/pull/7239))
- `[jest-config]` Use strings instead of `RegExp` instances in normalized configuration ([#7251](https://github.com/facebook/jest/pull/7251))
- `[jest-circus]` Make sure to display real duration even if time is mocked ([#7264](https://github.com/facebook/jest/pull/7264))
- `[expect]` Improves the failing message for `toStrictEqual` matcher. ([#7224](https://github.com/facebook/jest/pull/7224))
- `[expect]` Improves the failing message for `toEqual` matcher. ([#7325](https://github.com/facebook/jest/pull/7325))
- `[jest-resolve]` Fix not being able to resolve path to mapped file with custom platform ([#7312](https://github.com/facebook/jest/pull/7312))
- `[jest-message-util]` Improve parsing of error messages for unusually formatted stack traces ([#7319](https://github.com/facebook/jest/pull/7319))
- `[jest-runtime]` Ensure error message text is not lost on errors with code frames ([#7319](https://github.com/facebook/jest/pull/7319))
- `[jest-haste-map]` Fix to resolve path that is start with words same as rootDir ([#7324](https://github.com/facebook/jest/pull/7324))
- `[expect]` Fix toMatchObject matcher when used with `Object.create(null)` ([#7334](https://github.com/facebook/jest/pull/7334))
- `[jest-haste-map]` Remove legacy condition for duplicate module detection ([#7333](https://github.com/facebook/jest/pull/7333))
- `[jest-haste-map]` Fix `require` detection with trailing commas and ignore `import typeof` modules ([#7385](https://github.com/facebook/jest/pull/7385))
- `[jest-cli]` Fix to set prettierPath via config file ([#7412](https://github.com/facebook/jest/pull/7412))
- `[expect]` Test more precisely for class instance getters ([#7477](https://github.com/facebook/jest/pull/7477))
- `[jest-cli]` Support dashed args ([#7497](https://github.com/facebook/jest/pull/7497))
- `[jest-cli]` Fix to run in band tests if watch mode enable when runInBand arg used ([#7518](https://github.com/facebook/jest/pull/7518))
- `[jest-runtime]` Fix mistake as test files when run coverage issue. ([#7506](https://github.com/facebook/jest/pull/7506))
- `[jest-cli]` print info about passWithNoTests flag ([#7309](https://github.com/facebook/jest/pull/7309))
- `[pretty-format]` Omit unnecessary symbol filter for object keys ([#7457](https://github.com/facebook/jest/pull/7457))
- `[jest-runtime]` Fix `requireActual` on node_modules with mock present ([#7404](https://github.com/facebook/jest/pull/7404))
- `[jest-resolve]` Fix `isBuiltinModule` to support versions of node without `module.builtinModules` ([#7565](https://github.com/facebook/jest/pull/7565))
- `[babel-jest]` Set `cwd` to be resilient to it changing during the runtime of the tests ([#7574](https://github.com/facebook/jest/pull/7574))
- `[jest-snapshot]` Write and read snapshots from disk even if `fs` is mocked ([#7080](https://github.com/facebook/jest/pull/7080))
- `[jest-config]` Normalize `config.cwd` and `config.rootDir` using `realpath ([#7598](https://github.com/facebook/jest/pull/7598))
- `[jest-environment-node]` Fix buffer property is not ArrayBuffer issue. ([#7626](https://github.com/facebook/jest/pull/7626))
- `[babel-plugin-jest-hoist]` Ignore TS type annotations when looking for out-of-scope references ([#7641](https://github.com/facebook/jest/pull/7641))
- `[jest-config]` Add name to project if one does not exist to pick correct resolver ([#5862](https://github.com/facebook/jest/pull/5862))
- `[jest-runtime]` Pass `watchPathIgnorePatterns` to Haste instance ([#7585](https://github.com/facebook/jest/pull/7585))
- `[jest-runtime]` Resolve mock files via Haste when using `require.resolve` ([#7687](https://github.com/facebook/jest/pull/7687))

### Chore & Maintenance

- `[*]` [**BREAKING**] Require Node.js 6+ for all packages ([#7258](https://github.com/facebook/jest/pull/7258))
- `[jest-util]` [**BREAKING**] Remove long-deprecated globals for fake timers ([#7285](https://github.com/facebook/jest/pull/7285))
- `[*]` [**BREAKING**] Upgrade to Micromatch 3 ([#6650](https://github.com/facebook/jest/pull/6650))
- `[*]` [**BREAKING**] Remove regenerator-runtime injection ([#7595](https://github.com/facebook/jest/pull/7595))
- `[jest-worker]` Disable `worker_threads` to avoid issues with libraries to ready for it ([#7681](https://github.com/facebook/jest/pull/7681))
- `[docs]` Fix message property in custom matcher example to return a function instead of a constant. ([#7426](https://github.com/facebook/jest/pull/7426))
- `[jest-circus]` Standardize file naming in `jest-circus` ([#7301](https://github.com/facebook/jest/pull/7301))
- `[docs]` Add synchronous test.each setup ([#7150](https://github.com/facebook/jest/pull/7150))
- `[docs]` Add `this.extend` to the Custom Matchers API reference ([#7130](https://github.com/facebook/jest/pull/7130))
- `[docs]` Fix default value for `coverageReporters` value in configuration docs ([#7126](https://github.com/facebook/jest/pull/7126))
- `[docs]` Add link for jest-extended in expect docs ([#7078](https://github.com/facebook/jest/pull/7078))
- `[jest-util]` Add ErrorWithStack class ([#7067](https://github.com/facebook/jest/pull/7067))
- `[docs]` Document `--runTestsByPath` CLI parameter ([#7046](https://github.com/facebook/jest/pull/7046))
- `[docs]` Fix babel-core installation instructions ([#6745](https://github.com/facebook/jest/pull/6745))
- `[docs]` Explain how to rewrite assertions to avoid large irrelevant diff ([#6971](https://github.com/facebook/jest/pull/6971))
- `[examples]` add example using Babel 7 ([#6983](https://github.com/facebook/jest/pull/6983))
- `[docs]` Replace shallow equality with referential identity in `ExpectAPI.md` ([#6991](https://github.com/facebook/jest/pull/6991))
- `[jest-changed-files]` Refactor to use `execa` over `child_process` ([#6987](https://github.com/facebook/jest/pull/6987))
- `[*]` Bump dated dependencies ([#6978](https://github.com/facebook/jest/pull/6978))
- `[scripts]` Don’t make empty sub-folders for ignored files in build folder ([#7001](https://github.com/facebook/jest/pull/7001))
- `[docs]` Add missing export statement in `puppeteer_environment.js` under `docs/Puppeteer.md` ([#7127](https://github.com/facebook/jest/pull/7127))
- `[docs]` Removed useless expect.assertions in `TestingAsyncCode.md` ([#7131](https://github.com/facebook/jest/pull/7131))
- `[docs]` Remove references to `@providesModule` which isn't supported anymore ([#7147](https://github.com/facebook/jest/pull/7147))
- `[docs]` Update `setupFiles` documentation for clarity ([#7187](https://github.com/facebook/jest/pull/7187))
- `[docs]` Change `require.require*` to `jest.require*` ([#7210](https://github.com/facebook/jest/pull/7210))
- `[jest-circus]` Add readme.md ([#7198](https://github.com/facebook/jest/pull/7198))
- `[jest-editor-support]` Remove from the repository ([#7232](https://github.com/facebook/jest/pull/7232))
- `[jest-test-typescript-parser]` Remove from the repository ([#7232](https://github.com/facebook/jest/pull/7232))
- `[tests]` Free tests from the dependency on value of FORCE_COLOR ([#6585](https://github.com/facebook/jest/pull/6585/files))
- `[*]` Add babel plugin to make sure Jest is unaffected by fake Promise implementations ([#7225](https://github.com/facebook/jest/pull/7225))
- `[docs]` Add correct default value for `testUrl` config option ([#7277](https://github.com/facebook/jest/pull/7277))
- `[docs]` Remove duplicate code in `MockFunctions` ([#7297](https://github.com/facebook/jest/pull/7297))
- `[*]` Add check for Facebook copyright headers on CI ([#7370](https://github.com/facebook/jest/pull/7370))
- `[*]` Update Facebook copyright headers ([#7589](https://github.com/facebook/jest/pull/7589))
- `[jest-haste-map]` Refactor `dependencyExtractor` and tests ([#7385](https://github.com/facebook/jest/pull/7385))
- `[docs]` Clearify conditional setting of `NODE_ENV` ([#7369](https://github.com/facebook/jest/pull/7369))
- `[docs]` Clarify conditional setting of `NODE_ENV` ([#7369](https://github.com/facebook/jest/pull/7369))
- `[*]` Standardize file names ([#7316](https://github.com/facebook/jest/pull/7316), [#7266](https://github.com/facebook/jest/pull/7266), [#7238](https://github.com/facebook/jest/pull/7238), [#7314](https://github.com/facebook/jest/pull/7314), [#7467](https://github.com/facebook/jest/pull/7467), [#7464](https://github.com/facebook/jest/pull/7464)), [#7471](https://github.com/facebook/jest/pull/7471))
- `[docs]` Add `testPathIgnorePatterns` in CLI documentation ([#7440](https://github.com/facebook/jest/pull/7440))
- `[docs]` Removed misleading text about `describe()` grouping together tests into a test suite ([#7434](https://github.com/facebook/jest/pull/7434))
- `[diff-sequences]` Add performance benchmark to package ([#7603](https://github.com/facebook/jest/pull/7603))
- `[*]` Replace as many `Object.assign` with object spread as possible ([#7627](https://github.com/facebook/jest/pull/7627))
- `[ci]` Initial support for Azure Pipelines ([#7556](https://github.com/facebook/jest/pull/7556))

### Performance

- `[jest-mock]` Improve `getType` function performance. ([#7159](https://github.com/facebook/jest/pull/7159))

## 23.6.0

### Features

- `[jest-cli]` Add `changedSince` to allowed watch mode configs ([#6955](https://github.com/facebook/jest/pull/6955))
- `[babel-jest]` Add support for `babel.config.js` added in Babel 7.0.0 ([#6911](https://github.com/facebook/jest/pull/6911))
- `[jest-resolve]` Add support for an experimental `mapper` option (Watchman crawler only) that adds virtual files to the Haste map ([#6940](https://github.com/facebook/jest/pull/6940))

### Fixes

- `[jest-resolve]` Only resolve realpath once in try-catch ([#6925](https://github.com/facebook/jest/pull/6925))
- `[expect]` Fix TypeError in `toBeInstanceOf` on `null` or `undefined` ([#6912](https://github.com/facebook/jest/pull/6912))
- `[jest-jasmine2]` Throw a descriptive error if the first argument supplied to a hook was not a function ([#6917](https://github.com/facebook/jest/pull/6917)) and ([#6931](https://github.com/facebook/jest/pull/6931))
- `[jest-circus]` Throw a descriptive error if the first argument supplied to a hook was not a function ([#6917](https://github.com/facebook/jest/pull/6917)) and ([#6931](https://github.com/facebook/jest/pull/6931))
- `[expect]` Fix variadic custom asymmetric matchers ([#6898](https://github.com/facebook/jest/pull/6898))
- `[jest-cli]` Fix incorrect `testEnvironmentOptions` warning ([#6852](https://github.com/facebook/jest/pull/6852))
- `[jest-each]` Prevent done callback being supplied to describe ([#6843](https://github.com/facebook/jest/pull/6843))
- `[jest-config]` Better error message for a case when a preset module was found, but no `jest-preset.js` or `jest-preset.json` at the root ([#6863](https://github.com/facebook/jest/pull/6863))
- `[jest-haste-map]` Catch crawler error when unsuccessfully reading directories ([#6761](https://github.com/facebook/jest/pull/6761))

### Chore & Maintenance

- `[docs]` Add custom toMatchSnapshot matcher docs ([#6837](https://github.com/facebook/jest/pull/6837))
- `[docs]` Improve the documentation regarding preset configuration ([#6864](https://github.com/facebook/jest/issues/6864))
- `[docs]` Clarify usage of `--projects` CLI option ([#6872](https://github.com/facebook/jest/pull/6872))
- `[docs]` Correct `failure-change` notification mode ([#6878](https://github.com/facebook/jest/pull/6878))
- `[scripts]` Don’t remove node_modules from subdirectories of presets in e2e tests ([#6948](https://github.com/facebook/jest/pull/6948))
- `[diff-sequences]` Double-check number of differences in tests ([#6953](https://github.com/facebook/jest/pull/6953))

## 23.5.0

### Features

- `[jest-cli]` Add package name to `NotifyReporter` notification ([#5898](https://github.com/facebook/jest/pull/5898))
- `[jest-runner]` print stack trace when `process.exit` is called from user code ([#6714](https://github.com/facebook/jest/pull/6714))
- `[jest-each]` introduces `%#` option to add index of the test to its title ([#6414](https://github.com/facebook/jest/pull/6414))
- `[pretty-format]` Support serializing `DocumentFragment` ([#6705](https://github.com/facebook/jest/pull/6705))
- `[jest-validate]` Add `recursive` and `recursiveBlacklist` options for deep config checks ([#6802](https://github.com/facebook/jest/pull/6802))
- `[jest-cli]` Check watch plugins for key conflicts ([#6697](https://github.com/facebook/jest/pull/6697))

### Fixes

- `[jest-snapshot]` Mark snapshots as obsolete when moved to an inline snapshot ([#6773](https://github.com/facebook/jest/pull/6773))
- `[jest-config]` Fix `--coverage` with `--findRelatedTests` overwriting `collectCoverageFrom` options ([#6736](https://github.com/facebook/jest/pull/6736))
- `[jest-config]` Update default config for testURL from 'about:blank' to 'http://localhost' to address latest JSDOM security warning. ([#6792](https://github.com/facebook/jest/pull/6792))
- `[jest-cli]` Fix `testMatch` not working with negations ([#6648](https://github.com/facebook/jest/pull/6648))
- `[jest-cli]` Don't report promises as open handles ([#6716](https://github.com/facebook/jest/pull/6716))
- `[jest-each]` Add timeout support to parameterised tests ([#6660](https://github.com/facebook/jest/pull/6660))
- `[jest-cli]` Improve the message when running coverage while there are no files matching global threshold ([#6334](https://github.com/facebook/jest/pull/6334))
- `[jest-snapshot]` Correctly merge property matchers with the rest of the snapshot in `toMatchSnapshot`. ([#6528](https://github.com/facebook/jest/pull/6528))
- `[jest-snapshot]` Add error messages for invalid property matchers. ([#6528](https://github.com/facebook/jest/pull/6528))
- `[jest-cli]` Show open handles from inside test files as well ([#6263](https://github.com/facebook/jest/pull/6263))
- `[jest-haste-map]` Fix a problem where creating folders ending with `.js` could cause a crash ([#6818](https://github.com/facebook/jest/pull/6818))

### Chore & Maintenance

- `[docs]` Document another option to avoid warnings with React 16 ([#5258](https://github.com/facebook/jest/issues/5258))
- `[docs]` Add note explaining when `jest.setTimeout` should be called ([#6817](https://github.com/facebook/jest/pull/6817/files))
- `[docs]` Fixed bug in example code ([#6828](https://github.com/facebook/jest/pull/6828))

## 23.4.2

### Performance

- `[jest-changed-files]` limit git and hg commands to specified roots ([#6732](https://github.com/facebook/jest/pull/6732))

### Fixes

- `[jest-circus]` Fix retryTimes so errors are reset before re-running ([#6762](https://github.com/facebook/jest/pull/6762))
- `[docs]` Update `expect.objectContaining()` description ([#6754](https://github.com/facebook/jest/pull/6754))
- `[babel-jest]` Make `getCacheKey()` take into account `createTransformer` options ([#6699](https://github.com/facebook/jest/pull/6699))
- `[jest-jasmine2]` Use prettier through `require` instead of `localRequire`. Fixes `matchInlineSnapshot` where prettier dependencies like `path` and `fs` are mocked with `jest.mock`. ([#6776](https://github.com/facebook/jest/pull/6776))
- `[docs]` Fix contributors link ([#6711](https://github.com/facebook/jest/pull/6711))
- `[website]` Fix website versions page to link to correct language ([#6734](https://github.com/facebook/jest/pull/6734))
- `[expect]` Update `toContain` suggestion to contain equal message ([#6810](https://github.com/facebook/jest/pull/6810))

## 23.4.1

### Features

- `[jest-cli]` Watch plugins now have access to a broader range of global configuration options in their `updateConfigAndRun` callbacks, so they can provide a wider set of extra features ([#6473](https://github.com/facebook/jest/pull/6473))
- `[jest-snapshot]` `babel-traverse` is now passed to `jest-snapshot` explicitly to avoid unnecessary requires in every test

### Fixes

- `[jest-haste-map]` Optimize watchman crawler by using `glob` on initial query ([#6689](https://github.com/facebook/jest/pull/6689))
- `[pretty-format]` Fix formatting of invalid Date objects ([#6635](https://github.com/facebook/jest/pull/6635))

## 23.4.0

### Features

- `[jest-haste-map]` Add `computeDependencies` flag to avoid opening files if not needed ([#6667](https://github.com/facebook/jest/pull/6667))
- `[jest-runtime]` Support `require.resolve.paths` ([#6471](https://github.com/facebook/jest/pull/6471))
- `[jest-runtime]` Support `paths` option for `require.resolve` ([#6471](https://github.com/facebook/jest/pull/6471))

### Fixes

- `[jest-runner]` Force parallel runs for watch mode, to avoid TTY freeze ([#6647](https://github.com/facebook/jest/pull/6647))
- `[jest-cli]` properly reprint resolver errors in watch mode ([#6407](https://github.com/facebook/jest/pull/6407))
- `[jest-cli]` Write configuration to stdout when the option was explicitly passed to Jest ([#6447](https://github.com/facebook/jest/pull/6447))
- `[jest-cli]` Fix regression on non-matching suites ([6657](https://github.com/facebook/jest/pull/6657))
- `[jest-runtime]` Roll back `micromatch` version to prevent regression when matching files ([#6661](https://github.com/facebook/jest/pull/6661))

## 23.3.0

### Features

- `[jest-cli]` Allow watch plugin to be configured ([#6603](https://github.com/facebook/jest/pull/6603))
- `[jest-snapshot]` Introduce `toMatchInlineSnapshot` and `toThrowErrorMatchingInlineSnapshot` matchers ([#6380](https://github.com/facebook/jest/pull/6380))

### Fixes

- `[jest-regex-util]` Improve handling already escaped path separators on Windows ([#6523](https://github.com/facebook/jest/pull/6523))
- `[jest-cli]` Fix `testNamePattern` value with interactive snapshots ([#6579](https://github.com/facebook/jest/pull/6579))
- `[jest-cli]` Fix enter to interrupt watch mode ([#6601](https://github.com/facebook/jest/pull/6601))

### Chore & Maintenance

- `[website]` Switch domain to <https://jestjs.io> ([#6549](https://github.com/facebook/jest/pull/6549))
- `[tests]` Improve stability of `yarn test` on Windows ([#6534](https://github.com/facebook/jest/pull/6534))
- `[*]` Transpile object shorthand into Node 4 compatible syntax ([#6582](https://github.com/facebook/jest/pull/6582))
- `[*]` Update all legacy links to jestjs.io ([#6622](https://github.com/facebook/jest/pull/6622))
- `[docs]` Add docs for 23.1, 23.2, and 23.3 ([#6623](https://github.com/facebook/jest/pull/6623))
- `[website]` Only test/deploy website if relevant files are changed ([#6626](https://github.com/facebook/jest/pull/6626))
- `[docs]` Describe behavior of `resetModules` option when set to `false` ([#6641](https://github.com/facebook/jest/pull/6641))

## 23.2.0

### Features

- `[jest-each]` Add support for keyPaths in test titles ([#6457](https://github.com/facebook/jest/pull/6457))
- `[jest-cli]` Add `jest --init` option that generates a basic configuration file with a short description for each option ([#6442](https://github.com/facebook/jest/pull/6442))
- `[jest.retryTimes]` Add `jest.retryTimes()` option that allows failed tests to be retried n-times when using jest-circus. ([#6498](https://github.com/facebook/jest/pull/6498))

### Fixes

- `[docs]` Fixed error in documentation for expect.not.arrayContaining(array). ([#6491](https://github.com/facebook/jest/pull/6491))
- `[jest-cli]` Add check to make sure one or more tests have run before notifying when using `--notify` ([#6495](https://github.com/facebook/jest/pull/6495))
- `[jest-cli]` Pass `globalConfig` as a parameter to `globalSetup` and `globalTeardown` functions ([#6486](https://github.com/facebook/jest/pull/6486))
- `[jest-config]` Add missing options to the `defaults` object ([#6428](https://github.com/facebook/jest/pull/6428))
- `[expect]` Using symbolic property names in arrays no longer causes the `toEqual` matcher to fail ([#6391](https://github.com/facebook/jest/pull/6391))
- `[expect]` `toEqual` no longer tries to compare non-enumerable symbolic properties, to be consistent with non-symbolic properties. ([#6398](https://github.com/facebook/jest/pull/6398))
- `[jest-util]` `console.timeEnd` now properly log elapsed time in milliseconds. ([#6456](https://github.com/facebook/jest/pull/6456))
- `[jest-mock]` Fix `MockNativeMethods` access in react-native `jest.mock()` ([#6505](https://github.com/facebook/jest/pull/6505))
- `[jest-cli]` Fix `reporters` for `moduleName` = `'default'` ([#6542](https://github.com/facebook/jest/pull/6542))

### Chore & Maintenance

- `[docs]` Add jest-each docs for 1 dimensional arrays ([#6444](https://github.com/facebook/jest/pull/6444/files))

## 23.1.0

### Features

- `[jest-each]` Add pretty-format serialising to each titles ([#6357](https://github.com/facebook/jest/pull/6357))
- `[jest-cli]` shouldRunTestSuite watch hook now receives an object with `config`, `testPath` and `duration` ([#6350](https://github.com/facebook/jest/pull/6350))
- `[jest-each]` Support one dimensional array of data ([#6351](https://github.com/facebook/jest/pull/6351))
- `[jest-watch]` create new package `jest-watch` to ease custom watch plugin development ([#6318](https://github.com/facebook/jest/pull/6318))
- `[jest-circus]` Make hooks in empty describe blocks error ([#6320](https://github.com/facebook/jest/pull/6320))
- Add a config/CLI option `errorOnDeprecated` which makes calling deprecated APIs throw hepful error messages ([#6339](https://github.com/facebook/jest/pull/6339))

### Fixes

- `[jest-each]` Fix pluralising missing arguments error ([#6369](https://github.com/facebook/jest/pull/6369))
- `[jest-each]` Stop test title concatenating extra args ([#6346](https://github.com/facebook/jest/pull/6346))
- `[expect]` toHaveBeenNthCalledWith/nthCalledWith gives wrong call messages if not matched ([#6340](https://github.com/facebook/jest/pull/6340))
- `[jest-each]` Make sure invalid arguments to `each` points back to the user's code ([#6347](https://github.com/facebook/jest/pull/6347))
- `[expect]` toMatchObject throws TypeError when a source property is null ([#6313](https://github.com/facebook/jest/pull/6313))
- `[jest-cli]` Normalize slashes in paths in CLI output on Windows ([#6310](https://github.com/facebook/jest/pull/6310))
- `[jest-cli]` Fix run beforeAll in excluded suites tests" mode. ([#6234](https://github.com/facebook/jest/pull/6234))
- `[jest-haste-map`] Compute SHA-1s for non-tracked files when using Node crawler ([#6264](https://github.com/facebook/jest/pull/6264))

### Chore & Maintenance

- `[docs]` Improve documentation of `mockClear`, `mockReset`, and `mockRestore` ([#6227](https://github.com/facebook/jest/pull/6227/files))
- `[jest-each]` Refactor each to use shared implementation with core ([#6345](https://github.com/facebook/jest/pull/6345))
- `[jest-each]` Update jest-each docs for serialising values into titles ([#6337](https://github.com/facebook/jest/pull/6337))
- `[jest-circus]` Add dependency on jest-each ([#6309](https://github.com/facebook/jest/pull/6309))
- `[filenames]` Rename "integration-tests" to "e2e" ([#6315](https://github.com/facebook/jest/pull/6315))
- `[docs]` Mention the use of commit hash with `--changedSince` flag ([#6330](https://github.com/facebook/jest/pull/6330))

## 23.0.1

### Chore & Maintenance

- `[jest-jasemine2]` Add dependency on jest-each ([#6308](https://github.com/facebook/jest/pull/6308))
- `[jest-each]` Move jest-each into core Jest ([#6278](https://github.com/facebook/jest/pull/6278))
- `[examples]` Update typescript example to using `ts-jest` ([#6260](https://github.com/facebook/jest/pull/6260))

### Fixes

- `[pretty-format]` Serialize inverse asymmetric matchers correctly ([#6272](https://github.com/facebook/jest/pull/6272))

## 23.0.0

### Features

- `[expect]` Expose `getObjectSubset`, `iterableEquality`, and `subsetEquality` ([#6210](https://github.com/facebook/jest/pull/6210))
- `[jest-snapshot]` Add snapshot property matchers ([#6210](https://github.com/facebook/jest/pull/6210))
- `[jest-config]` Support jest-preset.js files within Node modules ([#6185](https://github.com/facebook/jest/pull/6185))
- `[jest-cli]` Add `--detectOpenHandles` flag which enables Jest to potentially track down handles keeping it open after tests are complete. ([#6130](https://github.com/facebook/jest/pull/6130))
- `[jest-jasmine2]` Add data driven testing based on `jest-each` ([#6102](https://github.com/facebook/jest/pull/6102))
- `[jest-matcher-utils]` Change "suggest to equal" message to be more advisory ([#6103](https://github.com/facebook/jest/issues/6103))
- `[jest-message-util]` Don't ignore messages with `vendor` anymore ([#6117](https://github.com/facebook/jest/pull/6117))
- `[jest-validate]` Get rid of `jest-config` dependency ([#6067](https://github.com/facebook/jest/pull/6067))
- `[jest-validate]` Adds option to inject `deprecationEntries` ([#6067](https://github.com/facebook/jest/pull/6067))
- `[jest-snapshot]` [**BREAKING**] Concatenate name of test, optional snapshot name and count ([#6015](https://github.com/facebook/jest/pull/6015))
- `[jest-runtime]` Allow for transform plugins to skip the definition process method if createTransformer method was defined. ([#5999](https://github.com/facebook/jest/pull/5999))
- `[expect]` Add stack trace for async errors ([#6008](https://github.com/facebook/jest/pull/6008))
- `[jest-jasmine2]` Add stack trace for timeouts ([#6008](https://github.com/facebook/jest/pull/6008))
- `[jest-jasmine2]` Add stack trace for thrown non-`Error`s ([#6008](https://github.com/facebook/jest/pull/6008))
- `[jest-runtime]` Prevent modules from marking themselves as their own parent ([#5235](https://github.com/facebook/jest/issues/5235))
- `[jest-mock]` Add support for auto-mocking generator functions ([#5983](https://github.com/facebook/jest/pull/5983))
- `[expect]` Add support for async matchers ([#5919](https://github.com/facebook/jest/pull/5919))
- `[expect]` Suggest toContainEqual ([#5953](https://github.com/facebook/jest/pull/5953))
- `[jest-config]` Export Jest's default options ([#5948](https://github.com/facebook/jest/pull/5948))
- `[jest-editor-support]` Move `coverage` to `ProjectWorkspace.collectCoverage` ([#5929](https://github.com/facebook/jest/pull/5929))
- `[jest-editor-support]` Add `coverage` option to runner ([#5836](https://github.com/facebook/jest/pull/5836))
- `[jest-haste-map]` Support extracting dynamic `import`s ([#5883](https://github.com/facebook/jest/pull/5883))
- `[expect]` Improve output format for mismatchedArgs in mock/spy calls. ([#5846](https://github.com/facebook/jest/pull/5846))
- `[jest-cli]` Add support for using `--coverage` in combination with watch mode, `--onlyChanged`, `--findRelatedTests` and more ([#5601](https://github.com/facebook/jest/pull/5601))
- `[jest-jasmine2]` [**BREAKING**] Adds error throwing and descriptive errors to `it`/ `test` for invalid arguments. `[jest-circus]` Adds error throwing and descriptive errors to `it`/ `test` for invalid arguments ([#5558](https://github.com/facebook/jest/pull/5558))
- `[jest-matcher-utils]` Add `isNot` option to `matcherHint` function ([#5512](https://github.com/facebook/jest/pull/5512))
- `[jest-config]` Add `<rootDir>` to runtime files not found error report ([#5693](https://github.com/facebook/jest/pull/5693))
- `[expect]` Make toThrow matcher pass only if Error object is returned from promises ([#5670](https://github.com/facebook/jest/pull/5670))
- `[expect]` Add isError to utils ([#5670](https://github.com/facebook/jest/pull/5670))
- `[expect]` Add inverse matchers (`expect.not.arrayContaining`, etc., [#5517](https://github.com/facebook/jest/pull/5517))
- `[expect]` `expect.extend` now also extends asymmetric matchers ([#5503](https://github.com/facebook/jest/pull/5503))
- `[jest-mock]` Update `spyOnProperty` to support spying on the prototype chain ([#5753](https://github.com/facebook/jest/pull/5753))
- `[jest-mock]` Add tracking of return values in the `mock` property ([#5752](https://github.com/facebook/jest/pull/5752))
- `[jest-mock]` Add tracking of thrown errors in the `mock` property ([#5764](https://github.com/facebook/jest/pull/5764))
- `[expect]`Add nthCalledWith spy matcher ([#5605](https://github.com/facebook/jest/pull/5605))
- `[jest-cli]` Add `isSerial` property that runners can expose to specify that they can not run in parallel ([#5706](https://github.com/facebook/jest/pull/5706))
- `[expect]` Add `.toBeCalledTimes` and `toHaveBeenNthCalledWith` aliases ([#5826](https://github.com/facebook/jest/pull/5826))
- `[jest-cli]` Interactive Snapshot Mode improvements ([#5864](https://github.com/facebook/jest/pull/5864))
- `[jest-editor-support]` Add `no-color` option to runner ([#5909](https://github.com/facebook/jest/pull/5909))
- `[jest-jasmine2]` Pretty-print non-Error object errors ([#5980](https://github.com/facebook/jest/pull/5980))
- `[jest-message-util]` Include column in stack frames ([#5889](https://github.com/facebook/jest/pull/5889))
- `[expect]` Introduce toStrictEqual ([#6032](https://github.com/facebook/jest/pull/6032))
- `[expect]` Add return matchers ([#5879](https://github.com/facebook/jest/pull/5879))
- `[jest-cli]` Improve snapshot summaries ([#6181](https://github.com/facebook/jest/pull/6181))
- `[expect]` Include custom mock names in error messages ([#6199](https://github.com/facebook/jest/pull/6199))
- `[jest-diff]` Support returning diff from oneline strings ([#6221](https://github.com/facebook/jest/pull/6221))
- `[expect]` Improve return matchers ([#6172](https://github.com/facebook/jest/pull/6172))
- `[jest-cli]` Overhaul watch plugin hooks names ([#6249](https://github.com/facebook/jest/pull/6249))
- `[jest-mock]` [**BREAKING**] Include tracked call results in serialized mock ([#6244](https://github.com/facebook/jest/pull/6244))

### Fixes

- `[jest-cli]` Fix stdin encoding to utf8 for watch plugins. ([#6253](https://github.com/facebook/jest/issues/6253))
- `[expect]` Better detection of DOM Nodes for equality ([#6246](https://github.com/facebook/jest/pull/6246))
- `[jest-cli]` Fix misleading action description for F key when in "only failed tests" mode. ([#6167](https://github.com/facebook/jest/issues/6167))
- `[jest-worker]` Stick calls to workers before processing them ([#6073](https://github.com/facebook/jest/pull/6073))
- `[babel-plugin-jest-hoist]` Allow using `console` global variable ([#6075](https://github.com/facebook/jest/pull/6075))
- `[jest-jasmine2]` Always remove node core message from assert stack traces ([#6055](https://github.com/facebook/jest/pull/6055))
- `[expect]` Add stack trace when `expect.assertions` and `expect.hasAssertions` causes test failures. ([#5997](https://github.com/facebook/jest/pull/5997))
- `[jest-runtime]` Throw a more useful error when trying to require modules after the test environment is torn down ([#5888](https://github.com/facebook/jest/pull/5888))
- `[jest-mock]` [**BREAKING**] Replace timestamps with `invocationCallOrder` ([#5867](https://github.com/facebook/jest/pull/5867))
- `[jest-jasmine2]` Install `sourcemap-support` into normal runtime to catch runtime errors ([#5945](https://github.com/facebook/jest/pull/5945))
- `[jest-jasmine2]` Added assertion error handling inside `afterAll hook` ([#5884](https://github.com/facebook/jest/pull/5884))
- `[jest-cli]` Remove the notifier actions in case of failure when not in watch mode. ([#5861](https://github.com/facebook/jest/pull/5861))
- `[jest-mock]` Extend .toHaveBeenCalled return message with outcome ([#5951](https://github.com/facebook/jest/pull/5951))
- `[jest-runner]` Assign `process.env.JEST_WORKER_ID="1"` when in runInBand mode ([#5860](https://github.com/facebook/jest/pull/5860))
- `[jest-cli]` Add descriptive error message when trying to use `globalSetup`/`globalTeardown` file that doesn't export a function. ([#5835](https://github.com/facebook/jest/pull/5835))
- `[expect]` Do not rely on `instanceof RegExp`, since it will not work for RegExps created inside of a different VM ([#5729](https://github.com/facebook/jest/pull/5729))
- `[jest-resolve]` Update node module resolution algorithm to correctly handle symlinked paths ([#5085](https://github.com/facebook/jest/pull/5085))
- `[jest-editor-support]` Update `Settings` to use spawn in shell option ([#5658](https://github.com/facebook/jest/pull/5658))
- `[jest-cli]` Improve the error message when 2 projects resolve to the same config ([#5674](https://github.com/facebook/jest/pull/5674))
- `[jest-runtime]` remove retainLines from coverage instrumentation ([#5692](https://github.com/facebook/jest/pull/5692))
- `[jest-cli]` Fix update snapshot issue when using watchAll ([#5696](https://github.com/facebook/jest/pull/5696))
- `[expect]` Fix rejects.not matcher ([#5670](https://github.com/facebook/jest/pull/5670))
- `[jest-runtime]` Prevent Babel warnings on large files ([#5702](https://github.com/facebook/jest/pull/5702))
- `[jest-mock]` Prevent `mockRejectedValue` from causing unhandled rejection ([#5720](https://github.com/facebook/jest/pull/5720))
- `[pretty-format]` Handle React fragments better ([#5816](https://github.com/facebook/jest/pull/5816))
- `[pretty-format]` Handle formatting of `React.forwardRef` and `Context` components ([#6093](https://github.com/facebook/jest/pull/6093))
- `[jest-cli]` Switch collectCoverageFrom back to a string ([#5914](https://github.com/facebook/jest/pull/5914))
- `[jest-regex-util]` Fix handling regex symbols in tests path on Windows ([#5941](https://github.com/facebook/jest/pull/5941))
- `[jest-util]` Fix handling of NaN/Infinity in mock timer delay ([#5966](https://github.com/facebook/jest/pull/5966))
- `[jest-resolve]` Generalise test for package main entries equivalent to ".". ([#5968](https://github.com/facebook/jest/pull/5968))
- `[jest-config]` Ensure that custom resolvers are used when resolving the configuration ([#5976](https://github.com/facebook/jest/pull/5976))
- `[website]` Fix website docs ([#5853](https://github.com/facebook/jest/pull/5853))
- `[expect]` Fix isEqual Set and Map to compare object values and keys regardless of order ([#6150](https://github.com/facebook/jest/pull/6150))
- `[pretty-format]` [**BREAKING**] Remove undefined props from React elements ([#6162](https://github.com/facebook/jest/pull/6162))
- `[jest-haste-map]` Properly resolve mocked node modules without package.json defined ([#6232](https://github.com/facebook/jest/pull/6232))

### Chore & Maintenance

- `[jest-runner]` Move sourcemap installation from `jest-jasmine2` to `jest-runner` ([#6176](https://github.com/facebook/jest/pull/6176))
- `[jest-cli]` Use yargs's built-in `version` instead of rolling our own ([#6215](https://github.com/facebook/jest/pull/6215))
- `[docs]` Add explanation on how to mock methods not implemented in JSDOM
- `[jest-jasmine2]` Simplify `Env.execute` and TreeProcessor to setup and clean resources for the top suite the same way as for all of the children suites ([#5885](https://github.com/facebook/jest/pull/5885))
- `[babel-jest]` [**BREAKING**] Always return object from transformer ([#5991](https://github.com/facebook/jest/pull/5991))
- `[*]` Run Prettier on compiled output ([#5858](https://github.com/facebook/jest/pull/5858))
- `[jest-cli]` Add fileChange hook for plugins ([#5708](https://github.com/facebook/jest/pull/5708))
- `[docs]` Add docs on using `jest.mock(...)` ([#5648](https://github.com/facebook/jest/pull/5648))
- `[docs]` Mention Jest Puppeteer Preset ([#5722](https://github.com/facebook/jest/pull/5722))
- `[docs]` Add jest-community section to website ([#5675](https://github.com/facebook/jest/pull/5675))
- `[docs]` Add versioned docs for v22.4 ([#5733](https://github.com/facebook/jest/pull/5733))
- `[docs]` Improve Snapshot Testing Guide ([#5812](https://github.com/facebook/jest/issues/5812))
- `[jest-runtime]` [**BREAKING**] Remove `jest.genMockFn` and `jest.genMockFunction` ([#6173](https://github.com/facebook/jest/pull/6173))
- `[jest-message-util]` Avoid adding unnecessary indent to blank lines in stack traces ([#6211](https://github.com/facebook/jest/pull/6211))

## 22.4.2

### Fixes

- `[jest-haste-map]` Recreate Haste map when deserialization fails ([#5642](https://github.com/facebook/jest/pull/5642))

## 22.4.1

### Fixes

- `[jest-haste-map]` Parallelize Watchman calls in crawler ([#5640](https://github.com/facebook/jest/pull/5640))
- `[jest-editor-support]` Update TypeScript definitions ([#5625](https://github.com/facebook/jest/pull/5625))
- `[babel-jest]` Remove `retainLines` argument to babel. ([#5594](https://github.com/facebook/jest/pull/5594))

### Features

- `[jest-runtime]` Provide `require.main` property set to module with test suite ([#5618](https://github.com/facebook/jest/pull/5618))

### Chore & Maintenance

- `[docs]` Add note about Node version support ([#5622](https://github.com/facebook/jest/pull/5622))
- `[docs]` Update to use yarn ([#5624](https://github.com/facebook/jest/pull/5624))
- `[docs]` Add how to mock scoped modules to Manual Mocks doc ([#5638](https://github.com/facebook/jest/pull/5638))

## 22.4.0

### Fixes

- `[jest-haste-map]` Overhauls how Watchman crawler works fixing Windows ([#5615](https://github.com/facebook/jest/pull/5615))
- `[expect]` Allow matching of Errors against plain objects ([#5611](https://github.com/facebook/jest/pull/5611))
- `[jest-haste-map]` Do not read binary files in Haste, even when instructed to do so ([#5612](https://github.com/facebook/jest/pull/5612))
- `[jest-cli]` Don't skip matchers for exact files ([#5582](https://github.com/facebook/jest/pull/5582))
- `[docs]` Update discord links ([#5586](https://github.com/facebook/jest/pull/5586))
- `[jest-runtime]` Align handling of testRegex on Windows between searching for tests and instrumentation checks ([#5560](https://github.com/facebook/jest/pull/5560))
- `[jest-config]` Make it possible to merge `transform` option with preset ([#5505](https://github.com/facebook/jest/pull/5505))
- `[jest-util]` Fix `console.assert` behavior in custom & buffered consoles ([#5576](https://github.com/facebook/jest/pull/5576))

### Features

- `[docs]` Add MongoDB guide ([#5571](https://github.com/facebook/jest/pull/5571))
- `[jest-runtime]` Deprecate mapCoverage option. ([#5177](https://github.com/facebook/jest/pull/5177))
- `[babel-jest]` Add option to return sourcemap from the transformer separately from source. ([#5177](https://github.com/facebook/jest/pull/5177))
- `[jest-validate]` Add ability to log deprecation warnings for CLI flags. ([#5536](https://github.com/facebook/jest/pull/5536))
- `[jest-serializer]` Added new module for serializing. Works using V8 or JSON ([#5609](https://github.com/facebook/jest/pull/5609))
- `[docs]` Add a documentation note for project `displayName` configuration ([#5600](https://github.com/facebook/jest/pull/5600))

### Chore & Maintenance

- `[docs]` Update automatic mocks documentation ([#5630](https://github.com/facebook/jest/pull/5630))

## jest 22.3.0

### Fixes

- `[expect]` Add descriptive error message to CalledWith methods when missing optional arguments ([#5547](https://github.com/facebook/jest/pull/5547))
- `[jest-cli]` Fix inability to quit watch mode while debugger is still attached ([#5029](https://github.com/facebook/jest/pull/5029))
- `[jest-haste-map]` Properly handle platform-specific file deletions ([#5534](https://github.com/facebook/jest/pull/5534))

### Features

- `[jest-util]` Add the following methods to the "console" implementations: `assert`, `count`, `countReset`, `dir`, `dirxml`, `group`, `groupCollapsed`, `groupEnd`, `time`, `timeEnd` ([#5514](https://github.com/facebook/jest/pull/5514))
- `[docs]` Add documentation for interactive snapshot mode ([#5291](https://github.com/facebook/jest/pull/5291))
- `[jest-editor-support]` Add watchAll flag ([#5523](https://github.com/facebook/jest/pull/5523))
- `[jest-cli]` Support multiple glob patterns for `collectCoverageFrom` ([#5537](https://github.com/facebook/jest/pull/5537))
- `[docs]` Add versioned documentation to the website ([#5541](https://github.com/facebook/jest/pull/5541))

### Chore & Maintenance

- `[jest-config]` Allow `<rootDir>` to be used with `collectCoverageFrom` ([#5524](https://github.com/facebook/jest/pull/5524))
- `[filenames]` Standardize files names in "integration-tests" folder ([#5513](https://github.com/facebook/jest/pull/5513))

## jest 22.2.2

### Fixes

- `[babel-jest]` Revert "Remove retainLines from babel-jest" ([#5496](https://github.com/facebook/jest/pull/5496))
- `[jest-docblock]` Support multiple of the same `@pragma`. ([#5502](https://github.com/facebook/jest/pull/5502))

### Features

- `[jest-worker]` Assign a unique id for each worker and pass it to the child process. It will be available via `process.env.JEST_WORKER_ID` ([#5494](https://github.com/facebook/jest/pull/5494))

### Chore & Maintenance

- `[filenames]` Standardize file names in root ([#5500](https://github.com/facebook/jest/pull/5500))

## jest 22.2.1

### Fixes

- `[jest-config]` "all" takes precedence over "lastCommit" ([#5486](https://github.com/facebook/jest/pull/5486))

## jest 22.2.0

### Features

- `[jest-runner]` Move test summary to after coverage report ([#4512](https://github.com/facebook/jest/pull/4512))
- `[jest-cli]` Added `--notifyMode` to specify when to be notified. ([#5125](https://github.com/facebook/jest/pull/5125))
- `[diff-sequences]` New package compares items in two sequences to find a **longest common subsequence**. ([#5407](https://github.com/facebook/jest/pull/5407))
- `[jest-matcher-utils]` Add `comment` option to `matcherHint` function ([#5437](https://github.com/facebook/jest/pull/5437))
- `[jest-config]` Allow lastComit and changedFilesWithAncestor via JSON config ([#5476](https://github.com/facebook/jest/pull/5476))
- `[jest-util]` Add deletion to `process.env` as well ([#5466](https://github.com/facebook/jest/pull/5466))
- `[jest-util]` Add case-insensitive getters/setters to `process.env` ([#5465](https://github.com/facebook/jest/pull/5465))
- `[jest-mock]` Add util methods to create async functions. ([#5318](https://github.com/facebook/jest/pull/5318))

### Fixes

- `[jest-cli]` Add trailing slash when checking root folder ([#5464](https://github.com/facebook/jest/pull/5464))
- `[jest-cli]` Hide interactive mode if there are no failed snapshot tests ([#5450](https://github.com/facebook/jest/pull/5450))
- `[babel-jest]` Remove retainLines from babel-jest ([#5439](https://github.com/facebook/jest/pull/5439))
- `[jest-cli]` Glob patterns ignore non-`require`-able files (e.g. `README.md`) ([#5199](https://github.com/facebook/jest/issues/5199))
- `[jest-mock]` Add backticks support (\`\`) to `mock` a certain package via the `__mocks__` folder. ([#5426](https://github.com/facebook/jest/pull/5426))
- `[jest-message-util]` Prevent an `ENOENT` crash when the test file contained a malformed source-map. ([#5405](https://github.com/facebook/jest/pull/5405)).
- `[jest]` Add `import-local` to `jest` package. ([#5353](https://github.com/facebook/jest/pull/5353))
- `[expect]` Support class instances in `.toHaveProperty()` and `.toMatchObject` matcher. ([#5367](https://github.com/facebook/jest/pull/5367))
- `[jest-cli]` Fix npm update command for snapshot summary. ([#5376](https://github.com/facebook/jest/pull/5376), [5389](https://github.com/facebook/jest/pull/5389/))
- `[expect]` Make `rejects` and `resolves` synchronously validate its argument. ([#5364](https://github.com/facebook/jest/pull/5364))
- `[docs]` Add tutorial page for ES6 class mocks. ([#5383](https://github.com/facebook/jest/pull/5383))
- `[jest-resolve]` Search required modules in node_modules and then in custom paths. ([#5403](https://github.com/facebook/jest/pull/5403))
- `[jest-resolve]` Get builtin modules from node core. ([#5411](https://github.com/facebook/jest/pull/5411))
- `[jest-resolve]` Detect and preserve absolute paths in `moduleDirectories`. Do not generate additional (invalid) paths by prepending each ancestor of `cwd` to the absolute path. Additionally, this fixes functionality in Windows OS. ([#5398](https://github.com/facebook/jest/pull/5398))

### Chore & Maintenance

- `[jest-util]` Implement watch plugins ([#5399](https://github.com/facebook/jest/pull/5399))

## jest 22.1.4

### Fixes

- `[jest-util]` Add "debug" method to "console" implementations ([#5350](https://github.com/facebook/jest/pull/5350))
- `[jest-resolve]` Add condition to avoid infinite loop when node module package main is ".". ([#5344)](https://github.com/facebook/jest/pull/5344))

### Features

- `[jest-cli]` `--changedSince`: allow selectively running tests for code changed since arbitrary revisions. ([#5312](https://github.com/facebook/jest/pull/5312))

## jest 22.1.3

### Fixes

- `[jest-cli]` Check if the file belongs to the checked project before adding it to the list, also checking that the file name is not explicitly blacklisted ([#5341](https://github.com/facebook/jest/pull/5341))
- `[jest-editor-support]` Add option to spawn command in shell ([#5340](https://github.com/facebook/jest/pull/5340))

## jest 22.1.2

### Fixes

- `[jest-cli]` Check if the file belongs to the checked project before adding it to the list ([#5335](https://github.com/facebook/jest/pull/5335))
- `[jest-cli]` Fix `EISDIR` when a directory is passed as an argument to `jest`. ([#5317](https://github.com/facebook/jest/pull/5317))
- `[jest-config]` Added restoreMocks config option. ([#5327](https://github.com/facebook/jest/pull/5327))

## jest 22.1.1

### Fixes

- `[*]` Move from "process.exit" to "exit. ([#5313](https://github.com/facebook/jest/pull/5313))

## jest 22.1.0

### Features

- `[jest-cli]` Make Jest exit without an error when no tests are found in the case of `--lastCommit`, `--findRelatedTests`, or `--onlyChanged` options having been passed to the CLI
- `[jest-cli]` Add interactive snapshot mode ([#3831](https://github.com/facebook/jest/pull/3831))

### Fixes

- `[jest-cli]` Use `import-local` to support global Jest installations. ([#5304](https://github.com/facebook/jest/pull/5304))
- `[jest-runner]` Fix memory leak in coverage reporting ([#5289](https://github.com/facebook/jest/pull/5289))
- `[docs]` Update mention of the minimal version of node supported ([#4947](https://github.com/facebook/jest/issues/4947))
- `[jest-cli]` Fix missing newline in console message ([#5308](https://github.com/facebook/jest/pull/5308))
- `[jest-cli]` `--lastCommit` and `--changedFilesWithAncestor` now take effect even when `--onlyChanged` is not specified. ([#5307](https://github.com/facebook/jest/pull/5307))

### Chore & Maintenance

- `[filenames]` Standardize folder names under `integration-tests/` ([#5298](https://github.com/facebook/jest/pull/5298))

## jest 22.0.6

### Fixes

- `[jest-jasmine2]` Fix memory leak in snapshot reporting ([#5279](https://github.com/facebook/jest/pull/5279))
- `[jest-config]` Fix breaking change in `--testPathPattern` ([#5269](https://github.com/facebook/jest/pull/5269))
- `[docs]` Document caveat with mocks, Enzyme, snapshots and React 16 ([#5258](https://github.com/facebook/jest/issues/5258))

## jest 22.0.5

### Fixes

- `[jest-leak-detector]` Removed the reference to `weak`. Now, parent projects must install it by hand for the module to work.
- `[expect]` Fail test when the types of `stringContaining` and `stringMatching` matchers do not match. ([#5069](https://github.com/facebook/jest/pull/5069))
- `[jest-cli]` Treat dumb terminals as noninteractive ([#5237](https://github.com/facebook/jest/pull/5237))
- `[jest-cli]` `jest --onlyChanged --changedFilesWithAncestor` now also works with git. ([#5189](https://github.com/facebook/jest/pull/5189))
- `[jest-config]` fix unexpected condition to avoid infinite recursion in Windows platform. ([#5161](https://github.com/facebook/jest/pull/5161))
- `[jest-config]` Escape parentheses and other glob characters in `rootDir` before interpolating with `testMatch`. ([#4838](https://github.com/facebook/jest/issues/4838))
- `[jest-regex-util]` Fix breaking change in `--testPathPattern` ([#5230](https://github.com/facebook/jest/pull/5230))
- `[expect]` Do not override `Error` stack (with `Error.captureStackTrace`) for custom matchers. ([#5162](https://github.com/facebook/jest/pull/5162))
- `[pretty-format]` Pretty format for DOMStringMap and NamedNodeMap ([#5233](https://github.com/facebook/jest/pull/5233))
- `[jest-cli]` Use a better console-clearing string on Windows ([#5251](https://github.com/facebook/jest/pull/5251))

### Features

- `[jest-jasmine]` Allowed classes and functions as `describe` names. ([#5154](https://github.com/facebook/jest/pull/5154))
- `[jest-jasmine2]` Support generator functions as specs. ([#5166](https://github.com/facebook/jest/pull/5166))
- `[jest-jasmine2]` Allow `spyOn` with getters and setters. ([#5107](https://github.com/facebook/jest/pull/5107))
- `[jest-config]` Allow configuration objects inside `projects` array ([#5176](https://github.com/facebook/jest/pull/5176))
- `[expect]` Add support to `.toHaveProperty` matcher to accept the keyPath argument as an array of properties/indices. ([#5220](https://github.com/facebook/jest/pull/5220))
- `[docs]` Add documentation for .toHaveProperty matcher to accept the keyPath argument as an array of properties/indices. ([#5220](https://github.com/facebook/jest/pull/5220))
- `[jest-runner]` test environments are now passed a new `options` parameter. Currently this only has the `console` which is the test console that Jest will expose to tests. ([#5223](https://github.com/facebook/jest/issues/5223))
- `[jest-environment-jsdom]` pass the `options.console` to a custom instance of `virtualConsole` so jsdom is using the same console as the test. ([#5223](https://github.com/facebook/jest/issues/5223))

### Chore & Maintenance

- `[docs]` Describe the order of execution of describe and test blocks. ([#5217](https://github.com/facebook/jest/pull/5217), [#5238](https://github.com/facebook/jest/pull/5238))
- `[docs]` Add a note on `moduleNameMapper` ordering. ([#5249](https://github.com/facebook/jest/pull/5249))

## jest 22.0.4

### Fixes

- `[jest-cli]` New line before quitting watch mode. ([#5158](https://github.com/facebook/jest/pull/5158))

### Features

- `[babel-jest]` moduleFileExtensions not passed to babel transformer. ([#5110](https://github.com/facebook/jest/pull/5110))

### Chore & Maintenance

- `[*]` Tweaks to better support Node 4 ([#5142](https://github.com/facebook/jest/pull/5142))

## jest 22.0.2 && 22.0.3

### Chore & Maintenance

- `[*]` Tweaks to better support Node 4 ([#5134](https://github.com/facebook/jest/pull/5134))

## jest 22.0.1

### Fixes

- `[jest-runtime]` fix error for test files providing coverage. ([#5117](https://github.com/facebook/jest/pull/5117))

### Features

- `[jest-config]` Add `forceCoverageMatch` to allow collecting coverage from ignored files. ([#5081](https://github.com/facebook/jest/pull/5081))

## jest 22.0.0

### Fixes

- `[jest-resolve]` Use `module.builtinModules` as `BUILTIN_MODULES` when it exists
- `[jest-worker]` Remove `debug` and `inspect` flags from the arguments sent to the child ([#5068](https://github.com/facebook/jest/pull/5068))
- `[jest-config]` Use all `--testPathPattern` and `<regexForTestFiles>` args in `testPathPattern` ([#5066](https://github.com/facebook/jest/pull/5066))
- `[jest-cli]` Do not support `--watch` inside non-version-controlled environments ([#5060](https://github.com/facebook/jest/pull/5060))
- `[jest-config]` Escape Windows path separator in testPathPattern CLI arguments ([#5054](https://github.com/facebook/jest/pull/5054))
- `[jest-jasmine]` Register sourcemaps as node environment to improve performance with jsdom ([#5045](https://github.com/facebook/jest/pull/5045))
- `[pretty-format]` Do not call toJSON recursively ([#5044](https://github.com/facebook/jest/pull/5044))
- `[pretty-format]` Fix errors when identity-obj-proxy mocks CSS Modules ([#4935](https://github.com/facebook/jest/pull/4935))
- `[babel-jest]` Fix support for namespaced babel version 7 ([#4918](https://github.com/facebook/jest/pull/4918))
- `[expect]` fix .toThrow for promises ([#4884](https://github.com/facebook/jest/pull/4884))
- `[jest-docblock]` pragmas should preserve urls ([#4837](https://github.com/facebook/jest/pull/4837))
- `[jest-cli]` Check if `npm_lifecycle_script` calls Jest directly ([#4629](https://github.com/facebook/jest/pull/4629))
- `[jest-cli]` Fix --showConfig to show all configs ([#4494](https://github.com/facebook/jest/pull/4494))
- `[jest-cli]` Throw if `maxWorkers` doesn't have a value ([#4591](https://github.com/facebook/jest/pull/4591))
- `[jest-cli]` Use `fs.realpathSync.native` if available ([#5031](https://github.com/facebook/jest/pull/5031))
- `[jest-config]` Fix `--passWithNoTests` ([#4639](https://github.com/facebook/jest/pull/4639))
- `[jest-config]` Support `rootDir` tag in testEnvironment ([#4579](https://github.com/facebook/jest/pull/4579))
- `[jest-editor-support]` Fix `--showConfig` to support jest 20 and jest 21 ([#4575](https://github.com/facebook/jest/pull/4575))
- `[jest-editor-support]` Fix editor support test for node 4 ([#4640](https://github.com/facebook/jest/pull/4640))
- `[jest-mock]` Support mocking constructor in `mockImplementationOnce` ([#4599](https://github.com/facebook/jest/pull/4599))
- `[jest-runtime]` Fix manual user mocks not working with custom resolver ([#4489](https://github.com/facebook/jest/pull/4489))
- `[jest-util]` Fix `runOnlyPendingTimers` for `setTimeout` inside `setImmediate` ([#4608](https://github.com/facebook/jest/pull/4608))
- `[jest-message-util]` Always remove node internals from stacktraces ([#4695](https://github.com/facebook/jest/pull/4695))
- `[jest-resolve]` changes method of determining builtin modules to include missing builtins ([#4740](https://github.com/facebook/jest/pull/4740))
- `[pretty-format]` Prevent error in pretty-format for window in jsdom test env ([#4750](https://github.com/facebook/jest/pull/4750))
- `[jest-resolve]` Preserve module identity for symlinks ([#4761](https://github.com/facebook/jest/pull/4761))
- `[jest-config]` Include error message for `preset` json ([#4766](https://github.com/facebook/jest/pull/4766))
- `[pretty-format]` Throw `PrettyFormatPluginError` if a plugin halts with an exception ([#4787](https://github.com/facebook/jest/pull/4787))
- `[expect]` Keep the stack trace unchanged when `PrettyFormatPluginError` is thrown by pretty-format ([#4787](https://github.com/facebook/jest/pull/4787))
- `[jest-environment-jsdom]` Fix asynchronous test will fail due to timeout issue. ([#4669](https://github.com/facebook/jest/pull/4669))
- `[jest-cli]` Fix `--onlyChanged` path case sensitivity on Windows platform ([#4730](https://github.com/facebook/jest/pull/4730))
- `[jest-runtime]` Use realpath to match transformers ([#5000](https://github.com/facebook/jest/pull/5000))
- `[expect]` [**BREAKING**] Replace identity equality with Object.is in toBe matcher ([#4917](https://github.com/facebook/jest/pull/4917))

### Features

- `[jest-message-util]` Add codeframe to test assertion failures ([#5087](https://github.com/facebook/jest/pull/5087))
- `[jest-config]` Add Global Setup/Teardown options ([#4716](https://github.com/facebook/jest/pull/4716))
- `[jest-config]` Add `testEnvironmentOptions` to apply to jsdom options or node context. ([#5003](https://github.com/facebook/jest/pull/5003))
- `[jest-jasmine2]` Update Timeout error message to `jest.timeout` and display current timeout value ([#4990](https://github.com/facebook/jest/pull/4990))
- `[jest-runner]` Enable experimental detection of leaked contexts ([#4895](https://github.com/facebook/jest/pull/4895))
- `[jest-cli]` Add combined coverage threshold for directories. ([#4885](https://github.com/facebook/jest/pull/4885))
- `[jest-mock]` Add `timestamps` to mock state. ([#4866](https://github.com/facebook/jest/pull/4866))
- `[eslint-plugin-jest]` Add `prefer-to-have-length` lint rule. ([#4771](https://github.com/facebook/jest/pull/4771))
- `[jest-environment-jsdom]` [**BREAKING**] Upgrade to JSDOM@11 ([#4770](https://github.com/facebook/jest/pull/4770))
- `[jest-environment-*]` [**BREAKING**] Add Async Test Environment APIs, dispose is now teardown ([#4506](https://github.com/facebook/jest/pull/4506))
- `[jest-cli]` Add an option to clear the cache ([#4430](https://github.com/facebook/jest/pull/4430))
- `[babel-plugin-jest-hoist]` Improve error message, that the second argument of `jest.mock` must be an inline function ([#4593](https://github.com/facebook/jest/pull/4593))
- `[jest-snapshot]` [**BREAKING**] Concatenate name of test and snapshot ([#4460](https://github.com/facebook/jest/pull/4460))
- `[jest-cli]` [**BREAKING**] Fail if no tests are found ([#3672](https://github.com/facebook/jest/pull/3672))
- `[jest-diff]` Highlight only last of odd length leading spaces ([#4558](https://github.com/facebook/jest/pull/4558))
- `[jest-docblock]` Add `docblock.print()` ([#4517](https://github.com/facebook/jest/pull/4517))
- `[jest-docblock]` Add `strip` ([#4571](https://github.com/facebook/jest/pull/4571))
- `[jest-docblock]` Preserve leading whitespace in docblock comments ([#4576](https://github.com/facebook/jest/pull/4576))
- `[jest-docblock]` remove leading newlines from `parswWithComments().comments` ([#4610](https://github.com/facebook/jest/pull/4610))
- `[jest-editor-support]` Add Snapshots metadata ([#4570](https://github.com/facebook/jest/pull/4570))
- `[jest-editor-support]` Adds an 'any' to the typedef for `updateFileWithJestStatus` ([#4636](https://github.com/facebook/jest/pull/4636))
- `[jest-editor-support]` Better monorepo support ([#4572](https://github.com/facebook/jest/pull/4572))
- `[jest-environment-jsdom]` Add simple rAF polyfill in jsdom environment to work with React 16 ([#4568](https://github.com/facebook/jest/pull/4568))
- `[jest-environment-node]` Implement node Timer api ([#4622](https://github.com/facebook/jest/pull/4622))
- `[jest-jasmine2]` Add testPath to reporter callbacks ([#4594](https://github.com/facebook/jest/pull/4594))
- `[jest-mock]` Added support for naming mocked functions with `.mockName(value)` and `.mockGetName()` ([#4586](https://github.com/facebook/jest/pull/4586))
- `[jest-runtime]` Add `module.loaded`, and make `module.require` not enumerable ([#4623](https://github.com/facebook/jest/pull/4623))
- `[jest-runtime]` Add `module.parent` ([#4614](https://github.com/facebook/jest/pull/4614))
- `[jest-runtime]` Support sourcemaps in transformers ([#3458](https://github.com/facebook/jest/pull/3458))
- `[jest-snapshot]` [**BREAKING**] Add a serializer for `jest.fn` to allow a snapshot of a jest mock ([#4668](https://github.com/facebook/jest/pull/4668))
- `[jest-worker]` Initial version of parallel worker abstraction, say hello! ([#4497](https://github.com/facebook/jest/pull/4497))
- `[jest-jasmine2]` Add `testLocationInResults` flag to add location information per spec to test results ([#4782](https://github.com/facebook/jest/pull/4782))
- `[jest-environment-jsdom]` Update JSOM to 11.4, which includes built-in support for `requestAnimationFrame` ([#4919](https://github.com/facebook/jest/pull/4919))
- `[jest-cli]` Hide watch usage output when running on non-interactive environments ([#4958](https://github.com/facebook/jest/pull/4958))
- `[jest-snapshot]` Promises support for `toThrowErrorMatchingSnapshot` ([#4946](https://github.com/facebook/jest/pull/4946))
- `[jest-cli]` Explain which snapshots are obsolete ([#5005](https://github.com/facebook/jest/pull/5005))

### Chore & Maintenance

- `[docs]` Add guide of using with puppeteer ([#5093](https://github.com/facebook/jest/pull/5093))
- `[jest-util]` `jest-util` should not depend on `jest-mock` ([#4992](https://github.com/facebook/jest/pull/4992))
- `[*]` [**BREAKING**] Drop support for Node.js version 4 ([#4769](https://github.com/facebook/jest/pull/4769))
- `[docs]` Wrap code comments at 80 characters ([#4781](https://github.com/facebook/jest/pull/4781))
- `[eslint-plugin-jest]` Removed from the Jest core repo, and moved to <https://github.com/jest-community/eslint-plugin-jest> ([#4867](https://github.com/facebook/jest/pull/4867))
- `[babel-jest]` Explicitly bump istanbul to newer versions ([#4616](https://github.com/facebook/jest/pull/4616))
- `[expect]` Upgrade mocha and rollup for browser testing ([#4642](https://github.com/facebook/jest/pull/4642))
- `[docs]` Add info about `coveragePathIgnorePatterns` ([#4602](https://github.com/facebook/jest/pull/4602))
- `[docs]` Add Vuejs series of testing with Jest ([#4648](https://github.com/facebook/jest/pull/4648))
- `[docs]` Mention about optional `done` argument in test function ([#4556](https://github.com/facebook/jest/pull/4556))
- `[jest-cli]` Bump node-notifier version ([#4609](https://github.com/facebook/jest/pull/4609))
- `[jest-diff]` Simplify highlight for leading and trailing spaces ([#4553](https://github.com/facebook/jest/pull/4553))
- `[jest-get-type]` Add support for date ([#4621](https://github.com/facebook/jest/pull/4621))
- `[jest-matcher-utils]` Call `chalk.inverse` for trailing spaces ([#4578](https://github.com/facebook/jest/pull/4578))
- `[jest-runtime]` Add `.advanceTimersByTime`; keep `.runTimersToTime()` as an alias.
- `[docs]` Include missing dependency in TestEnvironment sample code
- `[docs]` Add clarification for hook execution order
- `[docs]` Update `expect.anything()` sample code ([#5007](https://github.com/facebook/jest/pull/5007))

## jest 21.2.1

- Fix watchAll not running tests on save ([#4550](https://github.com/facebook/jest/pull/4550))
- Add missing escape sequences to ConvertAnsi plugin ([#4544](https://github.com/facebook/jest/pull/4544))

## jest 21.2.0

- 🃏 Change license from BSD+Patents to MIT.
- Allow eslint-plugin to recognize more disabled tests ([#4533](https://github.com/facebook/jest/pull/4533))
- Add babel-plugin for object spread syntax to babel-preset-jest ([#4519](https://github.com/facebook/jest/pull/4519))
- Display outer element and trailing newline consistently in jest-diff ([#4520](https://github.com/facebook/jest/pull/4520))
- Do not modify stack trace of JestAssertionError ([#4516](https://github.com/facebook/jest/pull/4516))
- Print errors after test structure in verbose mode ([#4504](https://github.com/facebook/jest/pull/4504))
- Fix `--silent --verbose` problem ([#4505](https://github.com/facebook/jest/pull/4505))
- Fix: Reset local state of assertions when using hasAssertions ([#4498](https://github.com/facebook/jest/pull/4498))
- jest-resolve: Prevent default resolver failure when potential resolution directory does not exist ([#4483](https://github.com/facebook/jest/pull/4483))

## jest 21.1.0

- (minor) Use ES module exports ([#4454](https://github.com/facebook/jest/pull/4454))
- Allow chaining mockClear and mockReset ([#4475](https://github.com/facebook/jest/pull/4475))
- Call jest-diff and pretty-format more precisely in toHaveProperty matcher ([#4445](https://github.com/facebook/jest/pull/4445))
- Expose restoreAllMocks to object ([#4463](https://github.com/facebook/jest/pull/4463))
- Fix function name cleaning when making mock fn ([#4464](https://github.com/facebook/jest/pull/4464))
- Fix Map/Set equality checker ([#4404](https://github.com/facebook/jest/pull/4404))
- Make FUNCTION_NAME_RESERVED_PATTERN stateless ([#4466](https://github.com/facebook/jest/pull/4466))

## jest 21.0.2

- Take precedence of NODE_PATH when resolving node_modules directories ([#4453](https://github.com/facebook/jest/pull/4453))
- Fix race condition with --coverage and babel-jest identical file contents edge case ([#4432](https://github.com/facebook/jest/pull/4432))
- Add extra parameter `--runTestsByPath`. ([#4411](https://github.com/facebook/jest/pull/4411))
- Upgrade all outdated deps ([#4425](https://github.com/facebook/jest/pull/4425))

## jest 21.0.1

- Remove obsolete error ([#4417](https://github.com/facebook/jest/pull/4417))

## jest 21.0.0

- Add --changedFilesWithAncestor ([#4070](https://github.com/facebook/jest/pull/4070))
- Add --findRelatedFiles ([#4131](https://github.com/facebook/jest/pull/4131))
- Add --onlyChanged tests ([#3977](https://github.com/facebook/jest/pull/3977))
- Add `contextLines` option to jest-diff ([#4152](https://github.com/facebook/jest/pull/4152))
- Add alternative serialize API for pretty-format plugins ([#4114](https://github.com/facebook/jest/pull/4114))
- Add displayName to MPR ([#4327](https://github.com/facebook/jest/pull/4327))
- Add displayName to TestResult ([#4408](https://github.com/facebook/jest/pull/4408))
- Add es5 build of pretty-format ([#4075](https://github.com/facebook/jest/pull/4075))
- Add extra info to no tests for changed files message ([#4188](https://github.com/facebook/jest/pull/4188))
- Add fake chalk in browser builds in order to support IE10 ([#4367](https://github.com/facebook/jest/pull/4367))
- Add jest.requireActual ([#4260](https://github.com/facebook/jest/pull/4260))
- Add maxWorkers to globalConfig ([#4005](https://github.com/facebook/jest/pull/4005))
- Add skipped tests support for jest-editor-support ([#4346](https://github.com/facebook/jest/pull/4346))
- Add source map support for better debugging experience ([#3738](https://github.com/facebook/jest/pull/3738))
- Add support for Error objects in toMatchObject ([#4339](https://github.com/facebook/jest/pull/4339))
- Add support for Immutable.Record in pretty-format ([#3678](https://github.com/facebook/jest/pull/3678))
- Add tests for extract_requires on export types ([#4080](https://github.com/facebook/jest/pull/4080))
- Add that toMatchObject can match arrays ([#3994](https://github.com/facebook/jest/pull/3994))
- Add watchPathIgnorePatterns to exclude paths to trigger test re-run in watch mode ([#4331](https://github.com/facebook/jest/pull/4331))
- Adding ancestorTitles property to JSON test output ([#4293](https://github.com/facebook/jest/pull/4293))
- Allow custom resolver to be used with[out] moduleNameMapper ([#4174](https://github.com/facebook/jest/pull/4174))
- Avoid parsing `.require(…)` method calls ([#3777](https://github.com/facebook/jest/pull/3777))
- Avoid unnecessary function declarations and call in pretty-format ([#3962](https://github.com/facebook/jest/pull/3962))
- Avoid writing to stdout in default reporter if --json is enabled. Fixes #3941 ([#3945](https://github.com/facebook/jest/pull/3945))
- Better error handling for --config ([#4230](https://github.com/facebook/jest/pull/4230))
- Call consistent pretty-format plugins within Jest ([#3800](https://github.com/facebook/jest/pull/3800))
- Change babel-core to peerDependency for compatibility with Babel 7 ([#4162](https://github.com/facebook/jest/pull/4162))
- Change Promise detection code in jest-circus to support non-global Promise implementations ([#4375](https://github.com/facebook/jest/pull/4375))
- Changed files eager loading ([#3979](https://github.com/facebook/jest/pull/3979))
- Check whether we should output to stdout or stderr ([#3953](https://github.com/facebook/jest/pull/3953))
- Clarify what objects toContain and toContainEqual can be used on ([#4307](https://github.com/facebook/jest/pull/4307))
- Clean up resolve() logic. Provide useful names for variables and functions. Test that a directory exists before attempting to resolve files within it. ([#4325](https://github.com/facebook/jest/pull/4325))
- cleanupStackTrace ([#3696](https://github.com/facebook/jest/pull/3696))
- compare objects with Symbol keys ([#3437](https://github.com/facebook/jest/pull/3437))
- Complain if expect is passed multiple arguments ([#4237](https://github.com/facebook/jest/pull/4237))
- Completes nodeCrawl with empty roots ([#3776](https://github.com/facebook/jest/pull/3776))
- Consistent naming of files ([#3798](https://github.com/facebook/jest/pull/3798))
- Convert code base to ESM import ([#3778](https://github.com/facebook/jest/pull/3778))
- Correct summary message for flag --findRelatedTests. ([#4309](https://github.com/facebook/jest/pull/4309))
- Coverage thresholds can be set up for individual files ([#4185](https://github.com/facebook/jest/pull/4185))
- custom reporter error handling ([#4051](https://github.com/facebook/jest/pull/4051))
- Define separate type for pretty-format plugin Options ([#3802](https://github.com/facebook/jest/pull/3802))
- Delete confusing async keyword ([#3679](https://github.com/facebook/jest/pull/3679))
- Delete redundant branch in ReactElement and HTMLElement plugins ([#3731](https://github.com/facebook/jest/pull/3731))
- Don't format node assert errors when there's no 'assert' module ([#4376](https://github.com/facebook/jest/pull/4376))
- Don't print test summary in --silent ([#4106](https://github.com/facebook/jest/pull/4106))
- Don't try to build ghost packages ([#3934](https://github.com/facebook/jest/pull/3934))
- Escape double quotes in attribute values in HTMLElement plugin ([#3797](https://github.com/facebook/jest/pull/3797))
- Explain how to clear the cache ([#4232](https://github.com/facebook/jest/pull/4232))
- Factor out common code for collections in pretty-format ([#4184](https://github.com/facebook/jest/pull/4184))
- Factor out common code for markup in React plugins ([#4171](https://github.com/facebook/jest/pull/4171))
- Feature/internal resolve ([#4315](https://github.com/facebook/jest/pull/4315))
- Fix --logHeapUsage ([#4176](https://github.com/facebook/jest/pull/4176))
- Fix --showConfig to show all project configs ([#4078](https://github.com/facebook/jest/pull/4078))
- Fix --watchAll ([#4254](https://github.com/facebook/jest/pull/4254))
- Fix bug when setTimeout is mocked ([#3769](https://github.com/facebook/jest/pull/3769))
- Fix changedFilesWithAncestor ([#4193](https://github.com/facebook/jest/pull/4193))
- Fix colors for expected/stored snapshot message ([#3702](https://github.com/facebook/jest/pull/3702))
- Fix concurrent test failure ([#4159](https://github.com/facebook/jest/pull/4159))
- Fix for 4286: Compare Maps and Sets by value rather than order ([#4303](https://github.com/facebook/jest/pull/4303))
- fix forceExit ([#4105](https://github.com/facebook/jest/pull/4105))
- Fix grammar in React Native docs ([#3838](https://github.com/facebook/jest/pull/3838))
- Fix inconsistent name of complex values in pretty-format ([#4001](https://github.com/facebook/jest/pull/4001))
- Fix issue mocking bound method ([#3805](https://github.com/facebook/jest/pull/3805))
- Fix jest-circus ([#4290](https://github.com/facebook/jest/pull/4290))
- Fix lint warning in main

  ([#4132](https://github.com/facebook/jest/pull/4132))

- Fix linting ([#3946](https://github.com/facebook/jest/pull/3946))
- fix merge conflict ([#4144](https://github.com/facebook/jest/pull/4144))
- Fix minor typo ([#3729](https://github.com/facebook/jest/pull/3729))
- fix missing console.log messages ([#3895](https://github.com/facebook/jest/pull/3895))
- fix mock return value ([#3933](https://github.com/facebook/jest/pull/3933))
- Fix mocking for modules with folders on windows ([#4238](https://github.com/facebook/jest/pull/4238))
- Fix NODE_PATH resolving for relative paths ([#3616](https://github.com/facebook/jest/pull/3616))
- Fix options.moduleNameMapper override order with preset ([#3565](https://github.com/facebook/jest/pull/3565) ([#3689](https://github.com/facebook/jest/pull/3689))
- Fix React PropTypes warning in tests for Immutable plugin ([#4412](https://github.com/facebook/jest/pull/4412))
- Fix regression in mockReturnValueOnce ([#3857](https://github.com/facebook/jest/pull/3857))
- Fix sample code of mock class constructors ([#4115](https://github.com/facebook/jest/pull/4115))
- Fix setup-test-framework-test ([#3773](https://github.com/facebook/jest/pull/3773))
- fix typescript jest test crash ([#4363](https://github.com/facebook/jest/pull/4363))
- Fix watch mode ([#4084](https://github.com/facebook/jest/pull/4084))
- Fix Watchman on windows ([#4018](https://github.com/facebook/jest/pull/4018))
- Fix(babel): Handle ignored files in babel v7 ([#4393](https://github.com/facebook/jest/pull/4393))
- Fix(babel): Support upcoming beta ([#4403](https://github.com/facebook/jest/pull/4403))
- Fixed object matcher ([#3799](https://github.com/facebook/jest/pull/3799))
- Fixes #3820 use extractExpectedAssertionsErrors in jasmine setup
- Flow upgrade ([#4355](https://github.com/facebook/jest/pull/4355))
- Force message in matchers to always be a function ([#3972](https://github.com/facebook/jest/pull/3972))
- Format `describe` and use `test` instead of `it` alias ([#3792](https://github.com/facebook/jest/pull/3792))
- global_config.js for multi-project runner ([#4023](https://github.com/facebook/jest/pull/4023))
- Handle async errors ([#4016](https://github.com/facebook/jest/pull/4016))
- Hard-fail if hasteImpl is throwing an error during initialization. ([#3812](https://github.com/facebook/jest/pull/3812))
- Ignore import type for extract_requires ([#4079](https://github.com/facebook/jest/pull/4079))
- Ignore indentation of data structures in jest-diff ([#3429](https://github.com/facebook/jest/pull/3429))
- Implement 'jest.requireMock' ([#4292](https://github.com/facebook/jest/pull/4292))
- Improve Jest phabricator plugin ([#4195](https://github.com/facebook/jest/pull/4195))
- Improve Seq and remove newline from non-min empty in Immutable plugin ([#4241](https://github.com/facebook/jest/pull/4241))
- Improved the jest reporter with snapshot info per test. ([#3660](https://github.com/facebook/jest/pull/3660))
- Include fullName in formattedAssertion ([#4273](https://github.com/facebook/jest/pull/4273))
- Integrated with Yarn workspaces ([#3906](https://github.com/facebook/jest/pull/3906))
- jest --all ([#4020](https://github.com/facebook/jest/pull/4020))
- jest-circus test failures ([#3770](https://github.com/facebook/jest/pull/3770))
- jest-circus Timeouts ([#3760](https://github.com/facebook/jest/pull/3760))
- jest-haste-map: add test case for broken handling of ignore pattern ([#4047](https://github.com/facebook/jest/pull/4047))
- jest-haste-map: add test+fix for broken platform module support ([#3885](https://github.com/facebook/jest/pull/3885))
- jest-haste-map: deprecate functional ignorePattern and use it in cache key ([#4063](https://github.com/facebook/jest/pull/4063))
- jest-haste-map: mock 'fs' with more idiomatic jest.mock() ([#4046](https://github.com/facebook/jest/pull/4046))
- jest-haste-map: only file IO errors should be silently ignored ([#3816](https://github.com/facebook/jest/pull/3816))
- jest-haste-map: throw when trying to get a duplicated module ([#3976](https://github.com/facebook/jest/pull/3976))
- jest-haste-map: watchman crawler: normalize paths ([#3887](https://github.com/facebook/jest/pull/3887))
- jest-runtime: atomic cache write, and check validity of data ([#4088](https://github.com/facebook/jest/pull/4088))
- Join lines with newline in jest-diff ([#4314](https://github.com/facebook/jest/pull/4314))
- Keep ARGV only in CLI files ([#4012](https://github.com/facebook/jest/pull/4012))
- let transformers adjust cache key based on mapCoverage ([#4187](https://github.com/facebook/jest/pull/4187))
- Lift requires ([#3780](https://github.com/facebook/jest/pull/3780))
- Log stack when reporting errors in jest-runtime ([#3833](https://github.com/facebook/jest/pull/3833))
- Make --listTests return a new line separated list when not using --json ([#4229](https://github.com/facebook/jest/pull/4229))
- Make build script printing small-terminals-friendly ([#3892](https://github.com/facebook/jest/pull/3892))
- Make error messages more explicit for toBeCalledWith assertions ([#3913](https://github.com/facebook/jest/pull/3913))
- Make jest-matcher-utils use ESM exports ([#4342](https://github.com/facebook/jest/pull/4342))
- Make jest-runner a standalone package. ([#4236](https://github.com/facebook/jest/pull/4236))
- Make Jest’s Test Runner configurable. ([#4240](https://github.com/facebook/jest/pull/4240))
- Make listTests always print to console.log ([#4391](https://github.com/facebook/jest/pull/4391))
- Make providesModuleNodeModules ignore nested node_modules directories
- Make sure function mocks match original arity ([#4170](https://github.com/facebook/jest/pull/4170))
- Make sure runAllTimers also clears all ticks ([#3915](https://github.com/facebook/jest/pull/3915))
- Make toBe matcher error message more helpful for objects and arrays ([#4277](https://github.com/facebook/jest/pull/4277))
- Make useRealTimers play well with timers: fake ([#3858](https://github.com/facebook/jest/pull/3858))
- Move getType from jest-matcher-utils to separate package ([#3559](https://github.com/facebook/jest/pull/3559))
- Multiroot jest-change-files ([#3969](https://github.com/facebook/jest/pull/3969))
- Output created snapshot when using --ci option ([#3693](https://github.com/facebook/jest/pull/3693))
- Point out you can use matchers in .toMatchObject ([#3796](https://github.com/facebook/jest/pull/3796))
- Prevent babelrc package import failure on relative current path ([#3723](https://github.com/facebook/jest/pull/3723))
- Print RDP details for windows builds ([#4017](https://github.com/facebook/jest/pull/4017))
- Provide better error checking for transformed content ([#3807](https://github.com/facebook/jest/pull/3807))
- Provide printText and printComment in markup.js for HTMLElement plugin ([#4344](https://github.com/facebook/jest/pull/4344))
- Provide regex visualization for testRegex ([#3758](https://github.com/facebook/jest/pull/3758))
- Refactor CLI ([#3862](https://github.com/facebook/jest/pull/3862))
- Refactor names and delimiters of complex values in pretty-format ([#3986](https://github.com/facebook/jest/pull/3986))
- Replace concat(Immutable) with Immutable as item of plugins array ([#4207](https://github.com/facebook/jest/pull/4207))
- Replace Jasmine with jest-circus ([#3668](https://github.com/facebook/jest/pull/3668))
- Replace match with test and omit redundant String conversion ([#4311](https://github.com/facebook/jest/pull/4311))
- Replace print with serialize in AsymmetricMatcher plugin ([#4173](https://github.com/facebook/jest/pull/4173))
- Replace print with serialize in ConvertAnsi plugin ([#4225](https://github.com/facebook/jest/pull/4225))
- Replace print with serialize in HTMLElement plugin ([#4215](https://github.com/facebook/jest/pull/4215))
- Replace print with serialize in Immutable plugins ([#4189](https://github.com/facebook/jest/pull/4189))
- Replace unchanging args with one config arg within pretty-format ([#4076](https://github.com/facebook/jest/pull/4076))
- Return UNDEFINED for undefined type in ReactElement plugin ([#4360](https://github.com/facebook/jest/pull/4360))
- Rewrite some read bumps in pretty-format ([#4093](https://github.com/facebook/jest/pull/4093))
- Run update method before installing JRE on Circle ([#4318](https://github.com/facebook/jest/pull/4318))
- Separated the snapshot summary creation from the printing to improve testability. ([#4373](https://github.com/facebook/jest/pull/4373))
- Set coverageDirectory during normalize phase ([#3966](https://github.com/facebook/jest/pull/3966))
- Setup custom reporters after default reporters ([#4053](https://github.com/facebook/jest/pull/4053))
- Setup for Circle 2 ([#4149](https://github.com/facebook/jest/pull/4149))
- Simplify readme ([#3790](https://github.com/facebook/jest/pull/3790))
- Simplify snapshots definition ([#3791](https://github.com/facebook/jest/pull/3791))
- skipNodeResolution config option ([#3987](https://github.com/facebook/jest/pull/3987))
- Small fixes to toHaveProperty docs ([#3878](https://github.com/facebook/jest/pull/3878))
- Sort attributes by name in HTMLElement plugin ([#3783](https://github.com/facebook/jest/pull/3783))
- Specify watchPathIgnorePatterns will only be available in Jest 21+ ([#4398](https://github.com/facebook/jest/pull/4398))
- Split TestRunner off of TestScheduler ([#4233](https://github.com/facebook/jest/pull/4233))
- Strict and explicit config resolution logic ([#4122](https://github.com/facebook/jest/pull/4122))
- Support maxDepth option in React plugins ([#4208](https://github.com/facebook/jest/pull/4208))
- Support SVG elements in HTMLElement plugin ([#4335](https://github.com/facebook/jest/pull/4335))
- Test empty Immutable collections with {min: false} option ([#4121](https://github.com/facebook/jest/pull/4121))
- test to debug travis failure in main ([#4145](https://github.com/facebook/jest/pull/4145))
- testPathPattern message test ([#4006](https://github.com/facebook/jest/pull/4006))
- Throw Error When Using Nested It Specs ([#4039](https://github.com/facebook/jest/pull/4039))
- Throw when moduleNameMapper points to inexistent module ([#3567](https://github.com/facebook/jest/pull/3567))
- Unified 'no tests found' message for non-verbose MPR ([#4354](https://github.com/facebook/jest/pull/4354))
- Update migration guide with jest-codemods transformers ([#4306](https://github.com/facebook/jest/pull/4306))
- Use "inputSourceMap" for coverage re-mapping. ([#4009](https://github.com/facebook/jest/pull/4009))
- Use "verbose" no test found message when there is only one project ([#4378](https://github.com/facebook/jest/pull/4378))
- Use babel transform to inline all requires ([#4340](https://github.com/facebook/jest/pull/4340))
- Use eslint plugins to run prettier ([#3971](https://github.com/facebook/jest/pull/3971))
- Use iterableEquality in spy matchers ([#3651](https://github.com/facebook/jest/pull/3651))
- Use modern HTML5 <!DOCTYPE> ([#3937](https://github.com/facebook/jest/pull/3937))
- Wrap `Error.captureStackTrace` in a try ([#4035](https://github.com/facebook/jest/pull/4035))

## jest 20.0.4

- Fix jest-haste-map's handling of duplicate module IDs. ([#3647](https://github.com/facebook/jest/pull/3647))
- Fix behavior of `enableAutomock()` when automock is set to false. ([#3624](https://github.com/facebook/jest/pull/3624))
- Fix progress bar in windows. ([#3626](https://github.com/facebook/jest/pull/3626))

## jest 20.0.3

- Fix reporters 'default' setting. ([#3562](https://github.com/facebook/jest/pull/3562))
- Fix to make Jest fail when the coverage threshold not met. ([#3554](https://github.com/facebook/jest/pull/3554))

## jest 20.0.1

- Add ansi-regex to pretty-format dependencies ([#3498](https://github.com/facebook/jest/pull/3498))
- Fix <rootDir> replacement in testMatch and moduleDirectories ([#3538](https://github.com/facebook/jest/pull/3538))
- Fix expect.hasAssertions() to throw when passed arguments ([#3526](https://github.com/facebook/jest/pull/3526))
- Fix stack traces without proper error messages ([#3513](https://github.com/facebook/jest/pull/3513))
- Fix support for custom extensions through haste packages ([#3537](https://github.com/facebook/jest/pull/3537))
- Fix test contexts between test functions ([#3506](https://github.com/facebook/jest/pull/3506))

## jest 20.0.0

- New `--projects` option to run one instance of Jest in multiple projects at the same time. ([#3400](https://github.com/facebook/jest/pull/3400))
- New multi project runner ([#3156](https://github.com/facebook/jest/pull/3156))
- New --listTests flag. ([#3441](https://github.com/facebook/jest/pull/3441))
- New --showConfig flag. ([#3296](https://github.com/facebook/jest/pull/3296))
- New promise support for all `expect` matchers through `.resolves` and `.rejects`. ([#3068](https://github.com/facebook/jest/pull/3068))
- New `expect.hasAssertions()` function similar to `expect.assertions()`. ([#3379](https://github.com/facebook/jest/pull/3379))
- New `this.equals` function exposed to custom matchers. ([#3469](https://github.com/facebook/jest/pull/3469))
- New `valid-expect` lint rule in `eslint-plugin-jest`. ([#3067](https://github.com/facebook/jest/pull/3067))
- New HtmlElement pretty-format plugin. ([#3230](https://github.com/facebook/jest/pull/3230))
- New Immutable pretty-format plugins. ([#2899](https://github.com/facebook/jest/pull/2899))
- New test environment per file setting through `@jest-environment` in the docblock. ([#2859](https://github.com/facebook/jest/pull/2859))
- New feature that allows every configuration option to be set from the command line. ([#3424](https://github.com/facebook/jest/pull/3424))
- New feature to add custom reporters to Jest through `reporters` in the configuration. ([#3349](https://github.com/facebook/jest/pull/3349))
- New feature to add expected and actual values to AssertionError. ([#3217](https://github.com/facebook/jest/pull/3217))
- New feature to map code coverage from transformers. ([#2290](https://github.com/facebook/jest/pull/2290))
- New feature to run untested code coverage in parallel. ([#3407](https://github.com/facebook/jest/pull/3407))
- New option to define a custom resolver. ([#2998](https://github.com/facebook/jest/pull/2998))
- New printing support for text and comment nodes in html pretty-format. ([#3355](https://github.com/facebook/jest/pull/3355))
- New snapshot testing FAQ ([#3425](https://github.com/facebook/jest/pull/3425))
- New support for custom platforms on jest-haste-map. ([#3162](https://github.com/facebook/jest/pull/3162))
- New support for mocking native async methods. ([#3209](https://github.com/facebook/jest/pull/3209))
- New guide on how to use Jest with any JavaScript framework. ([#3243](https://github.com/facebook/jest/pull/3243))
- New translation system for the Jest website.
- New collapsing watch mode usage prompt after first run. ([#3078](https://github.com/facebook/jest/pull/3078))
- Breaking Change: Forked Jasmine 2.5 into Jest's own test runner and rewrote large parts of Jasmine. ([#3147](https://github.com/facebook/jest/pull/3147))
- Breaking Change: Jest does not write new snapshots by default on CI. ([#3456](https://github.com/facebook/jest/pull/3456))
- Breaking Change: Moved the typescript parser from `jest-editor-support` into a separate `jest-test-typescript-parser` package. ([#2973](https://github.com/facebook/jest/pull/2973))
- Breaking Change: Replaced auto-loading of babel-polyfill with only regenerator-runtime, fixes a major memory leak. ([#2755](https://github.com/facebook/jest/pull/2755))
- Fixed `babel-jest` to look up the `babel` field in `package.json` as a fallback.
- Fixed `jest-editor-support`'s parser to not crash on incomplete ASTs. ([#3259](https://github.com/facebook/jest/pull/3259))
- Fixed `jest-resolve` to use `is-builtin-module` instead of `resolve.isCore`. ([#2997](https://github.com/facebook/jest/pull/2997))
- Fixed `jest-snapshot` to normalize line endings in the `serialize` function. ([#3002](https://github.com/facebook/jest/pull/3002))
- Fixed behavior of `--silent` flag. ([#3003](https://github.com/facebook/jest/pull/3003))
- Fixed bug with watchers on macOS causing test to crash. ([#2957](https://github.com/facebook/jest/pull/2957))
- Fixed CLI `notify` option not taking precedence over config option. ([#3340](https://github.com/facebook/jest/pull/3340))
- Fixed detection of the npm client in SummaryReporter to support Yarn. ([#3263](https://github.com/facebook/jest/pull/3263))
- Fixed done.fail not passing arguments ([#3241](https://github.com/facebook/jest/pull/3241))
- Fixed fake timers to restore after resetting mocks. ([#2467](https://github.com/facebook/jest/pull/2467))
- Fixed handling of babylon's parser options in `jest-editor-support`. ([#3344](https://github.com/facebook/jest/pull/3344))
- Fixed Jest to properly cache transform results. ([#3334](https://github.com/facebook/jest/pull/3334))
- Fixed Jest to use human-readable colors for Jest's own snapshots. ([#3119](https://github.com/facebook/jest/pull/3119))
- Fixed jest-config to use UID for default cache folder. ([#3380](https://github.com/facebook/jest/pull/3380)), ([#3387](https://github.com/facebook/jest/pull/3387))
- Fixed jest-runtime to expose inner error when it fails to write to the cache. ([#3373](https://github.com/facebook/jest/pull/3373))
- Fixed lifecycle hooks to make afterAll hooks operate the same as afterEach. ([#3275](https://github.com/facebook/jest/pull/3275))
- Fixed pretty-format to run plugins before serializing nested basic values. ([#3017](https://github.com/facebook/jest/pull/3017))
- Fixed return value of mocks so they can explicitly be set to return `undefined`. ([#3354](https://github.com/facebook/jest/pull/3354))
- Fixed runner to run tests associated with snapshots when the snapshot changes. ([#3025](https://github.com/facebook/jest/pull/3025))
- Fixed snapshot serializer require, restructured pretty-format. ([#3399](https://github.com/facebook/jest/pull/3399))
- Fixed support for Babel 7 in babel-jest. ([#3271](https://github.com/facebook/jest/pull/3271))
- Fixed testMatch to find tests in .folders. ([#3006](https://github.com/facebook/jest/pull/3006))
- Fixed testNamePattern and testPathPattern to work better together. ([#3327](https://github.com/facebook/jest/pull/3327))
- Fixed to show reject reason when expecting resolve. ([#3134](https://github.com/facebook/jest/pull/3134))
- Fixed toHaveProperty() to use hasOwnProperty from Object ([#3410](https://github.com/facebook/jest/pull/3410))
- Fixed watch mode's screen clearing. ([#2959](https://github.com/facebook/jest/pull/2959)) ([#3294](https://github.com/facebook/jest/pull/3294))
- Improved and consolidated Jest's configuration file resolution. ([#3472](https://github.com/facebook/jest/pull/3472))
- Improved documentation throughout the Jest website.
- Improved documentation to explicitly mention that snapshots must be reviewed. ([#3203](https://github.com/facebook/jest/pull/3203))
- Improved documentation to make it clear CRA users don't need to add dependencies. ([#3312](https://github.com/facebook/jest/pull/3312))
- Improved eslint-plugin-jest's handling of `expect`. ([#3306](https://github.com/facebook/jest/pull/3306))
- Improved flow-coverage, eslint rules and test coverage within the Jest repository.
- Improved printing of `expect.assertions` error. ([#3033](https://github.com/facebook/jest/pull/3033))
- Improved Windows test coverage of Jest.
- Refactored configs & transform ([#3376](https://github.com/facebook/jest/pull/3376))
- Refactored reporters to pass individual Tests to reporters. ([#3289](https://github.com/facebook/jest/pull/3289))
- Refactored TestRunner ([#3166](https://github.com/facebook/jest/pull/3166))
- Refactored watch mode prompts. ([#3290](https://github.com/facebook/jest/pull/3290))
- Deleted `jest-file-exists`. ([#3105](https://github.com/facebook/jest/pull/3105))
- Removed `Config` type. ([#3366](https://github.com/facebook/jest/pull/3366))
- Removed all usage of `jest-file-exists`. ([#3101](https://github.com/facebook/jest/pull/3101))
- Adopted prettier on the Jest codebase.

## jest 19.0.1

- Fix infinite loop when using `--watch` with `--coverage`.
- Fixed `watchman` config option.
- Fixed a bug in the jest-editor-support static analysis.
- Fixed eslint plugin warning.
- Fixed missing space in front of "Did you mean …?".
- Fixed path printing in the reporter on Windows.

## jest 19.0.0

- Breaking Change: Added a version for snapshots.
- Breaking Change: Removed the `mocksPattern` configuration option, it never worked correctly.
- Breaking Change: Renamed `testPathDirs` to `roots` to avoid confusion when configuring Jest.
- Breaking Change: Updated printing of React elements to cause fewer changes when props change.
- Breaking Change: Updated snapshot format to properly escape data.
- Fixed --color to be recognized correctly again.
- Fixed `babel-plugin-jest-hoist` to work properly with type annotations in tests.
- Fixed behavior for console.log calls and fixed a memory leak (#2539).
- Fixed cache directory path for Jest to avoid ENAMETOOLONG errors.
- Fixed change events to be emitted in jest-haste-map's watch mode. This fixes issues with Jest's new watch mode and react-native-packager.
- Fixed cli arguments to be used when loading the config from file, they were previously ignored.
- Fixed Jest to load json files that include a BOM.
- Fixed Jest to throw errors instead of ignoring invalid cli options.
- Fixed mocking behavior for virtual modules.
- Fixed mocking behavior with transitive dependencies.
- Fixed support for asymmetric matchers in `toMatchObject`.
- Fixed test interruption and `--bail` behavior.
- Fixed watch mode to clean up worker processes when a test run gets interrupted.
- Fixed whitespace to be highlighted in snapshots and assertion errors.
- Improved `babel-jest` plugin: babel is loaded lazily, istanbul comments are only added when coverage is used.
- Improved error for invalid transform config.
- Improved moduleNameMapper to not overwrite mocks when many patterns map to the same file.
- Improved printing of skipped tests in verbose mode.
- Improved resolution code in jest-resolve.
- Improved to only show patch marks in assertion errors when the comparison results in large objects.
- New `--collectCoverageFrom` cli argument.
- New `--coverageDirectory` cli argument.
- New `expect.addSnapshotSerializer` to add custom snapshot serializers for tests.
- New `jest.spyOn`.
- New `testMatch` configuration option that accepts glob patterns.
- New eslint-plugin-jest with no-disabled-tests, no-focuses-tests and no-identical-title rules and default configuration and globals.
- New expect.stringContaining asymmetric matcher.
- New feature to make manual mocks with nested folders work. For example `__mocks__/react-native/Library/Text.js` will now work as expected.
- New feature to re-run tests through the notification when using `--notify`.
- New jest-phabricator package to integrate Jest code coverage in phabriactor.
- New jest-validate package to improve configuration errors, help with suggestions of correct configuration and to be adopted in other libraries.
- New pretty-printing for asymmetric matchers.
- New RSS feed for Jest's blog.
- New way to provide a reducer to extract haste module ids.
- New website, new documentation, new color scheme and new homepage.
- Rewritten watch mode for instant feedback, better code quality and to build new features on top of it (#2362).

## jest 18.1.0

- Fixed console.log and fake timer behavior in node 7.3.
- Updated istanbul-api.
- Updated jest-diff equality error message.
- Disabled arrow keys when entering a pattern in watch mode to prevent broken behavior. Will be improved in a future release.
- Moved asymmetric matchers and equality functionality from Jasmine into jest-matchers.
- Removed jasmine and jest-snapshot dependency from jest-matchers.
- Removed unused global `context` variable.
- Show a better error message if the config is invalid JSON.
- Highlight trailing whitespace in assertion diffs and snapshots.
- Jest now uses micromatch instead of minimatch.
- Added `-h` as alias for `--help`.

## jest 18.0.0

See <https://jestjs.io/blog/2016/12/15/2016-in-jest>

- The testResultsProcessor function is now required to return the modified results.
- Removed `pit` and `mockImpl`. Use `it` or `mockImplementation` instead.
- Fixed re-running tests when `--bail` is used together with `--watch`.
- `pretty-format` is now merged into Jest.
- `require('v8')` now works properly in a test context.
- Jest now clears the entire scrollback in watch mode.
- Added `expect.any`, `expect.anything`, `expect.objectContaining`, `expect.arrayContaining`, `expect.stringMatching`.
- Properly resolve `snapshotSerializers`, `setupFiles`, `transform`, `testRunner` and `testResultsProcessor` instead of using `path.resolve`.
- `--testResultsProcessor` is now exposed through the cli.
- Renamed `--jsonOutputFile` to `--outputFile`.
- Added `jest-editor-support` for vscode and Nuclide integration.
- Fixed `test.concurrent` unhandled promise rejections.
- The Jest website is now auto-deployed when merging into main.
- Updated `testRegex` to include `test.js` and `spec.js` files.
- Fixes for `babel-plugin-jest-hoist` when using `jest.mock` with three arguments.
- The `JSON` global in `jest-environment-node` now comes from the vm context instead of the parent context.
- Jest does not print stack traces from babel any longer.
- Fake timers are reset when `FakeTimers.useTimers()` is called.
- Usage of Jest in watch mode can be hidden through `JEST_HIDE_USAGE`.
- Added `expect.assertions(number)` which will ensure that a specified amount of assertions is made in one test.
- Added `.toMatchSnapshot(?string)` feature to give snapshots a name.
- Escape regex in snapshots.
- `jest-react-native` was deprecated and now forwards `react-native`.
- Added `.toMatchObject` matcher.
- Further improve printing of large objects.
- Fixed `NaN% Failed` in the OS notification when using `--notify`.
- The first test run without cached timings will now use separate processes instead of running in band.
- Added `.toHaveProperty` matcher.
- Fixed `Map`/`Set` comparisons.
- `test.concurrent` now works with `--testNamePattern`.

## jest 17.0.3

- Improved file-watching feature in jest-haste-map.
- Added `.toHaveLength` matcher.
- Improved `.toContain` matcher.

## jest 17.0.2

- Fixed performance regression in module resolution.

## jest 17.0.1

- Fixed pretty printing of big objects.
- Fixed resolution of `.native.js` files in react-native projects.

## jest 17.0.0

- Added `expect.extend`.
- Properly resolve modules with platform extensions on react-native.
- Added support for custom snapshots serializers.
- Updated to Jasmine 2.5.2.
- Big diffs are now collapsed by default in snapshots and assertions. Added `--expand` (or `-e`) to show the full diff.
- Replaced `scriptPreprocessor` with the new `transform` option.
- Added `jest.resetAllMocks` which replaces `jest.clearAllMocks`.
- Fixes for react-native preset.
- Fixes for global built in objects in `jest-environment-node`.
- Create mock objects in the vm context instead of the parent context.
- `.babelrc` is now part of the transform cache key in `babel-jest`.
- Fixes for docblock parsing with haste modules.
- Exit with the proper code when the coverage threshold is not reached.
- Implemented file watching in `jest-haste-map`.
- `--json` now includes information about individual tests inside a file.

## jest 16.0.2

- Symbols are now properly mocked when using `jest-mock`.
- `toHaveBeenCalledWith()` works without arguments again.
- Newlines in snapshots are now normalized across different operating systems.

## jest 16.0.1

- Fix infinite loop.

## jest 16.0.0

- Previously failed tests are now always run first.
- A new concurrent reporter shows currently running tests, a test summary, a progress bar and estimated remaining time if possible.
- Improved CLI colors.
- `jest <pattern>` is now case-insensitive.
- Added `it.only`, `it.skip`, `test.only`, `test.skip` and `xtest`.
- Added `--testNamePattern=pattern` or `-t <pattern>` to run individual tests in test files.
- Jest now warns for duplicate mock files.
- Pressing `a`, `o`, `p`, `q` or `enter` while tests are running in the watch mode, the test run will be interrupted.
- `--bail` now works together with `--watch`.
- Added `test.concurrent` for concurrent async tests.
- Jest now automatically considers files and tests with the `.jsx` extension.
- Added `jest.clearAllMocks` to clear all mocks manually.
- Rewrote Jest's snapshot implementation. `jest-snapshot` can now be more easily integrated into other test runners and used in other projects.
- This requires most snapshots to be updated when upgrading Jest.
- Objects and Arrays in snapshots are now printed with a trailing comma.
- Function names are not printed in snapshots any longer to reduce issues with code coverage instrumentation and different Node versions.
- Snapshots are now sorted using natural sort order.
- Snapshots are not marked as obsolete any longer when using `fit` or when an error is thrown in a test.
- Finished migration of Jasmine matchers to the new Jest matchers.
- Pretty print `toHaveBeenLastCalledWith`, `toHaveBeenCalledWith`, `lastCalledWith` and `toBeCalledWith` failure messages.
- Added `toBeInstanceOf` matcher.
- Added `toContainEqual` matcher.
- Added `toThrowErrorMatchingSnapshot` matcher.
- Improved `moduleNameMapper` resolution.
- Module registry fixes.
- Fixed invocation of the `setupTestFrameworkScriptFile` script to make it easier to use chai together with Jest.
- Removed react-native special case in Jest's configuration.
- Added `--findRelatedTests <fileA> <fileB>` cli option to run tests related to the specified files.
- Added `jest.deepUnmock` to `babel-plugin-jest-hoist`.
- Added `jest.runTimersToTime` which is useful together with fake timers.
- Improved automated mocks for ES modules compiled with babel.

## jest 15.1.1

- Fixed issues with test paths that include hyphens on Windows.
- Fixed `testEnvironment` resolution.
- Updated watch file name pattern input.

## jest 15.1.0

- Pretty printer updates for React and global window objects.
- `jest-runtime` overwrites automocking from configuration files.
- Improvements for watch mode on Windows.
- afterAll/afterEach/beforeAll/beforeEach can now return a Promise and be used together with async/await.
- Improved stack trace printing on Node 4.

## jest 15.0.2

- Fixed Jest with npm2 when using coverage.

## jest 15.0.1

- Updated toThrow and toThrowMatchers and aliased them to the same matcher.
- Improvements for watch mode.
- Fixed Symbol reassignment in tests would break Jest's matchers.
- Fixed `--bail` option.

## jest 15.0.0

- See <https://jestjs.io/blog/2016/09/01/jest-15>
- Jest by default now also recognizes files ending in `.spec.js` and `.test.js` as test files.
- Completely replaced most Jasmine matchers with new Jest matchers.
- Rewrote Jest's CLI output for test failures and summaries.
- Added `--env` option to override the default test environment.
- Disabled automocking, fake timers and resetting the module registry by default.
- Added `--watchAll`, made `--watch` interactive and added the ability to update snapshots and select test patterns in watch mode.
- Jest uses verbose mode when running a single test file.
- Console messages are now buffered and printed along with the test results.
- Fix `testEnvironment` resolution to prefer `jest-environment-{name}` instead of `{name}` only. This prevents a module colision when using `jsdom` as test environment.
- `moduleNameMapper` now uses a resolution algorithm.
- Improved performance for small test runs.
- Improved API documentation.
- Jest now works properly with directories that have special characters in them.
- Improvements to Jest's own test infra by merging integration and unit tests. Code coverage is now collected for Jest.
- Added `global.global` to the node environment.
- Fixed babel-jest-plugin-hoist issues with functions called `mock`.
- Improved jest-react-native preset with mocks for ListView, TextInput, ActivityIndicator and ScrollView.
- Added `collectCoverageFrom` to collect code coverage from untested files.
- Rewritten code coverage support.

## jest 14.1.0

- Changed Jest's default cache directory.
- Fixed `jest-react-native` for react 15.3.0.
- Updated react and react-native example to use `react-test-renderer`.
- Started to refactor code coverage.

## jest 14.0.2

- `babel-jest` bugfix.

## jest 14.0.1

- `babel-jest` can now be used to compose a transformer.
- Updated snapshot instructions to run `jest -u` or `npm test -- -u`.
- Fixed `config` cli option to enable JSON objects as configuration.
- Updated printing of preset path in the CLI.

## jest 14.0.0

- Official release of snapshot tests.
- Started to replace Jasmine matchers with Jest matchers: `toBe`, `toBeFalsy`, `toBeTruthy`, `toBeNaN`, `toBe{Greater,Less}Than{,OrEqual}`, `toBeNull`, `toBeDefined`, `toBeUndefined`, `toContain`, `toMatch`, `toBeCloseTo` were rewritten.
- Rewrite of Jest's reporters.
- Experimental react-native support.
- Removed Jasmine 1 support from Jest.
- Transform caching improvements.

## jest 13.2.0

- Snapshot bugfixes.
- Timer bugfixes.

## jest 13.1.0

- Added `test` global function as an alias for `it`.
- Added `coveragePathIgnorePatterns` to the config.
- Fixed printing of "JSX objects" in snapshots.
- Fixes for `--verbose` option and top level `it` calls.
- Extended the node environment with more globals.
- testcheck now needs to be required explicitly through `require('jest-check')`.
- Added `jest.deepUnmock`.
- Fail test suite if it does not contain any tests.

## jest 13.0.0

- Added duration of individual tests in verbose mode.
- Added a `browser` config option to properly resolve npm packages with a browser field in `package.json` if you are writing tests for client side apps
- Added `jest-repl`.
- Split up `jest-cli` into `jest-runtime` and `jest-config`.
- Added a notification plugin that shows a test run notification using `--notify`.
- Refactored `TestRunner` into `SearchSource` and improved the "no tests found" message.
- Added `jest.isMockFunction(jest.fn())` to test for mock functions.
- Improved test reporter printing and added a test failure summary when running many tests.
  - Add support for property testing via testcheck-js.
- Added a webpack tutorial.
- Added support for virtual mocks through `jest.mock('Module', implementation, {virtual: true})`.
- Added snapshot functionality through `toMatchSnapshot()`.
- Redesigned website.

## jest-cli 12.1.1

- Windows stability fixes.
- Mock module resolution fixes.
- Remove test files from code coverage.

## jest-cli 12.1.0

- Jest is now also published in the `jest` package on npm.
- Added `testRegex` to match for tests outside of specific folders. Deprecated both `testDirectoryName` and `testFileExtensions`.
- `it` can now return a Promise for async testing. `pit` was deprecated.
- Added `jest-resolve` as a standalone package based on the Facebook module resolution algorithm.
- Added `jest-changed-files` as a standalone package to detect changed files in a git or hg repo.
- Added `--setupTestFrameworkFile` to cli.
- Added support for coverage thresholds. See <https://jestjs.io/docs/configuration#coveragethreshold-object>.
- Updated to jsdom 9.0.
- Updated and improved stack trace reporting.
- Added `module.filename` and removed the invalid `module.__filename` field.
- Further improved the `lastCalledWith` and `toBeCalledWith` custom matchers. They now print the most recent calls.
- Fixed jest-haste-map on continuous integration systems.
- Fixes for hg/git integration.
- Added a re-try for the watchman crawler.

## jest-cli 12.0.2

- Bug fixes when running a single test file and for scoped package names.

## jest-cli 12.0.1

- Added custom equality matchers for Map/Set and iterables.
- Bug fixes

## jest-cli 12.0.0

- Reimplemented `node-haste` as `jest-haste-map`: <https://github.com/facebook/jest/pull/896>
- Fixes for the upcoming release of nodejs 6.
- Removed global mock caching which caused negative side-effects on test runs.
- Updated Jasmine from 2.3.4 to 2.4.1.
- Fixed our Jasmine fork to work better with `Object.create(null)`.
- Added a `--silent` flag to silence console messages during a test run.
- Run a test file directly if a path is passed as an argument to Jest.
- Added support for the undocumented nodejs feature `module.paths`.

## jest-cli 11.0.2

- Fixed `jest -o` error when Mercurial isn't installed on the system
- Fixed Jasmine failure message when expected values were mutated after tests.

## jest-cli 11.0.1, babel-jest 11.0.1

- Added support for Mercurial repositories when using `jest -o`
- Added `mockImplementationOnce` API to `jest.fn()`.

## jest-cli 11.0.0, babel-jest 11.0.0 (pre-releases 0.9 to 0.10)

- New implementation of node-haste and rewrite of internal module loading and resolution. Fixed both startup and runtime performance. [#599](https://github.com/facebook/jest/pull/599)
- Jasmine 2 is now the default test runner. To keep using Jasmine 1, put `testRunner: "jasmine1"` into your configuration.
- Added `jest-util`, `jest-mock`, `jest-jasmine1`, `jest-jasmine2`, `jest-environment-node`, `jest-environment-jsdom` packages.
- Added `babel-jest-preset` and `babel-jest` as packages. `babel-jest` is now being auto-detected.
- Added `babel-plugin-jest-hoist` which hoists `jest.unmock`, `jest.mock` and the new `jest.enableAutomock` and `jest.disableAutomock` API.
- Improved `babel-jest` integration and `react-native` testing.
- Improved code coverage reporting when using `babel-jest`.
- Added the `jest.mock('moduleName', moduleFactory)` feature. `jest.mock` now gets hoisted by default. `jest.doMock` was added to explicitly mock a module without the hoisting feature of `babel-jest`.
- Updated jsdom to 8.3.x.
- Improved responsiveness of the system while using `--watch`.
- Clear the terminal window when using `--watch`.
- By default, `--watch` will now only runs tests related to changed files. `--watch=all` can be used to run all tests on file system changes.
- Debounce `--watch` re-runs to not trigger test runs during a branch switch in version control.
- Added `jest.fn()` and `jest.fn(implementation)` as convenient shorcuts for `jest.genMockFunction()` and `jest.genMockFunction().mockImplementation()`.
- Added an `automock` option to turn off automocking globally.
- Added a "no tests found" message if no tests can be found.
- Jest sets `process.NODE_ENV` to `test` unless otherwise specified.
- Fixed `moduleNameMapper` config option when used with paths.
- Fixed an error with Jasmine 2 and tests that `throw 'string errors'`.
- Fixed issues with unmocking symlinked module names.
- Fixed mocking of boolean values.
- Fixed mocking of fields that start with an underscore ("private fields").
- Fixed unmocking behavior with npm3.
- Fixed and improved `--onlyChanged` option.
- Fixed support for running Jest as a git submodule.
- Improved verbose logger output
- Fixed test runtime error reporting and stack traces.
- Improved `toBeCalled` Jasmine 2 custom matcher messages.
- Improved error reporting when a syntax error occurs.
- Renamed HasteModuleLoader to Runtime.
- Jest now properly reports pending tests disabled with `xit` and `xdescribe`.
- Removed `preprocessCachingDisabled` config option.
- Added a `testEnvironment` option to customize the sandbox environment.
- Added support for `@scoped/name` npm packages.
- Added an integration test runner for Jest that runs all tests for examples and packages.

## 0.8.2

- Performance improvements.
- jest now uses `chalk` instead of its own colors implementation.

## 0.8.1

- `--bail` now reports with the proper error code.
- Fixed loading of the setup file when using jasmine2.
- Updated jsdom to 7.2.0.

## 0.8.0

- Added optional support for jasmine2 through the `testRunner` config option.
- Fixed mocking support for Map, WeakMap and Set.
- `node` was added to the defaults in `moduleFileExtensions`.
- Updated the list of node core modules that are properly being recognized by the module loader.

## 0.7.1

- Correctly map `process.on` into jsdom environments, fixes a bug introduced in jest 0.7.0.

## 0.7.0

- Fixed a memory leak with test contexts. Jest now properly cleans up test environments after each test. Added `--logHeapUsage` to log memory usage after each test. Note: this is option is meant for debugging memory leaks and might significantly slow down your test run.
- Removed `mock-modules`, `node-haste` and `mocks` virtual modules. This is a breaking change of undocumented public API. Usage of this API can safely be automatically updated through an automated codemod:
- Example: <http://astexplorer.net/#/zrybZ6UvRA>
- Codemod: <https://github.com/cpojer/js-codemod/blob/main/transforms/jest-update.js>
- jscodeshift: <https://github.com/facebook/jscodeshift>
- Removed `navigator.onLine` and `mockSetReadOnlyProperty` from the global jsdom environment. Use `window.navigator.onLine = true;` in your test setup and `Object.defineProperty` instead.

## 0.6.1

- Updated jsdom to 7.0.2.
- Use the current working directory as root when passing a jest config from the command line.
- Updated the React examples and getting started guide
- Modules now receive a `module.parent` field so unmocked modules don't assume they are run directly any longer.

## 0.6.0

- jest now reports the number of tests that were run instead of the number of test files.
- Added a `--json` option to print test results as JSON.
- Changed the preprocessor API. A preprocessor now receives the script, file and config. The cache key function receives the script, file and stringified config to be able to create consistent hashes.
- Removed node-worker-pool in favor of node-worker-farm (#540).
- `toEqual` now also checks the internal class name of an object. This fixes invalid tests like `expect([]).toEqual({})` which were previously passing.
- Added the option to provide map modules to stub modules by providing the `moduleNameMapper` config option.
- Allow to specify a custom `testRunner` in the configuration (#531).
- Added a `--no-cache` option to make it easier to debug preprocessor scripts.
- Fix code coverage on windows (#499).

## 0.5.6

- Cache test run performance and run slowest tests first to maximize worker utilization
- Update to jsdom 6.5.0

## 0.5.5

- Improve failure stack traces.
- Fix syntax error reporting.
- Add `--watch` option (#472).

## 0.5.2

- Fixed a bug with syntax errors in test files (#487).
- Fixed chmod error for preprocess-cache (#491).
- Support for the upcoming node 4.0 release (#490, #489).

## 0.5.1

- Upgraded node-worker-pool to 3.0.0, use the native `Promise` implementation.
- `testURL` can be used to set the location of the jsdom environment.
- Updated all of jest's dependencies, now using jsdom 6.3.
- jest now uses the native `Promise` implementation.
- Fixed a bug when passed an empty `testPathIgnorePatterns`.
- Moved preprocessor cache into the haste cache directory.

## 0.5.0

- Added `--noStackTrace` option to disable stack traces.
- Jest now only works with iojs v2 and up. If you are still using node we recommend upgrading to iojs or keep using jest 0.4.0.
- Upgraded to jsdom 6.1.0 and removed all the custom jsdom overwrites.

## <=0.4.0

- See commit history for changes in previous versions of jest.<|MERGE_RESOLUTION|>--- conflicted
+++ resolved
@@ -12,11 +12,8 @@
 
 ### Chore & Maintenance
 
-<<<<<<< HEAD
+- `[*]` [**BREAKING**] Drop support for Node.js versions 14 and 19 ([#14460](https://github.com/jestjs/jest/pull/14460))
 - `[*]` [**BREAKING**] Drop support for `typescript@4.3`, minimum version is now `4.5` ([#14542](https://github.com/facebook/jest/pull/14542), [#12648](https://github.com/facebook/jest/pull/12648))
-=======
-- `[*]` [**BREAKING**] Drop support for Node.js versions 14 and 19 ([#14460](https://github.com/jestjs/jest/pull/14460))
->>>>>>> 33747908
 
 ## 29.7.0
 
