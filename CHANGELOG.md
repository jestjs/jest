## master

### Features

- `[jest-jasmine2/jest-circus/jest-cli]` Add test.todo ([#6996](https://github.com/facebook/jest/pull/6996))
- `[pretty-format]` Option to not escape strings in diff messages ([#5661](https://github.com/facebook/jest/pull/5661))
- `[jest-haste-map]` Add `getFileIterator` to `HasteFS` for faster file iteration ([#7010](https://github.com/facebook/jest/pull/7010)).
- `[jest-worker]` [**BREAKING**] Add functionality to call a `setup` method in the worker before the first call and a `teardown` method when ending the farm ([#7014](https://github.com/facebook/jest/pull/7014)).
- `[jest-config]` [**BREAKING**] Set default `notifyMode` to `failure-change` ([#7024](https://github.com/facebook/jest/pull/7024))
- `[jest-config]` Add `readConfigs` function, previously in `jest-cli` ([#7096](https://github.com/facebook/jest/pull/7096))
- `[jest-snapshot]` Enable configurable snapshot paths ([#6143](https://github.com/facebook/jest/pull/6143))
- `[jest-haste-map]` [**BREAKING**] Remove support for `@providesModule` ([#6104](https://github.com/facebook/jest/pull/6104))
- `[pretty-format]` Support HTMLCollection and NodeList in DOMCollection plugin ([#7125](https://github.com/facebook/jest/pull/7125))
- `[jest-runtime]` Pass the normalized configuration to script transformers ([#7148](https://github.com/facebook/jest/pull/7148))
- `[jest-runtime]` If `require` fails without a file extension, print all files that match with one ([#7160](https://github.com/facebook/jest/pull/7160))
- `[jest-haste-map]` Make `ignorePattern` optional ([#7166](https://github.com/facebook/jest/pull/7166))
- `[jest-runtime]` Remove `cacheDirectory` from `ignorePattern` for `HasteMap` if not necessary ([#7166](https://github.com/facebook/jest/pull/7166))

### Fixes

- `[jest-cli]` Fix coverage summary reporting ([#7058](https://github.com/facebook/jest/pull/7058))
- `[jest-each]` Add each array validation check ([#7033](https://github.com/facebook/jest/pull/7033))
- `[jest-haste-map]` [**BREAKING**] Replace internal data structures to improve performance ([#6960](https://github.com/facebook/jest/pull/6960))
- `[jest-haste-map]` Use relative paths to allow remote caching ([#7020](https://github.com/facebook/jest/pull/7020))
- `[jest-haste-map]` Do not visit again files with the same sha-1 ([#6990](https://github.com/facebook/jest/pull/6990))
- `[jest-jasmine2]` Fix memory leak in Error objects hold by the framework ([#6965](https://github.com/facebook/jest/pull/6965))
- `[jest-haste-map]` Fixed Haste whitelist generation for scoped modules on Windows ([#6980](https://github.com/facebook/jest/pull/6980))
- `[jest-mock]` Fix inheritance of static properties and methods in mocks ([#7003](https://github.com/facebook/jest/pull/7003))
- `[jest-mock]` Fix mocking objects without `Object.prototype` in their prototype chain ([#7003](https://github.com/facebook/jest/pull/7003))
- `[jest-mock]` Check `_isMockFunction` is true rather than truthy on potential mocks ([#7017](https://github.com/facebook/jest/pull/7017))
- `[jest-cli]` Update jest-cli to show git ref in message when using `changedSince` ([#7028](https://github.com/facebook/jest/pull/7028))
- `[jest-jasmine2`] Fix crash when test return Promise rejected with null ([#7049](https://github.com/facebook/jest/pull/7049))
- `[jest-runtime]` Check `_isMockFunction` is true rather than truthy on potential global mocks ([#7017](https://github.com/facebook/jest/pull/7017))
- `[jest-jasmine]` Show proper error message from async `assert` errors ([#6821](https://github.com/facebook/jest/pull/6821))
- `[jest-circus]` Fail synchronous hook timeouts ([#7074](https://github.com/facebook/jest/pull/7074))
- `[jest-jasmine2]` Fail synchronous test timeouts ([#7074](https://github.com/facebook/jest/pull/7074))
- `[jest-jasmine2]` Better error message when a describe block is empty ([#6372](https://github.com/facebook/jest/pull/6372))
- `[jest-jasmine2]` Pending calls inside async tests are reported as pending not failed ([#6782](https://github.com/facebook/jest/pull/6782))
- `[jest-circus]` Better error message when a describe block is empty ([#6372](https://github.com/facebook/jest/pull/6372))
- `[jest-cli]` Fix unhandled error when a bad revision is provided to `changedSince` ([#7115](https://github.com/facebook/jest/pull/7115))
- `[jest-config]` Moved dynamically assigned `cwd` from `jest-cli` to default configuration in `jest-config` ([#7146](https://github.com/facebook/jest/pull/7146))
- `[jest-config]` Fix `getMaxWorkers` on termux ([#7154](https://github.com/facebook/jest/pull/7154))
- `[jest-runtime]` Throw an explicit error if `js` is missing from `moduleFileExtensions` ([#7160](https://github.com/facebook/jest/pull/7160))
- `[jest-runtime]` Fix missing coverage when using negative glob pattern in `testMatch` ([#7170](https://github.com/facebook/jest/pull/7170))
<<<<<<< HEAD
- `[jest-runtime]` Fix transform cache invalidation when requiring a test file from multiple projects ([#7186](https://github.com/facebook/jest/pull/7186))
=======
- `[*]` Ensure `maxWorkers` is at least 1 (was 0 in some cases where there was only 1 CPU) ([#7182](https://github.com/facebook/jest/pull/7182))
>>>>>>> ee9fc739

### Chore & Maintenance

- `[docs]` Add synchronous test.each setup ([#7150](https://github.com/facebook/jest/pull/7150))
- `[docs]` Add `this.extend` to the Custom Matchers API reference ([#7130](https://github.com/facebook/jest/pull/7130))
- `[docs]` Fix default value for `coverageReporters` value in configuration docs ([#7126](https://github.com/facebook/jest/pull/7126))
- `[docs]` Add link for jest-extended in expect docs ([#7078](https://github.com/facebook/jest/pull/7078))
- `[jest-util]` Add ErrorWithStack class ([#7067](https://github.com/facebook/jest/pull/7067))
- `[docs]` Document `--runTestsByPath` CLI parameter ([#7046](https://github.com/facebook/jest/pull/7046))
- `[docs]` Fix babel-core installation instructions ([#6745](https://github.com/facebook/jest/pull/6745))
- `[docs]` Explain how to rewrite assertions to avoid large irrelevant diff ([#6971](https://github.com/facebook/jest/pull/6971))
- `[examples]` add example using Babel 7 ([#6983](https://github.com/facebook/jest/pull/6983))
- `[docs]` Replace shallow equality with referential identity in `ExpectAPI.md` ([#6991](https://github.com/facebook/jest/pull/6991))
- `[jest-changed-files]` Refactor to use `execa` over `child_process` ([#6987](https://github.com/facebook/jest/pull/6987))
- `[*]` Bump dated dependencies ([#6978](https://github.com/facebook/jest/pull/6978))
- `[scripts]` Don’t make empty subfolders for ignored files in build folder ([#7001](https://github.com/facebook/jest/pull/7001))
- `[docs]` Add missing export statement in `puppeteer_environment.js` under `docs/Puppeteer.md` ([#7127](https://github.com/facebook/jest/pull/7127))
- `[docs]` Removed useless expect.assertions in `TestingAsyncCode.md` ([#7131](https://github.com/facebook/jest/pull/7131))
- `[docs]` Remove references to `@providesModule` which isn't supported anymore ([#7147](https://github.com/facebook/jest/pull/7147))

### Performance

- `[jest-mock]` Improve `getType` function performance. ([#7159](https://github.com/facebook/jest/pull/7159))

## 23.6.0

### Features

- `[jest-cli]` Add `changedSince` to allowed watch mode configs ([#6955](https://github.com/facebook/jest/pull/6955))
- `[babel-jest]` Add support for `babel.config.js` added in Babel 7.0.0 ([#6911](https://github.com/facebook/jest/pull/6911))

### Fixes

- `[jest-resolve]` Only resolve realpath once in try-catch ([#6925](https://github.com/facebook/jest/pull/6925))
- `[expect]` Fix TypeError in `toBeInstanceOf` on `null` or `undefined` ([#6912](https://github.com/facebook/jest/pull/6912))
- `[jest-jasmine2]` Throw a descriptive error if the first argument supplied to a hook was not a function ([#6917](https://github.com/facebook/jest/pull/6917)) and ([#6931](https://github.com/facebook/jest/pull/6931))
- `[jest-circus]` Throw a descriptive error if the first argument supplied to a hook was not a function ([#6917](https://github.com/facebook/jest/pull/6917)) and ([#6931](https://github.com/facebook/jest/pull/6931))
- `[expect]` Fix variadic custom asymmetric matchers ([#6898](https://github.com/facebook/jest/pull/6898))
- `[jest-cli]` Fix incorrect `testEnvironmentOptions` warning ([#6852](https://github.com/facebook/jest/pull/6852))
- `[jest-each]` Prevent done callback being supplied to describe ([#6843](https://github.com/facebook/jest/pull/6843))
- `[jest-config]` Better error message for a case when a preset module was found, but no `jest-preset.js` or `jest-preset.json` at the root ([#6863](https://github.com/facebook/jest/pull/6863))
- `[jest-haste-map]` Catch crawler error when unsuccessfully reading directories ([#6761](https://github.com/facebook/jest/pull/6761))

### Chore & Maintenance

- `[docs]` Add custom toMatchSnapshot matcher docs ([#6837](https://github.com/facebook/jest/pull/6837))
- `[docs]` Improve the documentation regarding preset configuration ([#6864](https://github.com/facebook/jest/issues/6864))
- `[docs]` Clarify usage of `--projects` CLI option ([#6872](https://github.com/facebook/jest/pull/6872))
- `[docs]` Correct `failure-change` notification mode ([#6878](https://github.com/facebook/jest/pull/6878))
- `[scripts]` Don’t remove node_modules from subdirectories of presets in e2e tests ([#6948](https://github.com/facebook/jest/pull/6948))
- `[diff-sequences]` Double-check number of differences in tests ([#6953](https://github.com/facebook/jest/pull/6953))

## 23.5.0

### Features

- `[jest-cli]` Add package name to `NotifyReporter` notification ([#5898](https://github.com/facebook/jest/pull/5898))
- `[jest-runner]` print stack trace when `process.exit` is called from user code ([#6714](https://github.com/facebook/jest/pull/6714))
- `[jest-each]` introduces `%#` option to add index of the test to its title ([#6414](https://github.com/facebook/jest/pull/6414))
- `[pretty-format]` Support serializing `DocumentFragment` ([#6705](https://github.com/facebook/jest/pull/6705))
- `[jest-validate]` Add `recursive` and `recursiveBlacklist` options for deep config checks ([#6802](https://github.com/facebook/jest/pull/6802))
- `[jest-cli]` Check watch plugins for key conflicts ([#6697](https://github.com/facebook/jest/pull/6697))

### Fixes

- `[jest-snapshot]` Mark snapshots as obsolete when moved to an inline snapshot ([#6773](https://github.com/facebook/jest/pull/6773))
- `[jest-config]` Fix `--coverage` with `--findRelatedTests` overwriting `collectCoverageFrom` options ([#6736](https://github.com/facebook/jest/pull/6736))
- `[jest-config]` Update default config for testURL from 'about:blank' to 'http://localhost' to address latest JSDOM security warning. ([#6792](https://github.com/facebook/jest/pull/6792))
- `[jest-cli]` Fix `testMatch` not working with negations ([#6648](https://github.com/facebook/jest/pull/6648))
- `[jest-cli]` Don't report promises as open handles ([#6716](https://github.com/facebook/jest/pull/6716))
- `[jest-each]` Add timeout support to parameterised tests ([#6660](https://github.com/facebook/jest/pull/6660))
- `[jest-cli]` Improve the message when running coverage while there are no files matching global threshold ([#6334](https://github.com/facebook/jest/pull/6334))
- `[jest-snapshot]` Correctly merge property matchers with the rest of the snapshot in `toMatchSnapshot`. ([#6528](https://github.com/facebook/jest/pull/6528))
- `[jest-snapshot]` Add error messages for invalid property matchers. ([#6528](https://github.com/facebook/jest/pull/6528))
- `[jest-cli]` Show open handles from inside test files as well ([#6263](https://github.com/facebook/jest/pull/6263))
- `[jest-haste-map]` Fix a problem where creating folders ending with `.js` could cause a crash ([#6818](https://github.com/facebook/jest/pull/6818))

### Chore & Maintenance

- `[docs]` Document another option to avoid warnings with React 16 ([#5258](https://github.com/facebook/jest/issues/5258))
- `[docs]` Add note explaining when `jest.setTimeout` should be called ([#6817](https://github.com/facebook/jest/pull/6817/files))
- `[docs]` Fixed bug in example code ([#6828](https://github.com/facebook/jest/pull/6828))

## 23.4.2

### Performance

- `[jest-changed-files]` limit git and hg commands to specified roots ([#6732](https://github.com/facebook/jest/pull/6732))

### Fixes

- `[jest-circus]` Fix retryTimes so errors are reset before re-running ([#6762](https://github.com/facebook/jest/pull/6762))
- `[docs]` Update `expect.objectContaining()` description ([#6754](https://github.com/facebook/jest/pull/6754))
- `[babel-jest]` Make `getCacheKey()` take into account `createTransformer` options ([#6699](https://github.com/facebook/jest/pull/6699))
- `[jest-jasmine2]` Use prettier through `require` instead of `localRequire`. Fixes `matchInlineSnapshot` where prettier dependencies like `path` and `fs` are mocked with `jest.mock`. ([#6776](https://github.com/facebook/jest/pull/6776))
- `[docs]` Fix contributors link ([#6711](https://github.com/facebook/jest/pull/6711))
- `[website]` Fix website versions page to link to correct language ([#6734](https://github.com/facebook/jest/pull/6734))
- `[expect]` Update `toContain` suggestion to contain equal message ([#6792](https://github.com/facebook/jest/pull/6810))

## 23.4.1

### Features

- `[jest-cli]` Watch plugins now have access to a broader range of global configuration options in their `updateConfigAndRun` callbacks, so they can provide a wider set of extra features ([#6473](https://github.com/facebook/jest/pull/6473))
- `[jest-snapshot]` `babel-traverse` is now passed to `jest-snapshot` explicitly to avoid unnecessary requires in every test

### Fixes

- `[jest-haste-map]` Optimize watchman crawler by using `glob` on initial query ([#6689](https://github.com/facebook/jest/pull/6689))

### Fixes

- `[pretty-format]` Fix formatting of invalid Date objects ([#6635](https://github.com/facebook/jest/pull/6635))

## 23.4.0

### Features

- `[jest-haste-map]` Add `computeDependencies` flag to avoid opening files if not needed ([#6667](https://github.com/facebook/jest/pull/6667))
- `[jest-runtime]` Support `require.resolve.paths` ([#6471](https://github.com/facebook/jest/pull/6471))
- `[jest-runtime]` Support `paths` option for `require.resolve` ([#6471](https://github.com/facebook/jest/pull/6471))

### Fixes

- `[jest-runner]` Force parallel runs for watch mode, to avoid TTY freeze ([#6647](https://github.com/facebook/jest/pull/6647))
- `[jest-cli]` properly reprint resolver errors in watch mode ([#6407](https://github.com/facebook/jest/pull/6407))
- `[jest-cli]` Write configuration to stdout when the option was explicitly passed to Jest ([#6447](https://github.com/facebook/jest/pull/6447))
- `[jest-cli]` Fix regression on non-matching suites ([6657](https://github.com/facebook/jest/pull/6657))
- `[jest-runtime]` Roll back `micromatch` version to prevent regression when matching files ([#6661](https://github.com/facebook/jest/pull/6661))

## 23.3.0

### Features

- `[jest-cli]` Allow watch plugin to be configured ([#6603](https://github.com/facebook/jest/pull/6603))
- `[jest-snapshot]` Introduce `toMatchInlineSnapshot` and `toThrowErrorMatchingInlineSnapshot` matchers ([#6380](https://github.com/facebook/jest/pull/6380))

### Fixes

- `[jest-regex-util]` Improve handling already escaped path separators on Windows ([#6523](https://github.com/facebook/jest/pull/6523))
- `[jest-cli]` Fix `testNamePattern` value with interactive snapshots ([#6579](https://github.com/facebook/jest/pull/6579))
- `[jest-cli]` Fix enter to interrupt watch mode ([#6601](https://github.com/facebook/jest/pull/6601))

### Chore & Maintenance

- `[website]` Switch domain to https://jestjs.io ([#6549](https://github.com/facebook/jest/pull/6549))
- `[tests]` Improve stability of `yarn test` on Windows ([#6534](https://github.com/facebook/jest/pull/6534))
- `[*]` Transpile object shorthand into Node 4 compatible syntax ([#6582](https://github.com/facebook/jest/pull/6582))
- `[*]` Update all legacy links to jestjs.io ([#6622](https://github.com/facebook/jest/pull/6622))
- `[docs]` Add docs for 23.1, 23.2, and 23.3 ([#6623](https://github.com/facebook/jest/pull/6623))
- `[website]` Only test/deploy website if relevant files are changed ([#6626](https://github.com/facebook/jest/pull/6626))
- `[docs]` Describe behavior of `resetModules` option when set to `false` ([#6641](https://github.com/facebook/jest/pull/6641))

## 23.2.0

### Features

- `[jest-each]` Add support for keyPaths in test titles ([#6457](https://github.com/facebook/jest/pull/6457))
- `[jest-cli]` Add `jest --init` option that generates a basic configuration file with a short description for each option ([#6442](https://github.com/facebook/jest/pull/6442))
- `[jest.retryTimes]` Add `jest.retryTimes()` option that allows failed tests to be retried n-times when using jest-circus. ([#6498](https://github.com/facebook/jest/pull/6498))

### Fixes

- `[docs]` Fixed error in documentation for expect.not.arrayContaining(array). ([#6491](https://github.com/facebook/jest/pull/6491))
- `[jest-cli]` Add check to make sure one or more tests have run before notifying when using `--notify` ([#6495](https://github.com/facebook/jest/pull/6495))
- `[jest-cli]` Pass `globalConfig` as a parameter to `globalSetup` and `globalTeardown` functions ([#6486](https://github.com/facebook/jest/pull/6486))
- `[jest-config]` Add missing options to the `defaults` object ([#6428](https://github.com/facebook/jest/pull/6428))
- `[expect]` Using symbolic property names in arrays no longer causes the `toEqual` matcher to fail ([#6391](https://github.com/facebook/jest/pull/6391))
- `[expect]` `toEqual` no longer tries to compare non-enumerable symbolic properties, to be consistent with non-symbolic properties. ([#6398](https://github.com/facebook/jest/pull/6398))
- `[jest-util]` `console.timeEnd` now properly log elapsed time in milliseconds. ([#6456](https://github.com/facebook/jest/pull/6456))
- `[jest-mock]` Fix `MockNativeMethods` access in react-native `jest.mock()` ([#6505](https://github.com/facebook/jest/pull/6505))
- `[jest-cli]` Fix `reporters` for `moduleName` = `'default'` ([#6542](https://github.com/facebook/jest/pull/6542))

### Chore & Maintenance

- `[docs]` Add jest-each docs for 1 dimensional arrays ([#6444](https://github.com/facebook/jest/pull/6444/files))

## 23.1.0

### Features

- `[jest-each]` Add pretty-format serialising to each titles ([#6357](https://github.com/facebook/jest/pull/6357))
- `[jest-cli]` shouldRunTestSuite watch hook now receives an object with `config`, `testPath` and `duration` ([#6350](https://github.com/facebook/jest/pull/6350))
- `[jest-each]` Support one dimensional array of data ([#6351](https://github.com/facebook/jest/pull/6351))
- `[jest-watch]` create new package `jest-watch` to ease custom watch plugin development ([#6318](https://github.com/facebook/jest/pull/6318))
- `[jest-circus]` Make hooks in empty describe blocks error ([#6320](https://github.com/facebook/jest/pull/6320))
- Add a config/CLI option `errorOnDeprecated` which makes calling deprecated APIs throw hepful error messages ([#6339](https://github.com/facebook/jest/pull/6339))

### Fixes

- `[jest-each]` Fix pluralising missing arguments error ([#6369](https://github.com/facebook/jest/pull/6369))
- `[jest-each]` Stop test title concatenating extra args ([#6346](https://github.com/facebook/jest/pull/6346))
- `[expect]` toHaveBeenNthCalledWith/nthCalledWith gives wrong call messages if not matched ([#6340](https://github.com/facebook/jest/pull/6340))
- `[jest-each]` Make sure invalid arguments to `each` points back to the user's code ([#6347](https://github.com/facebook/jest/pull/6347))
- `[expect]` toMatchObject throws TypeError when a source property is null ([#6313](https://github.com/facebook/jest/pull/6313))
- `[jest-cli]` Normalize slashes in paths in CLI output on Windows ([#6310](https://github.com/facebook/jest/pull/6310))
- `[jest-cli]` Fix run beforeAll in excluded suites tests" mode. ([#6234](https://github.com/facebook/jest/pull/6234))
- `[jest-haste-map`] Compute SHA-1s for non-tracked files when using Node crawler ([#6264](https://github.com/facebook/jest/pull/6264))

### Chore & Maintenance

- `[docs]` Improve documentation of `mockClear`, `mockReset`, and `mockRestore` ([#6227](https://github.com/facebook/jest/pull/6227/files))
- `[jest-each]` Refactor each to use shared implementation with core ([#6345](https://github.com/facebook/jest/pull/6345))
- `[jest-each]` Update jest-each docs for serialising values into titles ([#6337](https://github.com/facebook/jest/pull/6337))
- `[jest-circus]` Add dependency on jest-each ([#6309](https://github.com/facebook/jest/pull/6309))
- `[filenames]` Rename "integration-tests" to "e2e" ([#6315](https://github.com/facebook/jest/pull/6315))
- `[docs]` Mention the use of commit hash with `--changedSince` flag ([#6330](https://github.com/facebook/jest/pull/6330))

## 23.0.1

### Chore & Maintenance

- `[jest-jasemine2]` Add dependency on jest-each ([#6308](https://github.com/facebook/jest/pull/6308))
- `[jest-each]` Move jest-each into core Jest ([#6278](https://github.com/facebook/jest/pull/6278))
- `[examples]` Update typescript example to using ts-jest ([#6260](https://github.com/facebook/jest/pull/6260))

### Fixes

- `[pretty-format]` Serialize inverse asymmetric matchers correctly ([#6272](https://github.com/facebook/jest/pull/6272))

## 23.0.0

### Features

- `[expect]` Expose `getObjectSubset`, `iterableEquality`, and `subsetEquality` ([#6210](https://github.com/facebook/jest/pull/6210))
- `[jest-snapshot]` Add snapshot property matchers ([#6210](https://github.com/facebook/jest/pull/6210))
- `[jest-config]` Support jest-preset.js files within Node modules ([#6185](https://github.com/facebook/jest/pull/6185))
- `[jest-cli]` Add `--detectOpenHandles` flag which enables Jest to potentially track down handles keeping it open after tests are complete. ([#6130](https://github.com/facebook/jest/pull/6130))
- `[jest-jasmine2]` Add data driven testing based on `jest-each` ([#6102](https://github.com/facebook/jest/pull/6102))
- `[jest-matcher-utils]` Change "suggest to equal" message to be more advisory ([#6103](https://github.com/facebook/jest/issues/6103))
- `[jest-message-util]` Don't ignore messages with `vendor` anymore ([#6117](https://github.com/facebook/jest/pull/6117))
- `[jest-validate]` Get rid of `jest-config` dependency ([#6067](https://github.com/facebook/jest/pull/6067))
- `[jest-validate]` Adds option to inject `deprecationEntries` ([#6067](https://github.com/facebook/jest/pull/6067))
- `[jest-snapshot]` [**BREAKING**] Concatenate name of test, optional snapshot name and count ([#6015](https://github.com/facebook/jest/pull/6015))
- `[jest-runtime]` Allow for transform plugins to skip the definition process method if createTransformer method was defined. ([#5999](https://github.com/facebook/jest/pull/5999))
- `[expect]` Add stack trace for async errors ([#6008](https://github.com/facebook/jest/pull/6008))
- `[jest-jasmine2]` Add stack trace for timeouts ([#6008](https://github.com/facebook/jest/pull/6008))
- `[jest-jasmine2]` Add stack trace for thrown non-`Error`s ([#6008](https://github.com/facebook/jest/pull/6008))
- `[jest-runtime]` Prevent modules from marking themselves as their own parent ([#5235](https://github.com/facebook/jest/issues/5235))
- `[jest-mock]` Add support for auto-mocking generator functions ([#5983](https://github.com/facebook/jest/pull/5983))
- `[expect]` Add support for async matchers  ([#5919](https://github.com/facebook/jest/pull/5919))
- `[expect]` Suggest toContainEqual ([#5948](https://github.com/facebook/jest/pull/5953))
- `[jest-config]` Export Jest's default options ([#5948](https://github.com/facebook/jest/pull/5948))
- `[jest-editor-support]` Move `coverage` to `ProjectWorkspace.collectCoverage` ([#5929](https://github.com/facebook/jest/pull/5929))
- `[jest-editor-support]` Add `coverage` option to runner ([#5836](https://github.com/facebook/jest/pull/5836))
- `[jest-haste-map]` Support extracting dynamic `import`s ([#5883](https://github.com/facebook/jest/pull/5883))
- `[expect]` Improve output format for mismatchedArgs in mock/spy calls. ([#5846](https://github.com/facebook/jest/pull/5846))
- `[jest-cli]` Add support for using `--coverage` in combination with watch mode, `--onlyChanged`, `--findRelatedTests` and more ([#5601](https://github.com/facebook/jest/pull/5601))
- `[jest-jasmine2]` [**BREAKING**] Adds error throwing and descriptive errors to `it`/ `test` for invalid arguments. `[jest-circus]` Adds error throwing and descriptive errors to `it`/ `test` for invalid arguments ([#5558](https://github.com/facebook/jest/pull/5558))
- `[jest-matcher-utils]` Add `isNot` option to `matcherHint` function ([#5512](https://github.com/facebook/jest/pull/5512))
- `[jest-config]` Add `<rootDir>` to runtime files not found error report ([#5693](https://github.com/facebook/jest/pull/5693))
- `[expect]` Make toThrow matcher pass only if Error object is returned from promises ([#5670](https://github.com/facebook/jest/pull/5670))
- `[expect]` Add isError to utils ([#5670](https://github.com/facebook/jest/pull/5670))
- `[expect]` Add inverse matchers (`expect.not.arrayContaining`, etc., [#5517](https://github.com/facebook/jest/pull/5517))
- `[expect]` `expect.extend` now also extends asymmetric matchers ([#5503](https://github.com/facebook/jest/pull/5503))
- `[jest-mock]` Update `spyOnProperty` to support spying on the prototype chain ([#5753](https://github.com/facebook/jest/pull/5753))
- `[jest-mock]` Add tracking of return values in the `mock` property ([#5752](https://github.com/facebook/jest/pull/5752))
- `[jest-mock]` Add tracking of thrown errors in the `mock` property ([#5764](https://github.com/facebook/jest/pull/5764))
- `[expect]`Add nthCalledWith spy matcher ([#5605](https://github.com/facebook/jest/pull/5605))
- `[jest-cli]` Add `isSerial` property that runners can expose to specify that they can not run in parallel ([#5706](https://github.com/facebook/jest/pull/5706))
- `[expect]` Add `.toBeCalledTimes` and `toHaveBeenNthCalledWith` aliases ([#5826](https://github.com/facebook/jest/pull/5826))
- `[jest-cli]` Interactive Snapshot Mode improvements ([#5864](https://github.com/facebook/jest/pull/5864))
- `[jest-editor-support]` Add `no-color` option to runner ([#5909](https://github.com/facebook/jest/pull/5909))
- `[jest-jasmine2]` Pretty-print non-Error object errors ([#5980](https://github.com/facebook/jest/pull/5980))
- `[jest-message-util]` Include column in stack frames ([#5889](https://github.com/facebook/jest/pull/5889))
- `[expect]` Introduce toStrictEqual ([#6032](https://github.com/facebook/jest/pull/6032))
- `[expect]` Add return matchers ([#5879](https://github.com/facebook/jest/pull/5879))
- `[jest-cli]` Improve snapshot summaries ([#6181](https://github.com/facebook/jest/pull/6181))
- `[expect]` Include custom mock names in error messages ([#6199](https://github.com/facebook/jest/pull/6199))
- `[jest-diff]` Support returning diff from oneline strings ([#6221](https://github.com/facebook/jest/pull/6221))
- `[expect]` Improve return matchers ([#6172](https://github.com/facebook/jest/pull/6172))
- `[jest-cli]` Overhaul watch plugin hooks names ([#6249](https://github.com/facebook/jest/pull/6249))
- `[jest-mock]` Include tracked call results in serialized mock ([#6244](https://github.com/facebook/jest/pull/6244))

### Fixes

- `[jest-cli]` Fix stdin encoding to utf8 for watch plugins. ([#6253](https://github.com/facebook/jest/issues/6253))
- `[expect]` Better detection of DOM Nodes for equality ([#6246](https://github.com/facebook/jest/pull/6246))
- `[jest-cli]` Fix misleading action description for F key when in "only failed tests" mode. ([#6167](https://github.com/facebook/jest/issues/6167))
- `[jest-worker]` Stick calls to workers before processing them ([#6073](https://github.com/facebook/jest/pull/6073))
- `[babel-plugin-jest-hoist]` Allow using `console` global variable ([#6075](https://github.com/facebook/jest/pull/6075))
- `[jest-jasmine2]` Always remove node core message from assert stack traces ([#6055](https://github.com/facebook/jest/pull/6055))
- `[expect]` Add stack trace when `expect.assertions` and `expect.hasAssertions` causes test failures. ([#5997](https://github.com/facebook/jest/pull/5997))
- `[jest-runtime]` Throw a more useful error when trying to require modules after the test environment is torn down ([#5888](https://github.com/facebook/jest/pull/5888))
- `[jest-mock]` [**BREAKING**] Replace timestamps with `invocationCallOrder` ([#5867](https://github.com/facebook/jest/pull/5867))
- `[jest-jasmine2]` Install `sourcemap-support` into normal runtime to catch runtime errors ([#5945](https://github.com/facebook/jest/pull/5945))
- `[jest-jasmine2]` Added assertion error handling inside `afterAll hook` ([#5884](https://github.com/facebook/jest/pull/5884))
- `[jest-cli]` Remove the notifier actions in case of failure when not in watch mode. ([#5861](https://github.com/facebook/jest/pull/5861))
- `[jest-mock]` Extend .toHaveBeenCalled return message with outcome ([#5951](https://github.com/facebook/jest/pull/5951))
- `[jest-runner]` Assign `process.env.JEST_WORKER_ID="1"` when in runInBand mode ([#5860](https://github.com/facebook/jest/pull/5860))
- `[jest-cli]` Add descriptive error message when trying to use `globalSetup`/`globalTeardown` file that doesn't export a function. ([#5835](https://github.com/facebook/jest/pull/5835))
- `[expect]` Do not rely on `instanceof RegExp`, since it will not work for RegExps created inside of a different VM ([#5729](https://github.com/facebook/jest/pull/5729))
- `[jest-resolve]` Update node module resolution algorithm to correctly handle symlinked paths ([#5085](https://github.com/facebook/jest/pull/5085))
- `[jest-editor-support]` Update `Settings` to use spawn in shell option ([#5658](https://github.com/facebook/jest/pull/5658))
- `[jest-cli]` Improve the error message when 2 projects resolve to the same config ([#5674](https://github.com/facebook/jest/pull/5674))
- `[jest-runtime]` remove retainLines from coverage instrumentation ([#5692](https://github.com/facebook/jest/pull/5692))
- `[jest-cli]` Fix update snapshot issue when using watchAll ([#5696](https://github.com/facebook/jest/pull/5696))
- `[expect]` Fix rejects.not matcher ([#5670](https://github.com/facebook/jest/pull/5670))
- `[jest-runtime]` Prevent Babel warnings on large files ([#5702](https://github.com/facebook/jest/pull/5702))
- `[jest-mock]` Prevent `mockRejectedValue` from causing unhandled rejection ([#5720](https://github.com/facebook/jest/pull/5720))
- `[pretty-format]` Handle React fragments better ([#5816](https://github.com/facebook/jest/pull/5816))
- `[pretty-format]` Handle formatting of `React.forwardRef` and `Context` components ([#6093](https://github.com/facebook/jest/pull/6093))
- `[jest-cli]` Switch collectCoverageFrom back to a string ([#5914](https://github.com/facebook/jest/pull/5914))
- `[jest-regex-util]` Fix handling regex symbols in tests path on Windows ([#5941](https://github.com/facebook/jest/pull/5941))
- `[jest-util]` Fix handling of NaN/Infinity in mock timer delay ([#5966](https://github.com/facebook/jest/pull/5966))
- `[jest-resolve]` Generalise test for package main entries equivalent to ".". ([#5968](https://github.com/facebook/jest/pull/5968))
- `[jest-config]` Ensure that custom resolvers are used when resolving the configuration ([#5976](https://github.com/facebook/jest/pull/5976))
- `[website]` Fix website docs ([#5853](https://github.com/facebook/jest/pull/5853))
- `[expect]` Fix isEqual Set and Map to compare object values and keys regardless of order ([#6150](https://github.com/facebook/jest/pull/6150))
- `[pretty-format]` [**BREAKING**] Remove undefined props from React elements ([#6162](https://github.com/facebook/jest/pull/6162))
- `[jest-haste-map]` Properly resolve mocked node modules without package.json defined ([#6232](https://github.com/facebook/jest/pull/6232))

### Chore & Maintenance

- `[jest-runner]` Move sourcemap installation from `jest-jasmine2` to `jest-runner` ([#6176](https://github.com/facebook/jest/pull/6176))
- `[jest-cli]` Use yargs's built-in `version` instead of rolling our own ([#6215](https://github.com/facebook/jest/pull/6215))
- `[docs]` Add explanation on how to mock methods not implemented in JSDOM
- `[jest-jasmine2]` Simplify `Env.execute` and TreeProcessor to setup and clean resources for the top suite the same way as for all of the children suites ([#5885](https://github.com/facebook/jest/pull/5885))
- `[babel-jest]` [**BREAKING**] Always return object from transformer ([#5991](https://github.com/facebook/jest/pull/5991))
- `[*]` Run Prettier on compiled output ([#5858](https://github.com/facebook/jest/pull/3497))
- `[jest-cli]` Add fileChange hook for plugins ([#5708](https://github.com/facebook/jest/pull/5708))
- `[docs]` Add docs on using `jest.mock(...)` ([#5648](https://github.com/facebook/jest/pull/5648))
- `[docs]` Mention Jest Puppeteer Preset ([#5722](https://github.com/facebook/jest/pull/5722))
- `[docs]` Add jest-community section to website ([#5675](https://github.com/facebook/jest/pull/5675))
- `[docs]` Add versioned docs for v22.4 ([#5733](https://github.com/facebook/jest/pull/5733))
- `[docs]` Improve Snapshot Testing Guide ([#5812](https://github.com/facebook/jest/issues/5812))
- `[jest-runtime]` [**BREAKING**] Remove `jest.genMockFn` and `jest.genMockFunction` ([#6173](https://github.com/facebook/jest/pull/6173))
- `[jest-message-util]` Avoid adding unnecessary indent to blank lines in stack traces ([#6211](https://github.com/facebook/jest/pull/6211))

## 22.4.2

### Fixes

- `[jest-haste-map]` Recreate Haste map when deserialization fails ([#5642](https://github.com/facebook/jest/pull/5642))

## 22.4.1

### Fixes

- `[jest-haste-map]` Parallelize Watchman calls in crawler ([#5640](https://github.com/facebook/jest/pull/5640))
- `[jest-editor-support]` Update TypeScript definitions ([#5625](https://github.com/facebook/jest/pull/5625))
- `[babel-jest]` Remove `retainLines` argument to babel. ([#5594](https://github.com/facebook/jest/pull/5594))

### Features

- `[jest-runtime]` Provide `require.main` property set to module with test suite ([#5618](https://github.com/facebook/jest/pull/5618))

### Chore & Maintenance

- `[docs]` Add note about Node version support ([#5622](https://github.com/facebook/jest/pull/5622))
- `[docs]` Update to use yarn ([#5624](https://github.com/facebook/jest/pull/5624))
- `[docs]` Add how to mock scoped modules to Manual Mocks doc ([#5638](https://github.com/facebook/jest/pull/5638))

## 22.4.0

### Fixes

- `[jest-haste-map]` Overhauls how Watchman crawler works fixing Windows ([#5615](https://github.com/facebook/jest/pull/5615))
- `[expect]` Allow matching of Errors against plain objects ([#5611](https://github.com/facebook/jest/pull/5611))
- `[jest-haste-map]` Do not read binary files in Haste, even when instructed to do so ([#5612](https://github.com/facebook/jest/pull/5612))
- `[jest-cli]` Don't skip matchers for exact files ([#5582](https://github.com/facebook/jest/pull/5582))
- `[docs]` Update discord links ([#5586](https://github.com/facebook/jest/pull/5586))
- `[jest-runtime]` Align handling of testRegex on Windows between searching for tests and instrumentation checks ([#5560](https://github.com/facebook/jest/pull/5560))
- `[jest-config]` Make it possible to merge `transform` option with preset ([#5505](https://github.com/facebook/jest/pull/5505))
- `[jest-util]` Fix `console.assert` behavior in custom & buffered consoles ([#5576](https://github.com/facebook/jest/pull/5576))

### Features

- `[docs]` Add MongoDB guide ([#5571](https://github.com/facebook/jest/pull/5571))
- `[jest-runtime]` Deprecate mapCoverage option. ([#5177](https://github.com/facebook/jest/pull/5177))
- `[babel-jest]` Add option to return sourcemap from the transformer separately from source. ([#5177](https://github.com/facebook/jest/pull/5177))
- `[jest-validate]` Add ability to log deprecation warnings for CLI flags. ([#5536](https://github.com/facebook/jest/pull/5536))
- `[jest-serializer]` Added new module for serializing. Works using V8 or JSON ([#5609](https://github.com/facebook/jest/pull/5609))
- `[docs]` Add a documentation note for project `displayName` configuration ([#5600](https://github.com/facebook/jest/pull/5600))

### Chore & Maintenance

- `[docs]` Update automatic mocks documentation ([#5630](https://github.com/facebook/jest/pull/5630))

## jest 22.3.0

### Fixes

- `[expect]` Add descriptive error message to CalledWith methods when missing optional arguments ([#5547](https://github.com/facebook/jest/pull/5547))
- `[jest-cli]` Fix inability to quit watch mode while debugger is still attached ([#5029](https://github.com/facebook/jest/pull/5029))
- `[jest-haste-map]` Properly handle platform-specific file deletions ([#5534](https://github.com/facebook/jest/pull/5534))

### Features

- `[jest-util]` Add the following methods to the "console" implementations: `assert`, `count`, `countReset`, `dir`, `dirxml`, `group`, `groupCollapsed`, `groupEnd`, `time`, `timeEnd` ([#5514](https://github.com/facebook/jest/pull/5514))
- `[docs]` Add documentation for interactive snapshot mode ([#5291](https://github.com/facebook/jest/pull/5291))
- `[jest-editor-support]` Add watchAll flag ([#5523](https://github.com/facebook/jest/pull/5523))
- `[jest-cli]` Support multiple glob patterns for `collectCoverageFrom` ([#5537](https://github.com/facebook/jest/pull/5537))
- `[docs]` Add versioned documentation to the website ([#5541](https://github.com/facebook/jest/pull/5541))

### Chore & Maintenance

- `[jest-config]` Allow `<rootDir>` to be used with `collectCoverageFrom` ([#5524](https://github.com/facebook/jest/pull/5524))
- `[filenames]` Standardize files names in "integration-tests" folder ([#5513](https://github.com/facebook/jest/pull/5513))

## jest 22.2.2

### Fixes

- `[babel-jest]` Revert "Remove retainLines from babel-jest" ([#5496](https://github.com/facebook/jest/pull/5496))
- `[jest-docblock]` Support multiple of the same `@pragma`. ([#5154](https://github.com/facebook/jest/pull/5502))

### Features

- `[jest-worker]` Assign a unique id for each worker and pass it to the child process. It will be available via `process.env.JEST_WORKER_ID` ([#5494](https://github.com/facebook/jest/pull/5494))

### Chore & Maintenance

- `[filenames]` Standardize file names in root ([#5500](https://github.com/facebook/jest/pull/5500))

## jest 22.2.1

### Fixes

- `[jest-config]` "all" takes precedence over "lastCommit" ([#5486](https://github.com/facebook/jest/pull/5486))

## jest 22.2.0

### Features

- `[jest-runner]` Move test summary to after coverage report ([#4512](https://github.com/facebook/jest/pull/4512))
- `[jest-cli]` Added `--notifyMode` to specify when to be notified. ([#5125](https://github.com/facebook/jest/pull/5125))
- `[diff-sequences]` New package compares items in two sequences to find a **longest common subsequence**. ([#5407](https://github.com/facebook/jest/pull/5407))
- `[jest-matcher-utils]` Add `comment` option to `matcherHint` function ([#5437](https://github.com/facebook/jest/pull/5437))
- `[jest-config]` Allow lastComit and changedFilesWithAncestor via JSON config ([#5476](https://github.com/facebook/jest/pull/5476))
- `[jest-util]` Add deletion to `process.env` as well ([#5466](https://github.com/facebook/jest/pull/5466))
- `[jest-util]` Add case-insensitive getters/setters to `process.env` ([#5465](https://github.com/facebook/jest/pull/5465))
- `[jest-mock]` Add util methods to create async functions. ([#5318](https://github.com/facebook/jest/pull/5318))

### Fixes

- `[jest-cli]` Add trailing slash when checking root folder ([#5464](https://github.com/facebook/jest/pull/5464))
- `[jest-cli]` Hide interactive mode if there are no failed snapshot tests ([#5450](https://github.com/facebook/jest/pull/5450))
- `[babel-jest]` Remove retainLines from babel-jest ([#5439](https://github.com/facebook/jest/pull/5439))
- `[jest-cli]` Glob patterns ignore non-`require`-able files (e.g. `README.md`) ([#5199](https://github.com/facebook/jest/issues/5199))
- `[jest-mock]` Add backticks support (\`\`) to `mock` a certain package via the `__mocks__` folder. ([#5426](https://github.com/facebook/jest/pull/5426))
- `[jest-message-util]` Prevent an `ENOENT` crash when the test file contained a malformed source-map. ([#5405](https://github.com/facebook/jest/pull/5405)).
- `[jest]` Add `import-local` to `jest` package. ([#5353](https://github.com/facebook/jest/pull/5353))
- `[expect]` Support class instances in `.toHaveProperty()` and `.toMatchObject` matcher. ([#5367](https://github.com/facebook/jest/pull/5367))
- `[jest-cli]` Fix npm update command for snapshot summary. ([#5376](https://github.com/facebook/jest/pull/5376), [5389](https://github.com/facebook/jest/pull/5389/))
- `[expect]` Make `rejects` and `resolves` synchronously validate its argument. ([#5364](https://github.com/facebook/jest/pull/5364))
- `[docs]` Add tutorial page for ES6 class mocks. ([#5383](https://github.com/facebook/jest/pull/5383))
- `[jest-resolve]` Search required modules in node_modules and then in custom paths. ([#5403](https://github.com/facebook/jest/pull/5403))
- `[jest-resolve]` Get builtin modules from node core. ([#5411](https://github.com/facebook/jest/pull/5411))
- `[jest-resolve]` Detect and preserve absolute paths in `moduleDirectories`. Do not generate additional (invalid) paths by prepending each ancestor of `cwd` to the absolute path. Additionally, this fixes functionality in Windows OS. ([#5398](https://github.com/facebook/jest/pull/5398))

### Chore & Maintenance

- `[jest-util]` Implement watch plugins ([#5399](https://github.com/facebook/jest/pull/5399))

## jest 22.1.4

### Fixes

- `[jest-util]` Add "debug" method to "console" implementations ([#5350](https://github.com/facebook/jest/pull/5350))
- `[jest-resolve]` Add condition to avoid infinite loop when node module package main is ".". ([#5344)](https://github.com/facebook/jest/pull/5344)

### Features

- `[jest-cli]` `--changedSince`: allow selectively running tests for code changed since arbitrary revisions. ([#5312](https://github.com/facebook/jest/pull/5312))

## jest 22.1.3

### Fixes

- `[jest-cli]` Check if the file belongs to the checked project before adding it to the list, also checking that the file name is not explicitly blacklisted ([#5341](https://github.com/facebook/jest/pull/5341))
- `[jest-editor-support]` Add option to spawn command in shell ([#5340](https://github.com/facebook/jest/pull/5340))

## jest 22.1.2

### Fixes

- `[jest-cli]` Check if the file belongs to the checked project before adding it to the list ([#5335](https://github.com/facebook/jest/pull/5335))
- `[jest-cli]` Fix `EISDIR` when a directory is passed as an argument to `jest`. ([#5317](https://github.com/facebook/jest/pull/5317))
- `[jest-config]` Added restoreMocks config option. ([#5327](https://github.com/facebook/jest/pull/5327))

## jest 22.1.1

### Fixes

- `[*]` Move from "process.exit" to "exit. ([#5313](https://github.com/facebook/jest/pull/5313))

## jest 22.1.0

### Features

- `[jest-cli]` Make Jest exit without an error when no tests are found in the case of `--lastCommit`, `--findRelatedTests`, or `--onlyChanged` options having been passed to the CLI
- `[jest-cli]` Add interactive snapshot mode ([#3831](https://github.com/facebook/jest/pull/3831))

### Fixes

- `[jest-cli]` Use `import-local` to support global Jest installations. ([#5304](https://github.com/facebook/jest/pull/5304))
- `[jest-runner]` Fix memory leak in coverage reporting ([#5289](https://github.com/facebook/jest/pull/5289))
- `[docs]` Update mention of the minimal version of node supported ([#4947](https://github.com/facebook/jest/issues/4947))
- `[jest-cli]` Fix missing newline in console message ([#5308](https://github.com/facebook/jest/pull/5308))
- `[jest-cli]` `--lastCommit` and `--changedFilesWithAncestor` now take effect even when `--onlyChanged` is not specified. ([#5307](https://github.com/facebook/jest/pull/5307))

### Chore & Maintenance

- `[filenames]` Standardize folder names under `integration-tests/` ([#5298](https://github.com/facebook/jest/pull/5298))

## jest 22.0.6

### Fixes

- `[jest-jasmine2]` Fix memory leak in snapshot reporting ([#5279](https://github.com/facebook/jest/pull/5279))
- `[jest-config]` Fix breaking change in `--testPathPattern` ([#5269](https://github.com/facebook/jest/pull/5269))
- `[docs]` Document caveat with mocks, Enzyme, snapshots and React 16 ([#5258](https://github.com/facebook/jest/issues/5258))

## jest 22.0.5

### Fixes

- `[jest-leak-detector]` Removed the reference to `weak`. Now, parent projects must install it by hand for the module to work.
- `[expect]` Fail test when the types of `stringContaining` and `stringMatching` matchers do not match. ([#5069](https://github.com/facebook/jest/pull/5069))
- `[jest-cli]` Treat dumb terminals as noninteractive ([#5237](https://github.com/facebook/jest/pull/5237))
- `[jest-cli]` `jest --onlyChanged --changedFilesWithAncestor` now also works with git. ([#5189](https://github.com/facebook/jest/pull/5189))
- `[jest-config]` fix unexpected condition to avoid infinite recursion in Windows platform. ([#5161](https://github.com/facebook/jest/pull/5161))
- `[jest-config]` Escape parentheses and other glob characters in `rootDir` before interpolating with `testMatch`. ([#4838](https://github.com/facebook/jest/issues/4838))
- `[jest-regex-util]` Fix breaking change in `--testPathPattern` ([#5230](https://github.com/facebook/jest/pull/5230))
- `[expect]` Do not override `Error` stack (with `Error.captureStackTrace`) for custom matchers. ([#5162](https://github.com/facebook/jest/pull/5162))
- `[pretty-format]` Pretty format for DOMStringMap and NamedNodeMap ([#5233](https://github.com/facebook/jest/pull/5233))
- `[jest-cli]` Use a better console-clearing string on Windows ([#5251](https://github.com/facebook/jest/pull/5251))

### Features

- `[jest-jasmine]` Allowed classes and functions as `describe` names. ([#5154](https://github.com/facebook/jest/pull/5154))
- `[jest-jasmine2]` Support generator functions as specs. ([#5166](https://github.com/facebook/jest/pull/5166))
- `[jest-jasmine2]` Allow `spyOn` with getters and setters. ([#5107](https://github.com/facebook/jest/pull/5107))
- `[jest-config]` Allow configuration objects inside `projects` array ([#5176](https://github.com/facebook/jest/pull/5176))
- `[expect]` Add support to `.toHaveProperty` matcher to accept the keyPath argument as an array of properties/indices. ([#5220](https://github.com/facebook/jest/pull/5220))
- `[docs]` Add documentation for .toHaveProperty matcher to accept the keyPath argument as an array of properties/indices. ([#5220](https://github.com/facebook/jest/pull/5220))
- `[jest-runner]` test environments are now passed a new `options` parameter. Currently this only has the `console` which is the test console that Jest will expose to tests. ([#5223](https://github.com/facebook/jest/issues/5223))
- `[jest-environment-jsdom]` pass the `options.console` to a custom instance of `virtualConsole` so jsdom is using the same console as the test. ([#5223](https://github.com/facebook/jest/issues/5223))

### Chore & Maintenance

- `[docs]` Describe the order of execution of describe and test blocks. ([#5217](https://github.com/facebook/jest/pull/5217), [#5238](https://github.com/facebook/jest/pull/5238))
- `[docs]` Add a note on `moduleNameMapper` ordering. ([#5249](https://github.com/facebook/jest/pull/5249))

## jest 22.0.4

### Fixes

- `[jest-cli]` New line before quitting watch mode. ([#5158](https://github.com/facebook/jest/pull/5158))

### Features

- `[babel-jest]` moduleFileExtensions not passed to babel transformer. ([#5110](https://github.com/facebook/jest/pull/5110))

### Chore & Maintenance

- `[*]` Tweaks to better support Node 4 ([#5142](https://github.com/facebook/jest/pull/5142))

## jest 22.0.2 && 22.0.3

### Chore & Maintenance

- `[*]` Tweaks to better support Node 4 ([#5134](https://github.com/facebook/jest/pull/5134))

## jest 22.0.1

### Fixes

- `[jest-runtime]` fix error for test files providing coverage. ([#5117](https://github.com/facebook/jest/pull/5117))

### Features

- `[jest-config]` Add `forceCoverageMatch` to allow collecting coverage from ignored files. ([#5081](https://github.com/facebook/jest/pull/5081))

## jest 22.0.0

### Fixes

- `[jest-resolve]` Use `module.builtinModules` as `BUILTIN_MODULES` when it exists
- `[jest-worker]` Remove `debug` and `inspect` flags from the arguments sent to the child ([#5068](https://github.com/facebook/jest/pull/5068))
- `[jest-config]` Use all `--testPathPattern` and `<regexForTestFiles>` args in `testPathPattern` ([#5066](https://github.com/facebook/jest/pull/5066))
- `[jest-cli]` Do not support `--watch` inside non-version-controlled environments ([#5060](https://github.com/facebook/jest/pull/5060))
- `[jest-config]` Escape Windows path separator in testPathPattern CLI arguments ([#5054](https://github.com/facebook/jest/pull/5054)
- `[jest-jasmine]` Register sourcemaps as node environment to improve performance with jsdom ([#5045](https://github.com/facebook/jest/pull/5045))
- `[pretty-format]` Do not call toJSON recursively ([#5044](https://github.com/facebook/jest/pull/5044))
- `[pretty-format]` Fix errors when identity-obj-proxy mocks CSS Modules ([#4935](https://github.com/facebook/jest/pull/4935))
- `[babel-jest]` Fix support for namespaced babel version 7 ([#4918](https://github.com/facebook/jest/pull/4918))
- `[expect]` fix .toThrow for promises ([#4884](https://github.com/facebook/jest/pull/4884))
- `[jest-docblock]` pragmas should preserve urls ([#4837](https://github.com/facebook/jest/pull/4629))
- `[jest-cli]` Check if `npm_lifecycle_script` calls Jest directly ([#4629](https://github.com/facebook/jest/pull/4629))
- `[jest-cli]` Fix --showConfig to show all configs ([#4494](https://github.com/facebook/jest/pull/4494))
- `[jest-cli]` Throw if `maxWorkers` doesn't have a value ([#4591](https://github.com/facebook/jest/pull/4591))
- `[jest-cli]` Use `fs.realpathSync.native` if available ([#5031](https://github.com/facebook/jest/pull/5031))
- `[jest-config]` Fix `--passWithNoTests` ([#4639](https://github.com/facebook/jest/pull/4639))
- `[jest-config]` Support `rootDir` tag in testEnvironment ([#4579](https://github.com/facebook/jest/pull/4579))
- `[jest-editor-support]` Fix `--showConfig` to support jest 20 and jest 21 ([#4575](https://github.com/facebook/jest/pull/4575))
- `[jest-editor-support]` Fix editor support test for node 4 ([#4640](https://github.com/facebook/jest/pull/4640))
- `[jest-mock]` Support mocking constructor in `mockImplementationOnce` ([#4599](https://github.com/facebook/jest/pull/4599))
- `[jest-runtime]` Fix manual user mocks not working with custom resolver ([#4489](https://github.com/facebook/jest/pull/4489))
- `[jest-util]` Fix `runOnlyPendingTimers` for `setTimeout` inside `setImmediate` ([#4608](https://github.com/facebook/jest/pull/4608))
- `[jest-message-util]` Always remove node internals from stacktraces ([#4695](https://github.com/facebook/jest/pull/4695))
- `[jest-resolve]` changes method of determining builtin modules to include missing builtins ([#4740](https://github.com/facebook/jest/pull/4740))
- `[pretty-format]` Prevent error in pretty-format for window in jsdom test env ([#4750](https://github.com/facebook/jest/pull/4750))
- `[jest-resolve]` Preserve module identity for symlinks ([#4761](https://github.com/facebook/jest/pull/4761))
- `[jest-config]` Include error message for `preset` json ([#4766](https://github.com/facebook/jest/pull/4766))
- `[pretty-format]` Throw `PrettyFormatPluginError` if a plugin halts with an exception ([#4787](https://github.com/facebook/jest/pull/4787))
- `[expect]` Keep the stack trace unchanged when `PrettyFormatPluginError` is thrown by pretty-format ([#4787](https://github.com/facebook/jest/pull/4787))
- `[jest-environment-jsdom]` Fix asynchronous test will fail due to timeout issue. ([#4669](https://github.com/facebook/jest/pull/4669))
- `[jest-cli]` Fix `--onlyChanged` path case sensitivity on Windows platform ([#4730](https://github.com/facebook/jest/pull/4730))
- `[jest-runtime]` Use realpath to match transformers ([#5000](https://github.com/facebook/jest/pull/5000))
- `[expect]` [**BREAKING**] Replace identity equality with Object.is in toBe matcher ([#4917](https://github.com/facebook/jest/pull/4917))

### Features

- `[jest-message-util]` Add codeframe to test assertion failures ([#5087](https://github.com/facebook/jest/pull/5087))
- `[jest-config]` Add Global Setup/Teardown options ([#4716](https://github.com/facebook/jest/pull/4716))
- `[jest-config]` Add `testEnvironmentOptions` to apply to jsdom options or node context. ([#5003](https://github.com/facebook/jest/pull/5003))
- `[jest-jasmine2]` Update Timeout error message to `jest.timeout` and display current timeout value ([#4990](https://github.com/facebook/jest/pull/4990))
- `[jest-runner]` Enable experimental detection of leaked contexts ([#4895](https://github.com/facebook/jest/pull/4895))
- `[jest-cli]` Add combined coverage threshold for directories. ([#4885](https://github.com/facebook/jest/pull/4885))
- `[jest-mock]` Add `timestamps` to mock state. ([#4866](https://github.com/facebook/jest/pull/4866))
- `[eslint-plugin-jest]` Add `prefer-to-have-length` lint rule. ([#4771](https://github.com/facebook/jest/pull/4771))
- `[jest-environment-jsdom]` [**BREAKING**] Upgrade to JSDOM@11 ([#4770](https://github.com/facebook/jest/pull/4770))
- `[jest-environment-*]` [**BREAKING**] Add Async Test Environment APIs, dispose is now teardown ([#4506](https://github.com/facebook/jest/pull/4506))
- `[jest-cli]` Add an option to clear the cache ([#4430](https://github.com/facebook/jest/pull/4430))
- `[babel-plugin-jest-hoist]` Improve error message, that the second argument of `jest.mock` must be an inline function ([#4593](https://github.com/facebook/jest/pull/4593))
- `[jest-snapshot]` [**BREAKING**] Concatenate name of test and snapshot ([#4460](https://github.com/facebook/jest/pull/4460))
- `[jest-cli]` [**BREAKING**] Fail if no tests are found ([#3672](https://github.com/facebook/jest/pull/3672))
- `[jest-diff]` Highlight only last of odd length leading spaces ([#4558](https://github.com/facebook/jest/pull/4558))
- `[jest-docblock]` Add `docblock.print()` ([#4517](https://github.com/facebook/jest/pull/4517))
- `[jest-docblock]` Add `strip` ([#4571](https://github.com/facebook/jest/pull/4571))
- `[jest-docblock]` Preserve leading whitespace in docblock comments ([#4576](https://github.com/facebook/jest/pull/4576))
- `[jest-docblock]` remove leading newlines from `parswWithComments().comments` ([#4610](https://github.com/facebook/jest/pull/4610))
- `[jest-editor-support]` Add Snapshots metadata ([#4570](https://github.com/facebook/jest/pull/4570))
- `[jest-editor-support]` Adds an 'any' to the typedef for `updateFileWithJestStatus` ([#4636](https://github.com/facebook/jest/pull/4636))
- `[jest-editor-support]` Better monorepo support ([#4572](https://github.com/facebook/jest/pull/4572))
- `[jest-environment-jsdom]` Add simple rAF polyfill in jsdom environment to work with React 16 ([#4568](https://github.com/facebook/jest/pull/4568))
- `[jest-environment-node]` Implement node Timer api ([#4622](https://github.com/facebook/jest/pull/4622))
- `[jest-jasmine2]` Add testPath to reporter callbacks ([#4594](https://github.com/facebook/jest/pull/4594))
- `[jest-mock]` Added support for naming mocked functions with `.mockName(value)` and `.mockGetName()` ([#4586](https://github.com/facebook/jest/pull/4586))
- `[jest-runtime]` Add `module.loaded`, and make `module.require` not enumerable ([#4623](https://github.com/facebook/jest/pull/4623))
- `[jest-runtime]` Add `module.parent` ([#4614](https://github.com/facebook/jest/pull/4614))
- `[jest-runtime]` Support sourcemaps in transformers ([#3458](https://github.com/facebook/jest/pull/3458))
- `[jest-snapshot]` [**BREAKING**] Add a serializer for `jest.fn` to allow a snapshot of a jest mock ([#4668](https://github.com/facebook/jest/pull/4668))
- `[jest-worker]` Initial version of parallel worker abstraction, say hello! ([#4497](https://github.com/facebook/jest/pull/4497))
- `[jest-jasmine2]` Add `testLocationInResults` flag to add location information per spec to test results ([#4782](https://github.com/facebook/jest/pull/4782))
- `[jest-environment-jsdom]` Update JSOM to 11.4, which includes built-in support for `requestAnimationFrame` ([#4919](https://github.com/facebook/jest/pull/4919))
- `[jest-cli]` Hide watch usage output when running on non-interactive environments ([#4958](https://github.com/facebook/jest/pull/4958))
- `[jest-snapshot]` Promises support for `toThrowErrorMatchingSnapshot` ([#4946](https://github.com/facebook/jest/pull/4946))
- `[jest-cli]` Explain which snapshots are obsolete ([#5005](https://github.com/facebook/jest/pull/5005))

### Chore & Maintenance

- `[docs]` Add guide of using with puppeteer ([#5093](https://github.com/facebook/jest/pull/5093))
- `[jest-util]` `jest-util` should not depend on `jest-mock` ([#4992](https://github.com/facebook/jest/pull/4992))
- `[*]` [**BREAKING**] Drop support for Node.js version 4 ([#4769](https://github.com/facebook/jest/pull/4769))
- `[docs]` Wrap code comments at 80 characters ([#4781](https://github.com/facebook/jest/pull/4781))
- `[eslint-plugin-jest]` Removed from the Jest core repo, and moved to https://github.com/jest-community/eslint-plugin-jest ([#4867](https://github.com/facebook/jest/pull/4867))
- `[babel-jest]` Explicitly bump istanbul to newer versions ([#4616](https://github.com/facebook/jest/pull/4616))
- `[expect]` Upgrade mocha and rollup for browser testing ([#4642](https://github.com/facebook/jest/pull/4642))
- `[docs]` Add info about `coveragePathIgnorePatterns` ([#4602](https://github.com/facebook/jest/pull/4602))
- `[docs]` Add Vuejs series of testing with Jest ([#4648](https://github.com/facebook/jest/pull/4648))
- `[docs]` Mention about optional `done` argument in test function ([#4556](https://github.com/facebook/jest/pull/4556))
- `[jest-cli]` Bump node-notifier version ([#4609](https://github.com/facebook/jest/pull/4609))
- `[jest-diff]` Simplify highlight for leading and trailing spaces ([#4553](https://github.com/facebook/jest/pull/4553))
- `[jest-get-type]` Add support for date ([#4621](https://github.com/facebook/jest/pull/4621))
- `[jest-matcher-utils]` Call `chalk.inverse` for trailing spaces ([#4578](https://github.com/facebook/jest/pull/4578))
- `[jest-runtime]` Add `.advanceTimersByTime`; keep `.runTimersToTime()` as an alias.
- `[docs]` Include missing dependency in TestEnvironment sample code
- `[docs]` Add clarification for hook execution order
- `[docs]` Update `expect.anything()` sample code ([#5007](https://github.com/facebook/jest/pull/5007))

## jest 21.2.1

- Fix watchAll not running tests on save ([#4550](https://github.com/facebook/jest/pull/4550))
- Add missing escape sequences to ConvertAnsi plugin ([#4544](https://github.com/facebook/jest/pull/4544))

## jest 21.2.0

- 🃏 Change license from BSD+Patents to MIT.
- Allow eslint-plugin to recognize more disabled tests ([#4533](https://github.com/facebook/jest/pull/4533))
- Add babel-plugin for object spread syntax to babel-preset-jest ([#4519](https://github.com/facebook/jest/pull/4519))
- Display outer element and trailing newline consistently in jest-diff ([#4520](https://github.com/facebook/jest/pull/4520))
- Do not modify stack trace of JestAssertionError ([#4516](https://github.com/facebook/jest/pull/4516))
- Print errors after test structure in verbose mode ([#4504](https://github.com/facebook/jest/pull/4504))
- Fix `--silent --verbose` problem ([#4505](https://github.com/facebook/jest/pull/4505))
- Fix: Reset local state of assertions when using hasAssertions ([#4498](https://github.com/facebook/jest/pull/4498))
- jest-resolve: Prevent default resolver failure when potential resolution directory does not exist ([#4483](https://github.com/facebook/jest/pull/4483))

## jest 21.1.0

- (minor) Use ES module exports ([#4454](https://github.com/facebook/jest/pull/4454))
- Allow chaining mockClear and mockReset ([#4475](https://github.com/facebook/jest/pull/4475))
- Call jest-diff and pretty-format more precisely in toHaveProperty matcher ([#4445](https://github.com/facebook/jest/pull/4445))
- Expose restoreAllMocks to object ([#4463](https://github.com/facebook/jest/pull/4463))
- Fix function name cleaning when making mock fn ([#4464](https://github.com/facebook/jest/pull/4464))
- Fix Map/Set equality checker ([#4404](https://github.com/facebook/jest/pull/4404))
- Make FUNCTION_NAME_RESERVED_PATTERN stateless ([#4466](https://github.com/facebook/jest/pull/4466))

## jest 21.0.2

- Take precedence of NODE_PATH when resolving node_modules directories ([#4453](https://github.com/facebook/jest/pull/4453))
- Fix race condition with --coverage and babel-jest identical file contents edge case ([#4432](https://github.com/facebook/jest/pull/4432))
- Add extra parameter `--runTestsByPath`. ([#4411](https://github.com/facebook/jest/pull/4411))
- Upgrade all outdated deps ([#4425](https://github.com/facebook/jest/pull/4425))

## jest 21.0.1

- Remove obsolete error ([#4417](https://github.com/facebook/jest/pull/4417))

## jest 21.0.0

- Add --changedFilesWithAncestor ([#4070](https://github.com/facebook/jest/pull/4070))
- Add --findRelatedFiles ([#4131](https://github.com/facebook/jest/pull/4131))
- Add --onlyChanged tests ([#3977](https://github.com/facebook/jest/pull/3977))
- Add `contextLines` option to jest-diff ([#4152](https://github.com/facebook/jest/pull/4152))
- Add alternative serialize API for pretty-format plugins ([#4114](https://github.com/facebook/jest/pull/4114))
- Add displayName to MPR ([#4327](https://github.com/facebook/jest/pull/4327))
- Add displayName to TestResult ([#4408](https://github.com/facebook/jest/pull/4408))
- Add es5 build of pretty-format ([#4075](https://github.com/facebook/jest/pull/4075))
- Add extra info to no tests for changed files message ([#4188](https://github.com/facebook/jest/pull/4188))
- Add fake chalk in browser builds in order to support IE10 ([#4367](https://github.com/facebook/jest/pull/4367))
- Add jest.requireActual ([#4260](https://github.com/facebook/jest/pull/4260))
- Add maxWorkers to globalConfig ([#4005](https://github.com/facebook/jest/pull/4005))
- Add skipped tests support for jest-editor-support ([#4346](https://github.com/facebook/jest/pull/4346))
- Add source map support for better debugging experience ([#3738](https://github.com/facebook/jest/pull/3738))
- Add support for Error objects in toMatchObject ([#4339](https://github.com/facebook/jest/pull/4339))
- Add support for Immutable.Record in pretty-format ([#3678](https://github.com/facebook/jest/pull/3678))
- Add tests for extract_requires on export types ([#4080](https://github.com/facebook/jest/pull/4080))
- Add that toMatchObject can match arrays ([#3994](https://github.com/facebook/jest/pull/3994))
- Add watchPathIgnorePatterns to exclude paths to trigger test re-run in watch mode ([#4331](https://github.com/facebook/jest/pull/4331))
- Adding ancestorTitles property to JSON test output ([#4293](https://github.com/facebook/jest/pull/4293))
- Allow custom resolver to be used with[out] moduleNameMapper ([#4174](https://github.com/facebook/jest/pull/4174))
- Avoid parsing `.require(…)` method calls ([#3777](https://github.com/facebook/jest/pull/3777))
- Avoid unnecessary function declarations and call in pretty-format ([#3962](https://github.com/facebook/jest/pull/3962))
- Avoid writing to stdout in default reporter if --json is enabled. Fixes #3941 ([#3945](https://github.com/facebook/jest/pull/3945))
- Better error handling for --config ([#4230](https://github.com/facebook/jest/pull/4230))
- Call consistent pretty-format plugins within Jest ([#3800](https://github.com/facebook/jest/pull/3800))
- Change babel-core to peerDependency for compatibility with Babel 7 ([#4162](https://github.com/facebook/jest/pull/4162))
- Change Promise detection code in jest-circus to support non-global Promise implementations ([#4375](https://github.com/facebook/jest/pull/4375))
- Changed files eager loading ([#3979](https://github.com/facebook/jest/pull/3979))
- Check whether we should output to stdout or stderr ([#3953](https://github.com/facebook/jest/pull/3953))
- Clarify what objects toContain and toContainEqual can be used on ([#4307](https://github.com/facebook/jest/pull/4307))
- Clean up resolve() logic. Provide useful names for variables and functions. Test that a directory exists before attempting to resolve files within it. ([#4325](https://github.com/facebook/jest/pull/4325))
- cleanupStackTrace ([#3696](https://github.com/facebook/jest/pull/3696))
- compare objects with Symbol keys ([#3437](https://github.com/facebook/jest/pull/3437))
- Complain if expect is passed multiple arguments ([#4237](https://github.com/facebook/jest/pull/4237))
- Completes nodeCrawl with empty roots ([#3776](https://github.com/facebook/jest/pull/3776))
- Consistent naming of files ([#3798](https://github.com/facebook/jest/pull/3798))
- Convert code base to ESM import ([#3778](https://github.com/facebook/jest/pull/3778))
- Correct summary message for flag --findRelatedTests. ([#4309](https://github.com/facebook/jest/pull/4309))
- Coverage thresholds can be set up for individual files ([#4185](https://github.com/facebook/jest/pull/4185))
- custom reporter error handling ([#4051](https://github.com/facebook/jest/pull/4051))
- Define separate type for pretty-format plugin Options ([#3802](https://github.com/facebook/jest/pull/3802))
- Delete confusing async keyword ([#3679](https://github.com/facebook/jest/pull/3679))
- Delete redundant branch in ReactElement and HTMLElement plugins ([#3731](https://github.com/facebook/jest/pull/3731))
- Don't format node assert errors when there's no 'assert' module ([#4376](https://github.com/facebook/jest/pull/4376))
- Don't print test summary in --silent ([#4106](https://github.com/facebook/jest/pull/4106))
- Don't try to build ghost packages ([#3934](https://github.com/facebook/jest/pull/3934))
- Escape double quotes in attribute values in HTMLElement plugin ([#3797](https://github.com/facebook/jest/pull/3797))
- Explain how to clear the cache ([#4232](https://github.com/facebook/jest/pull/4232))
- Factor out common code for collections in pretty-format ([#4184](https://github.com/facebook/jest/pull/4184))
- Factor out common code for markup in React plugins ([#4171](https://github.com/facebook/jest/pull/4171))
- Feature/internal resolve ([#4315](https://github.com/facebook/jest/pull/4315))
- Fix --logHeapUsage ([#4176](https://github.com/facebook/jest/pull/4176))
- Fix --showConfig to show all project configs ([#4078](https://github.com/facebook/jest/pull/4078))
- Fix --watchAll ([#4254](https://github.com/facebook/jest/pull/4254))
- Fix bug when setTimeout is mocked ([#3769](https://github.com/facebook/jest/pull/3769))
- Fix changedFilesWithAncestor ([#4193](https://github.com/facebook/jest/pull/4193))
- Fix colors for expected/stored snapshot message ([#3702](https://github.com/facebook/jest/pull/3702))
- Fix concurrent test failure ([#4159](https://github.com/facebook/jest/pull/4159))
- Fix for 4286: Compare Maps and Sets by value rather than order ([#4303](https://github.com/facebook/jest/pull/4303))
- fix forceExit ([#4105](https://github.com/facebook/jest/pull/4105))
- Fix grammar in React Native docs ([#3838](https://github.com/facebook/jest/pull/3838))
- Fix inconsistent name of complex values in pretty-format ([#4001](https://github.com/facebook/jest/pull/4001))
- Fix issue mocking bound method ([#3805](https://github.com/facebook/jest/pull/3805))
- Fix jest-circus ([#4290](https://github.com/facebook/jest/pull/4290))
- Fix lint warning in master

  ([#4132](https://github.com/facebook/jest/pull/4132))

- Fix linting ([#3946](https://github.com/facebook/jest/pull/3946))
- fix merge conflict ([#4144](https://github.com/facebook/jest/pull/4144))
- Fix minor typo ([#3729](https://github.com/facebook/jest/pull/3729))
- fix missing console.log messages ([#3895](https://github.com/facebook/jest/pull/3895))
- fix mock return value ([#3933](https://github.com/facebook/jest/pull/3933))
- Fix mocking for modules with folders on windows ([#4238](https://github.com/facebook/jest/pull/4238))
- Fix NODE_PATH resolving for relative paths ([#3616](https://github.com/facebook/jest/pull/3616))
- Fix options.moduleNameMapper override order with preset ([#3565](https://github.com/facebook/jest/pull/3565) ([#3689](https://github.com/facebook/jest/pull/3689))
- Fix React PropTypes warning in tests for Immutable plugin ([#4412](https://github.com/facebook/jest/pull/4412))
- Fix regression in mockReturnValueOnce ([#3857](https://github.com/facebook/jest/pull/3857))
- Fix sample code of mock class constructors ([#4115](https://github.com/facebook/jest/pull/4115))
- Fix setup-test-framework-test ([#3773](https://github.com/facebook/jest/pull/3773))
- fix typescript jest test crash ([#4363](https://github.com/facebook/jest/pull/4363))
- Fix watch mode ([#4084](https://github.com/facebook/jest/pull/4084))
- Fix Watchman on windows ([#4018](https://github.com/facebook/jest/pull/4018))
- Fix(babel): Handle ignored files in babel v7 ([#4393](https://github.com/facebook/jest/pull/4393))
- Fix(babel): Support upcoming beta ([#4403](https://github.com/facebook/jest/pull/4403))
- Fixed object matcher ([#3799](https://github.com/facebook/jest/pull/3799))
- Fixes #3820 use extractExpectedAssertionsErrors in jasmine setup
- Flow upgrade ([#4355](https://github.com/facebook/jest/pull/4355))
- Force message in matchers to always be a function ([#3972](https://github.com/facebook/jest/pull/3972))
- Format `describe` and use `test` instead of `it` alias ([#3792](https://github.com/facebook/jest/pull/3792))
- global_config.js for multi-project runner ([#4023](https://github.com/facebook/jest/pull/4023))
- Handle async errors ([#4016](https://github.com/facebook/jest/pull/4016))
- Hard-fail if hasteImpl is throwing an error during initialization. ([#3812](https://github.com/facebook/jest/pull/3812))
- Ignore import type for extract_requires ([#4079](https://github.com/facebook/jest/pull/4079))
- Ignore indentation of data structures in jest-diff ([#3429](https://github.com/facebook/jest/pull/3429))
- Implement 'jest.requireMock' ([#4292](https://github.com/facebook/jest/pull/4292))
- Improve Jest phabricator plugin ([#4195](https://github.com/facebook/jest/pull/4195))
- Improve Seq and remove newline from non-min empty in Immutable plugin ([#4241](https://github.com/facebook/jest/pull/4241))
- Improved the jest reporter with snapshot info per test. ([#3660](https://github.com/facebook/jest/pull/3660))
- Include fullName in formattedAssertion ([#4273](https://github.com/facebook/jest/pull/4273))
- Integrated with Yarn workspaces ([#3906](https://github.com/facebook/jest/pull/3906))
- jest --all ([#4020](https://github.com/facebook/jest/pull/4020))
- jest-circus test failures ([#3770](https://github.com/facebook/jest/pull/3770))
- jest-circus Timeouts ([#3760](https://github.com/facebook/jest/pull/3760))
- jest-haste-map: add test case for broken handling of ignore pattern ([#4047](https://github.com/facebook/jest/pull/4047))
- jest-haste-map: add test+fix for broken platform module support ([#3885](https://github.com/facebook/jest/pull/3885))
- jest-haste-map: deprecate functional ignorePattern and use it in cache key ([#4063](https://github.com/facebook/jest/pull/4063))
- jest-haste-map: mock 'fs' with more idiomatic jest.mock() ([#4046](https://github.com/facebook/jest/pull/4046))
- jest-haste-map: only file IO errors should be silently ignored ([#3816](https://github.com/facebook/jest/pull/3816))
- jest-haste-map: throw when trying to get a duplicated module ([#3976](https://github.com/facebook/jest/pull/3976))
- jest-haste-map: watchman crawler: normalize paths ([#3887](https://github.com/facebook/jest/pull/3887))
- jest-runtime: atomic cache write, and check validity of data ([#4088](https://github.com/facebook/jest/pull/4088))
- Join lines with newline in jest-diff ([#4314](https://github.com/facebook/jest/pull/4314))
- Keep ARGV only in CLI files ([#4012](https://github.com/facebook/jest/pull/4012))
- let transformers adjust cache key based on mapCoverage ([#4187](https://github.com/facebook/jest/pull/4187))
- Lift requires ([#3780](https://github.com/facebook/jest/pull/3780))
- Log stack when reporting errors in jest-runtime ([#3833](https://github.com/facebook/jest/pull/3833))
- Make --listTests return a new line separated list when not using --json ([#4229](https://github.com/facebook/jest/pull/4229))
- Make build script printing small-terminals-friendly ([#3892](https://github.com/facebook/jest/pull/3892))
- Make error messages more explicit for toBeCalledWith assertions ([#3913](https://github.com/facebook/jest/pull/3913))
- Make jest-matcher-utils use ESM exports ([#4342](https://github.com/facebook/jest/pull/4342))
- Make jest-runner a standalone package. ([#4236](https://github.com/facebook/jest/pull/4236))
- Make Jest’s Test Runner configurable. ([#4240](https://github.com/facebook/jest/pull/4240))
- Make listTests always print to console.log ([#4391](https://github.com/facebook/jest/pull/4391))
- Make providesModuleNodeModules ignore nested node_modules directories
- Make sure function mocks match original arity ([#4170](https://github.com/facebook/jest/pull/4170))
- Make sure runAllTimers also clears all ticks ([#3915](https://github.com/facebook/jest/pull/3915))
- Make toBe matcher error message more helpful for objects and arrays ([#4277](https://github.com/facebook/jest/pull/4277))
- Make useRealTimers play well with timers: fake ([#3858](https://github.com/facebook/jest/pull/3858))
- Move getType from jest-matcher-utils to separate package ([#3559](https://github.com/facebook/jest/pull/3559))
- Multiroot jest-change-files ([#3969](https://github.com/facebook/jest/pull/3969))
- Output created snapshot when using --ci option ([#3693](https://github.com/facebook/jest/pull/3693))
- Point out you can use matchers in .toMatchObject ([#3796](https://github.com/facebook/jest/pull/3796))
- Prevent babelrc package import failure on relative current path ([#3723](https://github.com/facebook/jest/pull/3723))
- Print RDP details for windows builds ([#4017](https://github.com/facebook/jest/pull/4017))
- Provide better error checking for transformed content ([#3807](https://github.com/facebook/jest/pull/3807))
- Provide printText and printComment in markup.js for HTMLElement plugin ([#4344](https://github.com/facebook/jest/pull/4344))
- Provide regex visualization for testRegex ([#3758](https://github.com/facebook/jest/pull/3758))
- Refactor CLI ([#3862](https://github.com/facebook/jest/pull/3862))
- Refactor names and delimiters of complex values in pretty-format ([#3986](https://github.com/facebook/jest/pull/3986))
- Replace concat(Immutable) with Immutable as item of plugins array ([#4207](https://github.com/facebook/jest/pull/4207))
- Replace Jasmine with jest-circus ([#3668](https://github.com/facebook/jest/pull/3668))
- Replace match with test and omit redundant String conversion ([#4311](https://github.com/facebook/jest/pull/4311))
- Replace print with serialize in AsymmetricMatcher plugin ([#4173](https://github.com/facebook/jest/pull/4173))
- Replace print with serialize in ConvertAnsi plugin ([#4225](https://github.com/facebook/jest/pull/4225))
- Replace print with serialize in HTMLElement plugin ([#4215](https://github.com/facebook/jest/pull/4215))
- Replace print with serialize in Immutable plugins ([#4189](https://github.com/facebook/jest/pull/4189))
- Replace unchanging args with one config arg within pretty-format ([#4076](https://github.com/facebook/jest/pull/4076))
- Return UNDEFINED for undefined type in ReactElement plugin ([#4360](https://github.com/facebook/jest/pull/4360))
- Rewrite some read bumps in pretty-format ([#4093](https://github.com/facebook/jest/pull/4093))
- Run update method before installing JRE on Circle ([#4318](https://github.com/facebook/jest/pull/4318))
- Separated the snapshot summary creation from the printing to improve testability. ([#4373](https://github.com/facebook/jest/pull/4373))
- Set coverageDirectory during normalize phase ([#3966](https://github.com/facebook/jest/pull/3966))
- Setup custom reporters after default reporters ([#4053](https://github.com/facebook/jest/pull/4053))
- Setup for Circle 2 ([#4149](https://github.com/facebook/jest/pull/4149))
- Simplify readme ([#3790](https://github.com/facebook/jest/pull/3790))
- Simplify snapshots definition ([#3791](https://github.com/facebook/jest/pull/3791))
- skipNodeResolution config option ([#3987](https://github.com/facebook/jest/pull/3987))
- Small fixes to toHaveProperty docs ([#3878](https://github.com/facebook/jest/pull/3878))
- Sort attributes by name in HTMLElement plugin ([#3783](https://github.com/facebook/jest/pull/3783))
- Specify watchPathIgnorePatterns will only be available in Jest 21+ ([#4398](https://github.com/facebook/jest/pull/4398))
- Split TestRunner off of TestScheduler ([#4233](https://github.com/facebook/jest/pull/4233))
- Strict and explicit config resolution logic ([#4122](https://github.com/facebook/jest/pull/4122))
- Support maxDepth option in React plugins ([#4208](https://github.com/facebook/jest/pull/4208))
- Support SVG elements in HTMLElement plugin ([#4335](https://github.com/facebook/jest/pull/4335))
- Test empty Immutable collections with {min: false} option ([#4121](https://github.com/facebook/jest/pull/4121))
- test to debug travis failure in master ([#4145](https://github.com/facebook/jest/pull/4145))
- testPathPattern message test ([#4006](https://github.com/facebook/jest/pull/4006))
- Throw Error When Using Nested It Specs ([#4039](https://github.com/facebook/jest/pull/4039))
- Throw when moduleNameMapper points to inexistent module ([#3567](https://github.com/facebook/jest/pull/3567))
- Unified 'no tests found' message for non-verbose MPR ([#4354](https://github.com/facebook/jest/pull/4354))
- Update migration guide with jest-codemods transformers ([#4306](https://github.com/facebook/jest/pull/4306))
- Use "inputSourceMap" for coverage re-mapping. ([#4009](https://github.com/facebook/jest/pull/4009))
- Use "verbose" no test found message when there is only one project ([#4378](https://github.com/facebook/jest/pull/4378))
- Use babel transform to inline all requires ([#4340](https://github.com/facebook/jest/pull/4340))
- Use eslint plugins to run prettier ([#3971](https://github.com/facebook/jest/pull/3971))
- Use iterableEquality in spy matchers ([#3651](https://github.com/facebook/jest/pull/3651))
- Use modern HTML5 <!DOCTYPE> ([#3937](https://github.com/facebook/jest/pull/3937))
- Wrap `Error.captureStackTrace` in a try ([#4035](https://github.com/facebook/jest/pull/4035))

## jest 20.0.4

- Fix jest-haste-map's handling of duplicate module IDs. ([#3647](https://github.com/facebook/jest/pull/3647))
- Fix behavior of `enableAutomock()` when automock is set to false. ([#3624](https://github.com/facebook/jest/pull/3624))
- Fix progress bar in windows. ([#3626](https://github.com/facebook/jest/pull/3626))

## jest 20.0.3

- Fix reporters 'default' setting. ([#3562](https://github.com/facebook/jest/pull/3562))
- Fix to make Jest fail when the coverage threshold not met. ([#3554](https://github.com/facebook/jest/pull/3554))

## jest 20.0.1

- Add ansi-regex to pretty-format dependencies ([#3498](https://github.com/facebook/jest/pull/3498))
- Fix <rootDir> replacement in testMatch and moduleDirectories ([#3538](https://github.com/facebook/jest/pull/3538))
- Fix expect.hasAssertions() to throw when passed arguments ([#3526](https://github.com/facebook/jest/pull/3526))
- Fix stack traces without proper error messages ([#3513](https://github.com/facebook/jest/pull/3513))
- Fix support for custom extensions through haste packages ([#3537](https://github.com/facebook/jest/pull/3537))
- Fix test contexts between test functions ([#3506](https://github.com/facebook/jest/pull/3506))

## jest 20.0.0

- New `--projects` option to run one instance of Jest in multiple projects at the same time. ([#3400](https://github.com/facebook/jest/pull/3400))
- New multi project runner ([#3156](https://github.com/facebook/jest/pull/3156))
- New --listTests flag. ([#3441](https://github.com/facebook/jest/pull/3441))
- New --showConfig flag. ([#3296](https://github.com/facebook/jest/pull/3296))
- New promise support for all `expect` matchers through `.resolves` and `.rejects`. ([#3068](https://github.com/facebook/jest/pull/3068))
- New `expect.hasAssertions()` function similar to `expect.assertions()`. ([#3379](https://github.com/facebook/jest/pull/3379))
- New `this.equals` function exposed to custom matchers. ([#3469](https://github.com/facebook/jest/pull/3469))
- New `valid-expect` lint rule in `eslint-plugin-jest`. ([#3067](https://github.com/facebook/jest/pull/3067))
- New HtmlElement pretty-format plugin. ([#3230](https://github.com/facebook/jest/pull/3230))
- New Immutable pretty-format plugins. ([#2899](https://github.com/facebook/jest/pull/2899))
- New test environment per file setting through `@jest-environment` in the docblock. ([#2859](https://github.com/facebook/jest/pull/2859))
- New feature that allows every configuration option to be set from the command line. ([#3424](https://github.com/facebook/jest/pull/3424))
- New feature to add custom reporters to Jest through `reporters` in the configuration. ([#3349](https://github.com/facebook/jest/pull/3349))
- New feature to add expected and actual values to AssertionError. ([#3217](https://github.com/facebook/jest/pull/3217))
- New feature to map code coverage from transformers. ([#2290](https://github.com/facebook/jest/pull/2290))
- New feature to run untested code coverage in parallel. ([#3407](https://github.com/facebook/jest/pull/3407))
- New option to define a custom resolver. ([#2998](https://github.com/facebook/jest/pull/2998))
- New printing support for text and comment nodes in html pretty-format. ([#3355](https://github.com/facebook/jest/pull/3355))
- New snapshot testing FAQ ([#3425](https://github.com/facebook/jest/pull/3425))
- New support for custom platforms on jest-haste-map. ([#3162](https://github.com/facebook/jest/pull/3162))
- New support for mocking native async methods. ([#3209](https://github.com/facebook/jest/pull/3209))
- New guide on how to use Jest with any JavaScript framework. ([#3243](https://github.com/facebook/jest/pull/3243))
- New translation system for the Jest website.
- New collapsing watch mode usage prompt after first run. ([#3078](https://github.com/facebook/jest/pull/3078))
- Breaking Change: Forked Jasmine 2.5 into Jest's own test runner and rewrote large parts of Jasmine. ([#3147](https://github.com/facebook/jest/pull/3147))
- Breaking Change: Jest does not write new snapshots by default on CI. ([#3456](https://github.com/facebook/jest/pull/3456))
- Breaking Change: Moved the typescript parser from `jest-editor-support` into a separate `jest-test-typescript-parser` package. ([#2973](https://github.com/facebook/jest/pull/2973))
- Breaking Change: Replaced auto-loading of babel-polyfill with only regenerator-runtime, fixes a major memory leak. ([#2755](https://github.com/facebook/jest/pull/2755))
- Fixed `babel-jest` to look up the `babel` field in `package.json` as a fallback.
- Fixed `jest-editor-support`'s parser to not crash on incomplete ASTs. ([#3259](https://github.com/facebook/jest/pull/3259))
- Fixed `jest-resolve` to use `is-builtin-module` instead of `resolve.isCore`. ([#2997](https://github.com/facebook/jest/pull/2997))
- Fixed `jest-snapshot` to normalize line endings in the `serialize` function. ([#3002](https://github.com/facebook/jest/pull/3002))
- Fixed behavior of `--silent` flag. ([#3003](https://github.com/facebook/jest/pull/3003))
- Fixed bug with watchers on macOS causing test to crash. ([#2957](https://github.com/facebook/jest/pull/2957))
- Fixed CLI `notify` option not taking precedence over config option. ([#3340](https://github.com/facebook/jest/pull/3340))
- Fixed detection of the npm client in SummaryReporter to support Yarn. ([#3263](https://github.com/facebook/jest/pull/3263))
- Fixed done.fail not passing arguments ([#3241](https://github.com/facebook/jest/pull/3241))
- Fixed fake timers to restore after resetting mocks. ([#2467](https://github.com/facebook/jest/pull/2467))
- Fixed handling of babylon's parser options in `jest-editor-support`. ([#3344](https://github.com/facebook/jest/pull/3344))
- Fixed Jest to properly cache transform results. ([#3334](https://github.com/facebook/jest/pull/3334))
- Fixed Jest to use human-readable colors for Jest's own snapshots. ([#3119](https://github.com/facebook/jest/pull/3119))
- Fixed jest-config to use UID for default cache folder. ([#3380](https://github.com/facebook/jest/pull/3380)), ([#3387](https://github.com/facebook/jest/pull/3387))
- Fixed jest-runtime to expose inner error when it fails to write to the cache. ([#3373](https://github.com/facebook/jest/pull/3373))
- Fixed lifecycle hooks to make afterAll hooks operate the same as afterEach. ([#3275](https://github.com/facebook/jest/pull/3275))
- Fixed pretty-format to run plugins before serializing nested basic values. ([#3017](https://github.com/facebook/jest/pull/3017))
- Fixed return value of mocks so they can explicitly be set to return `undefined`. ([#3354](https://github.com/facebook/jest/pull/3354))
- Fixed runner to run tests associated with snapshots when the snapshot changes. ([#3025](https://github.com/facebook/jest/pull/3025))
- Fixed snapshot serializer require, restructured pretty-format. ([#3399](https://github.com/facebook/jest/pull/3399))
- Fixed support for Babel 7 in babel-jest. ([#3271](https://github.com/facebook/jest/pull/3271))
- Fixed testMatch to find tests in .folders. ([#3006](https://github.com/facebook/jest/pull/3006))
- Fixed testNamePattern and testPathPattern to work better together. ([#3327](https://github.com/facebook/jest/pull/3327))
- Fixed to show reject reason when expecting resolve. ([#3134](https://github.com/facebook/jest/pull/3134))
- Fixed toHaveProperty() to use hasOwnProperty from Object ([#3410](https://github.com/facebook/jest/pull/3410))
- Fixed watch mode's screen clearing. ([#2959](https://github.com/facebook/jest/pull/2959)) ([#3294](https://github.com/facebook/jest/pull/3294))
- Improved and consolidated Jest's configuration file resolution. ([#3472](https://github.com/facebook/jest/pull/3472))
- Improved documentation throughout the Jest website.
- Improved documentation to explicitly mention that snapshots must be reviewed. ([#3203](https://github.com/facebook/jest/pull/3203))
- Improved documentation to make it clear CRA users don't need to add dependencies. ([#3312](https://github.com/facebook/jest/pull/3312))
- Improved eslint-plugin-jest's handling of `expect`. ([#3306](https://github.com/facebook/jest/pull/3306))
- Improved flow-coverage, eslint rules and test coverage within the Jest repository.
- Improved printing of `expect.assertions` error. ([#3033](https://github.com/facebook/jest/pull/3033))
- Improved Windows test coverage of Jest.
- Refactored configs & transform ([#3376](https://github.com/facebook/jest/pull/3376))
- Refactored reporters to pass individual Tests to reporters. ([#3289](https://github.com/facebook/jest/pull/3289))
- Refactored TestRunner ([#3166](https://github.com/facebook/jest/pull/3166))
- Refactored watch mode prompts. ([#3290](https://github.com/facebook/jest/pull/3290))
- Deleted `jest-file-exists`. ([#3105](https://github.com/facebook/jest/pull/3105))
- Removed `Config` type. ([#3366](https://github.com/facebook/jest/pull/3366))
- Removed all usage of `jest-file-exists`. ([#3101](https://github.com/facebook/jest/pull/3101))
- Adopted prettier on the Jest codebase.

## jest 19.0.1

- Fix infinite loop when using `--watch` with `--coverage`.
- Fixed `watchman` config option.
- Fixed a bug in the jest-editor-support static analysis.
- Fixed eslint plugin warning.
- Fixed missing space in front of "Did you mean …?".
- Fixed path printing in the reporter on Windows.

## jest 19.0.0

- Breaking Change: Added a version for snapshots.
- Breaking Change: Removed the `mocksPattern` configuration option, it never worked correctly.
- Breaking Change: Renamed `testPathDirs` to `roots` to avoid confusion when configuring Jest.
- Breaking Change: Updated printing of React elements to cause fewer changes when props change.
- Breaking Change: Updated snapshot format to properly escape data.
- Fixed --color to be recognized correctly again.
- Fixed `babel-plugin-jest-hoist` to work properly with type annotations in tests.
- Fixed behavior for console.log calls and fixed a memory leak (#2539).
- Fixed cache directory path for Jest to avoid ENAMETOOLONG errors.
- Fixed change events to be emitted in jest-haste-map's watch mode. This fixes issues with Jest's new watch mode and react-native-packager.
- Fixed cli arguments to be used when loading the config from file, they were previously ignored.
- Fixed Jest to load json files that include a BOM.
- Fixed Jest to throw errors instead of ignoring invalid cli options.
- Fixed mocking behavior for virtual modules.
- Fixed mocking behavior with transitive dependencies.
- Fixed support for asymmetric matchers in `toMatchObject`.
- Fixed test interruption and `--bail` behavior.
- Fixed watch mode to clean up worker processes when a test run gets interrupted.
- Fixed whitespace to be highlighted in snapshots and assertion errors.
- Improved `babel-jest` plugin: babel is loaded lazily, istanbul comments are only added when coverage is used.
- Improved error for invalid transform config.
- Improved moduleNameMapper to not overwrite mocks when many patterns map to the same file.
- Improved printing of skipped tests in verbose mode.
- Improved resolution code in jest-resolve.
- Improved to only show patch marks in assertion errors when the comparison results in large objects.
- New `--collectCoverageFrom` cli argument.
- New `--coverageDirectory` cli argument.
- New `expect.addSnapshotSerializer` to add custom snapshot serializers for tests.
- New `jest.spyOn`.
- New `testMatch` configuration option that accepts glob patterns.
- New eslint-plugin-jest with no-disabled-tests, no-focuses-tests and no-identical-title rules and default configuration and globals.
- New expect.stringContaining asymmetric matcher.
- New feature to make manual mocks with nested folders work. For example `__mocks__/react-native/Library/Text.js` will now work as expected.
- New feature to re-run tests through the notification when using `--notify`.
- New jest-phabricator package to integrate Jest code coverage in phabriactor.
- New jest-validate package to improve configuration errors, help with suggestions of correct configuration and to be adopted in other libraries.
- New pretty-printing for asymmetric matchers.
- New RSS feed for Jest's blog.
- New way to provide a reducer to extract haste module ids.
- New website, new documentation, new color scheme and new homepage.
- Rewritten watch mode for instant feedback, better code quality and to build new features on top of it (#2362).

## jest 18.1.0

- Fixed console.log and fake timer behavior in node 7.3.
- Updated istanbul-api.
- Updated jest-diff equality error message.
- Disabled arrow keys when entering a pattern in watch mode to prevent broken behavior. Will be improved in a future release.
- Moved asymmetric matchers and equality functionality from Jasmine into jest-matchers.
- Removed jasmine and jest-snapshot dependency from jest-matchers.
- Removed unused global `context` variable.
- Show a better error message if the config is invalid JSON.
- Highlight trailing whitespace in assertion diffs and snapshots.
- Jest now uses micromatch instead of minimatch.
- Added `-h` as alias for `--help`.

## jest 18.0.0

See https://jestjs.io/blog/2016/12/15/2016-in-jest.html

- The testResultsProcessor function is now required to return the modified results.
- Removed `pit` and `mockImpl`. Use `it` or `mockImplementation` instead.
- Fixed re-running tests when `--bail` is used together with `--watch`.
- `pretty-format` is now merged into Jest.
- `require('v8')` now works properly in a test context.
- Jest now clears the entire scrollback in watch mode.
- Added `expect.any`, `expect.anything`, `expect.objectContaining`, `expect.arrayContaining`, `expect.stringMatching`.
- Properly resolve `snapshotSerializers`, `setupFiles`, `transform`, `testRunner` and `testResultsProcessor` instead of using `path.resolve`.
- `--testResultsProcessor` is now exposed through the cli.
- Renamed `--jsonOutputFile` to `--outputFile`.
- Added `jest-editor-support` for vscode and Nuclide integration.
- Fixed `test.concurrent` unhandled promise rejections.
- The Jest website is now auto-deployed when merging into master.
- Updated `testRegex` to include `test.js` and `spec.js` files.
- Fixes for `babel-plugin-jest-hoist` when using `jest.mock` with three arguments.
- The `JSON` global in `jest-environment-node` now comes from the vm context instead of the parent context.
- Jest does not print stack traces from babel any longer.
- Fake timers are reset when `FakeTimers.useTimers()` is called.
- Usage of Jest in watch mode can be hidden through `JEST_HIDE_USAGE`.
- Added `expect.assertions(number)` which will ensure that a specified amount of assertions is made in one test.
- Added `.toMatchSnapshot(?string)` feature to give snapshots a name.
- Escape regex in snapshots.
- `jest-react-native` was deprecated and now forwards `react-native`.
- Added `.toMatchObject` matcher.
- Further improve printing of large objects.
- Fixed `NaN% Failed` in the OS notification when using `--notify`.
- The first test run without cached timings will now use separate processes instead of running in band.
- Added `.toHaveProperty` matcher.
- Fixed `Map`/`Set` comparisons.
- `test.concurrent` now works with `--testNamePattern`.

## jest 17.0.3

- Improved file-watching feature in jest-haste-map.
- Added `.toHaveLength` matcher.
- Improved `.toContain` matcher.

## jest 17.0.2

- Fixed performance regression in module resolution.

## jest 17.0.1

- Fixed pretty printing of big objects.
- Fixed resolution of `.native.js` files in react-native projects.

## jest 17.0.0

- Added `expect.extend`.
- Properly resolve modules with platform extensions on react-native.
- Added support for custom snapshots serializers.
- Updated to Jasmine 2.5.2.
- Big diffs are now collapsed by default in snapshots and assertions. Added `--expand` (or `-e`) to show the full diff.
- Replaced `scriptPreprocessor` with the new `transform` option.
- Added `jest.resetAllMocks` which replaces `jest.clearAllMocks`.
- Fixes for react-native preset.
- Fixes for global built in objects in `jest-environment-node`.
- Create mock objects in the vm context instead of the parent context.
- `.babelrc` is now part of the transform cache key in `babel-jest`.
- Fixes for docblock parsing with haste modules.
- Exit with the proper code when the coverage threshold is not reached.
- Implemented file watching in `jest-haste-map`.
- `--json` now includes information about individual tests inside a file.

## jest 16.0.2

- Symbols are now properly mocked when using `jest-mock`.
- `toHaveBeenCalledWith()` works without arguments again.
- Newlines in snapshots are now normalized across different operating systems.

## jest 16.0.1

- Fix infinite loop.

## jest 16.0.0

- Previously failed tests are now always run first.
- A new concurrent reporter shows currently running tests, a test summary, a progress bar and estimated remaining time if possible.
- Improved CLI colors.
- `jest <pattern>` is now case-insensitive.
- Added `it.only`, `it.skip`, `test.only`, `test.skip` and `xtest`.
- Added `--testNamePattern=pattern` or `-t <pattern>` to run individual tests in test files.
- Jest now warns for duplicate mock files.
- Pressing `a`, `o`, `p`, `q` or `enter` while tests are running in the watch mode, the test run will be interrupted.
- `--bail` now works together with `--watch`.
- Added `test.concurrent` for concurrent async tests.
- Jest now automatically considers files and tests with the `.jsx` extension.
- Added `jest.clearAllMocks` to clear all mocks manually.
- Rewrote Jest's snapshot implementation. `jest-snapshot` can now be more easily integrated into other test runners and used in other projects.
- This requires most snapshots to be updated when upgrading Jest.
- Objects and Arrays in snapshots are now printed with a trailing comma.
- Function names are not printed in snapshots any longer to reduce issues with code coverage instrumentation and different Node versions.
- Snapshots are now sorted using natural sort order.
- Snapshots are not marked as obsolete any longer when using `fit` or when an error is thrown in a test.
- Finished migration of Jasmine matchers to the new Jest matchers.
- Pretty print `toHaveBeenLastCalledWith`, `toHaveBeenCalledWith`, `lastCalledWith` and `toBeCalledWith` failure messages.
- Added `toBeInstanceOf` matcher.
- Added `toContainEqual` matcher.
- Added `toThrowErrorMatchingSnapshot` matcher.
- Improved `moduleNameMapper` resolution.
- Module registry fixes.
- Fixed invocation of the `setupTestFrameworkScriptFile` script to make it easier to use chai together with Jest.
- Removed react-native special case in Jest's configuration.
- Added `--findRelatedTests <fileA> <fileB>` cli option to run tests related to the specified files.
- Added `jest.deepUnmock` to `babel-plugin-jest-hoist`.
- Added `jest.runTimersToTime` which is useful together with fake timers.
- Improved automated mocks for ES modules compiled with babel.

## jest 15.1.1

- Fixed issues with test paths that include hyphens on Windows.
- Fixed `testEnvironment` resolution.
- Updated watch file name pattern input.

## jest 15.1.0

- Pretty printer updates for React and global window objects.
- `jest-runtime` overwrites automocking from configuration files.
- Improvements for watch mode on Windows.
- afterAll/afterEach/beforeAll/beforeEach can now return a Promise and be used together with async/await.
- Improved stack trace printing on Node 4.

## jest 15.0.2

- Fixed Jest with npm2 when using coverage.

## jest 15.0.1

- Updated toThrow and toThrowMatchers and aliased them to the same matcher.
- Improvements for watch mode.
- Fixed Symbol reassignment in tests would break Jest's matchers.
- Fixed `--bail` option.

## jest 15.0.0

- See https://jestjs.io/blog/2016/09/01/jest-15.html
- Jest by default now also recognizes files ending in `.spec.js` and `.test.js` as test files.
- Completely replaced most Jasmine matchers with new Jest matchers.
- Rewrote Jest's CLI output for test failures and summaries.
- Added `--env` option to override the default test environment.
- Disabled automocking, fake timers and resetting the module registry by default.
- Added `--watchAll`, made `--watch` interactive and added the ability to update snapshots and select test patterns in watch mode.
- Jest uses verbose mode when running a single test file.
- Console messages are now buffered and printed along with the test results.
- Fix `testEnvironment` resolution to prefer `jest-environment-{name}` instead of `{name}` only. This prevents a module colision when using `jsdom` as test environment.
- `moduleNameMapper` now uses a resolution algorithm.
- Improved performance for small test runs.
- Improved API documentation.
- Jest now works properly with directories that have special characters in them.
- Improvements to Jest's own test infra by merging integration and unit tests. Code coverage is now collected for Jest.
- Added `global.global` to the node environment.
- Fixed babel-jest-plugin-hoist issues with functions called `mock`.
- Improved jest-react-native preset with mocks for ListView, TextInput, ActivityIndicator and ScrollView.
- Added `collectCoverageFrom` to collect code coverage from untested files.
- Rewritten code coverage support.

## jest 14.1.0

- Changed Jest's default cache directory.
- Fixed `jest-react-native` for react 15.3.0.
- Updated react and react-native example to use `react-test-renderer`.
- Started to refactor code coverage.

## jest 14.0.2

- `babel-jest` bugfix.

## jest 14.0.1

- `babel-jest` can now be used to compose a transformer.
- Updated snapshot instructions to run `jest -u` or `npm test -- -u`.
- Fixed `config` cli option to enable JSON objects as configuration.
- Updated printing of preset path in the CLI.

## jest 14.0.0

- Official release of snapshot tests.
- Started to replace Jasmine matchers with Jest matchers: `toBe`, `toBeFalsy`, `toBeTruthy`, `toBeNaN`, `toBe{Greater,Less}Than{,OrEqual}`, `toBeNull`, `toBeDefined`, `toBeUndefined`, `toContain`, `toMatch`, `toBeCloseTo` were rewritten.
- Rewrite of Jest's reporters.
- Experimental react-native support.
- Removed Jasmine 1 support from Jest.
- Transform caching improvements.

## jest 13.2.0

- Snapshot bugfixes.
- Timer bugfixes.

## jest 13.1.0

- Added `test` global function as an alias for `it`.
- Added `coveragePathIgnorePatterns` to the config.
- Fixed printing of "JSX objects" in snapshots.
- Fixes for `--verbose` option and top level `it` calls.
- Extended the node environment with more globals.
- testcheck now needs to be required explicitly through `require('jest-check')`.
- Added `jest.deepUnmock`.
- Fail test suite if it does not contain any tests.

## jest 13.0.0

- Added duration of individual tests in verbose mode.
- Added a `browser` config option to properly resolve npm packages with a browser field in `package.json` if you are writing tests for client side apps
- Added `jest-repl`.
- Split up `jest-cli` into `jest-runtime` and `jest-config`.
- Added a notification plugin that shows a test run notification using `--notify`.
- Refactored `TestRunner` into `SearchSource` and improved the "no tests found" message.
- Added `jest.isMockFunction(jest.fn())` to test for mock functions.
- Improved test reporter printing and added a test failure summary when running many tests.
  - Add support for property testing via testcheck-js.
- Added a webpack tutorial.
- Added support for virtual mocks through `jest.mock('Module', implementation, {virtual: true})`.
- Added snapshot functionality through `toMatchSnapshot()`.
- Redesigned website.

## jest-cli 12.1.1

- Windows stability fixes.
- Mock module resolution fixes.
- Remove test files from code coverage.

## jest-cli 12.1.0

- Jest is now also published in the `jest` package on npm.
- Added `testRegex` to match for tests outside of specific folders. Deprecated both `testDirectoryName` and `testFileExtensions`.
- `it` can now return a Promise for async testing. `pit` was deprecated.
- Added `jest-resolve` as a standalone package based on the Facebook module resolution algorithm.
- Added `jest-changed-files` as a standalone package to detect changed files in a git or hg repo.
- Added `--setupTestFrameworkFile` to cli.
- Added support for coverage thresholds. See https://jestjs.io/docs/en/configuration#coveragethreshold-object.
- Updated to jsdom 9.0.
- Updated and improved stack trace reporting.
- Added `module.filename` and removed the invalid `module.__filename` field.
- Further improved the `lastCalledWith` and `toBeCalledWith` custom matchers. They now print the most recent calls.
- Fixed jest-haste-map on continuous integration systems.
- Fixes for hg/git integration.
- Added a re-try for the watchman crawler.

## jest-cli 12.0.2

- Bug fixes when running a single test file and for scoped package names.

## jest-cli 12.0.1

- Added custom equality matchers for Map/Set and iterables.
- Bug fixes

## jest-cli 12.0.0

- Reimplemented `node-haste` as `jest-haste-map`: https://github.com/facebook/jest/pull/896
- Fixes for the upcoming release of nodejs 6.
- Removed global mock caching which caused negative side-effects on test runs.
- Updated Jasmine from 2.3.4 to 2.4.1.
- Fixed our Jasmine fork to work better with `Object.create(null)`.
- Added a `--silent` flag to silence console messages during a test run.
- Run a test file directly if a path is passed as an argument to Jest.
- Added support for the undocumented nodejs feature `module.paths`.

## jest-cli 11.0.2

- Fixed `jest -o` error when Mercurial isn't installed on the system
- Fixed Jasmine failure message when expected values were mutated after tests.

## jest-cli 11.0.1, babel-jest 11.0.1

- Added support for Mercurial repositories when using `jest -o`
- Added `mockImplementationOnce` API to `jest.fn()`.

## jest-cli 11.0.0, babel-jest 11.0.0 (pre-releases 0.9 to 0.10)

- New implementation of node-haste and rewrite of internal module loading and resolution. Fixed both startup and runtime performance. [#599](https://github.com/facebook/jest/pull/599)
- Jasmine 2 is now the default test runner. To keep using Jasmine 1, put `testRunner: "jasmine1"` into your configuration.
- Added `jest-util`, `jest-mock`, `jest-jasmine1`, `jest-jasmine2`, `jest-environment-node`, `jest-environment-jsdom` packages.
- Added `babel-jest-preset` and `babel-jest` as packages. `babel-jest` is now being auto-detected.
- Added `babel-plugin-jest-hoist` which hoists `jest.unmock`, `jest.mock` and the new `jest.enableAutomock` and `jest.disableAutomock` API.
- Improved `babel-jest` integration and `react-native` testing.
- Improved code coverage reporting when using `babel-jest`.
- Added the `jest.mock('moduleName', moduleFactory)` feature. `jest.mock` now gets hoisted by default. `jest.doMock` was added to explicitly mock a module without the hoisting feature of `babel-jest`.
- Updated jsdom to 8.3.x.
- Improved responsiveness of the system while using `--watch`.
- Clear the terminal window when using `--watch`.
- By default, `--watch` will now only runs tests related to changed files. `--watch=all` can be used to run all tests on file system changes.
- Debounce `--watch` re-runs to not trigger test runs during a branch switch in version control.
- Added `jest.fn()` and `jest.fn(implementation)` as convenient shorcuts for `jest.genMockFunction()` and `jest.genMockFunction().mockImplementation()`.
- Added an `automock` option to turn off automocking globally.
- Added a "no tests found" message if no tests can be found.
- Jest sets `process.NODE_ENV` to `test` unless otherwise specified.
- Fixed `moduleNameMapper` config option when used with paths.
- Fixed an error with Jasmine 2 and tests that `throw 'string errors'`.
- Fixed issues with unmocking symlinked module names.
- Fixed mocking of boolean values.
- Fixed mocking of fields that start with an underscore ("private fields").
- Fixed unmocking behavior with npm3.
- Fixed and improved `--onlyChanged` option.
- Fixed support for running Jest as a git submodule.
- Improved verbose logger output
- Fixed test runtime error reporting and stack traces.
- Improved `toBeCalled` Jasmine 2 custom matcher messages.
- Improved error reporting when a syntax error occurs.
- Renamed HasteModuleLoader to Runtime.
- Jest now properly reports pending tests disabled with `xit` and `xdescribe`.
- Removed `preprocessCachingDisabled` config option.
- Added a `testEnvironment` option to customize the sandbox environment.
- Added support for `@scoped/name` npm packages.
- Added an integration test runner for Jest that runs all tests for examples and packages.

## 0.8.2

- Performance improvements.
- jest now uses `chalk` instead of its own colors implementation.

## 0.8.1

- `--bail` now reports with the proper error code.
- Fixed loading of the setup file when using jasmine2.
- Updated jsdom to 7.2.0.

## 0.8.0

- Added optional support for jasmine2 through the `testRunner` config option.
- Fixed mocking support for Map, WeakMap and Set.
- `node` was added to the defaults in `moduleFileExtensions`.
- Updated the list of node core modules that are properly being recognized by the module loader.

## 0.7.1

- Correctly map `process.on` into jsdom environments, fixes a bug introduced in jest 0.7.0.

## 0.7.0

- Fixed a memory leak with test contexts. Jest now properly cleans up test environments after each test. Added `--logHeapUsage` to log memory usage after each test. Note: this is option is meant for debugging memory leaks and might significantly slow down your test run.
- Removed `mock-modules`, `node-haste` and `mocks` virtual modules. This is a breaking change of undocumented public API. Usage of this API can safely be automatically updated through an automated codemod:
- Example: http://astexplorer.net/#/zrybZ6UvRA
- Codemod: https://github.com/cpojer/js-codemod/blob/master/transforms/jest-update.js
- jscodeshift: https://github.com/facebook/jscodeshift
- Removed `navigator.onLine` and `mockSetReadOnlyProperty` from the global jsdom environment. Use `window.navigator.onLine = true;` in your test setup and `Object.defineProperty` instead.

## 0.6.1

- Updated jsdom to 7.0.2.
- Use the current working directory as root when passing a jest config from the command line.
- Updated the React examples and getting started guide
- Modules now receive a `module.parent` field so unmocked modules don't assume they are run directly any longer.

## 0.6.0

- jest now reports the number of tests that were run instead of the number of test files.
- Added a `--json` option to print test results as JSON.
- Changed the preprocessor API. A preprocessor now receives the script, file and config. The cache key function receives the script, file and stringified config to be able to create consistent hashes.
- Removed node-worker-pool in favor of node-worker-farm (#540).
- `toEqual` now also checks the internal class name of an object. This fixes invalid tests like `expect([]).toEqual({})` which were previously passing.
- Added the option to provide map modules to stub modules by providing the `moduleNameMapper` config option.
- Allow to specify a custom `testRunner` in the configuration (#531).
- Added a `--no-cache` option to make it easier to debug preprocessor scripts.
- Fix code coverage on windows (#499).

## 0.5.6

- Cache test run performance and run slowest tests first to maximize worker utilization
- Update to jsdom 6.5.0

## 0.5.5

- Improve failure stack traces.
- Fix syntax error reporting.
- Add `--watch` option (#472).

## 0.5.2

- Fixed a bug with syntax errors in test files (#487).
- Fixed chmod error for preprocess-cache (#491).
- Support for the upcoming node 4.0 release (#490, #489).

## 0.5.1

- Upgraded node-worker-pool to 3.0.0, use the native `Promise` implementation.
- `testURL` can be used to set the location of the jsdom environment.
- Updated all of jest's dependencies, now using jsdom 6.3.
- jest now uses the native `Promise` implementation.
- Fixed a bug when passed an empty `testPathIgnorePatterns`.
- Moved preprocessor cache into the haste cache directory.

## 0.5.0

- Added `--noStackTrace` option to disable stack traces.
- Jest now only works with iojs v2 and up. If you are still using node we recommend upgrading to iojs or keep using jest 0.4.0.
- Upgraded to jsdom 6.1.0 and removed all the custom jsdom overwrites.

## <=0.4.0

- See commit history for changes in previous versions of jest.<|MERGE_RESOLUTION|>--- conflicted
+++ resolved
@@ -42,11 +42,8 @@
 - `[jest-config]` Fix `getMaxWorkers` on termux ([#7154](https://github.com/facebook/jest/pull/7154))
 - `[jest-runtime]` Throw an explicit error if `js` is missing from `moduleFileExtensions` ([#7160](https://github.com/facebook/jest/pull/7160))
 - `[jest-runtime]` Fix missing coverage when using negative glob pattern in `testMatch` ([#7170](https://github.com/facebook/jest/pull/7170))
-<<<<<<< HEAD
+- `[*]` Ensure `maxWorkers` is at least 1 (was 0 in some cases where there was only 1 CPU) ([#7182](https://github.com/facebook/jest/pull/7182))
 - `[jest-runtime]` Fix transform cache invalidation when requiring a test file from multiple projects ([#7186](https://github.com/facebook/jest/pull/7186))
-=======
-- `[*]` Ensure `maxWorkers` is at least 1 (was 0 in some cases where there was only 1 CPU) ([#7182](https://github.com/facebook/jest/pull/7182))
->>>>>>> ee9fc739
 
 ### Chore & Maintenance
 
