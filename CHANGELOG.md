## master

### Fixes

* `[jest-cli]` Don't skip matchers for exact files
  ([#5582](https://github.com/facebook/jest/pull/5582))
* `[docs]` Update discord links
  ([#5586](https://github.com/facebook/jest/pull/5586))
* `[jest-runtime]` Align handling of testRegex on Windows between searching for
  tests and instrumentation checks
  ([#5560](https://github.com/facebook/jest/pull/5560))
<<<<<<< HEAD
* `[babel-jest]` Remove `retainLines` argument to babel.
  ([#5594](https://github.com/facebook/jest/pull/5594))
=======
* `[jest-config]` Make it possible to merge `transform` option with preset
  ([#5505](https://github.com/facebook/jest/pull/5505))
>>>>>>> e89de4e6

### Features

* `[docs]` Add MongoDB guide
  ([#5571](https://github.com/facebook/jest/pull/5571))
* `[jest-runtime]` Deprecate mapCoverage option.
  ([#5177](https://github.com/facebook/jest/pull/5177))
* `[babel-jest]` Add option to return sourcemap from the transformer separately
  from source. ([#5177](https://github.com/facebook/jest/pull/5177))
* `[jest-validate]` Add ability to log deprecation warnings for CLI flags.
  ([#5536](https://github.com/facebook/jest/pull/5536))

## jest 22.3.0

### Fixes

* `[expect]` Add descriptive error message to CalledWith methods when missing
  optional arguments ([#5547](https://github.com/facebook/jest/pull/5547))
* `[jest-cli]` Fix inability to quit watch mode while debugger is still attached
  ([#5029](https://github.com/facebook/jest/pull/5029))
* `[jest-haste-map]` Properly handle platform-specific file deletions
  ([#5534](https://github.com/facebook/jest/pull/5534))

### Features

* `[jest-util]` Add the following methods to the "console" implementations:
  `assert`, `count`, `countReset`, `dir`, `dirxml`, `group`, `groupCollapsed`,
  `groupEnd`, `time`, `timeEnd`
  ([#5514](https://github.com/facebook/jest/pull/5514))
* `[docs]` Add documentation for interactive snapshot mode
  ([#5291](https://github.com/facebook/jest/pull/5291))
* `[jest-editor-support]` Add watchAll flag
  ([#5523](https://github.com/facebook/jest/pull/5523))
* `[jest-cli]` Support multiple glob patterns for `collectCoverageFrom`
  ([#5537](https://github.com/facebook/jest/pull/5537))

### Chore & Maintenance

* `[jest-config]` Allow `<rootDir>` to be used with `collectCoverageFrom`
  ([#5524](https://github.com/facebook/jest/pull/5524))
* `[filenames]` Standardize files names in "integration-tests" folder
  ([#5513](https://github.com/facebook/jest/pull/5513))

## jest 22.2.2

### Fixes

* `[babel-jest]` Revert "Remove retainLines from babel-jest"
  ([#5496](https://github.com/facebook/jest/pull/5496))
* `[jest-docblock]` Support multiple of the same `@pragma`.
  ([#5154](https://github.com/facebook/jest/pull/5502))

### Features

* `[jest-worker]` Assign a unique id for each worker and pass it to the child
  process. It will be available via `process.env.JEST_WORKER_ID`
  ([#5494](https://github.com/facebook/jest/pull/5494))

### Chore & Maintenance

* `[filenames]` Standardize file names in root
  ([#5500](https://github.com/facebook/jest/pull/5500))

## jest 22.2.1

### Fixes

* `[jest-config]` "all" takes precedence over "lastCommit"
  ([#5486](https://github.com/facebook/jest/pull/5486))

## jest 22.2.0

### Features

* `[jest-runner]` Move test summary to after coverage report
  ([#4512](https://github.com/facebook/jest/pull/4512))
* `[jest-cli]` Added `--notifyMode` to specify when to be notified.
  ([#5125](https://github.com/facebook/jest/pull/5125))
* `[diff-sequences]` New package compares items in two sequences to find a
  **longest common subsequence**.
  ([#5407](https://github.com/facebook/jest/pull/5407))
* `[jest-config]` Allow lastComit and changedFilesWithAncestor via JSON config
  ([#5476](https://github.com/facebook/jest/pull/5476))
* `[jest-util]` Add deletion to `process.env` as well
  ([#5466](https://github.com/facebook/jest/pull/5466))
* `[jest-util]` Add case-insensitive getters/setters to `process.env`
  ([#5465](https://github.com/facebook/jest/pull/5465))
* `[jest-mock]` Add util methods to create async functions.
  ([#5318](https://github.com/facebook/jest/pull/5318))

### Fixes

* `[jest-cli]` Add trailing slash when checking root folder
  ([#5464](https://github.com/facebook/jest/pull/5464))
* `[jest-cli]` Hide interactive mode if there are no failed snapshot tests
  ([#5450](https://github.com/facebook/jest/pull/5450))
* `[babel-jest]` Remove retainLines from babel-jest
  ([#5439](https://github.com/facebook/jest/pull/5439))
* `[jest-cli]` Glob patterns ignore non-`require`-able files (e.g. `README.md`)
  ([#5199](https://github.com/facebook/jest/issues/5199))
* `[jest-mock]` Add backticks support (\`\`) to `mock` a certain package via the
  `__mocks__` folder. ([#5426](https://github.com/facebook/jest/pull/5426))
* `[jest-message-util]` Prevent an `ENOENT` crash when the test file contained a
  malformed source-map. ([#5405](https://github.com/facebook/jest/pull/5405)).
* `[jest]` Add `import-local` to `jest` package.
  ([#5353](https://github.com/facebook/jest/pull/5353))
* `[expect]` Support class instances in `.toHaveProperty()` matcher.
  ([#5367](https://github.com/facebook/jest/pull/5367))
* `[jest-cli]` Fix npm update command for snapshot summary.
  ([#5376](https://github.com/facebook/jest/pull/5376),
  [5389](https://github.com/facebook/jest/pull/5389/))
* `[expect]` Make `rejects` and `resolves` synchronously validate its argument.
  ([#5364](https://github.com/facebook/jest/pull/5364))
* `[docs]` Add tutorial page for ES6 class mocks.
  ([#5383](https://github.com/facebook/jest/pull/5383))
* `[jest-resolve]` Search required modules in node_modules and then in custom
  paths. ([#5403](https://github.com/facebook/jest/pull/5403))
* `[jest-resolve]` Get builtin modules from node core.
  ([#5411](https://github.com/facebook/jest/pull/5411))
* `[jest-resolve]` Detect and preserve absolute paths in `moduleDirectories`. Do
  not generate additional (invalid) paths by prepending each ancestor of `cwd`
  to the absolute path. Additionally, this fixes functionality in Windows OS.
  ([#5398](https://github.com/facebook/jest/pull/5398))

### Chore & Maintenance

* `[jest-util]` Implement watch plugins
  ([#5399](https://github.com/facebook/jest/pull/5399))

## jest 22.1.4

### Fixes

* `[jest-util]` Add "debug" method to "console" implementations
  ([#5350](https://github.com/facebook/jest/pull/5350))
* `[jest-resolve]` Add condition to avoid infinite loop when node module package
  main is ".". ([#5344)](https://github.com/facebook/jest/pull/5344)

### Features

* `[jest-cli]` `--changedSince`: allow selectively running tests for code
  changed since arbitrary revisions.
  ([#5312](https://github.com/facebook/jest/pull/5312))

## jest 22.1.3

### Fixes

* `[jest-cli]` Check if the file belongs to the checked project before adding it
  to the list, also checking that the file name is not explicitly blacklisted
  ([#5341](https://github.com/facebook/jest/pull/5341))
* `[jest-editor-support]` Add option to spawn command in shell
  ([#5340](https://github.com/facebook/jest/pull/5340))

## jest 22.1.2

### Fixes

* `[jest-cli]` Check if the file belongs to the checked project before adding it
  to the list ([#5335](https://github.com/facebook/jest/pull/5335))
* `[jest-cli]` Fix `EISDIR` when a directory is passed as an argument to `jest`.
  ([#5317](https://github.com/facebook/jest/pull/5317))
* `[jest-config]` Added restoreMocks config option.
  ([#5327](https://github.com/facebook/jest/pull/5327))

## jest 22.1.1

### Fixes

* `[*]` Move from "process.exit" to "exit.
  ([#5313](https://github.com/facebook/jest/pull/5313))

## jest 22.1.0

### Features

* `[jest-cli]` Make Jest exit without an error when no tests are found in the
  case of `--lastCommit`, `--findRelatedTests`, or `--onlyChanged` options
  having been passed to the CLI
* `[jest-cli]` Add interactive snapshot mode
  ([#3831](https://github.com/facebook/jest/pull/3831))

### Fixes

* `[jest-cli]` Use `import-local` to support global Jest installations.
  ([#5304](https://github.com/facebook/jest/pull/5304))
* `[jest-runner]` Fix memory leak in coverage reporting
  ([#5289](https://github.com/facebook/jest/pull/5289))
* `[docs]` Update mention of the minimal version of node supported
  ([#4947](https://github.com/facebook/jest/issues/4947))
* `[jest-cli]` Fix missing newline in console message
  ([#5308](https://github.com/facebook/jest/pull/5308))
* `[jest-cli]` `--lastCommit` and `--changedFilesWithAncestor` now take effect
  even when `--onlyChanged` is not specified.
  ([#5307](https://github.com/facebook/jest/pull/5307))

### Chore & Maintenance

* `[filenames]` Standardize folder names under `integration-tests/`
  ([#5298](https://github.com/facebook/jest/pull/5298))

## jest 22.0.6

### Fixes

* `[jest-jasmine2]` Fix memory leak in snapshot reporting
  ([#5279](https://github.com/facebook/jest/pull/5279))
* `[jest-config]` Fix breaking change in `--testPathPattern`
  ([#5269](https://github.com/facebook/jest/pull/5269))
* `[docs]` Document caveat with mocks, Enzyme, snapshots and React 16
  ([#5258](https://github.com/facebook/jest/issues/5258))

## jest 22.0.5

### Fixes

* `[jest-leak-detector]` Removed the reference to `weak`. Now, parent projects
  must install it by hand for the module to work.
* `[expect]` Fail test when the types of `stringContaining` and `stringMatching`
  matchers do not match. ([#5069](https://github.com/facebook/jest/pull/5069))
* `[jest-cli]` Treat dumb terminals as noninteractive
  ([#5237](https://github.com/facebook/jest/pull/5237))
* `[jest-cli]` `jest --onlyChanged --changedFilesWithAncestor` now also works
  with git. ([#5189](https://github.com/facebook/jest/pull/5189))
* `[jest-config]` fix unexpected condition to avoid infinite recursion in
  Windows platform. ([#5161](https://github.com/facebook/jest/pull/5161))
* `[jest-config]` Escape parentheses and other glob characters in `rootDir`
  before interpolating with `testMatch`.
  ([#4838](https://github.com/facebook/jest/issues/4838))
* `[jest-regex-util]` Fix breaking change in `--testPathPattern`
  ([#5230](https://github.com/facebook/jest/pull/5230))
* `[expect]` Do not override `Error` stack (with `Error.captureStackTrace`) for
  custom matchers. ([#5162](https://github.com/facebook/jest/pull/5162))
* `[pretty-format]` Pretty format for DOMStringMap and NamedNodeMap
  ([#5233](https://github.com/facebook/jest/pull/5233))
* `[jest-cli]` Use a better console-clearing string on Windows
  ([#5251](https://github.com/facebook/jest/pull/5251))

### Features

* `[jest-jasmine]` Allowed classes and functions as `describe` names.
  ([#5154](https://github.com/facebook/jest/pull/5154))
* `[jest-jasmine2]` Support generator functions as specs.
  ([#5166](https://github.com/facebook/jest/pull/5166))
* `[jest-jasmine2]` Allow `spyOn` with getters and setters.
  ([#5107](https://github.com/facebook/jest/pull/5107))
* `[jest-config]` Allow configuration objects inside `projects` array
  ([#5176](https://github.com/facebook/jest/pull/5176))
* `[expect]` Add support to `.toHaveProperty` matcher to accept the keyPath
  argument as an array of properties/indices.
  ([#5220](https://github.com/facebook/jest/pull/5220))
* `[docs]` Add documentation for .toHaveProperty matcher to accept the keyPath
  argument as an array of properties/indices.
  ([#5220](https://github.com/facebook/jest/pull/5220))
* `[jest-runner]` test environments are now passed a new `options` parameter.
  Currently this only has the `console` which is the test console that Jest will
  expose to tests. ([#5223](https://github.com/facebook/jest/issues/5223))
* `[jest-environment-jsdom]` pass the `options.console` to a custom instance of
  `virtualConsole` so jsdom is using the same console as the test.
  ([#5223](https://github.com/facebook/jest/issues/5223))

### Chore & Maintenance

* `[docs]` Describe the order of execution of describe and test blocks.
  ([#5217](https://github.com/facebook/jest/pull/5217),
  [#5238](https://github.com/facebook/jest/pull/5238))
* `[docs]` Add a note on `moduleNameMapper` ordering.
  ([#5249](https://github.com/facebook/jest/pull/5249))

## jest 22.0.4

### Fixes

* `[jest-cli]` New line before quitting watch mode.
  ([#5158](https://github.com/facebook/jest/pull/5158))

### Features

* `[babel-jest]` moduleFileExtensions not passed to babel transformer.
  ([#5110](https://github.com/facebook/jest/pull/5110))

### Chore & Maintenance

* `[*]` Tweaks to better support Node 4
  ([#5142](https://github.com/facebook/jest/pull/5142))

## jest 22.0.2 && 22.0.3

### Chore & Maintenance

* `[*]` Tweaks to better support Node 4
  ([#5134](https://github.com/facebook/jest/pull/5134))

## jest 22.0.1

### Fixes

* `[jest-runtime]` fix error for test files providing coverage.
  ([#5117](https://github.com/facebook/jest/pull/5117))

### Features

* `[jest-config]` Add `forceCoverageMatch` to allow collecting coverage from
  ignored files. ([#5081](https://github.com/facebook/jest/pull/5081))

## jest 22.0.0

### Fixes

* `[jest-resolve]` Use `module.builtinModules` as `BUILTIN_MODULES` when it
  exists
* `[jest-worker]` Remove `debug` and `inspect` flags from the arguments sent to
  the child ([#5068](https://github.com/facebook/jest/pull/5068))
* `[jest-config]` Use all `--testPathPattern` and `<regexForTestFiles>` args in
  `testPathPattern` ([#5066](https://github.com/facebook/jest/pull/5066))
* `[jest-cli]` Do not support `--watch` inside non-version-controlled
  environments ([#5060](https://github.com/facebook/jest/pull/5060))
* `[jest-config]` Escape Windows path separator in testPathPattern CLI arguments
  ([#5054](https://github.com/facebook/jest/pull/5054)
* `[jest-jasmine]` Register sourcemaps as node environment to improve
  performance with jsdom ([#5045](https://github.com/facebook/jest/pull/5045))
* `[pretty-format]` Do not call toJSON recursively
  ([#5044](https://github.com/facebook/jest/pull/5044))
* `[pretty-format]` Fix errors when identity-obj-proxy mocks CSS Modules
  ([#4935](https://github.com/facebook/jest/pull/4935))
* `[babel-jest]` Fix support for namespaced babel version 7
  ([#4918](https://github.com/facebook/jest/pull/4918))
* `[expect]` fix .toThrow for promises
  ([#4884](https://github.com/facebook/jest/pull/4884))
* `[jest-docblock]` pragmas should preserve urls
  ([#4837](https://github.com/facebook/jest/pull/4629))
* `[jest-cli]` Check if `npm_lifecycle_script` calls Jest directly
  ([#4629](https://github.com/facebook/jest/pull/4629))
* `[jest-cli]` Fix --showConfig to show all configs
  ([#4494](https://github.com/facebook/jest/pull/4494))
* `[jest-cli]` Throw if `maxWorkers` doesn't have a value
  ([#4591](https://github.com/facebook/jest/pull/4591))
* `[jest-cli]` Use `fs.realpathSync.native` if available
  ([#5031](https://github.com/facebook/jest/pull/5031))
* `[jest-config]` Fix `--passWithNoTests`
  ([#4639](https://github.com/facebook/jest/pull/4639))
* `[jest-config]` Support `rootDir` tag in testEnvironment
  ([#4579](https://github.com/facebook/jest/pull/4579))
* `[jest-editor-support]` Fix `--showConfig` to support jest 20 and jest 21
  ([#4575](https://github.com/facebook/jest/pull/4575))
* `[jest-editor-support]` Fix editor support test for node 4
  ([#4640](https://github.com/facebook/jest/pull/4640))
* `[jest-mock]` Support mocking constructor in `mockImplementationOnce`
  ([#4599](https://github.com/facebook/jest/pull/4599))
* `[jest-runtime]` Fix manual user mocks not working with custom resolver
  ([#4489](https://github.com/facebook/jest/pull/4489))
* `[jest-util]` Fix `runOnlyPendingTimers` for `setTimeout` inside
  `setImmediate` ([#4608](https://github.com/facebook/jest/pull/4608))
* `[jest-message-util]` Always remove node internals from stacktraces
  ([#4695](https://github.com/facebook/jest/pull/4695))
* `[jest-resolve]` changes method of determining builtin modules to include
  missing builtins ([#4740](https://github.com/facebook/jest/pull/4740))
* `[pretty-format]` Prevent error in pretty-format for window in jsdom test env
  ([#4750](https://github.com/facebook/jest/pull/4750))
* `[jest-resolve]` Preserve module identity for symlinks
  ([#4761](https://github.com/facebook/jest/pull/4761))
* `[jest-config]` Include error message for `preset` json
  ([#4766](https://github.com/facebook/jest/pull/4766))
* `[pretty-format]` Throw `PrettyFormatPluginError` if a plugin halts with an
  exception ([#4787](https://github.com/facebook/jest/pull/4787))
* `[expect]` Keep the stack trace unchanged when `PrettyFormatPluginError` is
  thrown by pretty-format ([#4787](https://github.com/facebook/jest/pull/4787))
* `[jest-environment-jsdom]` Fix asynchronous test will fail due to timeout
  issue. ([#4669](https://github.com/facebook/jest/pull/4669))
* `[jest-cli]` Fix `--onlyChanged` path case sensitivity on Windows platform
  ([#4730](https://github.com/facebook/jest/pull/4730))
* `[jest-runtime]` Use realpath to match transformers
  ([#5000](https://github.com/facebook/jest/pull/5000))
* `[expect]` [**BREAKING**] Replace identity equality with Object.is in toBe
  matcher ([#4917](https://github.com/facebook/jest/pull/4917))

### Features

* `[jest-message-util]` Add codeframe to test assertion failures
  ([#5087](https://github.com/facebook/jest/pull/5087))
* `[jest-config]` Add Global Setup/Teardown options
  ([#4716](https://github.com/facebook/jest/pull/4716))
* `[jest-config]` Add `testEnvironmentOptions` to apply to jsdom options or node
  context. ([#5003](https://github.com/facebook/jest/pull/5003))
* `[jest-jasmine2]` Update Timeout error message to `jest.timeout` and display
  current timeout value ([#4990](https://github.com/facebook/jest/pull/4990))
* `[jest-runner]` Enable experimental detection of leaked contexts
  ([#4895](https://github.com/facebook/jest/pull/4895))
* `[jest-cli]` Add combined coverage threshold for directories.
  ([#4885](https://github.com/facebook/jest/pull/4885))
* `[jest-mock]` Add `timestamps` to mock state.
  ([#4866](https://github.com/facebook/jest/pull/4866))
* `[eslint-plugin-jest]` Add `prefer-to-have-length` lint rule.
  ([#4771](https://github.com/facebook/jest/pull/4771))
* `[jest-environment-jsdom]` [**BREAKING**] Upgrade to JSDOM@11
  ([#4770](https://github.com/facebook/jest/pull/4770))
* `[jest-environment-*]` [**BREAKING**] Add Async Test Environment APIs, dispose
  is now teardown ([#4506](https://github.com/facebook/jest/pull/4506))
* `[jest-cli]` Add an option to clear the cache
  ([#4430](https://github.com/facebook/jest/pull/4430))
* `[babel-plugin-jest-hoist]` Improve error message, that the second argument of
  `jest.mock` must be an inline function
  ([#4593](https://github.com/facebook/jest/pull/4593))
* `[jest-snapshot]` [**BREAKING**] Concatenate name of test and snapshot
  ([#4460](https://github.com/facebook/jest/pull/4460))
* `[jest-cli]` [**BREAKING**] Fail if no tests are found
  ([#3672](https://github.com/facebook/jest/pull/3672))
* `[jest-diff]` Highlight only last of odd length leading spaces
  ([#4558](https://github.com/facebook/jest/pull/4558))
* `[jest-docblock]` Add `docblock.print()`
  ([#4517](https://github.com/facebook/jest/pull/4517))
* `[jest-docblock]` Add `strip`
  ([#4571](https://github.com/facebook/jest/pull/4571))
* `[jest-docblock]` Preserve leading whitespace in docblock comments
  ([#4576](https://github.com/facebook/jest/pull/4576))
* `[jest-docblock]` remove leading newlines from `parswWithComments().comments`
  ([#4610](https://github.com/facebook/jest/pull/4610))
* `[jest-editor-support]` Add Snapshots metadata
  ([#4570](https://github.com/facebook/jest/pull/4570))
* `[jest-editor-support]` Adds an 'any' to the typedef for
  `updateFileWithJestStatus`
  ([#4636](https://github.com/facebook/jest/pull/4636))
* `[jest-editor-support]` Better monorepo support
  ([#4572](https://github.com/facebook/jest/pull/4572))
* `[jest-environment-jsdom]` Add simple rAF polyfill in jsdom environment to
  work with React 16 ([#4568](https://github.com/facebook/jest/pull/4568))
* `[jest-environment-node]` Implement node Timer api
  ([#4622](https://github.com/facebook/jest/pull/4622))
* `[jest-jasmine2]` Add testPath to reporter callbacks
  ([#4594](https://github.com/facebook/jest/pull/4594))
* `[jest-mock]` Added support for naming mocked functions with
  `.mockName(value)` and `.mockGetName()`
  ([#4586](https://github.com/facebook/jest/pull/4586))
* `[jest-runtime]` Add `module.loaded`, and make `module.require` not enumerable
  ([#4623](https://github.com/facebook/jest/pull/4623))
* `[jest-runtime]` Add `module.parent`
  ([#4614](https://github.com/facebook/jest/pull/4614))
* `[jest-runtime]` Support sourcemaps in transformers
  ([#3458](https://github.com/facebook/jest/pull/3458))
* `[jest-snapshot]` [**BREAKING**] Add a serializer for `jest.fn` to allow a
  snapshot of a jest mock ([#4668](https://github.com/facebook/jest/pull/4668))
* `[jest-worker]` Initial version of parallel worker abstraction, say hello!
  ([#4497](https://github.com/facebook/jest/pull/4497))
* `[jest-jasmine2]` Add `testLocationInResults` flag to add location information
  per spec to test results ([#4782](https://github.com/facebook/jest/pull/4782))
* `[jest-environment-jsdom]` Update JSOM to 11.4, which includes built-in
  support for `requestAnimationFrame`
  ([#4919](https://github.com/facebook/jest/pull/4919))
* `[jest-cli]` Hide watch usage output when running on non-interactive
  environments ([#4958](https://github.com/facebook/jest/pull/4958))
* `[jest-snapshot]` Promises support for `toThrowErrorMatchingSnapshot`
  ([#4946](https://github.com/facebook/jest/pull/4946))
* `[jest-cli]` Explain which snapshots are obsolete
  ([#5005](https://github.com/facebook/jest/pull/5005))

### Chore & Maintenance

* `[docs]` Add guide of using with puppeteer
  ([#5093](https://github.com/facebook/jest/pull/5093))
* `[jest-util]` `jest-util` should not depend on `jest-mock`
  ([#4992](https://github.com/facebook/jest/pull/4992))
* `[*]` [**BREAKING**] Drop support for Node.js version 4
  ([#4769](https://github.com/facebook/jest/pull/4769))
* `[docs]` Wrap code comments at 80 characters
  ([#4781](https://github.com/facebook/jest/pull/4781))
* `[eslint-plugin-jest]` Removed from the Jest core repo, and moved to
  https://github.com/jest-community/eslint-plugin-jest
  ([#4867](https://github.com/facebook/jest/pull/4867))
* `[babel-jest]` Explicitly bump istanbul to newer versions
  ([#4616](https://github.com/facebook/jest/pull/4616))
* `[expect]` Upgrade mocha and rollup for browser testing
  ([#4642](https://github.com/facebook/jest/pull/4642))
* `[docs]` Add info about `coveragePathIgnorePatterns`
  ([#4602](https://github.com/facebook/jest/pull/4602))
* `[docs]` Add Vuejs series of testing with Jest
  ([#4648](https://github.com/facebook/jest/pull/4648))
* `[docs]` Mention about optional `done` argument in test function
  ([#4556](https://github.com/facebook/jest/pull/4556))
* `[jest-cli]` Bump node-notifier version
  ([#4609](https://github.com/facebook/jest/pull/4609))
* `[jest-diff]` Simplify highlight for leading and trailing spaces
  ([#4553](https://github.com/facebook/jest/pull/4553))
* `[jest-get-type]` Add support for date
  ([#4621](https://github.com/facebook/jest/pull/4621))
* `[jest-matcher-utils]` Call `chalk.inverse` for trailing spaces
  ([#4578](https://github.com/facebook/jest/pull/4578))
* `[jest-runtime]` Add `.advanceTimersByTime`; keep `.runTimersToTime()` as an
  alias.
* `[docs]` Include missing dependency in TestEnvironment sample code
* `[docs]` Add clarification for hook execution order
* `[docs]` Update `expect.anything()` sample code
  ([#5007](https://github.com/facebook/jest/pull/5007))

## jest 21.2.1

* Fix watchAll not running tests on save
  ([#4550](https://github.com/facebook/jest/pull/4550))
* Add missing escape sequences to ConvertAnsi plugin
  ([#4544](https://github.com/facebook/jest/pull/4544))

## jest 21.2.0

* 🃏 Change license from BSD+Patents to MIT.
* Allow eslint-plugin to recognize more disabled tests
  ([#4533](https://github.com/facebook/jest/pull/4533))
* Add babel-plugin for object spread syntax to babel-preset-jest
  ([#4519](https://github.com/facebook/jest/pull/4519))
* Display outer element and trailing newline consistently in jest-diff
  ([#4520](https://github.com/facebook/jest/pull/4520))
* Do not modify stack trace of JestAssertionError
  ([#4516](https://github.com/facebook/jest/pull/4516))
* Print errors after test structure in verbose mode
  ([#4504](https://github.com/facebook/jest/pull/4504))
* Fix `--silent --verbose` problem
  ([#4505](https://github.com/facebook/jest/pull/4505))
* Fix: Reset local state of assertions when using hasAssertions
  ([#4498](https://github.com/facebook/jest/pull/4498))
* jest-resolve: Prevent default resolver failure when potential resolution
  directory does not exist ([#4483](https://github.com/facebook/jest/pull/4483))

## jest 21.1.0

* (minor) Use ES module exports
  ([#4454](https://github.com/facebook/jest/pull/4454))
* Allow chaining mockClear and mockReset
  ([#4475](https://github.com/facebook/jest/pull/4475))
* Call jest-diff and pretty-format more precisely in toHaveProperty matcher
  ([#4445](https://github.com/facebook/jest/pull/4445))
* Expose restoreAllMocks to object
  ([#4463](https://github.com/facebook/jest/pull/4463))
* Fix function name cleaning when making mock fn
  ([#4464](https://github.com/facebook/jest/pull/4464))
* Fix Map/Set equality checker
  ([#4404](https://github.com/facebook/jest/pull/4404))
* Make FUNCTION_NAME_RESERVED_PATTERN stateless
  ([#4466](https://github.com/facebook/jest/pull/4466))

## jest 21.0.2

* Take precedence of NODE_PATH when resolving node_modules directories
  ([#4453](https://github.com/facebook/jest/pull/4453))
* Fix race condition with --coverage and babel-jest identical file contents edge
  case ([#4432](https://github.com/facebook/jest/pull/4432))
* Add extra parameter `--runTestsByPath`.
  ([#4411](https://github.com/facebook/jest/pull/4411))
* Upgrade all outdated deps
  ([#4425](https://github.com/facebook/jest/pull/4425))

## jest 21.0.1

* Remove obsolete error ([#4417](https://github.com/facebook/jest/pull/4417))

## jest 21.0.0

* Add --changedFilesWithAncestor
  ([#4070](https://github.com/facebook/jest/pull/4070))
* Add --findRelatedFiles ([#4131](https://github.com/facebook/jest/pull/4131))
* Add --onlyChanged tests ([#3977](https://github.com/facebook/jest/pull/3977))
* Add `contextLines` option to jest-diff
  ([#4152](https://github.com/facebook/jest/pull/4152))
* Add alternative serialize API for pretty-format plugins
  ([#4114](https://github.com/facebook/jest/pull/4114))
* Add displayName to MPR ([#4327](https://github.com/facebook/jest/pull/4327))
* Add displayName to TestResult
  ([#4408](https://github.com/facebook/jest/pull/4408))
* Add es5 build of pretty-format
  ([#4075](https://github.com/facebook/jest/pull/4075))
* Add extra info to no tests for changed files message
  ([#4188](https://github.com/facebook/jest/pull/4188))
* Add fake chalk in browser builds in order to support IE10
  ([#4367](https://github.com/facebook/jest/pull/4367))
* Add jest.requireActual ([#4260](https://github.com/facebook/jest/pull/4260))
* Add maxWorkers to globalConfig
  ([#4005](https://github.com/facebook/jest/pull/4005))
* Add skipped tests support for jest-editor-support
  ([#4346](https://github.com/facebook/jest/pull/4346))
* Add source map support for better debugging experience
  ([#3738](https://github.com/facebook/jest/pull/3738))
* Add support for Error objects in toMatchObject
  ([#4339](https://github.com/facebook/jest/pull/4339))
* Add support for Immutable.Record in pretty-format
  ([#3678](https://github.com/facebook/jest/pull/3678))
* Add tests for extract_requires on export types
  ([#4080](https://github.com/facebook/jest/pull/4080))
* Add that toMatchObject can match arrays
  ([#3994](https://github.com/facebook/jest/pull/3994))
* Add watchPathIgnorePatterns to exclude paths to trigger test re-run in watch
  mode ([#4331](https://github.com/facebook/jest/pull/4331))
* Adding ancestorTitles property to JSON test output
  ([#4293](https://github.com/facebook/jest/pull/4293))
* Allow custom resolver to be used with[out] moduleNameMapper
  ([#4174](https://github.com/facebook/jest/pull/4174))
* Avoid parsing `.require(…)` method calls
  ([#3777](https://github.com/facebook/jest/pull/3777))
* Avoid unnecessary function declarations and call in pretty-format
  ([#3962](https://github.com/facebook/jest/pull/3962))
* Avoid writing to stdout in default reporter if --json is enabled. Fixes #3941
  ([#3945](https://github.com/facebook/jest/pull/3945))
* Better error handling for --config
  ([#4230](https://github.com/facebook/jest/pull/4230))
* Call consistent pretty-format plugins within Jest
  ([#3800](https://github.com/facebook/jest/pull/3800))
* Change babel-core to peerDependency for compatibility with Babel 7
  ([#4162](https://github.com/facebook/jest/pull/4162))
* Change Promise detection code in jest-circus to support non-global Promise
  implementations ([#4375](https://github.com/facebook/jest/pull/4375))
* Changed files eager loading
  ([#3979](https://github.com/facebook/jest/pull/3979))
* Check whether we should output to stdout or stderr
  ([#3953](https://github.com/facebook/jest/pull/3953))
* Clarify what objects toContain and toContainEqual can be used on
  ([#4307](https://github.com/facebook/jest/pull/4307))
* Clean up resolve() logic. Provide useful names for variables and functions.
  Test that a directory exists before attempting to resolve files within it.
  ([#4325](https://github.com/facebook/jest/pull/4325))
* cleanupStackTrace ([#3696](https://github.com/facebook/jest/pull/3696))
* compare objects with Symbol keys
  ([#3437](https://github.com/facebook/jest/pull/3437))
* Complain if expect is passed multiple arguments
  ([#4237](https://github.com/facebook/jest/pull/4237))
* Completes nodeCrawl with empty roots
  ([#3776](https://github.com/facebook/jest/pull/3776))
* Consistent naming of files
  ([#3798](https://github.com/facebook/jest/pull/3798))
* Convert code base to ESM import
  ([#3778](https://github.com/facebook/jest/pull/3778))
* Correct summary message for flag --findRelatedTests.
  ([#4309](https://github.com/facebook/jest/pull/4309))
* Coverage thresholds can be set up for individual files
  ([#4185](https://github.com/facebook/jest/pull/4185))
* custom reporter error handling
  ([#4051](https://github.com/facebook/jest/pull/4051))
* Define separate type for pretty-format plugin Options
  ([#3802](https://github.com/facebook/jest/pull/3802))
* Delete confusing async keyword
  ([#3679](https://github.com/facebook/jest/pull/3679))
* Delete redundant branch in ReactElement and HTMLElement plugins
  ([#3731](https://github.com/facebook/jest/pull/3731))
* Don't format node assert errors when there's no 'assert' module
  ([#4376](https://github.com/facebook/jest/pull/4376))
* Don't print test summary in --silent
  ([#4106](https://github.com/facebook/jest/pull/4106))
* Don't try to build ghost packages
  ([#3934](https://github.com/facebook/jest/pull/3934))
* Escape double quotes in attribute values in HTMLElement plugin
  ([#3797](https://github.com/facebook/jest/pull/3797))
* Explain how to clear the cache
  ([#4232](https://github.com/facebook/jest/pull/4232))
* Factor out common code for collections in pretty-format
  ([#4184](https://github.com/facebook/jest/pull/4184))
* Factor out common code for markup in React plugins
  ([#4171](https://github.com/facebook/jest/pull/4171))
* Feature/internal resolve ([#4315](https://github.com/facebook/jest/pull/4315))
* Fix --logHeapUsage ([#4176](https://github.com/facebook/jest/pull/4176))
* Fix --showConfig to show all project configs
  ([#4078](https://github.com/facebook/jest/pull/4078))
* Fix --watchAll ([#4254](https://github.com/facebook/jest/pull/4254))
* Fix bug when setTimeout is mocked
  ([#3769](https://github.com/facebook/jest/pull/3769))
* Fix changedFilesWithAncestor
  ([#4193](https://github.com/facebook/jest/pull/4193))
* Fix colors for expected/stored snapshot message
  ([#3702](https://github.com/facebook/jest/pull/3702))
* Fix concurrent test failure
  ([#4159](https://github.com/facebook/jest/pull/4159))
* Fix for 4286: Compare Maps and Sets by value rather than order
  ([#4303](https://github.com/facebook/jest/pull/4303))
* fix forceExit ([#4105](https://github.com/facebook/jest/pull/4105))
* Fix grammar in React Native docs
  ([#3838](https://github.com/facebook/jest/pull/3838))
* Fix inconsistent name of complex values in pretty-format
  ([#4001](https://github.com/facebook/jest/pull/4001))
* Fix issue mocking bound method
  ([#3805](https://github.com/facebook/jest/pull/3805))
* Fix jest-circus ([#4290](https://github.com/facebook/jest/pull/4290))
* Fix lint warning in master
  ([#4132](https://github.com/facebook/jest/pull/4132))
* Fix linting ([#3946](https://github.com/facebook/jest/pull/3946))
* fix merge conflict ([#4144](https://github.com/facebook/jest/pull/4144))
* Fix minor typo ([#3729](https://github.com/facebook/jest/pull/3729))
* fix missing console.log messages
  ([#3895](https://github.com/facebook/jest/pull/3895))
* fix mock return value ([#3933](https://github.com/facebook/jest/pull/3933))
* Fix mocking for modules with folders on windows
  ([#4238](https://github.com/facebook/jest/pull/4238))
* Fix NODE_PATH resolving for relative paths
  ([#3616](https://github.com/facebook/jest/pull/3616))
* Fix options.moduleNameMapper override order with preset
  ([#3565](https://github.com/facebook/jest/pull/3565)
  ([#3689](https://github.com/facebook/jest/pull/3689))
* Fix React PropTypes warning in tests for Immutable plugin
  ([#4412](https://github.com/facebook/jest/pull/4412))
* Fix regression in mockReturnValueOnce
  ([#3857](https://github.com/facebook/jest/pull/3857))
* Fix sample code of mock class constructors
  ([#4115](https://github.com/facebook/jest/pull/4115))
* Fix setup-test-framework-test
  ([#3773](https://github.com/facebook/jest/pull/3773))
* fix typescript jest test crash
  ([#4363](https://github.com/facebook/jest/pull/4363))
* Fix watch mode ([#4084](https://github.com/facebook/jest/pull/4084))
* Fix Watchman on windows ([#4018](https://github.com/facebook/jest/pull/4018))
* Fix(babel): Handle ignored files in babel v7
  ([#4393](https://github.com/facebook/jest/pull/4393))
* Fix(babel): Support upcoming beta
  ([#4403](https://github.com/facebook/jest/pull/4403))
* Fixed object matcher ([#3799](https://github.com/facebook/jest/pull/3799))
* Fixes #3820 use extractExpectedAssertionsErrors in jasmine setup
* Flow upgrade ([#4355](https://github.com/facebook/jest/pull/4355))
* Force message in matchers to always be a function
  ([#3972](https://github.com/facebook/jest/pull/3972))
* Format `describe` and use `test` instead of `it` alias
  ([#3792](https://github.com/facebook/jest/pull/3792))
* global_config.js for multi-project runner
  ([#4023](https://github.com/facebook/jest/pull/4023))
* Handle async errors ([#4016](https://github.com/facebook/jest/pull/4016))
* Hard-fail if hasteImpl is throwing an error during initialization.
  ([#3812](https://github.com/facebook/jest/pull/3812))
* Ignore import type for extract_requires
  ([#4079](https://github.com/facebook/jest/pull/4079))
* Ignore indentation of data structures in jest-diff
  ([#3429](https://github.com/facebook/jest/pull/3429))
* Implement 'jest.requireMock'
  ([#4292](https://github.com/facebook/jest/pull/4292))
* Improve Jest phabricator plugin
  ([#4195](https://github.com/facebook/jest/pull/4195))
* Improve Seq and remove newline from non-min empty in Immutable plugin
  ([#4241](https://github.com/facebook/jest/pull/4241))
* Improved the jest reporter with snapshot info per test.
  ([#3660](https://github.com/facebook/jest/pull/3660))
* Include fullName in formattedAssertion
  ([#4273](https://github.com/facebook/jest/pull/4273))
* Integrated with Yarn workspaces
  ([#3906](https://github.com/facebook/jest/pull/3906))
* jest --all ([#4020](https://github.com/facebook/jest/pull/4020))
* jest-circus test failures
  ([#3770](https://github.com/facebook/jest/pull/3770))
* jest-circus Timeouts ([#3760](https://github.com/facebook/jest/pull/3760))
* jest-haste-map: add test case for broken handling of ignore pattern
  ([#4047](https://github.com/facebook/jest/pull/4047))
* jest-haste-map: add test+fix for broken platform module support
  ([#3885](https://github.com/facebook/jest/pull/3885))
* jest-haste-map: deprecate functional ignorePattern and use it in cache key
  ([#4063](https://github.com/facebook/jest/pull/4063))
* jest-haste-map: mock 'fs' with more idiomatic jest.mock()
  ([#4046](https://github.com/facebook/jest/pull/4046))
* jest-haste-map: only file IO errors should be silently ignored
  ([#3816](https://github.com/facebook/jest/pull/3816))
* jest-haste-map: throw when trying to get a duplicated module
  ([#3976](https://github.com/facebook/jest/pull/3976))
* jest-haste-map: watchman crawler: normalize paths
  ([#3887](https://github.com/facebook/jest/pull/3887))
* jest-runtime: atomic cache write, and check validity of data
  ([#4088](https://github.com/facebook/jest/pull/4088))
* Join lines with newline in jest-diff
  ([#4314](https://github.com/facebook/jest/pull/4314))
* Keep ARGV only in CLI files
  ([#4012](https://github.com/facebook/jest/pull/4012))
* let transformers adjust cache key based on mapCoverage
  ([#4187](https://github.com/facebook/jest/pull/4187))
* Lift requires ([#3780](https://github.com/facebook/jest/pull/3780))
* Log stack when reporting errors in jest-runtime
  ([#3833](https://github.com/facebook/jest/pull/3833))
* Make --listTests return a new line separated list when not using --json
  ([#4229](https://github.com/facebook/jest/pull/4229))
* Make build script printing small-terminals-friendly
  ([#3892](https://github.com/facebook/jest/pull/3892))
* Make error messages more explicit for toBeCalledWith assertions
  ([#3913](https://github.com/facebook/jest/pull/3913))
* Make jest-matcher-utils use ESM exports
  ([#4342](https://github.com/facebook/jest/pull/4342))
* Make jest-runner a standalone package.
  ([#4236](https://github.com/facebook/jest/pull/4236))
* Make Jest’s Test Runner configurable.
  ([#4240](https://github.com/facebook/jest/pull/4240))
* Make listTests always print to console.log
  ([#4391](https://github.com/facebook/jest/pull/4391))
* Make providesModuleNodeModules ignore nested node_modules directories
* Make sure function mocks match original arity
  ([#4170](https://github.com/facebook/jest/pull/4170))
* Make sure runAllTimers also clears all ticks
  ([#3915](https://github.com/facebook/jest/pull/3915))
* Make toBe matcher error message more helpful for objects and arrays
  ([#4277](https://github.com/facebook/jest/pull/4277))
* Make useRealTimers play well with timers: fake
  ([#3858](https://github.com/facebook/jest/pull/3858))
* Move getType from jest-matcher-utils to separate package
  ([#3559](https://github.com/facebook/jest/pull/3559))
* Multiroot jest-change-files
  ([#3969](https://github.com/facebook/jest/pull/3969))
* Output created snapshot when using --ci option
  ([#3693](https://github.com/facebook/jest/pull/3693))
* Point out you can use matchers in .toMatchObject
  ([#3796](https://github.com/facebook/jest/pull/3796))
* Prevent babelrc package import failure on relative current path
  ([#3723](https://github.com/facebook/jest/pull/3723))
* Print RDP details for windows builds
  ([#4017](https://github.com/facebook/jest/pull/4017))
* Provide better error checking for transformed content
  ([#3807](https://github.com/facebook/jest/pull/3807))
* Provide printText and printComment in markup.js for HTMLElement plugin
  ([#4344](https://github.com/facebook/jest/pull/4344))
* Provide regex visualization for testRegex
  ([#3758](https://github.com/facebook/jest/pull/3758))
* Refactor CLI ([#3862](https://github.com/facebook/jest/pull/3862))
* Refactor names and delimiters of complex values in pretty-format
  ([#3986](https://github.com/facebook/jest/pull/3986))
* Replace concat(Immutable) with Immutable as item of plugins array
  ([#4207](https://github.com/facebook/jest/pull/4207))
* Replace Jasmine with jest-circus
  ([#3668](https://github.com/facebook/jest/pull/3668))
* Replace match with test and omit redundant String conversion
  ([#4311](https://github.com/facebook/jest/pull/4311))
* Replace print with serialize in AsymmetricMatcher plugin
  ([#4173](https://github.com/facebook/jest/pull/4173))
* Replace print with serialize in ConvertAnsi plugin
  ([#4225](https://github.com/facebook/jest/pull/4225))
* Replace print with serialize in HTMLElement plugin
  ([#4215](https://github.com/facebook/jest/pull/4215))
* Replace print with serialize in Immutable plugins
  ([#4189](https://github.com/facebook/jest/pull/4189))
* Replace unchanging args with one config arg within pretty-format
  ([#4076](https://github.com/facebook/jest/pull/4076))
* Return UNDEFINED for undefined type in ReactElement plugin
  ([#4360](https://github.com/facebook/jest/pull/4360))
* Rewrite some read bumps in pretty-format
  ([#4093](https://github.com/facebook/jest/pull/4093))
* Run update method before installing JRE on Circle
  ([#4318](https://github.com/facebook/jest/pull/4318))
* Separated the snapshot summary creation from the printing to improve
  testability. ([#4373](https://github.com/facebook/jest/pull/4373))
* Set coverageDirectory during normalize phase
  ([#3966](https://github.com/facebook/jest/pull/3966))
* Setup custom reporters after default reporters
  ([#4053](https://github.com/facebook/jest/pull/4053))
* Setup for Circle 2 ([#4149](https://github.com/facebook/jest/pull/4149))
* Simplify readme ([#3790](https://github.com/facebook/jest/pull/3790))
* Simplify snapshots definition
  ([#3791](https://github.com/facebook/jest/pull/3791))
* skipNodeResolution config option
  ([#3987](https://github.com/facebook/jest/pull/3987))
* Small fixes to toHaveProperty docs
  ([#3878](https://github.com/facebook/jest/pull/3878))
* Sort attributes by name in HTMLElement plugin
  ([#3783](https://github.com/facebook/jest/pull/3783))
* Specify watchPathIgnorePatterns will only be available in Jest 21+
  ([#4398](https://github.com/facebook/jest/pull/4398))
* Split TestRunner off of TestScheduler
  ([#4233](https://github.com/facebook/jest/pull/4233))
* Strict and explicit config resolution logic
  ([#4122](https://github.com/facebook/jest/pull/4122))
* Support maxDepth option in React plugins
  ([#4208](https://github.com/facebook/jest/pull/4208))
* Support SVG elements in HTMLElement plugin
  ([#4335](https://github.com/facebook/jest/pull/4335))
* Test empty Immutable collections with {min: false} option
  ([#4121](https://github.com/facebook/jest/pull/4121))
* test to debug travis failure in master
  ([#4145](https://github.com/facebook/jest/pull/4145))
* testPathPattern message test
  ([#4006](https://github.com/facebook/jest/pull/4006))
* Throw Error When Using Nested It Specs
  ([#4039](https://github.com/facebook/jest/pull/4039))
* Throw when moduleNameMapper points to inexistent module
  ([#3567](https://github.com/facebook/jest/pull/3567))
* Unified 'no tests found' message for non-verbose MPR
  ([#4354](https://github.com/facebook/jest/pull/4354))
* Update migration guide with jest-codemods transformers
  ([#4306](https://github.com/facebook/jest/pull/4306))
* Use "inputSourceMap" for coverage re-mapping.
  ([#4009](https://github.com/facebook/jest/pull/4009))
* Use "verbose" no test found message when there is only one project
  ([#4378](https://github.com/facebook/jest/pull/4378))
* Use babel transform to inline all requires
  ([#4340](https://github.com/facebook/jest/pull/4340))
* Use eslint plugins to run prettier
  ([#3971](https://github.com/facebook/jest/pull/3971))
* Use iterableEquality in spy matchers
  ([#3651](https://github.com/facebook/jest/pull/3651))
* Use modern HTML5 <!DOCTYPE>
  ([#3937](https://github.com/facebook/jest/pull/3937))
* Wrap `Error.captureStackTrace` in a try
  ([#4035](https://github.com/facebook/jest/pull/4035))

## jest 20.0.4

* Fix jest-haste-map's handling of duplicate module IDs.
  ([#3647](https://github.com/facebook/jest/pull/3647))
* Fix behavior of `enableAutomock()` when automock is set to false.
  ([#3624](https://github.com/facebook/jest/pull/3624))
* Fix progress bar in windows.
  ([#3626](https://github.com/facebook/jest/pull/3626))

## jest 20.0.3

* Fix reporters 'default' setting.
  ([#3562](https://github.com/facebook/jest/pull/3562))
* Fix to make Jest fail when the coverage threshold not met.
  ([#3554](https://github.com/facebook/jest/pull/3554))

## jest 20.0.1

* Add ansi-regex to pretty-format dependencies
  ([#3498](https://github.com/facebook/jest/pull/3498))
* Fix <rootDir> replacement in testMatch and moduleDirectories
  ([#3538](https://github.com/facebook/jest/pull/3538))
* Fix expect.hasAssertions() to throw when passed arguments
  ([#3526](https://github.com/facebook/jest/pull/3526))
* Fix stack traces without proper error messages
  ([#3513](https://github.com/facebook/jest/pull/3513))
* Fix support for custom extensions through haste packages
  ([#3537](https://github.com/facebook/jest/pull/3537))
* Fix test contexts between test functions
  ([#3506](https://github.com/facebook/jest/pull/3506))

## jest 20.0.0

* New `--projects` option to run one instance of Jest in multiple projects at
  the same time. ([#3400](https://github.com/facebook/jest/pull/3400))
* New multi project runner ([#3156](https://github.com/facebook/jest/pull/3156))
* New --listTests flag. ([#3441](https://github.com/facebook/jest/pull/3441))
* New --showConfig flag. ([#3296](https://github.com/facebook/jest/pull/3296))
* New promise support for all `expect` matchers through `.resolves` and
  `.rejects`. ([#3068](https://github.com/facebook/jest/pull/3068))
* New `expect.hasAssertions()` function similar to `expect.assertions()`.
  ([#3379](https://github.com/facebook/jest/pull/3379))
* New `this.equals` function exposed to custom matchers.
  ([#3469](https://github.com/facebook/jest/pull/3469))
* New `valid-expect` lint rule in `eslint-plugin-jest`.
  ([#3067](https://github.com/facebook/jest/pull/3067))
* New HtmlElement pretty-format plugin.
  ([#3230](https://github.com/facebook/jest/pull/3230))
* New Immutable pretty-format plugins.
  ([#2899](https://github.com/facebook/jest/pull/2899))
* New test environment per file setting through `@jest-environment` in the
  docblock. ([#2859](https://github.com/facebook/jest/pull/2859))
* New feature that allows every configuration option to be set from the command
  line. ([#3424](https://github.com/facebook/jest/pull/3424))
* New feature to add custom reporters to Jest through `reporters` in the
  configuration. ([#3349](https://github.com/facebook/jest/pull/3349))
* New feature to add expected and actual values to AssertionError.
  ([#3217](https://github.com/facebook/jest/pull/3217))
* New feature to map code coverage from transformers.
  ([#2290](https://github.com/facebook/jest/pull/2290))
* New feature to run untested code coverage in parallel.
  ([#3407](https://github.com/facebook/jest/pull/3407))
* New option to define a custom resolver.
  ([#2998](https://github.com/facebook/jest/pull/2998))
* New printing support for text and comment nodes in html pretty-format.
  ([#3355](https://github.com/facebook/jest/pull/3355))
* New snapshot testing FAQ ([#3425](https://github.com/facebook/jest/pull/3425))
* New support for custom platforms on jest-haste-map.
  ([#3162](https://github.com/facebook/jest/pull/3162))
* New support for mocking native async methods.
  ([#3209](https://github.com/facebook/jest/pull/3209))
* New guide on how to use Jest with any JavaScript framework.
  ([#3243](https://github.com/facebook/jest/pull/3243))
* New translation system for the Jest website.
* New collapsing watch mode usage prompt after first run.
  ([#3078](https://github.com/facebook/jest/pull/3078))
* Breaking Change: Forked Jasmine 2.5 into Jest's own test runner and rewrote
  large parts of Jasmine. ([#3147](https://github.com/facebook/jest/pull/3147))
* Breaking Change: Jest does not write new snapshots by default on CI.
  ([#3456](https://github.com/facebook/jest/pull/3456))
* Breaking Change: Moved the typescript parser from `jest-editor-support` into a
  separate `jest-test-typescript-parser` package.
  ([#2973](https://github.com/facebook/jest/pull/2973))
* Breaking Change: Replaced auto-loading of babel-polyfill with only
  regenerator-runtime, fixes a major memory leak.
  ([#2755](https://github.com/facebook/jest/pull/2755))
* Fixed `babel-jest` to look up the `babel` field in `package.json` as a
  fallback.
* Fixed `jest-editor-support`'s parser to not crash on incomplete ASTs.
  ([#3259](https://github.com/facebook/jest/pull/3259))
* Fixed `jest-resolve` to use `is-builtin-module` instead of `resolve.isCore`.
  ([#2997](https://github.com/facebook/jest/pull/2997))
* Fixed `jest-snapshot` to normalize line endings in the `serialize` function.
  ([#3002](https://github.com/facebook/jest/pull/3002))
* Fixed behavior of `--silent` flag.
  ([#3003](https://github.com/facebook/jest/pull/3003))
* Fixed bug with watchers on macOS causing test to crash.
  ([#2957](https://github.com/facebook/jest/pull/2957))
* Fixed CLI `notify` option not taking precedence over config option.
  ([#3340](https://github.com/facebook/jest/pull/3340))
* Fixed detection of the npm client in SummaryReporter to support Yarn.
  ([#3263](https://github.com/facebook/jest/pull/3263))
* Fixed done.fail not passing arguments
  ([#3241](https://github.com/facebook/jest/pull/3241))
* Fixed fake timers to restore after resetting mocks.
  ([#2467](https://github.com/facebook/jest/pull/2467))
* Fixed handling of babylon's parser options in `jest-editor-support`.
  ([#3344](https://github.com/facebook/jest/pull/3344))
* Fixed Jest to properly cache transform results.
  ([#3334](https://github.com/facebook/jest/pull/3334))
* Fixed Jest to use human-readable colors for Jest's own snapshots.
  ([#3119](https://github.com/facebook/jest/pull/3119))
* Fixed jest-config to use UID for default cache folder.
  ([#3380](https://github.com/facebook/jest/pull/3380)),
  ([#3387](https://github.com/facebook/jest/pull/3387))
* Fixed jest-runtime to expose inner error when it fails to write to the cache.
  ([#3373](https://github.com/facebook/jest/pull/3373))
* Fixed lifecycle hooks to make afterAll hooks operate the same as afterEach.
  ([#3275](https://github.com/facebook/jest/pull/3275))
* Fixed pretty-format to run plugins before serializing nested basic values.
  ([#3017](https://github.com/facebook/jest/pull/3017))
* Fixed return value of mocks so they can explicitly be set to return
  `undefined`. ([#3354](https://github.com/facebook/jest/pull/3354))
* Fixed runner to run tests associated with snapshots when the snapshot changes.
  ([#3025](https://github.com/facebook/jest/pull/3025))
* Fixed snapshot serializer require, restructured pretty-format.
  ([#3399](https://github.com/facebook/jest/pull/3399))
* Fixed support for Babel 7 in babel-jest.
  ([#3271](https://github.com/facebook/jest/pull/3271))
* Fixed testMatch to find tests in .folders.
  ([#3006](https://github.com/facebook/jest/pull/3006))
* Fixed testNamePattern and testPathPattern to work better together.
  ([#3327](https://github.com/facebook/jest/pull/3327))
* Fixed to show reject reason when expecting resolve.
  ([#3134](https://github.com/facebook/jest/pull/3134))
* Fixed toHaveProperty() to use hasOwnProperty from Object
  ([#3410](https://github.com/facebook/jest/pull/3410))
* Fixed watch mode's screen clearing.
  ([#2959](https://github.com/facebook/jest/pull/2959))
  ([#3294](https://github.com/facebook/jest/pull/3294))
* Improved and consolidated Jest's configuration file resolution.
  ([#3472](https://github.com/facebook/jest/pull/3472))
* Improved documentation throughout the Jest website.
* Improved documentation to explicitly mention that snapshots must be reviewed.
  ([#3203](https://github.com/facebook/jest/pull/3203))
* Improved documentation to make it clear CRA users don't need to add
  dependencies. ([#3312](https://github.com/facebook/jest/pull/3312))
* Improved eslint-plugin-jest's handling of `expect`.
  ([#3306](https://github.com/facebook/jest/pull/3306))
* Improved flow-coverage, eslint rules and test coverage within the Jest
  repository.
* Improved printing of `expect.assertions` error.
  ([#3033](https://github.com/facebook/jest/pull/3033))
* Improved Windows test coverage of Jest.
* Refactored configs & transform
  ([#3376](https://github.com/facebook/jest/pull/3376))
* Refactored reporters to pass individual Tests to reporters.
  ([#3289](https://github.com/facebook/jest/pull/3289))
* Refactored TestRunner ([#3166](https://github.com/facebook/jest/pull/3166))
* Refactored watch mode prompts.
  ([#3290](https://github.com/facebook/jest/pull/3290))
* Deleted `jest-file-exists`.
  ([#3105](https://github.com/facebook/jest/pull/3105))
* Removed `Config` type. ([#3366](https://github.com/facebook/jest/pull/3366))
* Removed all usage of `jest-file-exists`.
  ([#3101](https://github.com/facebook/jest/pull/3101))
* Adopted prettier on the Jest codebase.

## jest 19.0.1

* Fix infinite loop when using `--watch` with `--coverage`.
* Fixed `watchman` config option.
* Fixed a bug in the jest-editor-support static analysis.
* Fixed eslint plugin warning.
* Fixed missing space in front of "Did you mean …?".
* Fixed path printing in the reporter on Windows.

## jest 19.0.0

* Breaking Change: Added a version for snapshots.
* Breaking Change: Removed the `mocksPattern` configuration option, it never
  worked correctly.
* Breaking Change: Renamed `testPathDirs` to `roots` to avoid confusion when
  configuring Jest.
* Breaking Change: Updated printing of React elements to cause fewer changes
  when props change.
* Breaking Change: Updated snapshot format to properly escape data.
* Fixed --color to be recognized correctly again.
* Fixed `babel-plugin-jest-hoist` to work properly with type annotations in
  tests.
* Fixed behavior for console.log calls and fixed a memory leak (#2539).
* Fixed cache directory path for Jest to avoid ENAMETOOLONG errors.
* Fixed change events to be emitted in jest-haste-map's watch mode. This fixes
  issues with Jest's new watch mode and react-native-packager.
* Fixed cli arguments to be used when loading the config from file, they were
  previously ignored.
* Fixed Jest to load json files that include a BOM.
* Fixed Jest to throw errors instead of ignoring invalid cli options.
* Fixed mocking behavior for virtual modules.
* Fixed mocking behavior with transitive dependencies.
* Fixed support for asymmetric matchers in `toMatchObject`.
* Fixed test interruption and `--bail` behavior.
* Fixed watch mode to clean up worker processes when a test run gets
  interrupted.
* Fixed whitespace to be highlighted in snapshots and assertion errors.
* Improved `babel-jest` plugin: babel is loaded lazily, istanbul comments are
  only added when coverage is used.
* Improved error for invalid transform config.
* Improved moduleNameMapper to not overwrite mocks when many patterns map to the
  same file.
* Improved printing of skipped tests in verbose mode.
* Improved resolution code in jest-resolve.
* Improved to only show patch marks in assertion errors when the comparison
  results in large objects.
* New `--collectCoverageFrom` cli argument.
* New `--coverageDirectory` cli argument.
* New `expect.addSnapshotSerializer` to add custom snapshot serializers for
  tests.
* New `jest.spyOn`.
* New `testMatch` configuration option that accepts glob patterns.
* New eslint-plugin-jest with no-disabled-tests, no-focuses-tests and
  no-identical-title rules and default configuration and globals.
* New expect.stringContaining asymmetric matcher.
* New feature to make manual mocks with nested folders work. For example
  `__mocks__/react-native/Library/Text.js` will now work as expected.
* New feature to re-run tests through the notification when using `--notify`.
* New jest-phabricator package to integrate Jest code coverage in phabriactor.
* New jest-validate package to improve configuration errors, help with
  suggestions of correct configuration and to be adopted in other libraries.
* New pretty-printing for asymmetric matchers.
* New RSS feed for Jest's blog.
* New way to provide a reducer to extract haste module ids.
* New website, new documentation, new color scheme and new homepage.
* Rewritten watch mode for instant feedback, better code quality and to build
  new features on top of it (#2362).

## jest 18.1.0

* Fixed console.log and fake timer behavior in node 7.3.
* Updated istanbul-api.
* Updated jest-diff equality error message.
* Disabled arrow keys when entering a pattern in watch mode to prevent broken
  behavior. Will be improved in a future release.
* Moved asymmetric matchers and equality functionality from Jasmine into
  jest-matchers.
* Removed jasmine and jest-snapshot dependency from jest-matchers.
* Removed unused global `context` variable.
* Show a better error message if the config is invalid JSON.
* Highlight trailing whitespace in assertion diffs and snapshots.
* Jest now uses micromatch instead of minimatch.
* Added `-h` as alias for `--help`.

## jest 18.0.0

See https://facebook.github.io/jest/blog/2016/12/15/2016-in-jest.html

* The testResultsProcessor function is now required to return the modified
  results.
* Removed `pit` and `mockImpl`. Use `it` or `mockImplementation` instead.
* Fixed re-running tests when `--bail` is used together with `--watch`.
* `pretty-format` is now merged into Jest.
* `require('v8')` now works properly in a test context.
* Jest now clears the entire scrollback in watch mode.
* Added `expect.any`, `expect.anything`, `expect.objectContaining`,
  `expect.arrayContaining`, `expect.stringMatching`.
* Properly resolve `snapshotSerializers`, `setupFiles`, `transform`,
  `testRunner` and `testResultsProcessor` instead of using `path.resolve`.
* `--testResultsProcessor` is now exposed through the cli.
* Renamed `--jsonOutputFile` to `--outputFile`.
* Added `jest-editor-support` for vscode and Nuclide integration.
* Fixed `test.concurrent` unhandled promise rejections.
* The Jest website is now auto-deployed when merging into master.
* Updated `testRegex` to include `test.js` and `spec.js` files.
* Fixes for `babel-plugin-jest-hoist` when using `jest.mock` with three
  arguments.
* The `JSON` global in `jest-environment-node` now comes from the vm context
  instead of the parent context.
* Jest does not print stack traces from babel any longer.
* Fake timers are reset when `FakeTimers.useTimers()` is called.
* Usage of Jest in watch mode can be hidden through `JEST_HIDE_USAGE`.
* Added `expect.assertions(number)` which will ensure that a specified amount of
  assertions is made in one test.
* Added `.toMatchSnapshot(?string)` feature to give snapshots a name.
* Escape regex in snapshots.
* `jest-react-native` was deprecated and now forwards `react-native`.
* Added `.toMatchObject` matcher.
* Further improve printing of large objects.
* Fixed `NaN% Failed` in the OS notification when using `--notify`.
* The first test run without cached timings will now use separate processes
  instead of running in band.
* Added `.toHaveProperty` matcher.
* Fixed `Map`/`Set` comparisons.
* `test.concurrent` now works with `--testNamePattern`.

## jest 17.0.3

* Improved file-watching feature in jest-haste-map.
* Added `.toHaveLength` matcher.
* Improved `.toContain` matcher.

## jest 17.0.2

* Fixed performance regression in module resolution.

## jest 17.0.1

* Fixed pretty printing of big objects.
* Fixed resolution of `.native.js` files in react-native projects.

## jest 17.0.0

* Added `expect.extend`.
* Properly resolve modules with platform extensions on react-native.
* Added support for custom snapshots serializers.
* Updated to Jasmine 2.5.2.
* Big diffs are now collapsed by default in snapshots and assertions. Added
  `--expand` (or `-e`) to show the full diff.
* Replaced `scriptPreprocessor` with the new `transform` option.
* Added `jest.resetAllMocks` which replaces `jest.clearAllMocks`.
* Fixes for react-native preset.
* Fixes for global built in objects in `jest-environment-node`.
* Create mock objects in the vm context instead of the parent context.
* `.babelrc` is now part of the transform cache key in `babel-jest`.
* Fixes for docblock parsing with haste modules.
* Exit with the proper code when the coverage threshold is not reached.
* Implemented file watching in `jest-haste-map`.
* `--json` now includes information about individual tests inside a file.

## jest 16.0.2

* Symbols are now properly mocked when using `jest-mock`.
* `toHaveBeenCalledWith()` works without arguments again.
* Newlines in snapshots are now normalized across different operating systems.

## jest 16.0.1

* Fix infinite loop.

## jest 16.0.0

* Previously failed tests are now always run first.
* A new concurrent reporter shows currently running tests, a test summary, a
  progress bar and estimated remaining time if possible.
* Improved CLI colors.
* `jest <pattern>` is now case-insensitive.
* Added `it.only`, `it.skip`, `test.only`, `test.skip` and `xtest`.
* Added `--testNamePattern=pattern` or `-t <pattern>` to run individual tests in
  test files.
* Jest now warns for duplicate mock files.
* Pressing `a`, `o`, `p`, `q` or `enter` while tests are running in the watch
  mode, the test run will be interrupted.
* `--bail` now works together with `--watch`.
* Added `test.concurrent` for concurrent async tests.
* Jest now automatically considers files and tests with the `.jsx` extension.
* Added `jest.clearAllMocks` to clear all mocks manually.
* Rewrote Jest's snapshot implementation. `jest-snapshot` can now be more easily
  integrated into other test runners and used in other projects.
* This requires most snapshots to be updated when upgrading Jest.
* Objects and Arrays in snapshots are now printed with a trailing comma.
* Function names are not printed in snapshots any longer to reduce issues with
  code coverage instrumentation and different Node versions.
* Snapshots are now sorted using natural sort order.
* Snapshots are not marked as obsolete any longer when using `fit` or when an
  error is thrown in a test.
* Finished migration of Jasmine matchers to the new Jest matchers.
* Pretty print `toHaveBeenLastCalledWith`, `toHaveBeenCalledWith`,
  `lastCalledWith` and `toBeCalledWith` failure messages.
* Added `toBeInstanceOf` matcher.
* Added `toContainEqual` matcher.
* Added `toThrowErrorMatchingSnapshot` matcher.
* Improved `moduleNameMapper` resolution.
* Module registry fixes.
* Fixed invocation of the `setupTestFrameworkScriptFile` script to make it
  easier to use chai together with Jest.
* Removed react-native special case in Jest's configuration.
* Added `--findRelatedTests <fileA> <fileB>` cli option to run tests related to
  the specified files.
* Added `jest.deepUnmock` to `babel-plugin-jest-hoist`.
* Added `jest.runTimersToTime` which is useful together with fake timers.
* Improved automated mocks for ES modules compiled with babel.

## jest 15.1.1

* Fixed issues with test paths that include hyphens on Windows.
* Fixed `testEnvironment` resolution.
* Updated watch file name pattern input.

## jest 15.1.0

* Pretty printer updates for React and global window objects.
* `jest-runtime` overwrites automocking from configuration files.
* Improvements for watch mode on Windows.
* afterAll/afterEach/beforeAll/beforeEach can now return a Promise and be used
  together with async/await.
* Improved stack trace printing on Node 4.

## jest 15.0.2

* Fixed Jest with npm2 when using coverage.

## jest 15.0.1

* Updated toThrow and toThrowMatchers and aliased them to the same matcher.
* Improvements for watch mode.
* Fixed Symbol reassignment in tests would break Jest's matchers.
* Fixed `--bail` option.

## jest 15.0.0

* See https://facebook.github.io/jest/blog/2016/09/01/jest-15.html
* Jest by default now also recognizes files ending in `.spec.js` and `.test.js`
  as test files.
* Completely replaced most Jasmine matchers with new Jest matchers.
* Rewrote Jest's CLI output for test failures and summaries.
* Added `--env` option to override the default test environment.
* Disabled automocking, fake timers and resetting the module registry by
  default.
* Added `--watchAll`, made `--watch` interactive and added the ability to update
  snapshots and select test patterns in watch mode.
* Jest uses verbose mode when running a single test file.
* Console messages are now buffered and printed along with the test results.
* Fix `testEnvironment` resolution to prefer `jest-environment-{name}` instead
  of `{name}` only. This prevents a module colision when using `jsdom` as test
  environment.
* `moduleNameMapper` now uses a resolution algorithm.
* Improved performance for small test runs.
* Improved API documentation.
* Jest now works properly with directories that have special characters in them.
* Improvements to Jest's own test infra by merging integration and unit tests.
  Code coverage is now collected for Jest.
* Added `global.global` to the node environment.
* Fixed babel-jest-plugin-hoist issues with functions called `mock`.
* Improved jest-react-native preset with mocks for ListView, TextInput,
  ActivityIndicator and ScrollView.
* Added `collectCoverageFrom` to collect code coverage from untested files.
* Rewritten code coverage support.

## jest 14.1.0

* Changed Jest's default cache directory.
* Fixed `jest-react-native` for react 15.3.0.
* Updated react and react-native example to use `react-test-renderer`.
* Started to refactor code coverage.

## jest 14.0.2

* `babel-jest` bugfix.

## jest 14.0.1

* `babel-jest` can now be used to compose a transformer.
* Updated snapshot instructions to run `jest -u` or `npm test -- -u`.
* Fixed `config` cli option to enable JSON objects as configuration.
* Updated printing of preset path in the CLI.

## jest 14.0.0

* Official release of snapshot tests.
* Started to replace Jasmine matchers with Jest matchers: `toBe`, `toBeFalsy`,
  `toBeTruthy`, `toBeNaN`, `toBe{Greater,Less}Than{,OrEqual}`, `toBeNull`,
  `toBeDefined`, `toBeUndefined`, `toContain`, `toMatch`, `toBeCloseTo` were
  rewritten.
* Rewrite of Jest's reporters.
* Experimental react-native support.
* Removed Jasmine 1 support from Jest.
* Transform caching improvements.

## jest 13.2.0

* Snapshot bugfixes.
* Timer bugfixes.

## jest 13.1.0

* Added `test` global function as an alias for `it`.
* Added `coveragePathIgnorePatterns` to the config.
* Fixed printing of "JSX objects" in snapshots.
* Fixes for `--verbose` option and top level `it` calls.
* Extended the node environment with more globals.
* testcheck now needs to be required explicitly through `require('jest-check')`.
* Added `jest.deepUnmock`.
* Fail test suite if it does not contain any tests.

## jest 13.0.0

* Added duration of individual tests in verbose mode.
* Added a `browser` config option to properly resolve npm packages with a
  browser field in `package.json` if you are writing tests for client side apps
* Added `jest-repl`.
* Split up `jest-cli` into `jest-runtime` and `jest-config`.
* Added a notification plugin that shows a test run notification using
  `--notify`.
* Refactored `TestRunner` into `SearchSource` and improved the "no tests found"
  message.
* Added `jest.isMockFunction(jest.fn())` to test for mock functions.
* Improved test reporter printing and added a test failure summary when running
  many tests.
  * Add support for property testing via testcheck-js.
* Added a webpack tutorial.
* Added support for virtual mocks through
  `jest.mock('Module', implementation, {virtual: true})`.
* Added snapshot functionality through `toMatchSnapshot()`.
* Redesigned website.

## jest-cli 12.1.1

* Windows stability fixes.
* Mock module resolution fixes.
* Remove test files from code coverage.

## jest-cli 12.1.0

* Jest is now also published in the `jest` package on npm.
* Added `testRegex` to match for tests outside of specific folders. Deprecated
  both `testDirectoryName` and `testFileExtensions`.
* `it` can now return a Promise for async testing. `pit` was deprecated.
* Added `jest-resolve` as a standalone package based on the Facebook module
  resolution algorithm.
* Added `jest-changed-files` as a standalone package to detect changed files in
  a git or hg repo.
* Added `--setupTestFrameworkFile` to cli.
* Added support for coverage thresholds. See
  http://facebook.github.io/jest/docs/api.html#coveragethreshold-object.
* Updated to jsdom 9.0.
* Updated and improved stack trace reporting.
* Added `module.filename` and removed the invalid `module.__filename` field.
* Further improved the `lastCalledWith` and `toBeCalledWith` custom matchers.
  They now print the most recent calls.
* Fixed jest-haste-map on continuous integration systems.
* Fixes for hg/git integration.
* Added a re-try for the watchman crawler.

## jest-cli 12.0.2

* Bug fixes when running a single test file and for scoped package names.

## jest-cli 12.0.1

* Added custom equality matchers for Map/Set and iterables.
* Bug fixes

## jest-cli 12.0.0

* Reimplemented `node-haste` as `jest-haste-map`:
  https://github.com/facebook/jest/pull/896
* Fixes for the upcoming release of nodejs 6.
* Removed global mock caching which caused negative side-effects on test runs.
* Updated Jasmine from 2.3.4 to 2.4.1.
* Fixed our Jasmine fork to work better with `Object.create(null)`.
* Added a `--silent` flag to silence console messages during a test run.
* Run a test file directly if a path is passed as an argument to Jest.
* Added support for the undocumented nodejs feature `module.paths`.

## jest-cli 11.0.2

* Fixed `jest -o` error when Mercurial isn't installed on the system
* Fixed Jasmine failure message when expected values were mutated after tests.

## jest-cli 11.0.1, babel-jest 11.0.1

* Added support for Mercurial repositories when using `jest -o`
* Added `mockImplementationOnce` API to `jest.fn()`.

## jest-cli 11.0.0, babel-jest 11.0.0 (pre-releases 0.9 to 0.10)

* New implementation of node-haste and rewrite of internal module loading and
  resolution. Fixed both startup and runtime performance.
  [#599](https://github.com/facebook/jest/pull/599)
* Jasmine 2 is now the default test runner. To keep using Jasmine 1, put
  `testRunner: "jasmine1"` into your configuration.
* Added `jest-util`, `jest-mock`, `jest-jasmine1`, `jest-jasmine2`,
  `jest-environment-node`, `jest-environment-jsdom` packages.
* Added `babel-jest-preset` and `babel-jest` as packages. `babel-jest` is now
  being auto-detected.
* Added `babel-plugin-jest-hoist` which hoists `jest.unmock`, `jest.mock` and
  the new `jest.enableAutomock` and `jest.disableAutomock` API.
* Improved `babel-jest` integration and `react-native` testing.
* Improved code coverage reporting when using `babel-jest`.
* Added the `jest.mock('moduleName', moduleFactory)` feature. `jest.mock` now
  gets hoisted by default. `jest.doMock` was added to explicitly mock a module
  without the hoisting feature of `babel-jest`.
* Updated jsdom to 8.3.x.
* Improved responsiveness of the system while using `--watch`.
* Clear the terminal window when using `--watch`.
* By default, `--watch` will now only runs tests related to changed files.
  `--watch=all` can be used to run all tests on file system changes.
* Debounce `--watch` re-runs to not trigger test runs during a branch switch in
  version control.
* Added `jest.fn()` and `jest.fn(implementation)` as convenient shorcuts for
  `jest.genMockFunction()` and `jest.genMockFunction().mockImplementation()`.
* Added an `automock` option to turn off automocking globally.
* Added a "no tests found" message if no tests can be found.
* Jest sets `process.NODE_ENV` to `test` unless otherwise specified.
* Fixed `moduleNameMapper` config option when used with paths.
* Fixed an error with Jasmine 2 and tests that `throw 'string errors'`.
* Fixed issues with unmocking symlinked module names.
* Fixed mocking of boolean values.
* Fixed mocking of fields that start with an underscore ("private fields").
* Fixed unmocking behavior with npm3.
* Fixed and improved `--onlyChanged` option.
* Fixed support for running Jest as a git submodule.
* Improved verbose logger output
* Fixed test runtime error reporting and stack traces.
* Improved `toBeCalled` Jasmine 2 custom matcher messages.
* Improved error reporting when a syntax error occurs.
* Renamed HasteModuleLoader to Runtime.
* Jest now properly reports pending tests disabled with `xit` and `xdescribe`.
* Removed `preprocessCachingDisabled` config option.
* Added a `testEnvironment` option to customize the sandbox environment.
* Added support for `@scoped/name` npm packages.
* Added an integration test runner for Jest that runs all tests for examples and
  packages.

## 0.8.2

* Performance improvements.
* jest now uses `chalk` instead of its own colors implementation.

## 0.8.1

* `--bail` now reports with the proper error code.
* Fixed loading of the setup file when using jasmine2.
* Updated jsdom to 7.2.0.

## 0.8.0

* Added optional support for jasmine2 through the `testRunner` config option.
* Fixed mocking support for Map, WeakMap and Set.
* `node` was added to the defaults in `moduleFileExtensions`.
* Updated the list of node core modules that are properly being recognized by
  the module loader.

## 0.7.1

* Correctly map `process.on` into jsdom environments, fixes a bug introduced in
  jest 0.7.0.

## 0.7.0

* Fixed a memory leak with test contexts. Jest now properly cleans up test
  environments after each test. Added `--logHeapUsage` to log memory usage after
  each test. Note: this is option is meant for debugging memory leaks and might
  significantly slow down your test run.
* Removed `mock-modules`, `node-haste` and `mocks` virtual modules. This is a
  breaking change of undocumented public API. Usage of this API can safely be
  automatically updated through an automated codemod:
* Example: http://astexplorer.net/#/zrybZ6UvRA
* Codemod:
  https://github.com/cpojer/js-codemod/blob/master/transforms/jest-update.js
* jscodeshift: https://github.com/facebook/jscodeshift
* Removed `navigator.onLine` and `mockSetReadOnlyProperty` from the global jsdom
  environment. Use `window.navigator.onLine = true;` in your test setup and
  `Object.defineProperty` instead.

## 0.6.1

* Updated jsdom to 7.0.2.
* Use the current working directory as root when passing a jest config from the
  command line.
* Updated the React examples and getting started guide
* Modules now receive a `module.parent` field so unmocked modules don't assume
  they are run directly any longer.

## 0.6.0

* jest now reports the number of tests that were run instead of the number of
  test files.
* Added a `--json` option to print test results as JSON.
* Changed the preprocessor API. A preprocessor now receives the script, file and
  config. The cache key function receives the script, file and stringified
  config to be able to create consistent hashes.
* Removed node-worker-pool in favor of node-worker-farm (#540).
* `toEqual` now also checks the internal class name of an object. This fixes
  invalid tests like `expect([]).toEqual({})` which were previously passing.
* Added the option to provide map modules to stub modules by providing the
  `moduleNameMapper` config option.
* Allow to specify a custom `testRunner` in the configuration (#531).
* Added a `--no-cache` option to make it easier to debug preprocessor scripts.
* Fix code coverage on windows (#499).

## 0.5.6

* Cache test run performance and run slowest tests first to maximize worker
  utilization
* Update to jsdom 6.5.0

## 0.5.5

* Improve failure stack traces.
* Fix syntax error reporting.
* Add `--watch` option (#472).

## 0.5.2

* Fixed a bug with syntax errors in test files (#487).
* Fixed chmod error for preprocess-cache (#491).
* Support for the upcoming node 4.0 release (#490, #489).

## 0.5.1

* Upgraded node-worker-pool to 3.0.0, use the native `Promise` implementation.
* `testURL` can be used to set the location of the jsdom environment.
* Updated all of jest's dependencies, now using jsdom 6.3.
* jest now uses the native `Promise` implementation.
* Fixed a bug when passed an empty `testPathIgnorePatterns`.
* Moved preprocessor cache into the haste cache directory.

## 0.5.0

* Added `--noStackTrace` option to disable stack traces.
* Jest now only works with iojs v2 and up. If you are still using node we
  recommend upgrading to iojs or keep using jest 0.4.0.
* Upgraded to jsdom 6.1.0 and removed all the custom jsdom overwrites.

## <=0.4.0

* See commit history for changes in previous versions of jest.<|MERGE_RESOLUTION|>--- conflicted
+++ resolved
@@ -9,13 +9,10 @@
 * `[jest-runtime]` Align handling of testRegex on Windows between searching for
   tests and instrumentation checks
   ([#5560](https://github.com/facebook/jest/pull/5560))
-<<<<<<< HEAD
+* `[jest-config]` Make it possible to merge `transform` option with preset
+  ([#5505](https://github.com/facebook/jest/pull/5505))
 * `[babel-jest]` Remove `retainLines` argument to babel.
   ([#5594](https://github.com/facebook/jest/pull/5594))
-=======
-* `[jest-config]` Make it possible to merge `transform` option with preset
-  ([#5505](https://github.com/facebook/jest/pull/5505))
->>>>>>> e89de4e6
 
 ### Features
 
