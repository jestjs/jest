## master

<<<<<<< HEAD
### Fixes

- `[pretty-format]` Fix formatting of invalid Date objects ([#6635](https://github.com/facebook/jest/pull/6635))
=======
### Features

- `[jest-cli]` Watch plugins now have access to a broader range of global configuration options in their `updateConfigAndRun` callbacks, so they can provide a wider set of extra features ([#6473](https://github.com/facebook/jest/pull/6473))
>>>>>>> 6c61baa7

## 23.4.0

### Features

- `[jest-haste-map]` Add `computeDependencies` flag to avoid opening files if not needed ([#6667](https://github.com/facebook/jest/pull/6667))
- `[jest-runtime]` Support `require.resolve.paths` ([#6471](https://github.com/facebook/jest/pull/6471))
- `[jest-runtime]` Support `paths` option for `require.resolve` ([#6471](https://github.com/facebook/jest/pull/6471))

### Fixes

- `[jest-runner]` Force parallel runs for watch mode, to avoid TTY freeze ([#6647](https://github.com/facebook/jest/pull/6647))
- `[jest-cli]` properly reprint resolver errors in watch mode ([#6407](https://github.com/facebook/jest/pull/6407))
- `[jest-cli]` Write configuration to stdout when the option was explicitly passed to Jest ([#6447](https://github.com/facebook/jest/pull/6447))
- `[jest-cli]` Fix regression on non-matching suites ([6657](https://github.com/facebook/jest/pull/6657))
- `[jest-runtime]` Roll back `micromatch` version to prevent regression when matching files ([#6661](https://github.com/facebook/jest/pull/6661))

## 23.3.0

### Features

- `[jest-cli]` Allow watch plugin to be configured ([#6603](https://github.com/facebook/jest/pull/6603))
- `[jest-snapshot]` Introduce `toMatchInlineSnapshot` and `toThrowErrorMatchingInlineSnapshot` matchers ([#6380](https://github.com/facebook/jest/pull/6380))

### Fixes

- `[jest-regex-util]` Improve handling already escaped path separators on Windows ([#6523](https://github.com/facebook/jest/pull/6523))
- `[jest-cli]` Fix `testNamePattern` value with interactive snapshots ([#6579](https://github.com/facebook/jest/pull/6579))
- `[jest-cli]` Fix enter to interrupt watch mode ([#6601](https://github.com/facebook/jest/pull/6601))

### Chore & Maintenance

- `[website]` Switch domain to https://jestjs.io ([#6549](https://github.com/facebook/jest/pull/6549))
- `[tests]` Improve stability of `yarn test` on Windows ([#6534](https://github.com/facebook/jest/pull/6534))
- `[*]` Transpile object shorthand into Node 4 compatible syntax ([#6582](https://github.com/facebook/jest/pull/6582))
- `[*]` Update all legacy links to jestjs.io ([#6622](https://github.com/facebook/jest/pull/6622))
- `[docs]` Add docs for 23.1, 23.2, and 23.3 ([#6623](https://github.com/facebook/jest/pull/6623))
- `[website]` Only test/deploy website if relevant files are changed ([#6626](https://github.com/facebook/jest/pull/6626))
- `[docs]` Describe behavior of `resetModules` option when set to `false` ([#6641](https://github.com/facebook/jest/pull/6641))

## 23.2.0

### Features

- `[jest-each]` Add support for keyPaths in test titles ([#6457](https://github.com/facebook/jest/pull/6457))
- `[jest-cli]` Add `jest --init` option that generates a basic configuration file with a short description for each option ([#6442](https://github.com/facebook/jest/pull/6442))
- `[jest.retryTimes]` Add `jest.retryTimes()` option that allows failed tests to be retried n-times when using jest-circus. ([#6498](https://github.com/facebook/jest/pull/6498))

### Fixes

- `[jest-cli]` Add check to make sure one or more tests have run before notifying when using `--notify` ([#6495](https://github.com/facebook/jest/pull/6495))
- `[jest-cli]` Pass `globalConfig` as a parameter to `globalSetup` and `globalTeardown` functions ([#6486](https://github.com/facebook/jest/pull/6486))
- `[jest-config]` Add missing options to the `defaults` object ([#6428](https://github.com/facebook/jest/pull/6428))
- `[expect]` Using symbolic property names in arrays no longer causes the `toEqual` matcher to fail ([#6391](https://github.com/facebook/jest/pull/6391))
- `[expect]` `toEqual` no longer tries to compare non-enumerable symbolic properties, to be consistent with non-symbolic properties. ([#6398](https://github.com/facebook/jest/pull/6398))
- `[jest-util]` `console.timeEnd` now properly log elapsed time in milliseconds. ([#6456](https://github.com/facebook/jest/pull/6456))
- `[jest-mock]` Fix `MockNativeMethods` access in react-native `jest.mock()` ([#6505](https://github.com/facebook/jest/pull/6505))

### Chore & Maintenance

- `[docs]` Add jest-each docs for 1 dimensional arrays ([#6444](https://github.com/facebook/jest/pull/6444/files))

## 23.1.0

### Features

- `[jest-each]` Add pretty-format serialising to each titles ([#6357](https://github.com/facebook/jest/pull/6357))
- `[jest-cli]` shouldRunTestSuite watch hook now receives an object with `config`, `testPath` and `duration` ([#6350](https://github.com/facebook/jest/pull/6350))
- `[jest-each]` Support one dimensional array of data ([#6351](https://github.com/facebook/jest/pull/6351))
- `[jest-watch]` create new package `jest-watch` to ease custom watch plugin development ([#6318](https://github.com/facebook/jest/pull/6318))
- `[jest-circus]` Make hooks in empty describe blocks error ([#6320](https://github.com/facebook/jest/pull/6320))
- Add a config/CLI option `errorOnDeprecated` which makes calling deprecated APIs throw hepful error messages ([#6339](https://github.com/facebook/jest/pull/6339))

### Fixes

- `[jest-each]` Fix pluralising missing arguments error ([#6369](https://github.com/facebook/jest/pull/6369))
- `[jest-each]` Stop test title concatenating extra args ([#6346](https://github.com/facebook/jest/pull/6346))
- `[expect]` toHaveBeenNthCalledWith/nthCalledWith gives wrong call messages if not matched ([#6340](https://github.com/facebook/jest/pull/6340))
- `[jest-each]` Make sure invalid arguments to `each` points back to the user's code ([#6347](https://github.com/facebook/jest/pull/6347))
- `[expect]` toMatchObject throws TypeError when a source property is null ([#6313](https://github.com/facebook/jest/pull/6313))
- `[jest-cli]` Normalize slashes in paths in CLI output on Windows ([#6310](https://github.com/facebook/jest/pull/6310))
- `[jest-cli]` Fix run beforeAll in excluded suites tests" mode. ([#6234](https://github.com/facebook/jest/pull/6234))
- `[jest-haste-map`] Compute SHA-1s for non-tracked files when using Node crawler ([#6264](https://github.com/facebook/jest/pull/6264))

### Chore & Maintenance

- `[docs]` Improve documentation of `mockClear`, `mockReset`, and `mockRestore` ([#6227](https://github.com/facebook/jest/pull/6227/files))
- `[jest-circus]` Add dependency on jest-each ([#6309](https://github.com/facebook/jest/pull/#6309))
- `[jest-each]` Refactor each to use shared implementation with core ([#6345](https://github.com/facebook/jest/pull/6345))
- `[jest-each]` Update jest-each docs for serialising values into titles ([#6337](https://github.com/facebook/jest/pull/6337))
- `[jest-circus]` Add dependency on jest-each ([#6309](https://github.com/facebook/jest/pull/6309))
- `[filenames]` Rename "integration-tests" to "e2e" ([#6315](https://github.com/facebook/jest/pull/6315))
- `[docs]` Mention the use of commit hash with `--changedSince` flag ([#6330](https://github.com/facebook/jest/pull/6330))

## 23.0.1

### Chore & Maintenance

- `[jest-jasemine2]` Add dependency on jest-each ([#6308](https://github.com/facebook/jest/pull/6308))
- `[jest-each]` Move jest-each into core Jest ([#6278](https://github.com/facebook/jest/pull/6278))
- `[examples]` Update typescript example to using ts-jest ([#6260](https://github.com/facebook/jest/pull/6260))

### Fixes

- `[pretty-format]` Serialize inverse asymmetric matchers correctly ([#6272](https://github.com/facebook/jest/pull/6272))

## 23.0.0

### Features

- `[expect]` Expose `getObjectSubset`, `iterableEquality`, and `subsetEquality` ([#6210](https://github.com/facebook/jest/pull/6210))
- `[jest-snapshot]` Add snapshot property matchers ([#6210](https://github.com/facebook/jest/pull/6210))
- `[jest-config]` Support jest-preset.js files within Node modules ([#6185](https://github.com/facebook/jest/pull/6185))
- `[jest-cli]` Add `--detectOpenHandles` flag which enables Jest to potentially track down handles keeping it open after tests are complete. ([#6130](https://github.com/facebook/jest/pull/6130))
- `[jest-jasmine2]` Add data driven testing based on `jest-each` ([#6102](https://github.com/facebook/jest/pull/6102))
- `[jest-matcher-utils]` Change "suggest to equal" message to be more advisory ([#6103](https://github.com/facebook/jest/issues/6103))
- `[jest-message-util]` Don't ignore messages with `vendor` anymore ([#6117](https://github.com/facebook/jest/pull/6117))
- `[jest-validate]` Get rid of `jest-config` dependency ([#6067](https://github.com/facebook/jest/pull/6067))
- `[jest-validate]` Adds option to inject `deprecationEntries` ([#6067](https://github.com/facebook/jest/pull/6067))
- `[jest-snapshot]` [**BREAKING**] Concatenate name of test, optional snapshot name and count ([#6015](https://github.com/facebook/jest/pull/6015))
- `[jest-runtime]` Allow for transform plugins to skip the definition process method if createTransformer method was defined. ([#5999](https://github.com/facebook/jest/pull/5999))
- `[expect]` Add stack trace for async errors ([#6008](https://github.com/facebook/jest/pull/6008))
- `[jest-jasmine2]` Add stack trace for timeouts ([#6008](https://github.com/facebook/jest/pull/6008))
- `[jest-jasmine2]` Add stack trace for thrown non-`Error`s ([#6008](https://github.com/facebook/jest/pull/6008))
- `[jest-runtime]` Prevent modules from marking themselves as their own parent ([#5235](https://github.com/facebook/jest/issues/5235))
- `[jest-mock]` Add support for auto-mocking generator functions ([#5983](https://github.com/facebook/jest/pull/5983))
- `[expect]` Add support for async matchers  ([#5919](https://github.com/facebook/jest/pull/5919))
- `[expect]` Suggest toContainEqual ([#5948](https://github.com/facebook/jest/pull/5953))
- `[jest-config]` Export Jest's default options ([#5948](https://github.com/facebook/jest/pull/5948))
- `[jest-editor-support]` Move `coverage` to `ProjectWorkspace.collectCoverage` ([#5929](https://github.com/facebook/jest/pull/5929))
- `[jest-editor-support]` Add `coverage` option to runner ([#5836](https://github.com/facebook/jest/pull/5836))
- `[jest-haste-map]` Support extracting dynamic `import`s ([#5883](https://github.com/facebook/jest/pull/5883))
- `[expect]` Improve output format for mismatchedArgs in mock/spy calls. ([#5846](https://github.com/facebook/jest/pull/5846))
- `[jest-cli]` Add support for using `--coverage` in combination with watch mode, `--onlyChanged`, `--findRelatedTests` and more ([#5601](https://github.com/facebook/jest/pull/5601))
- `[jest-jasmine2]` [**BREAKING**] Adds error throwing and descriptive errors to `it`/ `test` for invalid arguments. `[jest-circus]` Adds error throwing and descriptive errors to `it`/ `test` for invalid arguments ([#5558](https://github.com/facebook/jest/pull/5558))
- `[jest-matcher-utils]` Add `isNot` option to `matcherHint` function ([#5512](https://github.com/facebook/jest/pull/5512))
- `[jest-config]` Add `<rootDir>` to runtime files not found error report ([#5693](https://github.com/facebook/jest/pull/5693))
- `[expect]` Make toThrow matcher pass only if Error object is returned from promises ([#5670](https://github.com/facebook/jest/pull/5670))
- `[expect]` Add isError to utils ([#5670](https://github.com/facebook/jest/pull/5670))
- `[expect]` Add inverse matchers (`expect.not.arrayContaining`, etc., [#5517](https://github.com/facebook/jest/pull/5517))
- `[expect]` `expect.extend` now also extends asymmetric matchers ([#5503](https://github.com/facebook/jest/pull/5503))
- `[jest-mock]` Update `spyOnProperty` to support spying on the prototype chain ([#5753](https://github.com/facebook/jest/pull/5753))
- `[jest-mock]` Add tracking of return values in the `mock` property ([#5752](https://github.com/facebook/jest/pull/5752))
- `[jest-mock]` Add tracking of thrown errors in the `mock` property ([#5764](https://github.com/facebook/jest/pull/5764))
- `[expect]`Add nthCalledWith spy matcher ([#5605](https://github.com/facebook/jest/pull/5605))
- `[jest-cli]` Add `isSerial` property that runners can expose to specify that they can not run in parallel ([#5706](https://github.com/facebook/jest/pull/5706))
- `[expect]` Add `.toBeCalledTimes` and `toHaveBeenNthCalledWith` aliases ([#5826](https://github.com/facebook/jest/pull/5826))
- `[jest-cli]` Interactive Snapshot Mode improvements ([#5864](https://github.com/facebook/jest/pull/5864))
- `[jest-editor-support]` Add `no-color` option to runner ([#5909](https://github.com/facebook/jest/pull/5909))
- `[jest-jasmine2]` Pretty-print non-Error object errors ([#5980](https://github.com/facebook/jest/pull/5980))
- `[jest-message-util]` Include column in stack frames ([#5889](https://github.com/facebook/jest/pull/5889))
- `[expect]` Introduce toStrictEqual ([#6032](https://github.com/facebook/jest/pull/6032))
- `[expect]` Add return matchers ([#5879](https://github.com/facebook/jest/pull/5879))
- `[jest-cli]` Improve snapshot summaries ([#6181](https://github.com/facebook/jest/pull/6181))
- `[expect]` Include custom mock names in error messages ([#6199](https://github.com/facebook/jest/pull/6199))
- `[jest-diff]` Support returning diff from oneline strings ([#6221](https://github.com/facebook/jest/pull/6221))
- `[expect]` Improve return matchers ([#6172](https://github.com/facebook/jest/pull/6172))
- `[jest-cli]` Overhaul watch plugin hooks names ([#6249](https://github.com/facebook/jest/pull/6249))
- `[jest-mock]` Include tracked call results in serialized mock ([#6244](https://github.com/facebook/jest/pull/6244))

### Fixes

- `[jest-cli]` Fix stdin encoding to utf8 for watch plugins. ([#6253](https://github.com/facebook/jest/issues/6253))
- `[expect]` Better detection of DOM Nodes for equality ([#6246](https://github.com/facebook/jest/pull/6246))
- `[jest-cli]` Fix misleading action description for F key when in "only failed tests" mode. ([#6167](https://github.com/facebook/jest/issues/6167))
- `[jest-worker]` Stick calls to workers before processing them ([#6073](https://github.com/facebook/jest/pull/6073))
- `[babel-plugin-jest-hoist]` Allow using `console` global variable ([#6075](https://github.com/facebook/jest/pull/6075))
- `[jest-jasmine2]` Always remove node core message from assert stack traces ([#6055](https://github.com/facebook/jest/pull/6055))
- `[expect]` Add stack trace when `expect.assertions` and `expect.hasAssertions` causes test failures. ([#5997](https://github.com/facebook/jest/pull/5997))
- `[jest-runtime]` Throw a more useful error when trying to require modules after the test environment is torn down ([#5888](https://github.com/facebook/jest/pull/5888))
- `[jest-mock]` [**BREAKING**] Replace timestamps with `invocationCallOrder` ([#5867](https://github.com/facebook/jest/pull/5867))
- `[jest-jasmine2]` Install `sourcemap-support` into normal runtime to catch runtime errors ([#5945](https://github.com/facebook/jest/pull/5945))
- `[jest-jasmine2]` Added assertion error handling inside `afterAll hook` ([#5884](https://github.com/facebook/jest/pull/5884))
- `[jest-cli]` Remove the notifier actions in case of failure when not in watch mode. ([#5861](https://github.com/facebook/jest/pull/5861))
- `[jest-mock]` Extend .toHaveBeenCalled return message with outcome ([#5951](https://github.com/facebook/jest/pull/5951))
- `[jest-runner]` Assign `process.env.JEST_WORKER_ID="1"` when in runInBand mode ([#5860](https://github.com/facebook/jest/pull/5860))
- `[jest-cli]` Add descriptive error message when trying to use `globalSetup`/`globalTeardown` file that doesn't export a function. ([#5835](https://github.com/facebook/jest/pull/5835))
- `[expect]` Do not rely on `instanceof RegExp`, since it will not work for RegExps created inside of a different VM ([#5729](https://github.com/facebook/jest/pull/5729))
- `[jest-resolve]` Update node module resolution algorithm to correctly handle symlinked paths ([#5085](https://github.com/facebook/jest/pull/5085))
- `[jest-editor-support]` Update `Settings` to use spawn in shell option ([#5658](https://github.com/facebook/jest/pull/5658))
- `[jest-cli]` Improve the error message when 2 projects resolve to the same config ([#5674](https://github.com/facebook/jest/pull/5674))
- `[jest-runtime]` remove retainLines from coverage instrumentation ([#5692](https://github.com/facebook/jest/pull/5692))
- `[jest-cli]` Fix update snapshot issue when using watchAll ([#5696](https://github.com/facebook/jest/pull/5696))
- `[expect]` Fix rejects.not matcher ([#5670](https://github.com/facebook/jest/pull/5670))
- `[jest-runtime]` Prevent Babel warnings on large files ([#5702](https://github.com/facebook/jest/pull/5702))
- `[jest-mock]` Prevent `mockRejectedValue` from causing unhandled rejection ([#5720](https://github.com/facebook/jest/pull/5720))
- `[pretty-format]` Handle React fragments better ([#5816](https://github.com/facebook/jest/pull/5816))
- `[pretty-format]` Handle formatting of `React.forwardRef` and `Context` components ([#6093](https://github.com/facebook/jest/pull/6093))
- `[jest-cli]` Switch collectCoverageFrom back to a string ([#5914](https://github.com/facebook/jest/pull/5914))
- `[jest-regex-util]` Fix handling regex symbols in tests path on Windows ([#5941](https://github.com/facebook/jest/pull/5941))
- `[jest-util]` Fix handling of NaN/Infinity in mock timer delay ([#5966](https://github.com/facebook/jest/pull/5966))
- `[jest-resolve]` Generalise test for package main entries equivalent to ".". ([#5968](https://github.com/facebook/jest/pull/5968))
- `[jest-config]` Ensure that custom resolvers are used when resolving the configuration ([#5976](https://github.com/facebook/jest/pull/5976))
- `[website]` Fix website docs ([#5853](https://github.com/facebook/jest/pull/5853))
- `[expect]` Fix isEqual Set and Map to compare object values and keys regardless of order ([#6150](https://github.com/facebook/jest/pull/6150))
- `[pretty-format]` [**BREAKING**] Remove undefined props from React elements ([#6162](https://github.com/facebook/jest/pull/6162))
- `[jest-haste-map]` Properly resolve mocked node modules without package.json defined ([#6232](https://github.com/facebook/jest/pull/6232))

### Chore & Maintenance

- `[jest-runner]` Move sourcemap installation from `jest-jasmine2` to `jest-runner` ([#6176](https://github.com/facebook/jest/pull/6176))
- `[jest-cli]` Use yargs's built-in `version` instead of rolling our own ([#6215](https://github.com/facebook/jest/pull/6215))
- `[docs]` Add explanation on how to mock methods not implemented in JSDOM
- `[jest-jasmine2]` Simplify `Env.execute` and TreeProcessor to setup and clean resources for the top suite the same way as for all of the children suites ([#5885](https://github.com/facebook/jest/pull/5885))
- `[babel-jest]` [**BREAKING**] Always return object from transformer ([#5991](https://github.com/facebook/jest/pull/5991))
- `[*]` Run Prettier on compiled output ([#5858](https://github.com/facebook/jest/pull/3497))
- `[jest-cli]` Add fileChange hook for plugins ([#5708](https://github.com/facebook/jest/pull/5708))
- `[docs]` Add docs on using `jest.mock(...)` ([#5648](https://github.com/facebook/jest/pull/5648))
- `[docs]` Mention Jest Puppeteer Preset ([#5722](https://github.com/facebook/jest/pull/5722))
- `[docs]` Add jest-community section to website ([#5675](https://github.com/facebook/jest/pull/5675))
- `[docs]` Add versioned docs for v22.4 ([#5733](https://github.com/facebook/jest/pull/5733))
- `[docs]` Improve Snapshot Testing Guide ([#5812](https://github.com/facebook/jest/issues/5812))
- `[jest-runtime]` [**BREAKING**] Remove `jest.genMockFn` and `jest.genMockFunction` ([#6173](https://github.com/facebook/jest/pull/6173))
- `[jest-message-util]` Avoid adding unnecessary indent to blank lines in stack traces ([#6211](https://github.com/facebook/jest/pull/6211))

## 22.4.2

### Fixes

- `[jest-haste-map]` Recreate Haste map when deserialization fails ([#5642](https://github.com/facebook/jest/pull/5642))

## 22.4.1

### Fixes

- `[jest-haste-map]` Parallelize Watchman calls in crawler ([#5640](https://github.com/facebook/jest/pull/5640))
- `[jest-editor-support]` Update TypeScript definitions ([#5625](https://github.com/facebook/jest/pull/5625))
- `[babel-jest]` Remove `retainLines` argument to babel. ([#5594](https://github.com/facebook/jest/pull/5594))

### Features

- `[jest-runtime]` Provide `require.main` property set to module with test suite ([#5618](https://github.com/facebook/jest/pull/5618))

### Chore & Maintenance

- `[docs]` Add note about Node version support ([#5622](https://github.com/facebook/jest/pull/5622))
- `[docs]` Update to use yarn ([#5624](https://github.com/facebook/jest/pull/5624))
- `[docs]` Add how to mock scoped modules to Manual Mocks doc ([#5638](https://github.com/facebook/jest/pull/5638))

## 22.4.0

### Fixes

- `[jest-haste-map]` Overhauls how Watchman crawler works fixing Windows ([#5615](https://github.com/facebook/jest/pull/5615))
- `[expect]` Allow matching of Errors against plain objects ([#5611](https://github.com/facebook/jest/pull/5611))
- `[jest-haste-map]` Do not read binary files in Haste, even when instructed to do so ([#5612](https://github.com/facebook/jest/pull/5612))
- `[jest-cli]` Don't skip matchers for exact files ([#5582](https://github.com/facebook/jest/pull/5582))
- `[docs]` Update discord links ([#5586](https://github.com/facebook/jest/pull/5586))
- `[jest-runtime]` Align handling of testRegex on Windows between searching for tests and instrumentation checks ([#5560](https://github.com/facebook/jest/pull/5560))
- `[jest-config]` Make it possible to merge `transform` option with preset ([#5505](https://github.com/facebook/jest/pull/5505))
- `[jest-util]` Fix `console.assert` behavior in custom & buffered consoles ([#5576](https://github.com/facebook/jest/pull/5576))

### Features

- `[docs]` Add MongoDB guide ([#5571](https://github.com/facebook/jest/pull/5571))
- `[jest-runtime]` Deprecate mapCoverage option. ([#5177](https://github.com/facebook/jest/pull/5177))
- `[babel-jest]` Add option to return sourcemap from the transformer separately from source. ([#5177](https://github.com/facebook/jest/pull/5177))
- `[jest-validate]` Add ability to log deprecation warnings for CLI flags. ([#5536](https://github.com/facebook/jest/pull/5536))
- `[jest-serializer]` Added new module for serializing. Works using V8 or JSON ([#5609](https://github.com/facebook/jest/pull/5609))
- `[docs]` Add a documentation note for project `displayName` configuration ([#5600](https://github.com/facebook/jest/pull/5600))

### Chore & Maintenance

- `[docs]` Update automatic mocks documentation ([#5630](https://github.com/facebook/jest/pull/5630))

## jest 22.3.0

### Fixes

- `[expect]` Add descriptive error message to CalledWith methods when missing optional arguments ([#5547](https://github.com/facebook/jest/pull/5547))
- `[jest-cli]` Fix inability to quit watch mode while debugger is still attached ([#5029](https://github.com/facebook/jest/pull/5029))
- `[jest-haste-map]` Properly handle platform-specific file deletions ([#5534](https://github.com/facebook/jest/pull/5534))

### Features

- `[jest-util]` Add the following methods to the "console" implementations: `assert`, `count`, `countReset`, `dir`, `dirxml`, `group`, `groupCollapsed`, `groupEnd`, `time`, `timeEnd` ([#5514](https://github.com/facebook/jest/pull/5514))
- `[docs]` Add documentation for interactive snapshot mode ([#5291](https://github.com/facebook/jest/pull/5291))
- `[jest-editor-support]` Add watchAll flag ([#5523](https://github.com/facebook/jest/pull/5523))
- `[jest-cli]` Support multiple glob patterns for `collectCoverageFrom` ([#5537](https://github.com/facebook/jest/pull/5537))
- `[docs]` Add versioned documentation to the website ([#5541](https://github.com/facebook/jest/pull/5541))

### Chore & Maintenance

- `[jest-config]` Allow `<rootDir>` to be used with `collectCoverageFrom` ([#5524](https://github.com/facebook/jest/pull/5524))
- `[filenames]` Standardize files names in "integration-tests" folder ([#5513](https://github.com/facebook/jest/pull/5513))

## jest 22.2.2

### Fixes

- `[babel-jest]` Revert "Remove retainLines from babel-jest" ([#5496](https://github.com/facebook/jest/pull/5496))
- `[jest-docblock]` Support multiple of the same `@pragma`. ([#5154](https://github.com/facebook/jest/pull/5502))

### Features

- `[jest-worker]` Assign a unique id for each worker and pass it to the child process. It will be available via `process.env.JEST_WORKER_ID` ([#5494](https://github.com/facebook/jest/pull/5494))

### Chore & Maintenance

- `[filenames]` Standardize file names in root ([#5500](https://github.com/facebook/jest/pull/5500))

## jest 22.2.1

### Fixes

- `[jest-config]` "all" takes precedence over "lastCommit" ([#5486](https://github.com/facebook/jest/pull/5486))

## jest 22.2.0

### Features

- `[jest-runner]` Move test summary to after coverage report ([#4512](https://github.com/facebook/jest/pull/4512))
- `[jest-cli]` Added `--notifyMode` to specify when to be notified. ([#5125](https://github.com/facebook/jest/pull/5125))
- `[diff-sequences]` New package compares items in two sequences to find a **longest common subsequence**. ([#5407](https://github.com/facebook/jest/pull/5407))
- `[jest-matcher-utils]` Add `comment` option to `matcherHint` function ([#5437](https://github.com/facebook/jest/pull/5437))
- `[jest-config]` Allow lastComit and changedFilesWithAncestor via JSON config ([#5476](https://github.com/facebook/jest/pull/5476))
- `[jest-util]` Add deletion to `process.env` as well ([#5466](https://github.com/facebook/jest/pull/5466))
- `[jest-util]` Add case-insensitive getters/setters to `process.env` ([#5465](https://github.com/facebook/jest/pull/5465))
- `[jest-mock]` Add util methods to create async functions. ([#5318](https://github.com/facebook/jest/pull/5318))

### Fixes

- `[jest-cli]` Add trailing slash when checking root folder ([#5464](https://github.com/facebook/jest/pull/5464))
- `[jest-cli]` Hide interactive mode if there are no failed snapshot tests ([#5450](https://github.com/facebook/jest/pull/5450))
- `[babel-jest]` Remove retainLines from babel-jest ([#5439](https://github.com/facebook/jest/pull/5439))
- `[jest-cli]` Glob patterns ignore non-`require`-able files (e.g. `README.md`) ([#5199](https://github.com/facebook/jest/issues/5199))
- `[jest-mock]` Add backticks support (\`\`) to `mock` a certain package via the `__mocks__` folder. ([#5426](https://github.com/facebook/jest/pull/5426))
- `[jest-message-util]` Prevent an `ENOENT` crash when the test file contained a malformed source-map. ([#5405](https://github.com/facebook/jest/pull/5405)).
- `[jest]` Add `import-local` to `jest` package. ([#5353](https://github.com/facebook/jest/pull/5353))
- `[expect]` Support class instances in `.toHaveProperty()` and `.toMatchObject` matcher. ([#5367](https://github.com/facebook/jest/pull/5367))
- `[jest-cli]` Fix npm update command for snapshot summary. ([#5376](https://github.com/facebook/jest/pull/5376), [5389](https://github.com/facebook/jest/pull/5389/))
- `[expect]` Make `rejects` and `resolves` synchronously validate its argument. ([#5364](https://github.com/facebook/jest/pull/5364))
- `[docs]` Add tutorial page for ES6 class mocks. ([#5383](https://github.com/facebook/jest/pull/5383))
- `[jest-resolve]` Search required modules in node_modules and then in custom paths. ([#5403](https://github.com/facebook/jest/pull/5403))
- `[jest-resolve]` Get builtin modules from node core. ([#5411](https://github.com/facebook/jest/pull/5411))
- `[jest-resolve]` Detect and preserve absolute paths in `moduleDirectories`. Do not generate additional (invalid) paths by prepending each ancestor of `cwd` to the absolute path. Additionally, this fixes functionality in Windows OS. ([#5398](https://github.com/facebook/jest/pull/5398))

### Chore & Maintenance

- `[jest-util]` Implement watch plugins ([#5399](https://github.com/facebook/jest/pull/5399))

## jest 22.1.4

### Fixes

- `[jest-util]` Add "debug" method to "console" implementations ([#5350](https://github.com/facebook/jest/pull/5350))
- `[jest-resolve]` Add condition to avoid infinite loop when node module package main is ".". ([#5344)](https://github.com/facebook/jest/pull/5344)

### Features

- `[jest-cli]` `--changedSince`: allow selectively running tests for code changed since arbitrary revisions. ([#5312](https://github.com/facebook/jest/pull/5312))

## jest 22.1.3

### Fixes

- `[jest-cli]` Check if the file belongs to the checked project before adding it to the list, also checking that the file name is not explicitly blacklisted ([#5341](https://github.com/facebook/jest/pull/5341))
- `[jest-editor-support]` Add option to spawn command in shell ([#5340](https://github.com/facebook/jest/pull/5340))

## jest 22.1.2

### Fixes

- `[jest-cli]` Check if the file belongs to the checked project before adding it to the list ([#5335](https://github.com/facebook/jest/pull/5335))
- `[jest-cli]` Fix `EISDIR` when a directory is passed as an argument to `jest`. ([#5317](https://github.com/facebook/jest/pull/5317))
- `[jest-config]` Added restoreMocks config option. ([#5327](https://github.com/facebook/jest/pull/5327))

## jest 22.1.1

### Fixes

- `[*]` Move from "process.exit" to "exit. ([#5313](https://github.com/facebook/jest/pull/5313))

## jest 22.1.0

### Features

- `[jest-cli]` Make Jest exit without an error when no tests are found in the case of `--lastCommit`, `--findRelatedTests`, or `--onlyChanged` options having been passed to the CLI
- `[jest-cli]` Add interactive snapshot mode ([#3831](https://github.com/facebook/jest/pull/3831))

### Fixes

- `[jest-cli]` Use `import-local` to support global Jest installations. ([#5304](https://github.com/facebook/jest/pull/5304))
- `[jest-runner]` Fix memory leak in coverage reporting ([#5289](https://github.com/facebook/jest/pull/5289))
- `[docs]` Update mention of the minimal version of node supported ([#4947](https://github.com/facebook/jest/issues/4947))
- `[jest-cli]` Fix missing newline in console message ([#5308](https://github.com/facebook/jest/pull/5308))
- `[jest-cli]` `--lastCommit` and `--changedFilesWithAncestor` now take effect even when `--onlyChanged` is not specified. ([#5307](https://github.com/facebook/jest/pull/5307))

### Chore & Maintenance

- `[filenames]` Standardize folder names under `integration-tests/` ([#5298](https://github.com/facebook/jest/pull/5298))

## jest 22.0.6

### Fixes

- `[jest-jasmine2]` Fix memory leak in snapshot reporting ([#5279](https://github.com/facebook/jest/pull/5279))
- `[jest-config]` Fix breaking change in `--testPathPattern` ([#5269](https://github.com/facebook/jest/pull/5269))
- `[docs]` Document caveat with mocks, Enzyme, snapshots and React 16 ([#5258](https://github.com/facebook/jest/issues/5258))

## jest 22.0.5

### Fixes

- `[jest-leak-detector]` Removed the reference to `weak`. Now, parent projects must install it by hand for the module to work.
- `[expect]` Fail test when the types of `stringContaining` and `stringMatching` matchers do not match. ([#5069](https://github.com/facebook/jest/pull/5069))
- `[jest-cli]` Treat dumb terminals as noninteractive ([#5237](https://github.com/facebook/jest/pull/5237))
- `[jest-cli]` `jest --onlyChanged --changedFilesWithAncestor` now also works with git. ([#5189](https://github.com/facebook/jest/pull/5189))
- `[jest-config]` fix unexpected condition to avoid infinite recursion in Windows platform. ([#5161](https://github.com/facebook/jest/pull/5161))
- `[jest-config]` Escape parentheses and other glob characters in `rootDir` before interpolating with `testMatch`. ([#4838](https://github.com/facebook/jest/issues/4838))
- `[jest-regex-util]` Fix breaking change in `--testPathPattern` ([#5230](https://github.com/facebook/jest/pull/5230))
- `[expect]` Do not override `Error` stack (with `Error.captureStackTrace`) for custom matchers. ([#5162](https://github.com/facebook/jest/pull/5162))
- `[pretty-format]` Pretty format for DOMStringMap and NamedNodeMap ([#5233](https://github.com/facebook/jest/pull/5233))
- `[jest-cli]` Use a better console-clearing string on Windows ([#5251](https://github.com/facebook/jest/pull/5251))

### Features

- `[jest-jasmine]` Allowed classes and functions as `describe` names. ([#5154](https://github.com/facebook/jest/pull/5154))
- `[jest-jasmine2]` Support generator functions as specs. ([#5166](https://github.com/facebook/jest/pull/5166))
- `[jest-jasmine2]` Allow `spyOn` with getters and setters. ([#5107](https://github.com/facebook/jest/pull/5107))
- `[jest-config]` Allow configuration objects inside `projects` array ([#5176](https://github.com/facebook/jest/pull/5176))
- `[expect]` Add support to `.toHaveProperty` matcher to accept the keyPath argument as an array of properties/indices. ([#5220](https://github.com/facebook/jest/pull/5220))
- `[docs]` Add documentation for .toHaveProperty matcher to accept the keyPath argument as an array of properties/indices. ([#5220](https://github.com/facebook/jest/pull/5220))
- `[jest-runner]` test environments are now passed a new `options` parameter. Currently this only has the `console` which is the test console that Jest will expose to tests. ([#5223](https://github.com/facebook/jest/issues/5223))
- `[jest-environment-jsdom]` pass the `options.console` to a custom instance of `virtualConsole` so jsdom is using the same console as the test. ([#5223](https://github.com/facebook/jest/issues/5223))

### Chore & Maintenance

- `[docs]` Describe the order of execution of describe and test blocks. ([#5217](https://github.com/facebook/jest/pull/5217), [#5238](https://github.com/facebook/jest/pull/5238))
- `[docs]` Add a note on `moduleNameMapper` ordering. ([#5249](https://github.com/facebook/jest/pull/5249))

## jest 22.0.4

### Fixes

- `[jest-cli]` New line before quitting watch mode. ([#5158](https://github.com/facebook/jest/pull/5158))

### Features

- `[babel-jest]` moduleFileExtensions not passed to babel transformer. ([#5110](https://github.com/facebook/jest/pull/5110))

### Chore & Maintenance

- `[*]` Tweaks to better support Node 4 ([#5142](https://github.com/facebook/jest/pull/5142))

## jest 22.0.2 && 22.0.3

### Chore & Maintenance

- `[*]` Tweaks to better support Node 4 ([#5134](https://github.com/facebook/jest/pull/5134))

## jest 22.0.1

### Fixes

- `[jest-runtime]` fix error for test files providing coverage. ([#5117](https://github.com/facebook/jest/pull/5117))

### Features

- `[jest-config]` Add `forceCoverageMatch` to allow collecting coverage from ignored files. ([#5081](https://github.com/facebook/jest/pull/5081))

## jest 22.0.0

### Fixes

- `[jest-resolve]` Use `module.builtinModules` as `BUILTIN_MODULES` when it exists
- `[jest-worker]` Remove `debug` and `inspect` flags from the arguments sent to the child ([#5068](https://github.com/facebook/jest/pull/5068))
- `[jest-config]` Use all `--testPathPattern` and `<regexForTestFiles>` args in `testPathPattern` ([#5066](https://github.com/facebook/jest/pull/5066))
- `[jest-cli]` Do not support `--watch` inside non-version-controlled environments ([#5060](https://github.com/facebook/jest/pull/5060))
- `[jest-config]` Escape Windows path separator in testPathPattern CLI arguments ([#5054](https://github.com/facebook/jest/pull/5054)
- `[jest-jasmine]` Register sourcemaps as node environment to improve performance with jsdom ([#5045](https://github.com/facebook/jest/pull/5045))
- `[pretty-format]` Do not call toJSON recursively ([#5044](https://github.com/facebook/jest/pull/5044))
- `[pretty-format]` Fix errors when identity-obj-proxy mocks CSS Modules ([#4935](https://github.com/facebook/jest/pull/4935))
- `[babel-jest]` Fix support for namespaced babel version 7 ([#4918](https://github.com/facebook/jest/pull/4918))
- `[expect]` fix .toThrow for promises ([#4884](https://github.com/facebook/jest/pull/4884))
- `[jest-docblock]` pragmas should preserve urls ([#4837](https://github.com/facebook/jest/pull/4629))
- `[jest-cli]` Check if `npm_lifecycle_script` calls Jest directly ([#4629](https://github.com/facebook/jest/pull/4629))
- `[jest-cli]` Fix --showConfig to show all configs ([#4494](https://github.com/facebook/jest/pull/4494))
- `[jest-cli]` Throw if `maxWorkers` doesn't have a value ([#4591](https://github.com/facebook/jest/pull/4591))
- `[jest-cli]` Use `fs.realpathSync.native` if available ([#5031](https://github.com/facebook/jest/pull/5031))
- `[jest-config]` Fix `--passWithNoTests` ([#4639](https://github.com/facebook/jest/pull/4639))
- `[jest-config]` Support `rootDir` tag in testEnvironment ([#4579](https://github.com/facebook/jest/pull/4579))
- `[jest-editor-support]` Fix `--showConfig` to support jest 20 and jest 21 ([#4575](https://github.com/facebook/jest/pull/4575))
- `[jest-editor-support]` Fix editor support test for node 4 ([#4640](https://github.com/facebook/jest/pull/4640))
- `[jest-mock]` Support mocking constructor in `mockImplementationOnce` ([#4599](https://github.com/facebook/jest/pull/4599))
- `[jest-runtime]` Fix manual user mocks not working with custom resolver ([#4489](https://github.com/facebook/jest/pull/4489))
- `[jest-util]` Fix `runOnlyPendingTimers` for `setTimeout` inside `setImmediate` ([#4608](https://github.com/facebook/jest/pull/4608))
- `[jest-message-util]` Always remove node internals from stacktraces ([#4695](https://github.com/facebook/jest/pull/4695))
- `[jest-resolve]` changes method of determining builtin modules to include missing builtins ([#4740](https://github.com/facebook/jest/pull/4740))
- `[pretty-format]` Prevent error in pretty-format for window in jsdom test env ([#4750](https://github.com/facebook/jest/pull/4750))
- `[jest-resolve]` Preserve module identity for symlinks ([#4761](https://github.com/facebook/jest/pull/4761))
- `[jest-config]` Include error message for `preset` json ([#4766](https://github.com/facebook/jest/pull/4766))
- `[pretty-format]` Throw `PrettyFormatPluginError` if a plugin halts with an exception ([#4787](https://github.com/facebook/jest/pull/4787))
- `[expect]` Keep the stack trace unchanged when `PrettyFormatPluginError` is thrown by pretty-format ([#4787](https://github.com/facebook/jest/pull/4787))
- `[jest-environment-jsdom]` Fix asynchronous test will fail due to timeout issue. ([#4669](https://github.com/facebook/jest/pull/4669))
- `[jest-cli]` Fix `--onlyChanged` path case sensitivity on Windows platform ([#4730](https://github.com/facebook/jest/pull/4730))
- `[jest-runtime]` Use realpath to match transformers ([#5000](https://github.com/facebook/jest/pull/5000))
- `[expect]` [**BREAKING**] Replace identity equality with Object.is in toBe matcher ([#4917](https://github.com/facebook/jest/pull/4917))

### Features

- `[jest-message-util]` Add codeframe to test assertion failures ([#5087](https://github.com/facebook/jest/pull/5087))
- `[jest-config]` Add Global Setup/Teardown options ([#4716](https://github.com/facebook/jest/pull/4716))
- `[jest-config]` Add `testEnvironmentOptions` to apply to jsdom options or node context. ([#5003](https://github.com/facebook/jest/pull/5003))
- `[jest-jasmine2]` Update Timeout error message to `jest.timeout` and display current timeout value ([#4990](https://github.com/facebook/jest/pull/4990))
- `[jest-runner]` Enable experimental detection of leaked contexts ([#4895](https://github.com/facebook/jest/pull/4895))
- `[jest-cli]` Add combined coverage threshold for directories. ([#4885](https://github.com/facebook/jest/pull/4885))
- `[jest-mock]` Add `timestamps` to mock state. ([#4866](https://github.com/facebook/jest/pull/4866))
- `[eslint-plugin-jest]` Add `prefer-to-have-length` lint rule. ([#4771](https://github.com/facebook/jest/pull/4771))
- `[jest-environment-jsdom]` [**BREAKING**] Upgrade to JSDOM@11 ([#4770](https://github.com/facebook/jest/pull/4770))
- `[jest-environment-*]` [**BREAKING**] Add Async Test Environment APIs, dispose is now teardown ([#4506](https://github.com/facebook/jest/pull/4506))
- `[jest-cli]` Add an option to clear the cache ([#4430](https://github.com/facebook/jest/pull/4430))
- `[babel-plugin-jest-hoist]` Improve error message, that the second argument of `jest.mock` must be an inline function ([#4593](https://github.com/facebook/jest/pull/4593))
- `[jest-snapshot]` [**BREAKING**] Concatenate name of test and snapshot ([#4460](https://github.com/facebook/jest/pull/4460))
- `[jest-cli]` [**BREAKING**] Fail if no tests are found ([#3672](https://github.com/facebook/jest/pull/3672))
- `[jest-diff]` Highlight only last of odd length leading spaces ([#4558](https://github.com/facebook/jest/pull/4558))
- `[jest-docblock]` Add `docblock.print()` ([#4517](https://github.com/facebook/jest/pull/4517))
- `[jest-docblock]` Add `strip` ([#4571](https://github.com/facebook/jest/pull/4571))
- `[jest-docblock]` Preserve leading whitespace in docblock comments ([#4576](https://github.com/facebook/jest/pull/4576))
- `[jest-docblock]` remove leading newlines from `parswWithComments().comments` ([#4610](https://github.com/facebook/jest/pull/4610))
- `[jest-editor-support]` Add Snapshots metadata ([#4570](https://github.com/facebook/jest/pull/4570))
- `[jest-editor-support]` Adds an 'any' to the typedef for `updateFileWithJestStatus` ([#4636](https://github.com/facebook/jest/pull/4636))
- `[jest-editor-support]` Better monorepo support ([#4572](https://github.com/facebook/jest/pull/4572))
- `[jest-environment-jsdom]` Add simple rAF polyfill in jsdom environment to work with React 16 ([#4568](https://github.com/facebook/jest/pull/4568))
- `[jest-environment-node]` Implement node Timer api ([#4622](https://github.com/facebook/jest/pull/4622))
- `[jest-jasmine2]` Add testPath to reporter callbacks ([#4594](https://github.com/facebook/jest/pull/4594))
- `[jest-mock]` Added support for naming mocked functions with `.mockName(value)` and `.mockGetName()` ([#4586](https://github.com/facebook/jest/pull/4586))
- `[jest-runtime]` Add `module.loaded`, and make `module.require` not enumerable ([#4623](https://github.com/facebook/jest/pull/4623))
- `[jest-runtime]` Add `module.parent` ([#4614](https://github.com/facebook/jest/pull/4614))
- `[jest-runtime]` Support sourcemaps in transformers ([#3458](https://github.com/facebook/jest/pull/3458))
- `[jest-snapshot]` [**BREAKING**] Add a serializer for `jest.fn` to allow a snapshot of a jest mock ([#4668](https://github.com/facebook/jest/pull/4668))
- `[jest-worker]` Initial version of parallel worker abstraction, say hello! ([#4497](https://github.com/facebook/jest/pull/4497))
- `[jest-jasmine2]` Add `testLocationInResults` flag to add location information per spec to test results ([#4782](https://github.com/facebook/jest/pull/4782))
- `[jest-environment-jsdom]` Update JSOM to 11.4, which includes built-in support for `requestAnimationFrame` ([#4919](https://github.com/facebook/jest/pull/4919))
- `[jest-cli]` Hide watch usage output when running on non-interactive environments ([#4958](https://github.com/facebook/jest/pull/4958))
- `[jest-snapshot]` Promises support for `toThrowErrorMatchingSnapshot` ([#4946](https://github.com/facebook/jest/pull/4946))
- `[jest-cli]` Explain which snapshots are obsolete ([#5005](https://github.com/facebook/jest/pull/5005))

### Chore & Maintenance

- `[docs]` Add guide of using with puppeteer ([#5093](https://github.com/facebook/jest/pull/5093))
- `[jest-util]` `jest-util` should not depend on `jest-mock` ([#4992](https://github.com/facebook/jest/pull/4992))
- `[*]` [**BREAKING**] Drop support for Node.js version 4 ([#4769](https://github.com/facebook/jest/pull/4769))
- `[docs]` Wrap code comments at 80 characters ([#4781](https://github.com/facebook/jest/pull/4781))
- `[eslint-plugin-jest]` Removed from the Jest core repo, and moved to https://github.com/jest-community/eslint-plugin-jest ([#4867](https://github.com/facebook/jest/pull/4867))
- `[babel-jest]` Explicitly bump istanbul to newer versions ([#4616](https://github.com/facebook/jest/pull/4616))
- `[expect]` Upgrade mocha and rollup for browser testing ([#4642](https://github.com/facebook/jest/pull/4642))
- `[docs]` Add info about `coveragePathIgnorePatterns` ([#4602](https://github.com/facebook/jest/pull/4602))
- `[docs]` Add Vuejs series of testing with Jest ([#4648](https://github.com/facebook/jest/pull/4648))
- `[docs]` Mention about optional `done` argument in test function ([#4556](https://github.com/facebook/jest/pull/4556))
- `[jest-cli]` Bump node-notifier version ([#4609](https://github.com/facebook/jest/pull/4609))
- `[jest-diff]` Simplify highlight for leading and trailing spaces ([#4553](https://github.com/facebook/jest/pull/4553))
- `[jest-get-type]` Add support for date ([#4621](https://github.com/facebook/jest/pull/4621))
- `[jest-matcher-utils]` Call `chalk.inverse` for trailing spaces ([#4578](https://github.com/facebook/jest/pull/4578))
- `[jest-runtime]` Add `.advanceTimersByTime`; keep `.runTimersToTime()` as an alias.
- `[docs]` Include missing dependency in TestEnvironment sample code
- `[docs]` Add clarification for hook execution order
- `[docs]` Update `expect.anything()` sample code ([#5007](https://github.com/facebook/jest/pull/5007))

## jest 21.2.1

- Fix watchAll not running tests on save ([#4550](https://github.com/facebook/jest/pull/4550))
- Add missing escape sequences to ConvertAnsi plugin ([#4544](https://github.com/facebook/jest/pull/4544))

## jest 21.2.0

- 🃏 Change license from BSD+Patents to MIT.
- Allow eslint-plugin to recognize more disabled tests ([#4533](https://github.com/facebook/jest/pull/4533))
- Add babel-plugin for object spread syntax to babel-preset-jest ([#4519](https://github.com/facebook/jest/pull/4519))
- Display outer element and trailing newline consistently in jest-diff ([#4520](https://github.com/facebook/jest/pull/4520))
- Do not modify stack trace of JestAssertionError ([#4516](https://github.com/facebook/jest/pull/4516))
- Print errors after test structure in verbose mode ([#4504](https://github.com/facebook/jest/pull/4504))
- Fix `--silent --verbose` problem ([#4505](https://github.com/facebook/jest/pull/4505))
- Fix: Reset local state of assertions when using hasAssertions ([#4498](https://github.com/facebook/jest/pull/4498))
- jest-resolve: Prevent default resolver failure when potential resolution directory does not exist ([#4483](https://github.com/facebook/jest/pull/4483))

## jest 21.1.0

- (minor) Use ES module exports ([#4454](https://github.com/facebook/jest/pull/4454))
- Allow chaining mockClear and mockReset ([#4475](https://github.com/facebook/jest/pull/4475))
- Call jest-diff and pretty-format more precisely in toHaveProperty matcher ([#4445](https://github.com/facebook/jest/pull/4445))
- Expose restoreAllMocks to object ([#4463](https://github.com/facebook/jest/pull/4463))
- Fix function name cleaning when making mock fn ([#4464](https://github.com/facebook/jest/pull/4464))
- Fix Map/Set equality checker ([#4404](https://github.com/facebook/jest/pull/4404))
- Make FUNCTION_NAME_RESERVED_PATTERN stateless ([#4466](https://github.com/facebook/jest/pull/4466))

## jest 21.0.2

- Take precedence of NODE_PATH when resolving node_modules directories ([#4453](https://github.com/facebook/jest/pull/4453))
- Fix race condition with --coverage and babel-jest identical file contents edge case ([#4432](https://github.com/facebook/jest/pull/4432))
- Add extra parameter `--runTestsByPath`. ([#4411](https://github.com/facebook/jest/pull/4411))
- Upgrade all outdated deps ([#4425](https://github.com/facebook/jest/pull/4425))

## jest 21.0.1

- Remove obsolete error ([#4417](https://github.com/facebook/jest/pull/4417))

## jest 21.0.0

- Add --changedFilesWithAncestor ([#4070](https://github.com/facebook/jest/pull/4070))
- Add --findRelatedFiles ([#4131](https://github.com/facebook/jest/pull/4131))
- Add --onlyChanged tests ([#3977](https://github.com/facebook/jest/pull/3977))
- Add `contextLines` option to jest-diff ([#4152](https://github.com/facebook/jest/pull/4152))
- Add alternative serialize API for pretty-format plugins ([#4114](https://github.com/facebook/jest/pull/4114))
- Add displayName to MPR ([#4327](https://github.com/facebook/jest/pull/4327))
- Add displayName to TestResult ([#4408](https://github.com/facebook/jest/pull/4408))
- Add es5 build of pretty-format ([#4075](https://github.com/facebook/jest/pull/4075))
- Add extra info to no tests for changed files message ([#4188](https://github.com/facebook/jest/pull/4188))
- Add fake chalk in browser builds in order to support IE10 ([#4367](https://github.com/facebook/jest/pull/4367))
- Add jest.requireActual ([#4260](https://github.com/facebook/jest/pull/4260))
- Add maxWorkers to globalConfig ([#4005](https://github.com/facebook/jest/pull/4005))
- Add skipped tests support for jest-editor-support ([#4346](https://github.com/facebook/jest/pull/4346))
- Add source map support for better debugging experience ([#3738](https://github.com/facebook/jest/pull/3738))
- Add support for Error objects in toMatchObject ([#4339](https://github.com/facebook/jest/pull/4339))
- Add support for Immutable.Record in pretty-format ([#3678](https://github.com/facebook/jest/pull/3678))
- Add tests for extract_requires on export types ([#4080](https://github.com/facebook/jest/pull/4080))
- Add that toMatchObject can match arrays ([#3994](https://github.com/facebook/jest/pull/3994))
- Add watchPathIgnorePatterns to exclude paths to trigger test re-run in watch mode ([#4331](https://github.com/facebook/jest/pull/4331))
- Adding ancestorTitles property to JSON test output ([#4293](https://github.com/facebook/jest/pull/4293))
- Allow custom resolver to be used with[out] moduleNameMapper ([#4174](https://github.com/facebook/jest/pull/4174))
- Avoid parsing `.require(…)` method calls ([#3777](https://github.com/facebook/jest/pull/3777))
- Avoid unnecessary function declarations and call in pretty-format ([#3962](https://github.com/facebook/jest/pull/3962))
- Avoid writing to stdout in default reporter if --json is enabled. Fixes #3941 ([#3945](https://github.com/facebook/jest/pull/3945))
- Better error handling for --config ([#4230](https://github.com/facebook/jest/pull/4230))
- Call consistent pretty-format plugins within Jest ([#3800](https://github.com/facebook/jest/pull/3800))
- Change babel-core to peerDependency for compatibility with Babel 7 ([#4162](https://github.com/facebook/jest/pull/4162))
- Change Promise detection code in jest-circus to support non-global Promise implementations ([#4375](https://github.com/facebook/jest/pull/4375))
- Changed files eager loading ([#3979](https://github.com/facebook/jest/pull/3979))
- Check whether we should output to stdout or stderr ([#3953](https://github.com/facebook/jest/pull/3953))
- Clarify what objects toContain and toContainEqual can be used on ([#4307](https://github.com/facebook/jest/pull/4307))
- Clean up resolve() logic. Provide useful names for variables and functions. Test that a directory exists before attempting to resolve files within it. ([#4325](https://github.com/facebook/jest/pull/4325))
- cleanupStackTrace ([#3696](https://github.com/facebook/jest/pull/3696))
- compare objects with Symbol keys ([#3437](https://github.com/facebook/jest/pull/3437))
- Complain if expect is passed multiple arguments ([#4237](https://github.com/facebook/jest/pull/4237))
- Completes nodeCrawl with empty roots ([#3776](https://github.com/facebook/jest/pull/3776))
- Consistent naming of files ([#3798](https://github.com/facebook/jest/pull/3798))
- Convert code base to ESM import ([#3778](https://github.com/facebook/jest/pull/3778))
- Correct summary message for flag --findRelatedTests. ([#4309](https://github.com/facebook/jest/pull/4309))
- Coverage thresholds can be set up for individual files ([#4185](https://github.com/facebook/jest/pull/4185))
- custom reporter error handling ([#4051](https://github.com/facebook/jest/pull/4051))
- Define separate type for pretty-format plugin Options ([#3802](https://github.com/facebook/jest/pull/3802))
- Delete confusing async keyword ([#3679](https://github.com/facebook/jest/pull/3679))
- Delete redundant branch in ReactElement and HTMLElement plugins ([#3731](https://github.com/facebook/jest/pull/3731))
- Don't format node assert errors when there's no 'assert' module ([#4376](https://github.com/facebook/jest/pull/4376))
- Don't print test summary in --silent ([#4106](https://github.com/facebook/jest/pull/4106))
- Don't try to build ghost packages ([#3934](https://github.com/facebook/jest/pull/3934))
- Escape double quotes in attribute values in HTMLElement plugin ([#3797](https://github.com/facebook/jest/pull/3797))
- Explain how to clear the cache ([#4232](https://github.com/facebook/jest/pull/4232))
- Factor out common code for collections in pretty-format ([#4184](https://github.com/facebook/jest/pull/4184))
- Factor out common code for markup in React plugins ([#4171](https://github.com/facebook/jest/pull/4171))
- Feature/internal resolve ([#4315](https://github.com/facebook/jest/pull/4315))
- Fix --logHeapUsage ([#4176](https://github.com/facebook/jest/pull/4176))
- Fix --showConfig to show all project configs ([#4078](https://github.com/facebook/jest/pull/4078))
- Fix --watchAll ([#4254](https://github.com/facebook/jest/pull/4254))
- Fix bug when setTimeout is mocked ([#3769](https://github.com/facebook/jest/pull/3769))
- Fix changedFilesWithAncestor ([#4193](https://github.com/facebook/jest/pull/4193))
- Fix colors for expected/stored snapshot message ([#3702](https://github.com/facebook/jest/pull/3702))
- Fix concurrent test failure ([#4159](https://github.com/facebook/jest/pull/4159))
- Fix for 4286: Compare Maps and Sets by value rather than order ([#4303](https://github.com/facebook/jest/pull/4303))
- fix forceExit ([#4105](https://github.com/facebook/jest/pull/4105))
- Fix grammar in React Native docs ([#3838](https://github.com/facebook/jest/pull/3838))
- Fix inconsistent name of complex values in pretty-format ([#4001](https://github.com/facebook/jest/pull/4001))
- Fix issue mocking bound method ([#3805](https://github.com/facebook/jest/pull/3805))
- Fix jest-circus ([#4290](https://github.com/facebook/jest/pull/4290))
- Fix lint warning in master

  ([#4132](https://github.com/facebook/jest/pull/4132))

- Fix linting ([#3946](https://github.com/facebook/jest/pull/3946))
- fix merge conflict ([#4144](https://github.com/facebook/jest/pull/4144))
- Fix minor typo ([#3729](https://github.com/facebook/jest/pull/3729))
- fix missing console.log messages ([#3895](https://github.com/facebook/jest/pull/3895))
- fix mock return value ([#3933](https://github.com/facebook/jest/pull/3933))
- Fix mocking for modules with folders on windows ([#4238](https://github.com/facebook/jest/pull/4238))
- Fix NODE_PATH resolving for relative paths ([#3616](https://github.com/facebook/jest/pull/3616))
- Fix options.moduleNameMapper override order with preset ([#3565](https://github.com/facebook/jest/pull/3565) ([#3689](https://github.com/facebook/jest/pull/3689))
- Fix React PropTypes warning in tests for Immutable plugin ([#4412](https://github.com/facebook/jest/pull/4412))
- Fix regression in mockReturnValueOnce ([#3857](https://github.com/facebook/jest/pull/3857))
- Fix sample code of mock class constructors ([#4115](https://github.com/facebook/jest/pull/4115))
- Fix setup-test-framework-test ([#3773](https://github.com/facebook/jest/pull/3773))
- fix typescript jest test crash ([#4363](https://github.com/facebook/jest/pull/4363))
- Fix watch mode ([#4084](https://github.com/facebook/jest/pull/4084))
- Fix Watchman on windows ([#4018](https://github.com/facebook/jest/pull/4018))
- Fix(babel): Handle ignored files in babel v7 ([#4393](https://github.com/facebook/jest/pull/4393))
- Fix(babel): Support upcoming beta ([#4403](https://github.com/facebook/jest/pull/4403))
- Fixed object matcher ([#3799](https://github.com/facebook/jest/pull/3799))
- Fixes #3820 use extractExpectedAssertionsErrors in jasmine setup
- Flow upgrade ([#4355](https://github.com/facebook/jest/pull/4355))
- Force message in matchers to always be a function ([#3972](https://github.com/facebook/jest/pull/3972))
- Format `describe` and use `test` instead of `it` alias ([#3792](https://github.com/facebook/jest/pull/3792))
- global_config.js for multi-project runner ([#4023](https://github.com/facebook/jest/pull/4023))
- Handle async errors ([#4016](https://github.com/facebook/jest/pull/4016))
- Hard-fail if hasteImpl is throwing an error during initialization. ([#3812](https://github.com/facebook/jest/pull/3812))
- Ignore import type for extract_requires ([#4079](https://github.com/facebook/jest/pull/4079))
- Ignore indentation of data structures in jest-diff ([#3429](https://github.com/facebook/jest/pull/3429))
- Implement 'jest.requireMock' ([#4292](https://github.com/facebook/jest/pull/4292))
- Improve Jest phabricator plugin ([#4195](https://github.com/facebook/jest/pull/4195))
- Improve Seq and remove newline from non-min empty in Immutable plugin ([#4241](https://github.com/facebook/jest/pull/4241))
- Improved the jest reporter with snapshot info per test. ([#3660](https://github.com/facebook/jest/pull/3660))
- Include fullName in formattedAssertion ([#4273](https://github.com/facebook/jest/pull/4273))
- Integrated with Yarn workspaces ([#3906](https://github.com/facebook/jest/pull/3906))
- jest --all ([#4020](https://github.com/facebook/jest/pull/4020))
- jest-circus test failures ([#3770](https://github.com/facebook/jest/pull/3770))
- jest-circus Timeouts ([#3760](https://github.com/facebook/jest/pull/3760))
- jest-haste-map: add test case for broken handling of ignore pattern ([#4047](https://github.com/facebook/jest/pull/4047))
- jest-haste-map: add test+fix for broken platform module support ([#3885](https://github.com/facebook/jest/pull/3885))
- jest-haste-map: deprecate functional ignorePattern and use it in cache key ([#4063](https://github.com/facebook/jest/pull/4063))
- jest-haste-map: mock 'fs' with more idiomatic jest.mock() ([#4046](https://github.com/facebook/jest/pull/4046))
- jest-haste-map: only file IO errors should be silently ignored ([#3816](https://github.com/facebook/jest/pull/3816))
- jest-haste-map: throw when trying to get a duplicated module ([#3976](https://github.com/facebook/jest/pull/3976))
- jest-haste-map: watchman crawler: normalize paths ([#3887](https://github.com/facebook/jest/pull/3887))
- jest-runtime: atomic cache write, and check validity of data ([#4088](https://github.com/facebook/jest/pull/4088))
- Join lines with newline in jest-diff ([#4314](https://github.com/facebook/jest/pull/4314))
- Keep ARGV only in CLI files ([#4012](https://github.com/facebook/jest/pull/4012))
- let transformers adjust cache key based on mapCoverage ([#4187](https://github.com/facebook/jest/pull/4187))
- Lift requires ([#3780](https://github.com/facebook/jest/pull/3780))
- Log stack when reporting errors in jest-runtime ([#3833](https://github.com/facebook/jest/pull/3833))
- Make --listTests return a new line separated list when not using --json ([#4229](https://github.com/facebook/jest/pull/4229))
- Make build script printing small-terminals-friendly ([#3892](https://github.com/facebook/jest/pull/3892))
- Make error messages more explicit for toBeCalledWith assertions ([#3913](https://github.com/facebook/jest/pull/3913))
- Make jest-matcher-utils use ESM exports ([#4342](https://github.com/facebook/jest/pull/4342))
- Make jest-runner a standalone package. ([#4236](https://github.com/facebook/jest/pull/4236))
- Make Jest’s Test Runner configurable. ([#4240](https://github.com/facebook/jest/pull/4240))
- Make listTests always print to console.log ([#4391](https://github.com/facebook/jest/pull/4391))
- Make providesModuleNodeModules ignore nested node_modules directories
- Make sure function mocks match original arity ([#4170](https://github.com/facebook/jest/pull/4170))
- Make sure runAllTimers also clears all ticks ([#3915](https://github.com/facebook/jest/pull/3915))
- Make toBe matcher error message more helpful for objects and arrays ([#4277](https://github.com/facebook/jest/pull/4277))
- Make useRealTimers play well with timers: fake ([#3858](https://github.com/facebook/jest/pull/3858))
- Move getType from jest-matcher-utils to separate package ([#3559](https://github.com/facebook/jest/pull/3559))
- Multiroot jest-change-files ([#3969](https://github.com/facebook/jest/pull/3969))
- Output created snapshot when using --ci option ([#3693](https://github.com/facebook/jest/pull/3693))
- Point out you can use matchers in .toMatchObject ([#3796](https://github.com/facebook/jest/pull/3796))
- Prevent babelrc package import failure on relative current path ([#3723](https://github.com/facebook/jest/pull/3723))
- Print RDP details for windows builds ([#4017](https://github.com/facebook/jest/pull/4017))
- Provide better error checking for transformed content ([#3807](https://github.com/facebook/jest/pull/3807))
- Provide printText and printComment in markup.js for HTMLElement plugin ([#4344](https://github.com/facebook/jest/pull/4344))
- Provide regex visualization for testRegex ([#3758](https://github.com/facebook/jest/pull/3758))
- Refactor CLI ([#3862](https://github.com/facebook/jest/pull/3862))
- Refactor names and delimiters of complex values in pretty-format ([#3986](https://github.com/facebook/jest/pull/3986))
- Replace concat(Immutable) with Immutable as item of plugins array ([#4207](https://github.com/facebook/jest/pull/4207))
- Replace Jasmine with jest-circus ([#3668](https://github.com/facebook/jest/pull/3668))
- Replace match with test and omit redundant String conversion ([#4311](https://github.com/facebook/jest/pull/4311))
- Replace print with serialize in AsymmetricMatcher plugin ([#4173](https://github.com/facebook/jest/pull/4173))
- Replace print with serialize in ConvertAnsi plugin ([#4225](https://github.com/facebook/jest/pull/4225))
- Replace print with serialize in HTMLElement plugin ([#4215](https://github.com/facebook/jest/pull/4215))
- Replace print with serialize in Immutable plugins ([#4189](https://github.com/facebook/jest/pull/4189))
- Replace unchanging args with one config arg within pretty-format ([#4076](https://github.com/facebook/jest/pull/4076))
- Return UNDEFINED for undefined type in ReactElement plugin ([#4360](https://github.com/facebook/jest/pull/4360))
- Rewrite some read bumps in pretty-format ([#4093](https://github.com/facebook/jest/pull/4093))
- Run update method before installing JRE on Circle ([#4318](https://github.com/facebook/jest/pull/4318))
- Separated the snapshot summary creation from the printing to improve testability. ([#4373](https://github.com/facebook/jest/pull/4373))
- Set coverageDirectory during normalize phase ([#3966](https://github.com/facebook/jest/pull/3966))
- Setup custom reporters after default reporters ([#4053](https://github.com/facebook/jest/pull/4053))
- Setup for Circle 2 ([#4149](https://github.com/facebook/jest/pull/4149))
- Simplify readme ([#3790](https://github.com/facebook/jest/pull/3790))
- Simplify snapshots definition ([#3791](https://github.com/facebook/jest/pull/3791))
- skipNodeResolution config option ([#3987](https://github.com/facebook/jest/pull/3987))
- Small fixes to toHaveProperty docs ([#3878](https://github.com/facebook/jest/pull/3878))
- Sort attributes by name in HTMLElement plugin ([#3783](https://github.com/facebook/jest/pull/3783))
- Specify watchPathIgnorePatterns will only be available in Jest 21+ ([#4398](https://github.com/facebook/jest/pull/4398))
- Split TestRunner off of TestScheduler ([#4233](https://github.com/facebook/jest/pull/4233))
- Strict and explicit config resolution logic ([#4122](https://github.com/facebook/jest/pull/4122))
- Support maxDepth option in React plugins ([#4208](https://github.com/facebook/jest/pull/4208))
- Support SVG elements in HTMLElement plugin ([#4335](https://github.com/facebook/jest/pull/4335))
- Test empty Immutable collections with {min: false} option ([#4121](https://github.com/facebook/jest/pull/4121))
- test to debug travis failure in master ([#4145](https://github.com/facebook/jest/pull/4145))
- testPathPattern message test ([#4006](https://github.com/facebook/jest/pull/4006))
- Throw Error When Using Nested It Specs ([#4039](https://github.com/facebook/jest/pull/4039))
- Throw when moduleNameMapper points to inexistent module ([#3567](https://github.com/facebook/jest/pull/3567))
- Unified 'no tests found' message for non-verbose MPR ([#4354](https://github.com/facebook/jest/pull/4354))
- Update migration guide with jest-codemods transformers ([#4306](https://github.com/facebook/jest/pull/4306))
- Use "inputSourceMap" for coverage re-mapping. ([#4009](https://github.com/facebook/jest/pull/4009))
- Use "verbose" no test found message when there is only one project ([#4378](https://github.com/facebook/jest/pull/4378))
- Use babel transform to inline all requires ([#4340](https://github.com/facebook/jest/pull/4340))
- Use eslint plugins to run prettier ([#3971](https://github.com/facebook/jest/pull/3971))
- Use iterableEquality in spy matchers ([#3651](https://github.com/facebook/jest/pull/3651))
- Use modern HTML5 <!DOCTYPE> ([#3937](https://github.com/facebook/jest/pull/3937))
- Wrap `Error.captureStackTrace` in a try ([#4035](https://github.com/facebook/jest/pull/4035))

## jest 20.0.4

- Fix jest-haste-map's handling of duplicate module IDs. ([#3647](https://github.com/facebook/jest/pull/3647))
- Fix behavior of `enableAutomock()` when automock is set to false. ([#3624](https://github.com/facebook/jest/pull/3624))
- Fix progress bar in windows. ([#3626](https://github.com/facebook/jest/pull/3626))

## jest 20.0.3

- Fix reporters 'default' setting. ([#3562](https://github.com/facebook/jest/pull/3562))
- Fix to make Jest fail when the coverage threshold not met. ([#3554](https://github.com/facebook/jest/pull/3554))

## jest 20.0.1

- Add ansi-regex to pretty-format dependencies ([#3498](https://github.com/facebook/jest/pull/3498))
- Fix <rootDir> replacement in testMatch and moduleDirectories ([#3538](https://github.com/facebook/jest/pull/3538))
- Fix expect.hasAssertions() to throw when passed arguments ([#3526](https://github.com/facebook/jest/pull/3526))
- Fix stack traces without proper error messages ([#3513](https://github.com/facebook/jest/pull/3513))
- Fix support for custom extensions through haste packages ([#3537](https://github.com/facebook/jest/pull/3537))
- Fix test contexts between test functions ([#3506](https://github.com/facebook/jest/pull/3506))

## jest 20.0.0

- New `--projects` option to run one instance of Jest in multiple projects at the same time. ([#3400](https://github.com/facebook/jest/pull/3400))
- New multi project runner ([#3156](https://github.com/facebook/jest/pull/3156))
- New --listTests flag. ([#3441](https://github.com/facebook/jest/pull/3441))
- New --showConfig flag. ([#3296](https://github.com/facebook/jest/pull/3296))
- New promise support for all `expect` matchers through `.resolves` and `.rejects`. ([#3068](https://github.com/facebook/jest/pull/3068))
- New `expect.hasAssertions()` function similar to `expect.assertions()`. ([#3379](https://github.com/facebook/jest/pull/3379))
- New `this.equals` function exposed to custom matchers. ([#3469](https://github.com/facebook/jest/pull/3469))
- New `valid-expect` lint rule in `eslint-plugin-jest`. ([#3067](https://github.com/facebook/jest/pull/3067))
- New HtmlElement pretty-format plugin. ([#3230](https://github.com/facebook/jest/pull/3230))
- New Immutable pretty-format plugins. ([#2899](https://github.com/facebook/jest/pull/2899))
- New test environment per file setting through `@jest-environment` in the docblock. ([#2859](https://github.com/facebook/jest/pull/2859))
- New feature that allows every configuration option to be set from the command line. ([#3424](https://github.com/facebook/jest/pull/3424))
- New feature to add custom reporters to Jest through `reporters` in the configuration. ([#3349](https://github.com/facebook/jest/pull/3349))
- New feature to add expected and actual values to AssertionError. ([#3217](https://github.com/facebook/jest/pull/3217))
- New feature to map code coverage from transformers. ([#2290](https://github.com/facebook/jest/pull/2290))
- New feature to run untested code coverage in parallel. ([#3407](https://github.com/facebook/jest/pull/3407))
- New option to define a custom resolver. ([#2998](https://github.com/facebook/jest/pull/2998))
- New printing support for text and comment nodes in html pretty-format. ([#3355](https://github.com/facebook/jest/pull/3355))
- New snapshot testing FAQ ([#3425](https://github.com/facebook/jest/pull/3425))
- New support for custom platforms on jest-haste-map. ([#3162](https://github.com/facebook/jest/pull/3162))
- New support for mocking native async methods. ([#3209](https://github.com/facebook/jest/pull/3209))
- New guide on how to use Jest with any JavaScript framework. ([#3243](https://github.com/facebook/jest/pull/3243))
- New translation system for the Jest website.
- New collapsing watch mode usage prompt after first run. ([#3078](https://github.com/facebook/jest/pull/3078))
- Breaking Change: Forked Jasmine 2.5 into Jest's own test runner and rewrote large parts of Jasmine. ([#3147](https://github.com/facebook/jest/pull/3147))
- Breaking Change: Jest does not write new snapshots by default on CI. ([#3456](https://github.com/facebook/jest/pull/3456))
- Breaking Change: Moved the typescript parser from `jest-editor-support` into a separate `jest-test-typescript-parser` package. ([#2973](https://github.com/facebook/jest/pull/2973))
- Breaking Change: Replaced auto-loading of babel-polyfill with only regenerator-runtime, fixes a major memory leak. ([#2755](https://github.com/facebook/jest/pull/2755))
- Fixed `babel-jest` to look up the `babel` field in `package.json` as a fallback.
- Fixed `jest-editor-support`'s parser to not crash on incomplete ASTs. ([#3259](https://github.com/facebook/jest/pull/3259))
- Fixed `jest-resolve` to use `is-builtin-module` instead of `resolve.isCore`. ([#2997](https://github.com/facebook/jest/pull/2997))
- Fixed `jest-snapshot` to normalize line endings in the `serialize` function. ([#3002](https://github.com/facebook/jest/pull/3002))
- Fixed behavior of `--silent` flag. ([#3003](https://github.com/facebook/jest/pull/3003))
- Fixed bug with watchers on macOS causing test to crash. ([#2957](https://github.com/facebook/jest/pull/2957))
- Fixed CLI `notify` option not taking precedence over config option. ([#3340](https://github.com/facebook/jest/pull/3340))
- Fixed detection of the npm client in SummaryReporter to support Yarn. ([#3263](https://github.com/facebook/jest/pull/3263))
- Fixed done.fail not passing arguments ([#3241](https://github.com/facebook/jest/pull/3241))
- Fixed fake timers to restore after resetting mocks. ([#2467](https://github.com/facebook/jest/pull/2467))
- Fixed handling of babylon's parser options in `jest-editor-support`. ([#3344](https://github.com/facebook/jest/pull/3344))
- Fixed Jest to properly cache transform results. ([#3334](https://github.com/facebook/jest/pull/3334))
- Fixed Jest to use human-readable colors for Jest's own snapshots. ([#3119](https://github.com/facebook/jest/pull/3119))
- Fixed jest-config to use UID for default cache folder. ([#3380](https://github.com/facebook/jest/pull/3380)), ([#3387](https://github.com/facebook/jest/pull/3387))
- Fixed jest-runtime to expose inner error when it fails to write to the cache. ([#3373](https://github.com/facebook/jest/pull/3373))
- Fixed lifecycle hooks to make afterAll hooks operate the same as afterEach. ([#3275](https://github.com/facebook/jest/pull/3275))
- Fixed pretty-format to run plugins before serializing nested basic values. ([#3017](https://github.com/facebook/jest/pull/3017))
- Fixed return value of mocks so they can explicitly be set to return `undefined`. ([#3354](https://github.com/facebook/jest/pull/3354))
- Fixed runner to run tests associated with snapshots when the snapshot changes. ([#3025](https://github.com/facebook/jest/pull/3025))
- Fixed snapshot serializer require, restructured pretty-format. ([#3399](https://github.com/facebook/jest/pull/3399))
- Fixed support for Babel 7 in babel-jest. ([#3271](https://github.com/facebook/jest/pull/3271))
- Fixed testMatch to find tests in .folders. ([#3006](https://github.com/facebook/jest/pull/3006))
- Fixed testNamePattern and testPathPattern to work better together. ([#3327](https://github.com/facebook/jest/pull/3327))
- Fixed to show reject reason when expecting resolve. ([#3134](https://github.com/facebook/jest/pull/3134))
- Fixed toHaveProperty() to use hasOwnProperty from Object ([#3410](https://github.com/facebook/jest/pull/3410))
- Fixed watch mode's screen clearing. ([#2959](https://github.com/facebook/jest/pull/2959)) ([#3294](https://github.com/facebook/jest/pull/3294))
- Improved and consolidated Jest's configuration file resolution. ([#3472](https://github.com/facebook/jest/pull/3472))
- Improved documentation throughout the Jest website.
- Improved documentation to explicitly mention that snapshots must be reviewed. ([#3203](https://github.com/facebook/jest/pull/3203))
- Improved documentation to make it clear CRA users don't need to add dependencies. ([#3312](https://github.com/facebook/jest/pull/3312))
- Improved eslint-plugin-jest's handling of `expect`. ([#3306](https://github.com/facebook/jest/pull/3306))
- Improved flow-coverage, eslint rules and test coverage within the Jest repository.
- Improved printing of `expect.assertions` error. ([#3033](https://github.com/facebook/jest/pull/3033))
- Improved Windows test coverage of Jest.
- Refactored configs & transform ([#3376](https://github.com/facebook/jest/pull/3376))
- Refactored reporters to pass individual Tests to reporters. ([#3289](https://github.com/facebook/jest/pull/3289))
- Refactored TestRunner ([#3166](https://github.com/facebook/jest/pull/3166))
- Refactored watch mode prompts. ([#3290](https://github.com/facebook/jest/pull/3290))
- Deleted `jest-file-exists`. ([#3105](https://github.com/facebook/jest/pull/3105))
- Removed `Config` type. ([#3366](https://github.com/facebook/jest/pull/3366))
- Removed all usage of `jest-file-exists`. ([#3101](https://github.com/facebook/jest/pull/3101))
- Adopted prettier on the Jest codebase.

## jest 19.0.1

- Fix infinite loop when using `--watch` with `--coverage`.
- Fixed `watchman` config option.
- Fixed a bug in the jest-editor-support static analysis.
- Fixed eslint plugin warning.
- Fixed missing space in front of "Did you mean …?".
- Fixed path printing in the reporter on Windows.

## jest 19.0.0

- Breaking Change: Added a version for snapshots.
- Breaking Change: Removed the `mocksPattern` configuration option, it never worked correctly.
- Breaking Change: Renamed `testPathDirs` to `roots` to avoid confusion when configuring Jest.
- Breaking Change: Updated printing of React elements to cause fewer changes when props change.
- Breaking Change: Updated snapshot format to properly escape data.
- Fixed --color to be recognized correctly again.
- Fixed `babel-plugin-jest-hoist` to work properly with type annotations in tests.
- Fixed behavior for console.log calls and fixed a memory leak (#2539).
- Fixed cache directory path for Jest to avoid ENAMETOOLONG errors.
- Fixed change events to be emitted in jest-haste-map's watch mode. This fixes issues with Jest's new watch mode and react-native-packager.
- Fixed cli arguments to be used when loading the config from file, they were previously ignored.
- Fixed Jest to load json files that include a BOM.
- Fixed Jest to throw errors instead of ignoring invalid cli options.
- Fixed mocking behavior for virtual modules.
- Fixed mocking behavior with transitive dependencies.
- Fixed support for asymmetric matchers in `toMatchObject`.
- Fixed test interruption and `--bail` behavior.
- Fixed watch mode to clean up worker processes when a test run gets interrupted.
- Fixed whitespace to be highlighted in snapshots and assertion errors.
- Improved `babel-jest` plugin: babel is loaded lazily, istanbul comments are only added when coverage is used.
- Improved error for invalid transform config.
- Improved moduleNameMapper to not overwrite mocks when many patterns map to the same file.
- Improved printing of skipped tests in verbose mode.
- Improved resolution code in jest-resolve.
- Improved to only show patch marks in assertion errors when the comparison results in large objects.
- New `--collectCoverageFrom` cli argument.
- New `--coverageDirectory` cli argument.
- New `expect.addSnapshotSerializer` to add custom snapshot serializers for tests.
- New `jest.spyOn`.
- New `testMatch` configuration option that accepts glob patterns.
- New eslint-plugin-jest with no-disabled-tests, no-focuses-tests and no-identical-title rules and default configuration and globals.
- New expect.stringContaining asymmetric matcher.
- New feature to make manual mocks with nested folders work. For example `__mocks__/react-native/Library/Text.js` will now work as expected.
- New feature to re-run tests through the notification when using `--notify`.
- New jest-phabricator package to integrate Jest code coverage in phabriactor.
- New jest-validate package to improve configuration errors, help with suggestions of correct configuration and to be adopted in other libraries.
- New pretty-printing for asymmetric matchers.
- New RSS feed for Jest's blog.
- New way to provide a reducer to extract haste module ids.
- New website, new documentation, new color scheme and new homepage.
- Rewritten watch mode for instant feedback, better code quality and to build new features on top of it (#2362).

## jest 18.1.0

- Fixed console.log and fake timer behavior in node 7.3.
- Updated istanbul-api.
- Updated jest-diff equality error message.
- Disabled arrow keys when entering a pattern in watch mode to prevent broken behavior. Will be improved in a future release.
- Moved asymmetric matchers and equality functionality from Jasmine into jest-matchers.
- Removed jasmine and jest-snapshot dependency from jest-matchers.
- Removed unused global `context` variable.
- Show a better error message if the config is invalid JSON.
- Highlight trailing whitespace in assertion diffs and snapshots.
- Jest now uses micromatch instead of minimatch.
- Added `-h` as alias for `--help`.

## jest 18.0.0

See https://jestjs.io/blog/2016/12/15/2016-in-jest.html

- The testResultsProcessor function is now required to return the modified results.
- Removed `pit` and `mockImpl`. Use `it` or `mockImplementation` instead.
- Fixed re-running tests when `--bail` is used together with `--watch`.
- `pretty-format` is now merged into Jest.
- `require('v8')` now works properly in a test context.
- Jest now clears the entire scrollback in watch mode.
- Added `expect.any`, `expect.anything`, `expect.objectContaining`, `expect.arrayContaining`, `expect.stringMatching`.
- Properly resolve `snapshotSerializers`, `setupFiles`, `transform`, `testRunner` and `testResultsProcessor` instead of using `path.resolve`.
- `--testResultsProcessor` is now exposed through the cli.
- Renamed `--jsonOutputFile` to `--outputFile`.
- Added `jest-editor-support` for vscode and Nuclide integration.
- Fixed `test.concurrent` unhandled promise rejections.
- The Jest website is now auto-deployed when merging into master.
- Updated `testRegex` to include `test.js` and `spec.js` files.
- Fixes for `babel-plugin-jest-hoist` when using `jest.mock` with three arguments.
- The `JSON` global in `jest-environment-node` now comes from the vm context instead of the parent context.
- Jest does not print stack traces from babel any longer.
- Fake timers are reset when `FakeTimers.useTimers()` is called.
- Usage of Jest in watch mode can be hidden through `JEST_HIDE_USAGE`.
- Added `expect.assertions(number)` which will ensure that a specified amount of assertions is made in one test.
- Added `.toMatchSnapshot(?string)` feature to give snapshots a name.
- Escape regex in snapshots.
- `jest-react-native` was deprecated and now forwards `react-native`.
- Added `.toMatchObject` matcher.
- Further improve printing of large objects.
- Fixed `NaN% Failed` in the OS notification when using `--notify`.
- The first test run without cached timings will now use separate processes instead of running in band.
- Added `.toHaveProperty` matcher.
- Fixed `Map`/`Set` comparisons.
- `test.concurrent` now works with `--testNamePattern`.

## jest 17.0.3

- Improved file-watching feature in jest-haste-map.
- Added `.toHaveLength` matcher.
- Improved `.toContain` matcher.

## jest 17.0.2

- Fixed performance regression in module resolution.

## jest 17.0.1

- Fixed pretty printing of big objects.
- Fixed resolution of `.native.js` files in react-native projects.

## jest 17.0.0

- Added `expect.extend`.
- Properly resolve modules with platform extensions on react-native.
- Added support for custom snapshots serializers.
- Updated to Jasmine 2.5.2.
- Big diffs are now collapsed by default in snapshots and assertions. Added `--expand` (or `-e`) to show the full diff.
- Replaced `scriptPreprocessor` with the new `transform` option.
- Added `jest.resetAllMocks` which replaces `jest.clearAllMocks`.
- Fixes for react-native preset.
- Fixes for global built in objects in `jest-environment-node`.
- Create mock objects in the vm context instead of the parent context.
- `.babelrc` is now part of the transform cache key in `babel-jest`.
- Fixes for docblock parsing with haste modules.
- Exit with the proper code when the coverage threshold is not reached.
- Implemented file watching in `jest-haste-map`.
- `--json` now includes information about individual tests inside a file.

## jest 16.0.2

- Symbols are now properly mocked when using `jest-mock`.
- `toHaveBeenCalledWith()` works without arguments again.
- Newlines in snapshots are now normalized across different operating systems.

## jest 16.0.1

- Fix infinite loop.

## jest 16.0.0

- Previously failed tests are now always run first.
- A new concurrent reporter shows currently running tests, a test summary, a progress bar and estimated remaining time if possible.
- Improved CLI colors.
- `jest <pattern>` is now case-insensitive.
- Added `it.only`, `it.skip`, `test.only`, `test.skip` and `xtest`.
- Added `--testNamePattern=pattern` or `-t <pattern>` to run individual tests in test files.
- Jest now warns for duplicate mock files.
- Pressing `a`, `o`, `p`, `q` or `enter` while tests are running in the watch mode, the test run will be interrupted.
- `--bail` now works together with `--watch`.
- Added `test.concurrent` for concurrent async tests.
- Jest now automatically considers files and tests with the `.jsx` extension.
- Added `jest.clearAllMocks` to clear all mocks manually.
- Rewrote Jest's snapshot implementation. `jest-snapshot` can now be more easily integrated into other test runners and used in other projects.
- This requires most snapshots to be updated when upgrading Jest.
- Objects and Arrays in snapshots are now printed with a trailing comma.
- Function names are not printed in snapshots any longer to reduce issues with code coverage instrumentation and different Node versions.
- Snapshots are now sorted using natural sort order.
- Snapshots are not marked as obsolete any longer when using `fit` or when an error is thrown in a test.
- Finished migration of Jasmine matchers to the new Jest matchers.
- Pretty print `toHaveBeenLastCalledWith`, `toHaveBeenCalledWith`, `lastCalledWith` and `toBeCalledWith` failure messages.
- Added `toBeInstanceOf` matcher.
- Added `toContainEqual` matcher.
- Added `toThrowErrorMatchingSnapshot` matcher.
- Improved `moduleNameMapper` resolution.
- Module registry fixes.
- Fixed invocation of the `setupTestFrameworkScriptFile` script to make it easier to use chai together with Jest.
- Removed react-native special case in Jest's configuration.
- Added `--findRelatedTests <fileA> <fileB>` cli option to run tests related to the specified files.
- Added `jest.deepUnmock` to `babel-plugin-jest-hoist`.
- Added `jest.runTimersToTime` which is useful together with fake timers.
- Improved automated mocks for ES modules compiled with babel.

## jest 15.1.1

- Fixed issues with test paths that include hyphens on Windows.
- Fixed `testEnvironment` resolution.
- Updated watch file name pattern input.

## jest 15.1.0

- Pretty printer updates for React and global window objects.
- `jest-runtime` overwrites automocking from configuration files.
- Improvements for watch mode on Windows.
- afterAll/afterEach/beforeAll/beforeEach can now return a Promise and be used together with async/await.
- Improved stack trace printing on Node 4.

## jest 15.0.2

- Fixed Jest with npm2 when using coverage.

## jest 15.0.1

- Updated toThrow and toThrowMatchers and aliased them to the same matcher.
- Improvements for watch mode.
- Fixed Symbol reassignment in tests would break Jest's matchers.
- Fixed `--bail` option.

## jest 15.0.0

- See https://jestjs.io/blog/2016/09/01/jest-15.html
- Jest by default now also recognizes files ending in `.spec.js` and `.test.js` as test files.
- Completely replaced most Jasmine matchers with new Jest matchers.
- Rewrote Jest's CLI output for test failures and summaries.
- Added `--env` option to override the default test environment.
- Disabled automocking, fake timers and resetting the module registry by default.
- Added `--watchAll`, made `--watch` interactive and added the ability to update snapshots and select test patterns in watch mode.
- Jest uses verbose mode when running a single test file.
- Console messages are now buffered and printed along with the test results.
- Fix `testEnvironment` resolution to prefer `jest-environment-{name}` instead of `{name}` only. This prevents a module colision when using `jsdom` as test environment.
- `moduleNameMapper` now uses a resolution algorithm.
- Improved performance for small test runs.
- Improved API documentation.
- Jest now works properly with directories that have special characters in them.
- Improvements to Jest's own test infra by merging integration and unit tests. Code coverage is now collected for Jest.
- Added `global.global` to the node environment.
- Fixed babel-jest-plugin-hoist issues with functions called `mock`.
- Improved jest-react-native preset with mocks for ListView, TextInput, ActivityIndicator and ScrollView.
- Added `collectCoverageFrom` to collect code coverage from untested files.
- Rewritten code coverage support.

## jest 14.1.0

- Changed Jest's default cache directory.
- Fixed `jest-react-native` for react 15.3.0.
- Updated react and react-native example to use `react-test-renderer`.
- Started to refactor code coverage.

## jest 14.0.2

- `babel-jest` bugfix.

## jest 14.0.1

- `babel-jest` can now be used to compose a transformer.
- Updated snapshot instructions to run `jest -u` or `npm test -- -u`.
- Fixed `config` cli option to enable JSON objects as configuration.
- Updated printing of preset path in the CLI.

## jest 14.0.0

- Official release of snapshot tests.
- Started to replace Jasmine matchers with Jest matchers: `toBe`, `toBeFalsy`, `toBeTruthy`, `toBeNaN`, `toBe{Greater,Less}Than{,OrEqual}`, `toBeNull`, `toBeDefined`, `toBeUndefined`, `toContain`, `toMatch`, `toBeCloseTo` were rewritten.
- Rewrite of Jest's reporters.
- Experimental react-native support.
- Removed Jasmine 1 support from Jest.
- Transform caching improvements.

## jest 13.2.0

- Snapshot bugfixes.
- Timer bugfixes.

## jest 13.1.0

- Added `test` global function as an alias for `it`.
- Added `coveragePathIgnorePatterns` to the config.
- Fixed printing of "JSX objects" in snapshots.
- Fixes for `--verbose` option and top level `it` calls.
- Extended the node environment with more globals.
- testcheck now needs to be required explicitly through `require('jest-check')`.
- Added `jest.deepUnmock`.
- Fail test suite if it does not contain any tests.

## jest 13.0.0

- Added duration of individual tests in verbose mode.
- Added a `browser` config option to properly resolve npm packages with a browser field in `package.json` if you are writing tests for client side apps
- Added `jest-repl`.
- Split up `jest-cli` into `jest-runtime` and `jest-config`.
- Added a notification plugin that shows a test run notification using `--notify`.
- Refactored `TestRunner` into `SearchSource` and improved the "no tests found" message.
- Added `jest.isMockFunction(jest.fn())` to test for mock functions.
- Improved test reporter printing and added a test failure summary when running many tests.
  - Add support for property testing via testcheck-js.
- Added a webpack tutorial.
- Added support for virtual mocks through `jest.mock('Module', implementation, {virtual: true})`.
- Added snapshot functionality through `toMatchSnapshot()`.
- Redesigned website.

## jest-cli 12.1.1

- Windows stability fixes.
- Mock module resolution fixes.
- Remove test files from code coverage.

## jest-cli 12.1.0

- Jest is now also published in the `jest` package on npm.
- Added `testRegex` to match for tests outside of specific folders. Deprecated both `testDirectoryName` and `testFileExtensions`.
- `it` can now return a Promise for async testing. `pit` was deprecated.
- Added `jest-resolve` as a standalone package based on the Facebook module resolution algorithm.
- Added `jest-changed-files` as a standalone package to detect changed files in a git or hg repo.
- Added `--setupTestFrameworkFile` to cli.
- Added support for coverage thresholds. See https://jestjs.io/docs/en/configuration#coveragethreshold-object.
- Updated to jsdom 9.0.
- Updated and improved stack trace reporting.
- Added `module.filename` and removed the invalid `module.__filename` field.
- Further improved the `lastCalledWith` and `toBeCalledWith` custom matchers. They now print the most recent calls.
- Fixed jest-haste-map on continuous integration systems.
- Fixes for hg/git integration.
- Added a re-try for the watchman crawler.

## jest-cli 12.0.2

- Bug fixes when running a single test file and for scoped package names.

## jest-cli 12.0.1

- Added custom equality matchers for Map/Set and iterables.
- Bug fixes

## jest-cli 12.0.0

- Reimplemented `node-haste` as `jest-haste-map`: https://github.com/facebook/jest/pull/896
- Fixes for the upcoming release of nodejs 6.
- Removed global mock caching which caused negative side-effects on test runs.
- Updated Jasmine from 2.3.4 to 2.4.1.
- Fixed our Jasmine fork to work better with `Object.create(null)`.
- Added a `--silent` flag to silence console messages during a test run.
- Run a test file directly if a path is passed as an argument to Jest.
- Added support for the undocumented nodejs feature `module.paths`.

## jest-cli 11.0.2

- Fixed `jest -o` error when Mercurial isn't installed on the system
- Fixed Jasmine failure message when expected values were mutated after tests.

## jest-cli 11.0.1, babel-jest 11.0.1

- Added support for Mercurial repositories when using `jest -o`
- Added `mockImplementationOnce` API to `jest.fn()`.

## jest-cli 11.0.0, babel-jest 11.0.0 (pre-releases 0.9 to 0.10)

- New implementation of node-haste and rewrite of internal module loading and resolution. Fixed both startup and runtime performance. [#599](https://github.com/facebook/jest/pull/599)
- Jasmine 2 is now the default test runner. To keep using Jasmine 1, put `testRunner: "jasmine1"` into your configuration.
- Added `jest-util`, `jest-mock`, `jest-jasmine1`, `jest-jasmine2`, `jest-environment-node`, `jest-environment-jsdom` packages.
- Added `babel-jest-preset` and `babel-jest` as packages. `babel-jest` is now being auto-detected.
- Added `babel-plugin-jest-hoist` which hoists `jest.unmock`, `jest.mock` and the new `jest.enableAutomock` and `jest.disableAutomock` API.
- Improved `babel-jest` integration and `react-native` testing.
- Improved code coverage reporting when using `babel-jest`.
- Added the `jest.mock('moduleName', moduleFactory)` feature. `jest.mock` now gets hoisted by default. `jest.doMock` was added to explicitly mock a module without the hoisting feature of `babel-jest`.
- Updated jsdom to 8.3.x.
- Improved responsiveness of the system while using `--watch`.
- Clear the terminal window when using `--watch`.
- By default, `--watch` will now only runs tests related to changed files. `--watch=all` can be used to run all tests on file system changes.
- Debounce `--watch` re-runs to not trigger test runs during a branch switch in version control.
- Added `jest.fn()` and `jest.fn(implementation)` as convenient shorcuts for `jest.genMockFunction()` and `jest.genMockFunction().mockImplementation()`.
- Added an `automock` option to turn off automocking globally.
- Added a "no tests found" message if no tests can be found.
- Jest sets `process.NODE_ENV` to `test` unless otherwise specified.
- Fixed `moduleNameMapper` config option when used with paths.
- Fixed an error with Jasmine 2 and tests that `throw 'string errors'`.
- Fixed issues with unmocking symlinked module names.
- Fixed mocking of boolean values.
- Fixed mocking of fields that start with an underscore ("private fields").
- Fixed unmocking behavior with npm3.
- Fixed and improved `--onlyChanged` option.
- Fixed support for running Jest as a git submodule.
- Improved verbose logger output
- Fixed test runtime error reporting and stack traces.
- Improved `toBeCalled` Jasmine 2 custom matcher messages.
- Improved error reporting when a syntax error occurs.
- Renamed HasteModuleLoader to Runtime.
- Jest now properly reports pending tests disabled with `xit` and `xdescribe`.
- Removed `preprocessCachingDisabled` config option.
- Added a `testEnvironment` option to customize the sandbox environment.
- Added support for `@scoped/name` npm packages.
- Added an integration test runner for Jest that runs all tests for examples and packages.

## 0.8.2

- Performance improvements.
- jest now uses `chalk` instead of its own colors implementation.

## 0.8.1

- `--bail` now reports with the proper error code.
- Fixed loading of the setup file when using jasmine2.
- Updated jsdom to 7.2.0.

## 0.8.0

- Added optional support for jasmine2 through the `testRunner` config option.
- Fixed mocking support for Map, WeakMap and Set.
- `node` was added to the defaults in `moduleFileExtensions`.
- Updated the list of node core modules that are properly being recognized by the module loader.

## 0.7.1

- Correctly map `process.on` into jsdom environments, fixes a bug introduced in jest 0.7.0.

## 0.7.0

- Fixed a memory leak with test contexts. Jest now properly cleans up test environments after each test. Added `--logHeapUsage` to log memory usage after each test. Note: this is option is meant for debugging memory leaks and might significantly slow down your test run.
- Removed `mock-modules`, `node-haste` and `mocks` virtual modules. This is a breaking change of undocumented public API. Usage of this API can safely be automatically updated through an automated codemod:
- Example: http://astexplorer.net/#/zrybZ6UvRA
- Codemod: https://github.com/cpojer/js-codemod/blob/master/transforms/jest-update.js
- jscodeshift: https://github.com/facebook/jscodeshift
- Removed `navigator.onLine` and `mockSetReadOnlyProperty` from the global jsdom environment. Use `window.navigator.onLine = true;` in your test setup and `Object.defineProperty` instead.

## 0.6.1

- Updated jsdom to 7.0.2.
- Use the current working directory as root when passing a jest config from the command line.
- Updated the React examples and getting started guide
- Modules now receive a `module.parent` field so unmocked modules don't assume they are run directly any longer.

## 0.6.0

- jest now reports the number of tests that were run instead of the number of test files.
- Added a `--json` option to print test results as JSON.
- Changed the preprocessor API. A preprocessor now receives the script, file and config. The cache key function receives the script, file and stringified config to be able to create consistent hashes.
- Removed node-worker-pool in favor of node-worker-farm (#540).
- `toEqual` now also checks the internal class name of an object. This fixes invalid tests like `expect([]).toEqual({})` which were previously passing.
- Added the option to provide map modules to stub modules by providing the `moduleNameMapper` config option.
- Allow to specify a custom `testRunner` in the configuration (#531).
- Added a `--no-cache` option to make it easier to debug preprocessor scripts.
- Fix code coverage on windows (#499).

## 0.5.6

- Cache test run performance and run slowest tests first to maximize worker utilization
- Update to jsdom 6.5.0

## 0.5.5

- Improve failure stack traces.
- Fix syntax error reporting.
- Add `--watch` option (#472).

## 0.5.2

- Fixed a bug with syntax errors in test files (#487).
- Fixed chmod error for preprocess-cache (#491).
- Support for the upcoming node 4.0 release (#490, #489).

## 0.5.1

- Upgraded node-worker-pool to 3.0.0, use the native `Promise` implementation.
- `testURL` can be used to set the location of the jsdom environment.
- Updated all of jest's dependencies, now using jsdom 6.3.
- jest now uses the native `Promise` implementation.
- Fixed a bug when passed an empty `testPathIgnorePatterns`.
- Moved preprocessor cache into the haste cache directory.

## 0.5.0

- Added `--noStackTrace` option to disable stack traces.
- Jest now only works with iojs v2 and up. If you are still using node we recommend upgrading to iojs or keep using jest 0.4.0.
- Upgraded to jsdom 6.1.0 and removed all the custom jsdom overwrites.

## <=0.4.0

- See commit history for changes in previous versions of jest.<|MERGE_RESOLUTION|>--- conflicted
+++ resolved
@@ -1,14 +1,12 @@
 ## master
 
-<<<<<<< HEAD
+### Features
+
+- `[jest-cli]` Watch plugins now have access to a broader range of global configuration options in their `updateConfigAndRun` callbacks, so they can provide a wider set of extra features ([#6473](https://github.com/facebook/jest/pull/6473))
+
 ### Fixes
 
 - `[pretty-format]` Fix formatting of invalid Date objects ([#6635](https://github.com/facebook/jest/pull/6635))
-=======
-### Features
-
-- `[jest-cli]` Watch plugins now have access to a broader range of global configuration options in their `updateConfigAndRun` callbacks, so they can provide a wider set of extra features ([#6473](https://github.com/facebook/jest/pull/6473))
->>>>>>> 6c61baa7
 
 ## 23.4.0
 
