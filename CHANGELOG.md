## main

### Features

<<<<<<< HEAD
- `[jest-runtime]` Reduce redundant ReferenceError messages
=======
- `[jest-core]` Include test modules that failed to load when --onlyFailures is active

### Fixes

- `[jest-runtime]` Importing from `@jest/globals` in more than one file no longer breaks relative paths ([#15772](https://github.com/jestjs/jest/issues/15772))

# Chore

- `[expect]` Update docblock for `toContain()` to display info on substring check ([#15789](https://github.com/jestjs/jest/pull/15789))
>>>>>>> c9db5c6d

## 30.0.5

### Features

- `[jest-config]` Allow `testMatch` to take a string value
- `[jest-worker]` Let `workerIdleMemoryLimit` accept 0 to always restart worker child processes

### Fixes

- `[expect]` Fix `bigint` error ([#15702](https://github.com/jestjs/jest/pull/15702))

## 30.0.4

### Features

- `[expect]` The `Inverse` type is now exported ([#15714](https://github.com/jestjs/jest/pull/15714))
- `[expect]` feat: support `async functions` in `toBe` ([#15704](https://github.com/jestjs/jest/pull/15704))

### Fixes

- `[jest]` jest --onlyFailures --listTests now correctly lists only failed tests (#15700)
- `[jest-snapshot]` Handle line endings in snapshots ([#15708](https://github.com/jestjs/jest/pull/15708))

## 30.0.3

### Fixes

- `[jest-config]` Fix ESM TS config loading in a CJS project ([#15694](https://github.com/jestjs/jest/pull/15694))
- `[jest-core]` jest --onlyFailures --listTests now correctly lists only failed tests([#15700](https://github.com/jestjs/jest/pull/15700))

### Features

- `[jest-diff]` Show non-printable control characters to diffs ([#15696](https://github.com/facebook/jest/pull/15696))

## 30.0.2

### Fixes

- `[jest-matcher-utils]` Make 'deepCyclicCopyObject' safer by setting descriptors to a null-prototype object ([#15689](https://github.com/jestjs/jest/pull/15689))
- `[jest-util]` Make garbage collection protection property writable ([#15689](https://github.com/jestjs/jest/pull/15689))

## 30.0.1

### Features

- `[jest-resolver]` Implement the `defaultAsyncResolver` ([#15679](https://github.com/jestjs/jest/pull/15679))

### Fixes

- `[jest-resolver]` Resolve builtin modules correctly ([#15683](https://github.com/jestjs/jest/pull/15683))
- `[jest-environment-node, jest-util]` Avoid setting globals cleanup protection symbol when feature is off ([#15684](https://github.com/jestjs/jest/pull/15684))

### Chore & Maintenance

- `[*]` Remove and deprecate `jest-repl` package ([#15673](https://github.com/jestjs/jest/pull/15673))
- `[jest-resolver]` Replace custom `isBuiltinModule` with node's `isBuiltin` ([#15685](https://github.com/jestjs/jest/pull/15685))

## 30.0.0

### Features

- `[*]` Renamed `globalsCleanupMode` to `globalsCleanup` and `--waitNextEventLoopTurnForUnhandledRejectionEvents` to `--waitForUnhandledRejections`
- `[expect]` Add `ArrayOf` asymmetric matcher for validating array elements. ([#15567](https://github.com/jestjs/jest/pull/15567))
- `[babel-jest]` Add option `excludeJestPreset` to allow opting out of `babel-preset-jest` ([#15164](https://github.com/jestjs/jest/pull/15164))
- `[expect]` Revert [#15038](https://github.com/jestjs/jest/pull/15038) to fix `expect(fn).toHaveBeenCalledWith(expect.objectContaining(...))` when there are multiple calls ([#15508](https://github.com/jestjs/jest/pull/15508))
- `[jest-circus, jest-cli, jest-config]` Add `waitNextEventLoopTurnForUnhandledRejectionEvents` flag to minimise performance impact of correct detection of unhandled promise rejections introduced in [#14315](https://github.com/jestjs/jest/pull/14315) ([#14681](https://github.com/jestjs/jest/pull/14681))
- `[jest-circus]` Add a `waitBeforeRetry` option to `jest.retryTimes` ([#14738](https://github.com/jestjs/jest/pull/14738))
- `[jest-circus]` Add a `retryImmediately` option to `jest.retryTimes` ([#14696](https://github.com/jestjs/jest/pull/14696))
- `[jest-circus, jest-jasmine2]` Allow `setupFilesAfterEnv` to export an async function ([#10962](https://github.com/jestjs/jest/issues/10962))
- `[jest-circus, jest-test-result]` Add `startedAt` timestamp in `TestCaseResultObject` within `onTestCaseResult` ([#15145](https://github.com/jestjs/jest/pull/15145))
- `[jest-cli]` Export `buildArgv` ([#15310](https://github.com/facebook/jest/pull/15310))
- `[jest-config]` [**BREAKING**] Add `mts` and `cts` to default `moduleFileExtensions` config ([#14369](https://github.com/facebook/jest/pull/14369))
- `[jest-config]` [**BREAKING**] Update `testMatch` and `testRegex` default option for supporting `mjs`, `cjs`, `mts`, and `cts` ([#14584](https://github.com/jestjs/jest/pull/14584))
- `[jest-config]` Loads config file from provided path in `package.json` ([#14044](https://github.com/facebook/jest/pull/14044))
- `[jest-config]` Allow loading `jest.config.cts` files ([#14070](https://github.com/facebook/jest/pull/14070))
- `[jest-config]` Show `rootDir` in error message when a `preset` fails to load ([#15194](https://github.com/jestjs/jest/pull/15194))
- `[jest-config]` Support loading TS config files using `esbuild-register` via docblock loader ([#15190](https://github.com/jestjs/jest/pull/15190))
- `[jest-config]` Allow passing TS config loader options via docblock comment ([#15234](https://github.com/jestjs/jest/pull/15234))
- `[jest-config]` If Node is running with type stripping enabled, do not require a TS loader ([#15480](https://github.com/jestjs/jest/pull/15480))
- `[@jest/core]` Group together open handles with the same stack trace ([#13417](https://github.com/jestjs/jest/pull/13417), & [#14789](https://github.com/jestjs/jest/pull/14789))
- `[@jest/core]` Add `perfStats` to surface test setup overhead ([#14622](https://github.com/jestjs/jest/pull/14622))
- `[@jest/core]` [**BREAKING**] Changed `--filter` to accept an object with shape `{ filtered: Array<string> }` to match [documentation](https://jestjs.io/docs/cli#--filterfile) ([#13319](https://github.com/jestjs/jest/pull/13319))
- `[@jest/core]` Support `--outputFile` option for [`--listTests`](https://jestjs.io/docs/cli#--listtests) ([#14980](https://github.com/jestjs/jest/pull/14980))
- `[@jest/core]` Stringify Errors properly with `--json` flag ([#15329](https://github.com/jestjs/jest/pull/15329))
- `[@jest/core, @jest/test-sequencer]` [**BREAKING**] Exposes `globalConfig` & `contexts` to `TestSequencer` ([#14535](https://github.com/jestjs/jest/pull/14535), & [#14543](https://github.com/jestjs/jest/pull/14543))
- `[jest-each]` Introduce `%$` option to add number of the test to its title ([#14710](https://github.com/jestjs/jest/pull/14710))
- `[@jest/environment]` [**BREAKING**] Remove deprecated `jest.genMockFromModule()` ([#15042](https://github.com/jestjs/jest/pull/15042))
- `[@jest/environment]` [**BREAKING**] Remove unnecessary defensive code ([#15045](https://github.com/jestjs/jest/pull/15045))
- `[jest-environment-jsdom]` [**BREAKING**] Upgrade JSDOM to v22 ([#13825](https://github.com/jestjs/jest/pull/13825))
- `[@jest/environment-jsdom-abstract]` Introduce new package which abstracts over the `jsdom` environment, allowing usage of custom versions of JSDOM ([#14717](https://github.com/jestjs/jest/pull/14717))
- `[jest-environment-node]` Update jest environment with dispose symbols `Symbol` ([#14888](https://github.com/jestjs/jest/pull/14888) & [#14909](https://github.com/jestjs/jest/pull/14909))
- `[expect, @jest/expect]` [**BREAKING**] Add type inference for function parameters in `CalledWith` assertions ([#15129](https://github.com/facebook/jest/pull/15129))
- `[@jest/expect-utils]` Properly compare all types of `TypedArray`s ([#15178](https://github.com/facebook/jest/pull/15178))
- `[@jest/fake-timers]` [**BREAKING**] Upgrade `@sinonjs/fake-timers` to v13 ([#14544](https://github.com/jestjs/jest/pull/14544) & [#15470](https://github.com/jestjs/jest/pull/15470))
- `[@jest/fake-timers]` Exposing new modern timers function `advanceTimersToFrame()` which advances all timers by the needed milliseconds to execute callbacks currently scheduled with `requestAnimationFrame` ([#14598](https://github.com/jestjs/jest/pull/14598))
- `[jest-matcher-utils]` Add `SERIALIZABLE_PROPERTIES` to allow custom serialization of objects ([#14893](https://github.com/jestjs/jest/pull/14893))
- `[jest-mock]` Add support for the Explicit Resource Management proposal to use the `using` keyword with `jest.spyOn(object, methodName)` ([#14895](https://github.com/jestjs/jest/pull/14895))
- `[jest-reporters]` Add support for [DEC mode 2026](https://gist.github.com/christianparpart/d8a62cc1ab659194337d73e399004036) ([#15008](https://github.com/jestjs/jest/pull/15008))
- `[jest-resolver]` Support `file://` URLs as paths ([#15154](https://github.com/jestjs/jest/pull/15154))
- `[jest-resolve,jest-runtime,jest-resolve-dependencies]` Pass the conditions when resolving stub modules ([#15489](https://github.com/jestjs/jest/pull/15489))
- `[jest-runtime]` Exposing new modern timers function `jest.advanceTimersToFrame()` from `@jest/fake-timers` ([#14598](https://github.com/jestjs/jest/pull/14598))
- `[jest-runtime]` Support `import.meta.filename` and `import.meta.dirname` (available from [Node 20.11](https://nodejs.org/en/blog/release/v20.11.0)) ([#14854](https://github.com/jestjs/jest/pull/14854))
- `[jest-runtime]` Support `import.meta.resolve` ([#14930](https://github.com/jestjs/jest/pull/14930))
- `[jest-runtime]` [**BREAKING**] Make it mandatory to pass `globalConfig` to the `Runtime` constructor ([#15044](https://github.com/jestjs/jest/pull/15044))
- `[jest-runtime]` Add `unstable_unmockModule` ([#15080](https://github.com/jestjs/jest/pull/15080))
- `[jest-runtime]` Add `onGenerateMock` transformer callback for auto generated callbacks ([#15433](https://github.com/jestjs/jest/pull/15433) & [#15482](https://github.com/jestjs/jest/pull/15482))
- `[jest-runtime]` [**BREAKING**] Use `vm.compileFunction` over `vm.Script` ([#15461](https://github.com/jestjs/jest/pull/15461))
- `[@jest/schemas]` Upgrade `@sinclair/typebox` to v0.34 ([#15450](https://github.com/jestjs/jest/pull/15450))
- `[@jest/types]` `test.each()`: Accept a readonly (`as const`) table properly ([#14565](https://github.com/jestjs/jest/pull/14565))
- `[@jest/types]` Improve argument type inference passed to `test` and `describe` callback functions from `each` tables ([#14920](https://github.com/jestjs/jest/pull/14920))
- `[jest-snapshot]` [**BREAKING**] Add support for [Error causes](https://developer.mozilla.org/en-US/docs/Web/JavaScript/Reference/Global_Objects/Error/cause) in snapshots ([#13965](https://github.com/facebook/jest/pull/13965))
- `[jest-snapshot]` Support Prettier 3 ([#14566](https://github.com/facebook/jest/pull/14566))
- `[@jest/util-snapshot]` Extract utils used by tooling from `jest-snapshot` into its own package ([#15095](https://github.com/facebook/jest/pull/15095))
- `[pretty-format]` [**BREAKING**] Do not render empty string children (`''`) in React plugin ([#14470](https://github.com/facebook/jest/pull/14470))

### Fixes

- `[expect]` Show `AggregateError` to display ([#15346](https://github.com/facebook/jest/pull/15346))
- `[*]` Replace `exit` with `exit-x` ([#15399](https://github.com/jestjs/jest/pull/15399))
- `[babel-plugin-jest-hoist]` Use `denylist` instead of the deprecated `blacklist` for Babel 8 support ([#14109](https://github.com/jestjs/jest/pull/14109))
- `[babel-plugin-jest-hoist]` Do not rely on buggy Babel behaviour ([#15415](https://github.com/jestjs/jest/pull/15415))
- `[expect]` Check error instance type for `toThrow/toThrowError` ([#14576](https://github.com/jestjs/jest/pull/14576))
- `[expect]` Improve diff for failing `expect.objectContaining` ([#15038](https://github.com/jestjs/jest/pull/15038))
- `[expect]` Use `Array.isArray` to check if an array is an `Array` ([#15101](https://github.com/jestjs/jest/pull/15101))
- `[expect]` Fix Error `cause` assertion errors ([#15339](https://github.com/jestjs/jest/pull/15339))
- `[jest-changed-files]` Print underlying errors when VCS commands fail ([#15052](https://github.com/jestjs/jest/pull/15052))
- `[jest-changed-files]` Abort `sl root` call if output resembles a steam locomotive ([#15053](https://github.com/jestjs/jest/pull/15053))
- `[jest-circus]` [**BREAKING**] Prevent false test failures caused by promise rejections handled asynchronously ([#14315](https://github.com/jestjs/jest/pull/14315))
- `[jest-circus]` Replace recursive `makeTestResults` implementation with iterative one ([#14760](https://github.com/jestjs/jest/pull/14760))
- `[jest-circus]` Omit `expect.hasAssertions()` errors if a test already has errors ([#14866](https://github.com/jestjs/jest/pull/14866))
- `[jest-circus, jest-expect, jest-snapshot]` Pass `test.failing` tests when containing failing snapshot matchers ([#14313](https://github.com/jestjs/jest/pull/14313))
- `[jest-circus]` Concurrent tests now emit jest circus events at the correct point and in the expected order. ([#15381](https://github.com/jestjs/jest/pull/15381))
- `[jest-cli]` [**BREAKING**] Validate CLI flags that require arguments receives them ([#14783](https://github.com/jestjs/jest/pull/14783))
- `[jest-config]` Make sure to respect `runInBand` option ([#14578](https://github.com/jestjs/jest/pull/14578))
- `[jest-config]` Support `testTimeout` in project config ([#14697](https://github.com/jestjs/jest/pull/14697))
- `[jest-config]` Support `coverageReporters` in project config ([#14697](https://github.com/jestjs/jest/pull/14830))
- `[jest-config]` Allow `reporters` in project config ([#14768](https://github.com/jestjs/jest/pull/14768))
- `[jest-config]` Allow Node16/NodeNext/Bundler `moduleResolution` in project's tsconfig ([#14739](https://github.com/jestjs/jest/pull/14739))
- `[@jest/create-cache-key-function]` Correct the return type of `createCacheKey` ([#15159](https://github.com/jestjs/jest/pull/15159))
- `[jest-each]` Allow `$keypath` templates with `null` or `undefined` values ([#14831](https://github.com/jestjs/jest/pull/14831))
- `[@jest/expect-utils]` Fix comparison of `DataView` ([#14408](https://github.com/jestjs/jest/pull/14408))
- `[@jest/expect-utils]` [**BREAKING**] exclude non-enumerable in object matching ([#14670](https://github.com/jestjs/jest/pull/14670))
- `[@jest/expect-utils]` Fix comparison of `URL` ([#14672](https://github.com/jestjs/jest/pull/14672))
- `[@jest/expect-utils]` Check `Symbol` properties in equality ([#14688](https://github.com/jestjs/jest/pull/14688))
- `[@jest/expect-utils]` Catch circular references within arrays when matching objects ([#14894](https://github.com/jestjs/jest/pull/14894))
- `[@jest/expect-utils]` Fix not addressing to Sets and Maps as objects without keys ([#14873](https://github.com/jestjs/jest/pull/14873))
- `[jest-haste-map]` Fix errors or clobbering with multiple `hasteImplModulePath`s ([#15522](https://github.com/jestjs/jest/pull/15522))
- `[jest-leak-detector]` Make leak-detector more aggressive when running GC ([#14526](https://github.com/jestjs/jest/pull/14526))
- `[jest-runtime]` Properly handle re-exported native modules in ESM via CJS ([#14589](https://github.com/jestjs/jest/pull/14589))
- `[jest-runtime]` Refactor `_importCoreModel` so required core module is consistent if modified while loading ([#15077](https://github.com/jestjs/jest/issues/15077))
- `[jest-schemas, jest-types]` [**BREAKING**] Fix type of `testFailureExitCode` config option([#15232](https://github.com/jestjs/jest/pull/15232))
- `[jest-util]` Make sure `isInteractive` works in a browser ([#14552](https://github.com/jestjs/jest/pull/14552))
- `[pretty-format]` [**BREAKING**] Print `ArrayBuffer` and `DataView` correctly ([#14290](https://github.com/jestjs/jest/pull/14290))
- `[pretty-format]` Fixed a bug where "anonymous custom elements" were not being printed as expected. ([#15138](https://github.com/jestjs/jest/pull/15138))
- `[jest-cli]` When specifying paths on the command line, only match against the relative paths of the test files ([#12519](https://github.com/jestjs/jest/pull/12519))
  - [**BREAKING**] Changes `testPathPattern` configuration option to `testPathPatterns`, which now takes a list of patterns instead of the regex.
  - [**BREAKING**] `--testPathPattern` is now `--testPathPatterns`
  - [**BREAKING**] Specifying `testPathPatterns` when programmatically calling `watch` must be specified as `new TestPathPatterns(patterns)`, where `TestPathPatterns` can be imported from `@jest/pattern`
- `[jest-reporters, jest-runner]` Unhandled errors without stack get correctly logged to console ([#14619](https://github.com/jestjs/jest/pull/14619))
- `[jest-util]` Always load `mjs` files with `import` ([#15447](https://github.com/jestjs/jest/pull/15447))
- `[jest-worker]` Properly handle a circular reference error when worker tries to send an assertion fails where either the expected or actual value is circular ([#15191](https://github.com/jestjs/jest/pull/15191))
- `[jest-worker]` Properly handle a BigInt when worker tries to send an assertion fails where either the expected or actual value is BigInt ([#15191](https://github.com/jestjs/jest/pull/15191))
- `[expect]` Resolve issue where `ObjectContaining` matched non-object values. [#15463](https://github.com/jestjs/jest/pull/15463).
  - Adds a `conditional/check` to ensure the argument passed to `expect` is an object.
  - Add unit tests for new `ObjectContaining` behavior.
  - Remove `invalid/wrong` test case assertions for `ObjectContaining`.
- `[jest-worker]` Addresses incorrect state on exit ([#15610](https://github.com/jestjs/jest/pull/15610))

### Performance

- `[*]` [**BREAKING**] Bundle all of Jest's modules into `index.js` ([#12348](https://github.com/jestjs/jest/pull/12348), [#14550](https://github.com/jestjs/jest/pull/14550) & [#14661](https://github.com/jestjs/jest/pull/14661))
- `[jest-haste-map]` Only spawn one process to check for `watchman` installation ([#14826](https://github.com/jestjs/jest/pull/14826))
- `[jest-runner]` Better cleanup `source-map-support` after test to resolve (minor) memory leak ([#15233](https://github.com/jestjs/jest/pull/15233))
- `[jest-resolver]` Migrate `resolve` and `resolve.exports` to `unrs-resolver` ([#15619](https://github.com/jestjs/jest/pull/15619))
- `[jest-circus, jest-environment-node, jest-repl, jest-runner, jest-util]` Cleanup global variables on environment teardown to reduce memory leaks ([#15215](https://github.com/jestjs/jest/pull/15215) & [#15636](https://github.com/jestjs/jest/pull/15636) & [#15643](https://github.com/jestjs/jest/pull/15643))

### Chore & Maintenance

- `[jest-environment-jsdom, jest-environment-jsdom-abstract]` Increased version of jsdom to `^26.0.0` ([#15325](https://github.com/jestjs/jest/issues/15325)[CVE-2024-37890](https://nvd.nist.gov/vuln/detail/CVE-2024-37890))
- `[*]` Increase version of `micromatch` to `^4.0.7` ([#15082](https://github.com/jestjs/jest/pull/15082))
- `[*]` [**BREAKING**] Drop support for Node.js versions 14, 16, 19, 21 and 23 ([#14460](https://github.com/jestjs/jest/pull/14460), [#15118](https://github.com/jestjs/jest/pull/15118), [#15623](https://github.com/jestjs/jest/pull/15623), [#15640](https://github.com/jestjs/jest/pull/15640))
- `[*]` [**BREAKING**] Drop support for `typescript@4.3`, minimum version is now `5.4` ([#14542](https://github.com/jestjs/jest/pull/14542), [#15621](https://github.com/jestjs/jest/pull/15621))
- `[*]` Depend on exact versions of monorepo dependencies instead of `^` range ([#14553](https://github.com/jestjs/jest/pull/14553))
- `[*]` [**BREAKING**] Add ESM wrapper for all of Jest's modules ([#14661](https://github.com/jestjs/jest/pull/14661))
- `[*]` [**BREAKING**] Upgrade to `glob@10` ([#14509](https://github.com/jestjs/jest/pull/14509))
- `[*]` Use `TypeError` over `Error` where appropriate ([#14799](https://github.com/jestjs/jest/pull/14799))
- `[docs]` Fix typos in `CHANGELOG.md` and `packages/jest-validate/README.md` ([#14640](https://github.com/jestjs/jest/pull/14640))
- `[docs]` Don't use alias matchers in docs ([#14631](https://github.com/jestjs/jest/pull/14631))
- `[babel-jest, babel-preset-jest]` [**BREAKING**] Increase peer dependency of `@babel/core` to `^7.11` ([#14109](https://github.com/jestjs/jest/pull/14109))
- `[babel-jest, @jest/transform]` Update `babel-plugin-istanbul` to v6 ([#15156](https://github.com/jestjs/jest/pull/15156))
- `[babel-plugin-jest-hoist]` Move unnecessary `dependencies` to `devDependencies` ([#15010](https://github.com/jestjs/jest/pull/15010))
- `[expect]` [**BREAKING**] Remove `.toBeCalled()`, `.toBeCalledTimes()`, `.toBeCalledWith()`, `.lastCalledWith()`, `.nthCalledWith()`, `.toReturn()`, `.toReturnTimes()`, `.toReturnWith()`, `.lastReturnedWith()`, `.nthReturnedWith()` and `.toThrowError()` matcher aliases ([#14632](https://github.com/jestjs/jest/pull/14632))
- `[jest-cli, jest-config, @jest/types]` [**BREAKING**] Remove deprecated `--init` argument ([#14490](https://github.com/jestjs/jest/pull/14490))
- `[jest-config, @jest/core, jest-util]` Upgrade `ci-info` ([#14655](https://github.com/jestjs/jest/pull/14655))
- `[jest-mock]` [**BREAKING**] Remove `MockFunctionMetadataType`, `MockFunctionMetadata` and `SpyInstance` types ([#14621](https://github.com/jestjs/jest/pull/14621))
- `[@jest/reporters]` Upgrade `istanbul-lib-source-maps` ([#14924](https://github.com/jestjs/jest/pull/14924))
- `[jest-schemas]` Upgrade `@sinclair/typebox` ([#14775](https://github.com/jestjs/jest/pull/14775))
- `[jest-transform]` Upgrade `write-file-atomic` ([#14274](https://github.com/jestjs/jest/pull/14274))
- `[jest-util]` Upgrade `picomatch` to v4 ([#14653](https://github.com/jestjs/jest/pull/14653) & [#14885](https://github.com/jestjs/jest/pull/14885))
- `[docs] Append to NODE_OPTIONS, not overwrite ([#14730](https://github.com/jestjs/jest/pull/14730))`
- `[docs]` Updated `.toHaveBeenCalled()` documentation to correctly reflect its functionality ([#14842](https://github.com/jestjs/jest/pull/14842))
- `[docs]` Link NestJS documentation on testing with Jest ([#14940](https://github.com/jestjs/jest/pull/14940))
- `[docs]` `Revised documentation for .toHaveBeenCalled()` to accurately depict its functionality. ([#14853](https://github.com/jestjs/jest/pull/14853))
- `[docs]` Removed ExpressJS reference link from documentation due to dead link ([#15270](https://github.com/jestjs/jest/pull/15270))
- `[docs]` Correct broken links in docs ([#15359](https://github.com/jestjs/jest/pull/15359))

## Older Changelog Entries

For newer CHANGELOG entries see [`CHANGELOG_PRE_v30.md`](CHANGELOG_PRE_v30.md).<|MERGE_RESOLUTION|>--- conflicted
+++ resolved
@@ -2,9 +2,7 @@
 
 ### Features
 
-<<<<<<< HEAD
 - `[jest-runtime]` Reduce redundant ReferenceError messages
-=======
 - `[jest-core]` Include test modules that failed to load when --onlyFailures is active
 
 ### Fixes
@@ -14,7 +12,6 @@
 # Chore
 
 - `[expect]` Update docblock for `toContain()` to display info on substring check ([#15789](https://github.com/jestjs/jest/pull/15789))
->>>>>>> c9db5c6d
 
 ## 30.0.5
 
