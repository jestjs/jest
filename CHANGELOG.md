--- conflicted
+++ resolved
@@ -1,11 +1,10 @@
 ## master
 
-<<<<<<< HEAD
 ### Chore & Maintenance
 
 * `[docs]` Document another option to avoid warnings with React 16
   ([#5258](https://github.com/facebook/jest/issues/5258))
-=======
+
 ## 23.1.0
 
 ### Features
@@ -15,7 +14,6 @@
 - `[jest-watch]` create new package `jest-watch` to ease custom watch plugin development ([#6318](https://github.com/facebook/jest/pull/6318))
 - `[jest-circus]` Make hooks in empty describe blocks error ([#6320](https://github.com/facebook/jest/pull/6320))
 - Add a config/CLI option `errorOnDeprecated` which makes calling deprecated APIs throw hepful error messages ([#6339](https://github.com/facebook/jest/pull/6339))
->>>>>>> ddfa0990
 
 ### Fixes
 
