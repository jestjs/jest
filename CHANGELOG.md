## master

### Features

- `[expect]`: Improve report when matcher fails, part 7 ([#7866](https://github.com/facebook/jest/pull/7866))
- `[expect]`: Improve report when matcher fails, part 8 ([#7876](https://github.com/facebook/jest/pull/7876))
- `[expect]`: Improve report when matcher fails, part 9 ([#7940](https://github.com/facebook/jest/pull/7940))
- `[expect]`: Improve report when matcher fails, part 10 ([#7960](https://github.com/facebook/jest/pull/7960))
- `[expect]`: Improve report when matcher fails, part 11 ([#8008](https://github.com/facebook/jest/pull/8008))
- `[expect]`: Improve report when matcher fails, part 12 ([#8033](https://github.com/facebook/jest/pull/8033))
- `[pretty-format]` Support `React.memo` ([#7891](https://github.com/facebook/jest/pull/7891))
- `[jest-config]` Print error information on preset normalization error ([#7935](https://github.com/facebook/jest/pull/7935))
- `[jest-haste-map]` Add `skipPackageJson` option ([#7778](https://github.com/facebook/jest/pull/7778))
- `[jest-get-type]` Add `isPrimitive` function ([#7708](https://github.com/facebook/jest/pull/7708))

### Fixes

- `[jest-environment-node]` Add missing globals: TextEncoder and TextDecoder ([#8022](https://github.com/facebook/jest/pull/8022))
- `[jest-cli]` Fix prototype pollution vulnerability in dependency ([#7904](https://github.com/facebook/jest/pull/7904))
- `[jest-cli]` Refactor `-o` and `--coverage` combined ([#7611](https://github.com/facebook/jest/pull/7611))
- `[expect]` Fix custom async matcher stack trace ([#7652](https://github.com/facebook/jest/pull/7652))
- `[expect]` Fix `toStrictEqual` not considering arrays with objects having undefined values correctly ([#7938](https://github.com/facebook/jest/pull/7938))
- `[expect]` Fix non-symmetric equal for Number ([#7948](https://github.com/facebook/jest/pull/7948))
- `[jest-changed-files]` Improve default file selection for Mercurial repos ([#7880](https://github.com/facebook/jest/pull/7880))
- `[jest-validate]` Fix validating async functions ([#7894](https://github.com/facebook/jest/issues/7894))
- `[jest-circus]` Fix bug with test.only ([#7888](https://github.com/facebook/jest/pull/7888))
- `[jest-transform]` Normalize config and remove unnecessary checks, convert `TestUtils.js` to TypeScript ([#7801](https://github.com/facebook/jest/pull/7801))
- `[jest-worker]` Fix `jest-worker` when using pre-allocated jobs ([#7934](https://github.com/facebook/jest/pull/7934))
- `[jest-changed-files]` Fix `getChangedFilesFromRoots` to not return parts of the commit messages as if they were files, when the commit messages contained multiple paragraphs ([#7961](https://github.com/facebook/jest/pull/7961))
- `[jest-haste-map]` Enforce uniqueness in names (mocks and haste ids) ([#8002](https://github.com/facebook/jest/pull/8002))
- `[static]` Remove console log '-' on the front page
- `[expect]` Fix non-object received value in toHaveProperty ([#7986](https://github.com/facebook/jest/pull/7986))
- `[jest-jasmine2]`: Throw explicit error when errors happen after test is considered complete ([#8005](https://github.com/facebook/jest/pull/8005))
- `[jest-circus]`: Throw explicit error when errors happen after test is considered complete ([#8005](https://github.com/facebook/jest/pull/8005))
- `[expect]` Remove duck typing and obsolete browser support code when comparing DOM nodes and use DOM-Level-3 API instead ([#7995](https://github.com/facebook/jest/pull/7995))
- `[jest-mock]` Adds a type check to `prototype` to allow mocks of objects with a primitive `prototype` property. ([#8040](https://github.com/facebook/jest/pull/8040))
- `[jest-util]`Make sure to not fail if unable to assign `toStringTag` to the `process` object, which is read only in Node 12 ([#8050](https://github.com/facebook/jest/pull/8050))
<<<<<<< HEAD
- `[expect]` Compare DOM nodes even if there are multiple Node classes ([#8064](https://github.com/facebook/jest/pull/8064))
=======
- `[expect]` Revert change to distinguish undefined value from no property ([#8067](https://github.com/facebook/jest/pull/8067))
>>>>>>> f2af7274

### Chore & Maintenance

- `[jest-jasmine2]`: TS migration ([#7970](https://github.com/facebook/jest/pull/7970))
- `[jest-each]`: Refactor into multiple files with better types ([#8018](https://github.com/facebook/jest/pull/8018))
- `[jest-each]`: Migrate to Typescript ([#8007](https://github.com/facebook/jest/pull/8007))
- `[jest-environment-jsdom]`: Migrate to TypeScript ([#7985](https://github.com/facebook/jest/pull/8003))
- `[jest-environment-node]`: Migrate to TypeScript ([#7985](https://github.com/facebook/jest/pull/7985))
- `[*]`: Setup building, linting and testing of TypeScript ([#7808](https://github.com/facebook/jest/pull/7808), [#7855](https://github.com/facebook/jest/pull/7855), [#7951](https://github.com/facebook/jest/pull/7951))
- `[pretty-format]`: Migrate to TypeScript ([#7809](https://github.com/facebook/jest/pull/7809), [#7809](https://github.com/facebook/jest/pull/7972))
- `[diff-sequences]`: Migrate to Typescript ([#7820](https://github.com/facebook/jest/pull/7820))
- `[jest-get-type]`: Migrate to TypeScript ([#7818](https://github.com/facebook/jest/pull/7818))
- `[jest-regex-util]`: Migrate to TypeScript ([#7822](https://github.com/facebook/jest/pull/7822))
- `[jest-diff]`: Migrate to TypeScript ([#7824](https://github.com/facebook/jest/pull/7824), [#8027](https://github.com/facebook/jest/pull/8027))
- `[jest-leak-detector]`: Migrate to TypeScript ([#7825](https://github.com/facebook/jest/pull/7825))
- `[jest-changed-files]`: Migrate to TypeScript ([#7827](https://github.com/facebook/jest/pull/7827))
- `[jest-matcher-utils]`: Migrate to TypeScript ([#7835](https://github.com/facebook/jest/pull/7835))
- `[jest-docblock]`: Migrate to TypeScript ([#7836](https://github.com/facebook/jest/pull/7836))
- `[jest-serializer]`: Migrate to TypeScript ([#7841](https://github.com/facebook/jest/pull/7841))
- `[jest-message-util]`: Migrate to TypeScript ([#7834](https://github.com/facebook/jest/pull/7834))
- `[@jest/types]`: New package to handle shared types ([#7834](https://github.com/facebook/jest/pull/7834))
- `[jest-util]`: Migrate to TypeScript ([#7844](https://github.com/facebook/jest/pull/7844), [#8021](https://github.com/facebook/jest/pull/8021))
- `[jest-watcher]`: Migrate to TypeScript ([#7843](https://github.com/facebook/jest/pull/7843))
- `[jest-mock]`: Migrate to TypeScript ([#7847](https://github.com/facebook/jest/pull/7847), [#7850](https://github.com/facebook/jest/pull/7850), [#7971](https://github.com/facebook/jest/pull/7971))
- `[jest-worker]`: Migrate to TypeScript ([#7853](https://github.com/facebook/jest/pull/7853))
- `[jest-haste-map]`: Migrate to TypeScript ([#7854](https://github.com/facebook/jest/pull/7854), [#7951](https://github.com/facebook/jest/pull/7951))
- `[docs]`: Fix image paths in SnapshotTesting.md for current and version 24 ([#7872](https://github.com/facebook/jest/pull/7872))
- `[babel-jest]`: Migrate to TypeScript ([#7862](https://github.com/facebook/jest/pull/7862))
- `[jest-resolve]`: Migrate to TypeScript ([#7871](https://github.com/facebook/jest/pull/7871))
- `[@jest/reporter]`: New package extracted from `jest-cli` ([#7902](https://github.com/facebook/jest/pull/7902))
- `[jest-snapshot]`: Migrate to TypeScript ([#7899](https://github.com/facebook/jest/pull/7899))
- `[@jest/transform]`: New package extracted from `jest-runtime` ([#7915](https://github.com/facebook/jest/pull/7915))
- `[babel-plugin-jest-hoist]`: Migrate to TypeScript ([#7898](https://github.com/facebook/jest/pull/7898))
- `[@jest/core]` Create new package, which is `jest-cli` minus `yargs` and `prompts` ([#7696](https://github.com/facebook/jest/pull/7696))
- `[@jest/transform]`: Migrate to TypeScript ([#7918](https://github.com/facebook/jest/pull/7918), [#7945](https://github.com/facebook/jest/pull/7945))
- `[docs]` Add missing import to docs ([#7928](https://github.com/facebook/jest/pull/7928))
- `[jest-resolve-dependencies]`: Migrate to TypeScript ([#7922](https://github.com/facebook/jest/pull/7922))
- `[expect]`: Migrate to TypeScript ([#7919](https://github.com/facebook/jest/pull/7919), [#8028](https://github.com/facebook/jest/pull/8028))
- `[jest-circus]`: Migrate to TypeScript ([#7916](https://github.com/facebook/jest/pull/7916))
- `[jest-phabricator]`: Migrate to TypeScript ([#7965](https://github.com/facebook/jest/pull/7965))
- `[jest-runner]`: Migrate to TypeScript ([#7968](https://github.com/facebook/jest/pull/7968))
- `[jest-runtime]`: Migrate to TypeScript ([#7964](https://github.com/facebook/jest/pull/7964), [#7988](https://github.com/facebook/jest/pull/7988))
- `[@jest/fake-timers]`: Extract FakeTimers class from `jest-util` into a new separate package ([#7987](https://github.com/facebook/jest/pull/7987))
- `[@jest/reporters]`: Migrate to TypeScript ([#7994](https://github.com/facebook/jest/pull/7994), [#8045](https://github.com/facebook/jest/pull/8045))
- `[jest-repl]`: Migrate to TypeScript ([#8000](https://github.com/facebook/jest/pull/8000))
- `[jest-validate]`: Migrate to TypeScript ([#7991](https://github.com/facebook/jest/pull/7991))
- `[docs]`: Update CONTRIBUTING.md to add information about running jest with `jest-circus` locally ([#8013](https://github.com/facebook/jest/pull/8013)).
- `[@jest/core]`: Migrate to TypeScript ([#7998](https://github.com/facebook/jest/pull/7998))
- `[docs]` Update/Organize TestSequencer and testSchedulerHelper code comments([#7984](https://github.com/facebook/jest/pull/7984))
- `[@jest/source-map]`: Extract `getCallsite` function from `jest-util` into a new separate package ([#8029](https://github.com/facebook/jest/pull/8029))
- `[@jest/console]`: Extract custom `console` implementations from `jest-util` into a new separate package ([#8030](https://github.com/facebook/jest/pull/8030))
- `[docs]`: Improve runAllTimers doc (it exhausts the micro-task queue) ([#8031](https://github.com/facebook/jest/pull/8031))
- `[jest-cli]`: Migrate to TypeScript ([#8024](https://github.com/facebook/jest/pull/8024))
- `[jest]`: Migrate to TypeScript ([#8024](https://github.com/facebook/jest/pull/8024))
- `[docs]` Update automock configuration, add note related to manual mocks ([#8051](https://github.com/facebook/jest/pull/8051))
- `[@jest/test-result]`: Extract TestResult types and helpers into a new separate package ([#8034](https://github.com/facebook/jest/pull/8034))

### Performance

- `[jest-haste-map]` Optimize haste map tracking of deleted files with Watchman. ([#8056](https://github.com/facebook/jest/pull/8056))

## 24.1.0

### Features

- `[jest-resolve]`: Pass default resolver into custom resolvers ([#7714](https://github.com/facebook/jest/pull/7714))
- `[jest-cli]`: `global{Setup,Teardown}` use default export with es modules ([#7750](https://github.com/facebook/jest/pull/7750))
- `[jest-runtime]` Better error messages when the jest environment is used after teardown by async code ([#7756](https://github.com/facebook/jest/pull/7756))
- `[jest-jasmine2]` Will now only execute at most 5 concurrent tests _within the same testsuite_ when using `test.concurrent` ([#7770](https://github.com/facebook/jest/pull/7770))
- `[jest-circus]` Same as `[jest-jasmine2]`, only 5 tests will run concurrently by default ([#7770](https://github.com/facebook/jest/pull/7770))
- `[jest-config]` A new `maxConcurrency` option allows to change the number of tests allowed to run concurrently ([#7770](https://github.com/facebook/jest/pull/7770))

### Fixes

- `[jest-runtime]` Fix for mocks not working with module name mapper ([#7787](https://github.com/facebook/jest/pull/7787))
- `[jest-cli]` Break dependency cycle when using Jest programmatically ([#7707](https://github.com/facebook/jest/pull/7707))
- `[jest-config]` Extract setupFilesAfterEnv from preset ([#7724](https://github.com/facebook/jest/pull/7724))
- `[jest-cli]` Do not execute any `globalSetup` or `globalTeardown` if there are no tests to execute ([#7745](https://github.com/facebook/jest/pull/7745))
- `[jest-runtime]` Lock down version of `write-file-atomic` ([#7725](https://github.com/facebook/jest/pull/7725))
- `[jest-cli]` Print log entries when logging happens after test environment is torn down ([#7731](https://github.com/facebook/jest/pull/7731))
- `[jest-config]` Do not use a uuid as `name` since that breaks caching ([#7746](https://github.com/facebook/jest/pull/7746))
- `[jest-config]` Make sure `normalize` can consume `Defaults` without warnings ([#7742](https://github.com/facebook/jest/pull/7742))
- `[jest-config]` Allow `moduleFileExtensions` without 'js' for custom runners ([#7751](https://github.com/facebook/jest/pull/7751))
- `[jest-cli]` Load transformers before installing require hooks ([#7752](https://github.com/facebook/jest/pull/7752)
- `[jest-cli]` Handle missing `numTodoTests` in test results ([#7779](https://github.com/facebook/jest/pull/7779))
- `[jest-runtime]` Exclude setup/teardown files from coverage report ([#7790](https://github.com/facebook/jest/pull/7790)
- `[babel-jest]` Throw an error if `babel-jest` tries to transform a file ignored by Babel ([#7797](https://github.com/facebook/jest/pull/7797))
- `[babel-plugin-jest-hoist]` Ignore TS type references when looking for out-of-scope references ([#7799](https://github.com/facebook/jest/pull/7799)
- `[expect]` fixed asymmetrical equality of cyclic objects ([#7730](https://github.com/facebook/jest/pull/7730))

### Chore & Maintenance

- `[jest]` Update jest-junit to ^6.2.1 ([#7739](https://github.com/facebook/jest/pull/7739))
- `[website]` Fix broken help link on homepage ([#7706](https://github.com/facebook/jest/pull/7706))
- `[docs]` Changed Babel setup documentation to correctly compile `async/await` ([#7701](https://github.com/facebook/jest/pull/7701))

## 24.0.0

### Features

- `[jest-each]` [**BREAKING**] Add primitive pretty printing for interpolated titles ([#7694](https://github.com/facebook/jest/pull/7694))
- `[jest-runtime]` Add `jest.isolateModules` for scoped module initialization ([#6701](https://github.com/facebook/jest/pull/6701))
- `[jest-diff]` [**BREAKING**] Support diffing numbers and booleans instead of returning null for different ones ([#7605](https://github.com/facebook/jest/pull/7605))
- `[jest-diff]` [**BREAKING**] Replace `diff` with `diff-sequences` package ([#6961](https://github.com/facebook/jest/pull/6961))
- `[jest-cli]` [**BREAKING**] Only set error process error codes when they are non-zero ([#7363](https://github.com/facebook/jest/pull/7363))
- `[jest-config]` [**BREAKING**] Deprecate `setupTestFrameworkScriptFile` in favor of new `setupFilesAfterEnv` ([#7119](https://github.com/facebook/jest/pull/7119))
- `[jest-worker]` [**BREAKING**] Add functionality to call a `setup` method in the worker before the first call and a `teardown` method when ending the farm ([#7014](https://github.com/facebook/jest/pull/7014))
- `[jest-config]` [**BREAKING**] Set default `notifyMode` to `failure-change` ([#7024](https://github.com/facebook/jest/pull/7024))
- `[jest-haste-map]` [**BREAKING**] Remove support for `@providesModule` ([#6104](https://github.com/facebook/jest/pull/6104))
- `[jest-haste-map]` [**BREAKING**] Replace internal data structures to improve performance ([#6960](https://github.com/facebook/jest/pull/6960))
- `[jest-haste-map]` [**BREAKING**] Use relative paths to allow remote caching ([#7020](https://github.com/facebook/jest/pull/7020))
- `[jest-haste-map]` [**BREAKING**] Remove name from hash in `HasteMap.getCacheFilePath` ([#7218](https://github.com/facebook/jest/pull/7218))
- `[babel-preset-jest]` [**BREAKING**] Export a function instead of an object for Babel 7 compatibility ([#7203](https://github.com/facebook/jest/pull/7203))
- `[jest-haste-map]` [**BREAKING**] Expose relative paths when getting the file iterator ([#7321](https://github.com/facebook/jest/pull/7321))
- `[jest-cli]` [**BREAKING**] Run code transforms over `global{Setup,Teardown}` ([#7562](https://github.com/facebook/jest/pull/7562))
- `[jest-haste-map]` Add `hasteFS.getSize(path)` ([#7580](https://github.com/facebook/jest/pull/7580))
- `[jest-cli]` Print version ending in `-dev` when running a local Jest clone ([#7582](https://github.com/facebook/jest/pull/7582))
- `[jest-cli]` Add Support for `globalSetup` and `globalTeardown` in projects ([#6865](https://github.com/facebook/jest/pull/6865))
- `[jest-runtime]` Add `extraGlobals` to config to load extra global variables into the execution vm ([#7454](https://github.com/facebook/jest/pull/7454))
- `[jest-util]` Export `specialChars` containing Unicode characters and ANSI escapes for console output ([#7532](https://github.com/facebook/jest/pull/7532))
- `[jest-config]` Handle typescript (`ts` and `tsx`) by default ([#7533](https://github.com/facebook/jest/pull/7533))
- `[jest-validate]` Add support for comments in `package.json` using a `"//"` key ([#7295](https://github.com/facebook/jest/pull/7295))
- `[jest-config]` Add shorthand for watch plugins and runners ([#7213](https://github.com/facebook/jest/pull/7213))
- `[jest-jasmine2/jest-circus/jest-cli]` Add test.todo ([#6996](https://github.com/facebook/jest/pull/6996))
- `[pretty-format]` Option to not escape strings in diff messages ([#5661](https://github.com/facebook/jest/pull/5661))
- `[jest-haste-map]` Add `getFileIterator` to `HasteFS` for faster file iteration ([#7010](https://github.com/facebook/jest/pull/7010))
- `[jest-config]` Add `readConfigs` function, previously in `jest-cli` ([#7096](https://github.com/facebook/jest/pull/7096))
- `[jest-snapshot]` Enable configurable snapshot paths ([#6143](https://github.com/facebook/jest/pull/6143))
- `[pretty-format]` Support HTMLCollection and NodeList in DOMCollection plugin ([#7125](https://github.com/facebook/jest/pull/7125))
- `[jest-runtime]` Pass the normalized configuration to script transformers ([#7148](https://github.com/facebook/jest/pull/7148))
- `[expect]` Improve report when assertion fails, part 3 ([#7152](https://github.com/facebook/jest/pull/7152))
- `[jest-runtime]` If `require` fails without a file extension, print all files that match with one ([#7160](https://github.com/facebook/jest/pull/7160))
- `[jest-haste-map]` Make `ignorePattern` optional ([#7166](https://github.com/facebook/jest/pull/7166))
- `[jest-haste-map]` Add `getCacheFilePath` to get the path to the cache file for a `HasteMap` instance ([#7217](https://github.com/facebook/jest/pull/7217))
- `[jest-runtime]` Remove `cacheDirectory` from `ignorePattern` for `HasteMap` if not necessary ([#7166](https://github.com/facebook/jest/pull/7166))
- `[jest-validate]` Add syntax to validate multiple permitted types ([#7207](https://github.com/facebook/jest/pull/7207))
- `[jest-config]` Accept an array as as well as a string for `testRegex`([#7209]https://github.com/facebook/jest/pull/7209))
- `[expect/jest-matcher-utils]` Improve report when assertion fails, part 4 ([#7241](https://github.com/facebook/jest/pull/7241))
- `[expect/jest-matcher-utils]` Improve report when assertion fails, part 5 ([#7557](https://github.com/facebook/jest/pull/7557))
- `[expect]` Check constructor equality in .toStrictEqual() ([#7005](https://github.com/facebook/jest/pull/7005))
- `[jest-util]` Add `jest.getTimerCount()` to get the count of scheduled fake timers ([#7285](https://github.com/facebook/jest/pull/7285))
- `[jest-config]` Add `dependencyExtractor` option to use a custom module to extract dependencies from files ([#7313](https://github.com/facebook/jest/pull/7313), [#7349](https://github.com/facebook/jest/pull/7349), [#7350](https://github.com/facebook/jest/pull/7350), [#7362](https://github.com/facebook/jest/pull/7362))
- `[jest-haste-map]` Accept a `getCacheKey` method in `hasteImplModulePath` modules to reset the cache when the logic changes ([#7350](https://github.com/facebook/jest/pull/7350))
- `[jest-config]` Add `haste.computeSha1` option to compute the sha-1 of the files in the haste map ([#7345](https://github.com/facebook/jest/pull/7345))
- `[expect]` `expect(Infinity).toBeCloseTo(Infinity)` Treats `Infinity` as equal in toBeCloseTo matcher ([#7405](https://github.com/facebook/jest/pull/7405))
- `[jest-worker]` Add node worker-thread support to jest-worker ([#7408](https://github.com/facebook/jest/pull/7408))
- `[jest-config]` Allow `bail` setting to be configured with a number allowing tests to abort after `n` of failures ([#7335](https://github.com/facebook/jest/pull/7335))
- `[jest-config]` Allow % based configuration of `--max-workers` ([#7494](https://github.com/facebook/jest/pull/7494))
- `[jest-runner]` Instantiate the test environment class with the current `testPath` ([#7442](https://github.com/facebook/jest/pull/7442))
- `[jest-config]` Always resolve jest-environment-jsdom from jest-config ([#7476](https://github.com/facebook/jest/pull/7476))
- `[expect]` Improve report when assertion fails, part 6 ([#7621](https://github.com/facebook/jest/pull/7621))
- `[jest-worker]` Add `enableWorkerThreads` option to explicitly opt-in to `worker_threads` if available ([#7681](https://github.com/facebook/jest/pull/7681))

### Fixes

- `[expect]` Accept inherited properties in `toHaveProperty` matcher ([#7686](https://github.com/facebook/jest/pull/7686))
- `[jest-diff]` Do not claim that `-0` and `0` have no visual difference ([#7605](https://github.com/facebook/jest/pull/7605))
- `[jest-mock]` Fix automock for numeric function names ([#7653](https://github.com/facebook/jest/pull/7653))
- `[jest-config]` Ensure `existsSync` is only called with a string parameter ([#7607](https://github.com/facebook/jest/pull/7607))
- `[expect]` `toStrictEqual` considers sparseness of arrays. ([#7591](https://github.com/facebook/jest/pull/7591))
- `[jest-cli]` Fix empty coverage data for untested files ([#7388](https://github.com/facebook/jest/pull/7388))
- `[jest-cli]` [**BREAKING**] Do not use `text-summary` coverage reporter by default if other reporters are configured ([#7058](https://github.com/facebook/jest/pull/7058))
- `[jest-mock]` [**BREAKING**] Fix bugs with mock/spy result tracking of recursive functions ([#6381](https://github.com/facebook/jest/pull/6381))
- `[jest-haste-map]` [**BREAKING**] Recover files correctly after haste name collisions are fixed ([#7329](https://github.com/facebook/jest/pull/7329))
- `[pretty-format]` [**BREAKING**] Omit non-enumerable symbol properties ([#7448](https://github.com/facebook/jest/pull/7448))
- `[*]` [**BREAKING**] Upgrade to Babel 7, dropping support for Babel 6 ([#7016](https://github.com/facebook/jest/pull/7016))
- `[jest-cli]` Avoid watch mode causing bad terminal behavior in some cases ([#7523](https://github.com/facebook/jest/pull/7523))
- `[jest-runner/jest-worker]` Fix missing console output in verbose mode ([#6871](https://github.com/facebook/jest/pull/6871))
- `[expect]` Standardize file naming in `expect` ([#7306](https://github.com/facebook/jest/pull/7306))
- `[jest-each]` Add empty array validation check ([#7249](https://github.com/facebook/jest/pull/7249))
- `[jest-cli]` Interrupt tests if interactive watch plugin key is pressed ([#7222](https://github.com/facebook/jest/pull/7222))
- `[jest-each]` Add each array validation check ([#7033](https://github.com/facebook/jest/pull/7033))
- `[jest-haste-map]` Do not visit again files with the same sha-1 ([#6990](https://github.com/facebook/jest/pull/6990))
- `[jest-jasmine2]` Fix memory leak in Error objects hold by the framework ([#6965](https://github.com/facebook/jest/pull/6965))
- `[jest-haste-map]` Fixed Haste whitelist generation for scoped modules on Windows ([#6980](https://github.com/facebook/jest/pull/6980))
- `[jest-mock]` Fix inheritance of static properties and methods in mocks ([#7003](https://github.com/facebook/jest/pull/7003))
- `[jest-mock]` Fix mocking objects without `Object.prototype` in their prototype chain ([#7003](https://github.com/facebook/jest/pull/7003))
- `[jest-mock]` Check `_isMockFunction` is true rather than truthy on potential mocks ([#7017](https://github.com/facebook/jest/pull/7017))
- `[jest-cli]` Update jest-cli to show git ref in message when using `changedSince` ([#7028](https://github.com/facebook/jest/pull/7028))
- `[jest-jasmine2`] Fix crash when test return Promise rejected with null ([#7049](https://github.com/facebook/jest/pull/7049))
- `[jest-runtime]` Check `_isMockFunction` is true rather than truthy on potential global mocks ([#7017](https://github.com/facebook/jest/pull/7017))
- `[jest-jasmine]` Show proper error message from async `assert` errors ([#6821](https://github.com/facebook/jest/pull/6821))
- `[jest-jasmine2]` Better error message when a describe block is empty ([#6372](https://github.com/facebook/jest/pull/6372))
- `[jest-jasmine2]` Pending calls inside async tests are reported as pending not failed ([#6782](https://github.com/facebook/jest/pull/6782))
- `[jest-circus]` Better error message when a describe block is empty ([#6372](https://github.com/facebook/jest/pull/6372))
- `[jest-jasmine2]` Add missing testLocationResults for `xit` and `fit`([#6482](https://github.com/facebook/jest/pull/6482))
- `[expect]` Return false from asymmetric matchers if received value isn’t string ([#7107](https://github.com/facebook/jest/pull/7107))
- `[jest-cli]` Fix unhandled error when a bad revision is provided to `changedSince` ([#7115](https://github.com/facebook/jest/pull/7115))
- `[jest-config]` Moved dynamically assigned `cwd` from `jest-cli` to default configuration in `jest-config` ([#7146](https://github.com/facebook/jest/pull/7146))
- `[jest-config]` Fix `getMaxWorkers` on termux ([#7154](https://github.com/facebook/jest/pull/7154))
- `[jest-runtime]` Throw an explicit error if `js` is missing from `moduleFileExtensions` ([#7160](https://github.com/facebook/jest/pull/7160))
- `[jest-runtime]` Fix missing coverage when using negative glob pattern in `testMatch` ([#7170](https://github.com/facebook/jest/pull/7170))
- `[*]` Ensure `maxWorkers` is at least 1 (was 0 in some cases where there was only 1 CPU) ([#7182](https://github.com/facebook/jest/pull/7182))
- `[jest-runtime]` Fix transform cache invalidation when requiring a test file from multiple projects ([#7186](https://github.com/facebook/jest/pull/7186))
- `[jest-changed-files]` Return correctly the changed files when using `lastCommit=true` on Mercurial repositories ([#7228](https://github.com/facebook/jest/pull/7228))
- `[babel-jest]` Cache includes babel environment variables ([#7239](https://github.com/facebook/jest/pull/7239))
- `[jest-config]` Use strings instead of `RegExp` instances in normalized configuration ([#7251](https://github.com/facebook/jest/pull/7251))
- `[jest-circus]` Make sure to display real duration even if time is mocked ([#7264](https://github.com/facebook/jest/pull/7264))
- `[expect]` Improves the failing message for `toStrictEqual` matcher. ([#7224](https://github.com/facebook/jest/pull/7224))
- `[expect]` Improves the failing message for `toEqual` matcher. ([#7325](https://github.com/facebook/jest/pull/7325))
- `[jest-resolve]` Fix not being able to resolve path to mapped file with custom platform ([#7312](https://github.com/facebook/jest/pull/7312))
- `[jest-message-util]` Improve parsing of error messages for unusually formatted stack traces ([#7319](https://github.com/facebook/jest/pull/7319))
- `[jest-runtime]` Ensure error message text is not lost on errors with code frames ([#7319](https://github.com/facebook/jest/pull/7319))
- `[jest-haste-map]` Fix to resolve path that is start with words same as rootDir ([#7324](https://github.com/facebook/jest/pull/7324))
- `[expect]` Fix toMatchObject matcher when used with `Object.create(null)` ([#7334](https://github.com/facebook/jest/pull/7334))
- `[jest-haste-map]` Remove legacy condition for duplicate module detection ([#7333](https://github.com/facebook/jest/pull/7333))
- `[jest-haste-map]` Fix `require` detection with trailing commas and ignore `import typeof` modules ([#7385](https://github.com/facebook/jest/pull/7385))
- `[jest-cli]` Fix to set prettierPath via config file ([#7412](https://github.com/facebook/jest/pull/7412))
- `[expect]` Test more precisely for class instance getters ([#7477](https://github.com/facebook/jest/pull/7477))
- `[jest-cli]` Support dashed args ([#7497](https://github.com/facebook/jest/pull/7497))
- `[jest-cli]` Fix to run in band tests if watch mode enable when runInBand arg used ([#7518](https://github.com/facebook/jest/pull/7518))
- `[jest-runtime]` Fix mistake as test files when run coverage issue. ([#7506](https://github.com/facebook/jest/pull/7506))
- `[jest-cli]` print info about passWithNoTests flag ([#7309](https://github.com/facebook/jest/pull/7309))
- `[pretty-format]` Omit unnecessary symbol filter for object keys ([#7457](https://github.com/facebook/jest/pull/7457))
- `[jest-runtime]` Fix `requireActual` on node_modules with mock present ([#7404](https://github.com/facebook/jest/pull/7404))
- `[jest-resolve]` Fix `isBuiltinModule` to support versions of node without `module.builtinModules` ([#7565](https://github.com/facebook/jest/pull/7565))
- `[babel-jest]` Set `cwd` to be resilient to it changing during the runtime of the tests ([#7574](https://github.com/facebook/jest/pull/7574))
- `[jest-snapshot]` Write and read snapshots from disk even if `fs` is mocked ([#7080](https://github.com/facebook/jest/pull/7080))
- `[jest-config]` Normalize `config.cwd` and `config.rootDir` using `realpath ([#7598](https://github.com/facebook/jest/pull/7598))
- `[jest-environment-node]` Fix buffer property is not ArrayBuffer issue. ([#7626](https://github.com/facebook/jest/pull/7626))
- `[babel-plugin-jest-hoist]` Ignore TS type annotations when looking for out-of-scope references ([#7641](https://github.com/facebook/jest/pull/7641))
- `[jest-config]` Add name to project if one does not exist to pick correct resolver ([#5862](https://github.com/facebook/jest/pull/5862))
- `[jest-runtime]` Pass `watchPathIgnorePatterns` to Haste instance ([#7585](https://github.com/facebook/jest/pull/7585))
- `[jest-runtime]` Resolve mock files via Haste when using `require.resolve` ([#7687](https://github.com/facebook/jest/pull/7687))

### Chore & Maintenance

- `[*]` [**BREAKING**] Require Node.js 6+ for all packages ([#7258](https://github.com/facebook/jest/pull/7258))
- `[jest-util]` [**BREAKING**] Remove long-deprecated globals for fake timers ([#7285](https://github.com/facebook/jest/pull/7285))
- `[*]` [**BREAKING**] Upgrade to Micromatch 3 ([#6650](https://github.com/facebook/jest/pull/6650))
- `[*]` [**BREAKING**] Remove regenerator-runtime injection ([#7595](https://github.com/facebook/jest/pull/7595))
- `[jest-worker]` Disable `worker_threads` to avoid issues with libraries to ready for it ([#7681](https://github.com/facebook/jest/pull/7681))
- `[docs]` Fix message property in custom matcher example to return a function instead of a constant. ([#7426](https://github.com/facebook/jest/pull/7426))
- `[jest-circus]` Standardize file naming in `jest-circus` ([#7301](https://github.com/facebook/jest/pull/7301))
- `[docs]` Add synchronous test.each setup ([#7150](https://github.com/facebook/jest/pull/7150))
- `[docs]` Add `this.extend` to the Custom Matchers API reference ([#7130](https://github.com/facebook/jest/pull/7130))
- `[docs]` Fix default value for `coverageReporters` value in configuration docs ([#7126](https://github.com/facebook/jest/pull/7126))
- `[docs]` Add link for jest-extended in expect docs ([#7078](https://github.com/facebook/jest/pull/7078))
- `[jest-util]` Add ErrorWithStack class ([#7067](https://github.com/facebook/jest/pull/7067))
- `[docs]` Document `--runTestsByPath` CLI parameter ([#7046](https://github.com/facebook/jest/pull/7046))
- `[docs]` Fix babel-core installation instructions ([#6745](https://github.com/facebook/jest/pull/6745))
- `[docs]` Explain how to rewrite assertions to avoid large irrelevant diff ([#6971](https://github.com/facebook/jest/pull/6971))
- `[examples]` add example using Babel 7 ([#6983](https://github.com/facebook/jest/pull/6983))
- `[docs]` Replace shallow equality with referential identity in `ExpectAPI.md` ([#6991](https://github.com/facebook/jest/pull/6991))
- `[jest-changed-files]` Refactor to use `execa` over `child_process` ([#6987](https://github.com/facebook/jest/pull/6987))
- `[*]` Bump dated dependencies ([#6978](https://github.com/facebook/jest/pull/6978))
- `[scripts]` Don’t make empty sub-folders for ignored files in build folder ([#7001](https://github.com/facebook/jest/pull/7001))
- `[docs]` Add missing export statement in `puppeteer_environment.js` under `docs/Puppeteer.md` ([#7127](https://github.com/facebook/jest/pull/7127))
- `[docs]` Removed useless expect.assertions in `TestingAsyncCode.md` ([#7131](https://github.com/facebook/jest/pull/7131))
- `[docs]` Remove references to `@providesModule` which isn't supported anymore ([#7147](https://github.com/facebook/jest/pull/7147))
- `[docs]` Update `setupFiles` documentation for clarity ([#7187](https://github.com/facebook/jest/pull/7187))
- `[docs]` Change `require.require*` to `jest.require*` ([#7210](https://github.com/facebook/jest/pull/7210))
- `[jest-circus]` Add readme.md ([#7198](https://github.com/facebook/jest/pull/7198))
- `[jest-editor-support]` Remove from the repository ([#7232](https://github.com/facebook/jest/pull/7232))
- `[jest-test-typescript-parser]` Remove from the repository ([#7232](https://github.com/facebook/jest/pull/7232))
- `[tests]` Free tests from the dependency on value of FORCE_COLOR ([#6585](https://github.com/facebook/jest/pull/6585/files))
- `[*]` Add babel plugin to make sure Jest is unaffected by fake Promise implementations ([#7225](https://github.com/facebook/jest/pull/7225))
- `[docs]` Add correct default value for `testUrl` config option ([#7277](https://github.com/facebook/jest/pull/7277))
- `[docs]` Remove duplicate code in `MockFunctions` ([#7297](https://github.com/facebook/jest/pull/7297))
- `[*]` Add check for Facebook copyright headers on CI ([#7370](https://github.com/facebook/jest/pull/7370))
- `[*]` Update Facebook copyright headers ([#7589](https://github.com/facebook/jest/pull/7589))
- `[jest-haste-map]` Refactor `dependencyExtractor` and tests ([#7385](https://github.com/facebook/jest/pull/7385))
- `[docs]` Clearify conditional setting of `NODE_ENV` ([#7369](https://github.com/facebook/jest/pull/7369))
- `[docs]` Clarify conditional setting of `NODE_ENV` ([#7369](https://github.com/facebook/jest/pull/7369))
- `[*]` Standardize file names ([#7316](https://github.com/facebook/jest/pull/7316), [#7266](https://github.com/facebook/jest/pull/7266), [#7238](https://github.com/facebook/jest/pull/7238), [#7314](https://github.com/facebook/jest/pull/7314), [#7467](https://github.com/facebook/jest/pull/7467), [#7464](https://github.com/facebook/jest/pull/7464)), [#7471](https://github.com/facebook/jest/pull/7471))
- `[docs]` Add `testPathIgnorePatterns` in CLI documentation ([#7440](https://github.com/facebook/jest/pull/7440))
- `[docs]` Removed misleading text about `describe()` grouping together tests into a test suite ([#7434](https://github.com/facebook/jest/pull/7434))
- `[diff-sequences]` Add performance benchmark to package ([#7603](https://github.com/facebook/jest/pull/7603))
- `[*]` Replace as many `Object.assign` with object spread as possible ([#7627](https://github.com/facebook/jest/pull/7627))
- `[ci]` Initial support for Azure Pipelines ([#7556](https://github.com/facebook/jest/pull/7556))

### Performance

- `[jest-mock]` Improve `getType` function performance. ([#7159](https://github.com/facebook/jest/pull/7159))

## 23.6.0

### Features

- `[jest-cli]` Add `changedSince` to allowed watch mode configs ([#6955](https://github.com/facebook/jest/pull/6955))
- `[babel-jest]` Add support for `babel.config.js` added in Babel 7.0.0 ([#6911](https://github.com/facebook/jest/pull/6911))
- `[jest-resolve]` Add support for an experimental `mapper` option (Watchman crawler only) that adds virtual files to the Haste map ([#6940](https://github.com/facebook/jest/pull/6940))

### Fixes

- `[jest-resolve]` Only resolve realpath once in try-catch ([#6925](https://github.com/facebook/jest/pull/6925))
- `[expect]` Fix TypeError in `toBeInstanceOf` on `null` or `undefined` ([#6912](https://github.com/facebook/jest/pull/6912))
- `[jest-jasmine2]` Throw a descriptive error if the first argument supplied to a hook was not a function ([#6917](https://github.com/facebook/jest/pull/6917)) and ([#6931](https://github.com/facebook/jest/pull/6931))
- `[jest-circus]` Throw a descriptive error if the first argument supplied to a hook was not a function ([#6917](https://github.com/facebook/jest/pull/6917)) and ([#6931](https://github.com/facebook/jest/pull/6931))
- `[expect]` Fix variadic custom asymmetric matchers ([#6898](https://github.com/facebook/jest/pull/6898))
- `[jest-cli]` Fix incorrect `testEnvironmentOptions` warning ([#6852](https://github.com/facebook/jest/pull/6852))
- `[jest-each]` Prevent done callback being supplied to describe ([#6843](https://github.com/facebook/jest/pull/6843))
- `[jest-config]` Better error message for a case when a preset module was found, but no `jest-preset.js` or `jest-preset.json` at the root ([#6863](https://github.com/facebook/jest/pull/6863))
- `[jest-haste-map]` Catch crawler error when unsuccessfully reading directories ([#6761](https://github.com/facebook/jest/pull/6761))

### Chore & Maintenance

- `[docs]` Add custom toMatchSnapshot matcher docs ([#6837](https://github.com/facebook/jest/pull/6837))
- `[docs]` Improve the documentation regarding preset configuration ([#6864](https://github.com/facebook/jest/issues/6864))
- `[docs]` Clarify usage of `--projects` CLI option ([#6872](https://github.com/facebook/jest/pull/6872))
- `[docs]` Correct `failure-change` notification mode ([#6878](https://github.com/facebook/jest/pull/6878))
- `[scripts]` Don’t remove node_modules from subdirectories of presets in e2e tests ([#6948](https://github.com/facebook/jest/pull/6948))
- `[diff-sequences]` Double-check number of differences in tests ([#6953](https://github.com/facebook/jest/pull/6953))

## 23.5.0

### Features

- `[jest-cli]` Add package name to `NotifyReporter` notification ([#5898](https://github.com/facebook/jest/pull/5898))
- `[jest-runner]` print stack trace when `process.exit` is called from user code ([#6714](https://github.com/facebook/jest/pull/6714))
- `[jest-each]` introduces `%#` option to add index of the test to its title ([#6414](https://github.com/facebook/jest/pull/6414))
- `[pretty-format]` Support serializing `DocumentFragment` ([#6705](https://github.com/facebook/jest/pull/6705))
- `[jest-validate]` Add `recursive` and `recursiveBlacklist` options for deep config checks ([#6802](https://github.com/facebook/jest/pull/6802))
- `[jest-cli]` Check watch plugins for key conflicts ([#6697](https://github.com/facebook/jest/pull/6697))

### Fixes

- `[jest-snapshot]` Mark snapshots as obsolete when moved to an inline snapshot ([#6773](https://github.com/facebook/jest/pull/6773))
- `[jest-config]` Fix `--coverage` with `--findRelatedTests` overwriting `collectCoverageFrom` options ([#6736](https://github.com/facebook/jest/pull/6736))
- `[jest-config]` Update default config for testURL from 'about:blank' to 'http://localhost' to address latest JSDOM security warning. ([#6792](https://github.com/facebook/jest/pull/6792))
- `[jest-cli]` Fix `testMatch` not working with negations ([#6648](https://github.com/facebook/jest/pull/6648))
- `[jest-cli]` Don't report promises as open handles ([#6716](https://github.com/facebook/jest/pull/6716))
- `[jest-each]` Add timeout support to parameterised tests ([#6660](https://github.com/facebook/jest/pull/6660))
- `[jest-cli]` Improve the message when running coverage while there are no files matching global threshold ([#6334](https://github.com/facebook/jest/pull/6334))
- `[jest-snapshot]` Correctly merge property matchers with the rest of the snapshot in `toMatchSnapshot`. ([#6528](https://github.com/facebook/jest/pull/6528))
- `[jest-snapshot]` Add error messages for invalid property matchers. ([#6528](https://github.com/facebook/jest/pull/6528))
- `[jest-cli]` Show open handles from inside test files as well ([#6263](https://github.com/facebook/jest/pull/6263))
- `[jest-haste-map]` Fix a problem where creating folders ending with `.js` could cause a crash ([#6818](https://github.com/facebook/jest/pull/6818))

### Chore & Maintenance

- `[docs]` Document another option to avoid warnings with React 16 ([#5258](https://github.com/facebook/jest/issues/5258))
- `[docs]` Add note explaining when `jest.setTimeout` should be called ([#6817](https://github.com/facebook/jest/pull/6817/files))
- `[docs]` Fixed bug in example code ([#6828](https://github.com/facebook/jest/pull/6828))

## 23.4.2

### Performance

- `[jest-changed-files]` limit git and hg commands to specified roots ([#6732](https://github.com/facebook/jest/pull/6732))

### Fixes

- `[jest-circus]` Fix retryTimes so errors are reset before re-running ([#6762](https://github.com/facebook/jest/pull/6762))
- `[docs]` Update `expect.objectContaining()` description ([#6754](https://github.com/facebook/jest/pull/6754))
- `[babel-jest]` Make `getCacheKey()` take into account `createTransformer` options ([#6699](https://github.com/facebook/jest/pull/6699))
- `[jest-jasmine2]` Use prettier through `require` instead of `localRequire`. Fixes `matchInlineSnapshot` where prettier dependencies like `path` and `fs` are mocked with `jest.mock`. ([#6776](https://github.com/facebook/jest/pull/6776))
- `[docs]` Fix contributors link ([#6711](https://github.com/facebook/jest/pull/6711))
- `[website]` Fix website versions page to link to correct language ([#6734](https://github.com/facebook/jest/pull/6734))
- `[expect]` Update `toContain` suggestion to contain equal message ([#6792](https://github.com/facebook/jest/pull/6810))

## 23.4.1

### Features

- `[jest-cli]` Watch plugins now have access to a broader range of global configuration options in their `updateConfigAndRun` callbacks, so they can provide a wider set of extra features ([#6473](https://github.com/facebook/jest/pull/6473))
- `[jest-snapshot]` `babel-traverse` is now passed to `jest-snapshot` explicitly to avoid unnecessary requires in every test

### Fixes

- `[jest-haste-map]` Optimize watchman crawler by using `glob` on initial query ([#6689](https://github.com/facebook/jest/pull/6689))
- `[pretty-format]` Fix formatting of invalid Date objects ([#6635](https://github.com/facebook/jest/pull/6635))

## 23.4.0

### Features

- `[jest-haste-map]` Add `computeDependencies` flag to avoid opening files if not needed ([#6667](https://github.com/facebook/jest/pull/6667))
- `[jest-runtime]` Support `require.resolve.paths` ([#6471](https://github.com/facebook/jest/pull/6471))
- `[jest-runtime]` Support `paths` option for `require.resolve` ([#6471](https://github.com/facebook/jest/pull/6471))

### Fixes

- `[jest-runner]` Force parallel runs for watch mode, to avoid TTY freeze ([#6647](https://github.com/facebook/jest/pull/6647))
- `[jest-cli]` properly reprint resolver errors in watch mode ([#6407](https://github.com/facebook/jest/pull/6407))
- `[jest-cli]` Write configuration to stdout when the option was explicitly passed to Jest ([#6447](https://github.com/facebook/jest/pull/6447))
- `[jest-cli]` Fix regression on non-matching suites ([6657](https://github.com/facebook/jest/pull/6657))
- `[jest-runtime]` Roll back `micromatch` version to prevent regression when matching files ([#6661](https://github.com/facebook/jest/pull/6661))

## 23.3.0

### Features

- `[jest-cli]` Allow watch plugin to be configured ([#6603](https://github.com/facebook/jest/pull/6603))
- `[jest-snapshot]` Introduce `toMatchInlineSnapshot` and `toThrowErrorMatchingInlineSnapshot` matchers ([#6380](https://github.com/facebook/jest/pull/6380))

### Fixes

- `[jest-regex-util]` Improve handling already escaped path separators on Windows ([#6523](https://github.com/facebook/jest/pull/6523))
- `[jest-cli]` Fix `testNamePattern` value with interactive snapshots ([#6579](https://github.com/facebook/jest/pull/6579))
- `[jest-cli]` Fix enter to interrupt watch mode ([#6601](https://github.com/facebook/jest/pull/6601))

### Chore & Maintenance

- `[website]` Switch domain to https://jestjs.io ([#6549](https://github.com/facebook/jest/pull/6549))
- `[tests]` Improve stability of `yarn test` on Windows ([#6534](https://github.com/facebook/jest/pull/6534))
- `[*]` Transpile object shorthand into Node 4 compatible syntax ([#6582](https://github.com/facebook/jest/pull/6582))
- `[*]` Update all legacy links to jestjs.io ([#6622](https://github.com/facebook/jest/pull/6622))
- `[docs]` Add docs for 23.1, 23.2, and 23.3 ([#6623](https://github.com/facebook/jest/pull/6623))
- `[website]` Only test/deploy website if relevant files are changed ([#6626](https://github.com/facebook/jest/pull/6626))
- `[docs]` Describe behavior of `resetModules` option when set to `false` ([#6641](https://github.com/facebook/jest/pull/6641))

## 23.2.0

### Features

- `[jest-each]` Add support for keyPaths in test titles ([#6457](https://github.com/facebook/jest/pull/6457))
- `[jest-cli]` Add `jest --init` option that generates a basic configuration file with a short description for each option ([#6442](https://github.com/facebook/jest/pull/6442))
- `[jest.retryTimes]` Add `jest.retryTimes()` option that allows failed tests to be retried n-times when using jest-circus. ([#6498](https://github.com/facebook/jest/pull/6498))

### Fixes

- `[docs]` Fixed error in documentation for expect.not.arrayContaining(array). ([#6491](https://github.com/facebook/jest/pull/6491))
- `[jest-cli]` Add check to make sure one or more tests have run before notifying when using `--notify` ([#6495](https://github.com/facebook/jest/pull/6495))
- `[jest-cli]` Pass `globalConfig` as a parameter to `globalSetup` and `globalTeardown` functions ([#6486](https://github.com/facebook/jest/pull/6486))
- `[jest-config]` Add missing options to the `defaults` object ([#6428](https://github.com/facebook/jest/pull/6428))
- `[expect]` Using symbolic property names in arrays no longer causes the `toEqual` matcher to fail ([#6391](https://github.com/facebook/jest/pull/6391))
- `[expect]` `toEqual` no longer tries to compare non-enumerable symbolic properties, to be consistent with non-symbolic properties. ([#6398](https://github.com/facebook/jest/pull/6398))
- `[jest-util]` `console.timeEnd` now properly log elapsed time in milliseconds. ([#6456](https://github.com/facebook/jest/pull/6456))
- `[jest-mock]` Fix `MockNativeMethods` access in react-native `jest.mock()` ([#6505](https://github.com/facebook/jest/pull/6505))
- `[jest-cli]` Fix `reporters` for `moduleName` = `'default'` ([#6542](https://github.com/facebook/jest/pull/6542))

### Chore & Maintenance

- `[docs]` Add jest-each docs for 1 dimensional arrays ([#6444](https://github.com/facebook/jest/pull/6444/files))

## 23.1.0

### Features

- `[jest-each]` Add pretty-format serialising to each titles ([#6357](https://github.com/facebook/jest/pull/6357))
- `[jest-cli]` shouldRunTestSuite watch hook now receives an object with `config`, `testPath` and `duration` ([#6350](https://github.com/facebook/jest/pull/6350))
- `[jest-each]` Support one dimensional array of data ([#6351](https://github.com/facebook/jest/pull/6351))
- `[jest-watch]` create new package `jest-watch` to ease custom watch plugin development ([#6318](https://github.com/facebook/jest/pull/6318))
- `[jest-circus]` Make hooks in empty describe blocks error ([#6320](https://github.com/facebook/jest/pull/6320))
- Add a config/CLI option `errorOnDeprecated` which makes calling deprecated APIs throw hepful error messages ([#6339](https://github.com/facebook/jest/pull/6339))

### Fixes

- `[jest-each]` Fix pluralising missing arguments error ([#6369](https://github.com/facebook/jest/pull/6369))
- `[jest-each]` Stop test title concatenating extra args ([#6346](https://github.com/facebook/jest/pull/6346))
- `[expect]` toHaveBeenNthCalledWith/nthCalledWith gives wrong call messages if not matched ([#6340](https://github.com/facebook/jest/pull/6340))
- `[jest-each]` Make sure invalid arguments to `each` points back to the user's code ([#6347](https://github.com/facebook/jest/pull/6347))
- `[expect]` toMatchObject throws TypeError when a source property is null ([#6313](https://github.com/facebook/jest/pull/6313))
- `[jest-cli]` Normalize slashes in paths in CLI output on Windows ([#6310](https://github.com/facebook/jest/pull/6310))
- `[jest-cli]` Fix run beforeAll in excluded suites tests" mode. ([#6234](https://github.com/facebook/jest/pull/6234))
- `[jest-haste-map`] Compute SHA-1s for non-tracked files when using Node crawler ([#6264](https://github.com/facebook/jest/pull/6264))

### Chore & Maintenance

- `[docs]` Improve documentation of `mockClear`, `mockReset`, and `mockRestore` ([#6227](https://github.com/facebook/jest/pull/6227/files))
- `[jest-each]` Refactor each to use shared implementation with core ([#6345](https://github.com/facebook/jest/pull/6345))
- `[jest-each]` Update jest-each docs for serialising values into titles ([#6337](https://github.com/facebook/jest/pull/6337))
- `[jest-circus]` Add dependency on jest-each ([#6309](https://github.com/facebook/jest/pull/6309))
- `[filenames]` Rename "integration-tests" to "e2e" ([#6315](https://github.com/facebook/jest/pull/6315))
- `[docs]` Mention the use of commit hash with `--changedSince` flag ([#6330](https://github.com/facebook/jest/pull/6330))

## 23.0.1

### Chore & Maintenance

- `[jest-jasemine2]` Add dependency on jest-each ([#6308](https://github.com/facebook/jest/pull/6308))
- `[jest-each]` Move jest-each into core Jest ([#6278](https://github.com/facebook/jest/pull/6278))
- `[examples]` Update typescript example to using ts-jest ([#6260](https://github.com/facebook/jest/pull/6260))

### Fixes

- `[pretty-format]` Serialize inverse asymmetric matchers correctly ([#6272](https://github.com/facebook/jest/pull/6272))

## 23.0.0

### Features

- `[expect]` Expose `getObjectSubset`, `iterableEquality`, and `subsetEquality` ([#6210](https://github.com/facebook/jest/pull/6210))
- `[jest-snapshot]` Add snapshot property matchers ([#6210](https://github.com/facebook/jest/pull/6210))
- `[jest-config]` Support jest-preset.js files within Node modules ([#6185](https://github.com/facebook/jest/pull/6185))
- `[jest-cli]` Add `--detectOpenHandles` flag which enables Jest to potentially track down handles keeping it open after tests are complete. ([#6130](https://github.com/facebook/jest/pull/6130))
- `[jest-jasmine2]` Add data driven testing based on `jest-each` ([#6102](https://github.com/facebook/jest/pull/6102))
- `[jest-matcher-utils]` Change "suggest to equal" message to be more advisory ([#6103](https://github.com/facebook/jest/issues/6103))
- `[jest-message-util]` Don't ignore messages with `vendor` anymore ([#6117](https://github.com/facebook/jest/pull/6117))
- `[jest-validate]` Get rid of `jest-config` dependency ([#6067](https://github.com/facebook/jest/pull/6067))
- `[jest-validate]` Adds option to inject `deprecationEntries` ([#6067](https://github.com/facebook/jest/pull/6067))
- `[jest-snapshot]` [**BREAKING**] Concatenate name of test, optional snapshot name and count ([#6015](https://github.com/facebook/jest/pull/6015))
- `[jest-runtime]` Allow for transform plugins to skip the definition process method if createTransformer method was defined. ([#5999](https://github.com/facebook/jest/pull/5999))
- `[expect]` Add stack trace for async errors ([#6008](https://github.com/facebook/jest/pull/6008))
- `[jest-jasmine2]` Add stack trace for timeouts ([#6008](https://github.com/facebook/jest/pull/6008))
- `[jest-jasmine2]` Add stack trace for thrown non-`Error`s ([#6008](https://github.com/facebook/jest/pull/6008))
- `[jest-runtime]` Prevent modules from marking themselves as their own parent ([#5235](https://github.com/facebook/jest/issues/5235))
- `[jest-mock]` Add support for auto-mocking generator functions ([#5983](https://github.com/facebook/jest/pull/5983))
- `[expect]` Add support for async matchers ([#5919](https://github.com/facebook/jest/pull/5919))
- `[expect]` Suggest toContainEqual ([#5948](https://github.com/facebook/jest/pull/5953))
- `[jest-config]` Export Jest's default options ([#5948](https://github.com/facebook/jest/pull/5948))
- `[jest-editor-support]` Move `coverage` to `ProjectWorkspace.collectCoverage` ([#5929](https://github.com/facebook/jest/pull/5929))
- `[jest-editor-support]` Add `coverage` option to runner ([#5836](https://github.com/facebook/jest/pull/5836))
- `[jest-haste-map]` Support extracting dynamic `import`s ([#5883](https://github.com/facebook/jest/pull/5883))
- `[expect]` Improve output format for mismatchedArgs in mock/spy calls. ([#5846](https://github.com/facebook/jest/pull/5846))
- `[jest-cli]` Add support for using `--coverage` in combination with watch mode, `--onlyChanged`, `--findRelatedTests` and more ([#5601](https://github.com/facebook/jest/pull/5601))
- `[jest-jasmine2]` [**BREAKING**] Adds error throwing and descriptive errors to `it`/ `test` for invalid arguments. `[jest-circus]` Adds error throwing and descriptive errors to `it`/ `test` for invalid arguments ([#5558](https://github.com/facebook/jest/pull/5558))
- `[jest-matcher-utils]` Add `isNot` option to `matcherHint` function ([#5512](https://github.com/facebook/jest/pull/5512))
- `[jest-config]` Add `<rootDir>` to runtime files not found error report ([#5693](https://github.com/facebook/jest/pull/5693))
- `[expect]` Make toThrow matcher pass only if Error object is returned from promises ([#5670](https://github.com/facebook/jest/pull/5670))
- `[expect]` Add isError to utils ([#5670](https://github.com/facebook/jest/pull/5670))
- `[expect]` Add inverse matchers (`expect.not.arrayContaining`, etc., [#5517](https://github.com/facebook/jest/pull/5517))
- `[expect]` `expect.extend` now also extends asymmetric matchers ([#5503](https://github.com/facebook/jest/pull/5503))
- `[jest-mock]` Update `spyOnProperty` to support spying on the prototype chain ([#5753](https://github.com/facebook/jest/pull/5753))
- `[jest-mock]` Add tracking of return values in the `mock` property ([#5752](https://github.com/facebook/jest/pull/5752))
- `[jest-mock]` Add tracking of thrown errors in the `mock` property ([#5764](https://github.com/facebook/jest/pull/5764))
- `[expect]`Add nthCalledWith spy matcher ([#5605](https://github.com/facebook/jest/pull/5605))
- `[jest-cli]` Add `isSerial` property that runners can expose to specify that they can not run in parallel ([#5706](https://github.com/facebook/jest/pull/5706))
- `[expect]` Add `.toBeCalledTimes` and `toHaveBeenNthCalledWith` aliases ([#5826](https://github.com/facebook/jest/pull/5826))
- `[jest-cli]` Interactive Snapshot Mode improvements ([#5864](https://github.com/facebook/jest/pull/5864))
- `[jest-editor-support]` Add `no-color` option to runner ([#5909](https://github.com/facebook/jest/pull/5909))
- `[jest-jasmine2]` Pretty-print non-Error object errors ([#5980](https://github.com/facebook/jest/pull/5980))
- `[jest-message-util]` Include column in stack frames ([#5889](https://github.com/facebook/jest/pull/5889))
- `[expect]` Introduce toStrictEqual ([#6032](https://github.com/facebook/jest/pull/6032))
- `[expect]` Add return matchers ([#5879](https://github.com/facebook/jest/pull/5879))
- `[jest-cli]` Improve snapshot summaries ([#6181](https://github.com/facebook/jest/pull/6181))
- `[expect]` Include custom mock names in error messages ([#6199](https://github.com/facebook/jest/pull/6199))
- `[jest-diff]` Support returning diff from oneline strings ([#6221](https://github.com/facebook/jest/pull/6221))
- `[expect]` Improve return matchers ([#6172](https://github.com/facebook/jest/pull/6172))
- `[jest-cli]` Overhaul watch plugin hooks names ([#6249](https://github.com/facebook/jest/pull/6249))
- `[jest-mock]` [**BREAKING**] Include tracked call results in serialized mock ([#6244](https://github.com/facebook/jest/pull/6244))

### Fixes

- `[jest-cli]` Fix stdin encoding to utf8 for watch plugins. ([#6253](https://github.com/facebook/jest/issues/6253))
- `[expect]` Better detection of DOM Nodes for equality ([#6246](https://github.com/facebook/jest/pull/6246))
- `[jest-cli]` Fix misleading action description for F key when in "only failed tests" mode. ([#6167](https://github.com/facebook/jest/issues/6167))
- `[jest-worker]` Stick calls to workers before processing them ([#6073](https://github.com/facebook/jest/pull/6073))
- `[babel-plugin-jest-hoist]` Allow using `console` global variable ([#6075](https://github.com/facebook/jest/pull/6075))
- `[jest-jasmine2]` Always remove node core message from assert stack traces ([#6055](https://github.com/facebook/jest/pull/6055))
- `[expect]` Add stack trace when `expect.assertions` and `expect.hasAssertions` causes test failures. ([#5997](https://github.com/facebook/jest/pull/5997))
- `[jest-runtime]` Throw a more useful error when trying to require modules after the test environment is torn down ([#5888](https://github.com/facebook/jest/pull/5888))
- `[jest-mock]` [**BREAKING**] Replace timestamps with `invocationCallOrder` ([#5867](https://github.com/facebook/jest/pull/5867))
- `[jest-jasmine2]` Install `sourcemap-support` into normal runtime to catch runtime errors ([#5945](https://github.com/facebook/jest/pull/5945))
- `[jest-jasmine2]` Added assertion error handling inside `afterAll hook` ([#5884](https://github.com/facebook/jest/pull/5884))
- `[jest-cli]` Remove the notifier actions in case of failure when not in watch mode. ([#5861](https://github.com/facebook/jest/pull/5861))
- `[jest-mock]` Extend .toHaveBeenCalled return message with outcome ([#5951](https://github.com/facebook/jest/pull/5951))
- `[jest-runner]` Assign `process.env.JEST_WORKER_ID="1"` when in runInBand mode ([#5860](https://github.com/facebook/jest/pull/5860))
- `[jest-cli]` Add descriptive error message when trying to use `globalSetup`/`globalTeardown` file that doesn't export a function. ([#5835](https://github.com/facebook/jest/pull/5835))
- `[expect]` Do not rely on `instanceof RegExp`, since it will not work for RegExps created inside of a different VM ([#5729](https://github.com/facebook/jest/pull/5729))
- `[jest-resolve]` Update node module resolution algorithm to correctly handle symlinked paths ([#5085](https://github.com/facebook/jest/pull/5085))
- `[jest-editor-support]` Update `Settings` to use spawn in shell option ([#5658](https://github.com/facebook/jest/pull/5658))
- `[jest-cli]` Improve the error message when 2 projects resolve to the same config ([#5674](https://github.com/facebook/jest/pull/5674))
- `[jest-runtime]` remove retainLines from coverage instrumentation ([#5692](https://github.com/facebook/jest/pull/5692))
- `[jest-cli]` Fix update snapshot issue when using watchAll ([#5696](https://github.com/facebook/jest/pull/5696))
- `[expect]` Fix rejects.not matcher ([#5670](https://github.com/facebook/jest/pull/5670))
- `[jest-runtime]` Prevent Babel warnings on large files ([#5702](https://github.com/facebook/jest/pull/5702))
- `[jest-mock]` Prevent `mockRejectedValue` from causing unhandled rejection ([#5720](https://github.com/facebook/jest/pull/5720))
- `[pretty-format]` Handle React fragments better ([#5816](https://github.com/facebook/jest/pull/5816))
- `[pretty-format]` Handle formatting of `React.forwardRef` and `Context` components ([#6093](https://github.com/facebook/jest/pull/6093))
- `[jest-cli]` Switch collectCoverageFrom back to a string ([#5914](https://github.com/facebook/jest/pull/5914))
- `[jest-regex-util]` Fix handling regex symbols in tests path on Windows ([#5941](https://github.com/facebook/jest/pull/5941))
- `[jest-util]` Fix handling of NaN/Infinity in mock timer delay ([#5966](https://github.com/facebook/jest/pull/5966))
- `[jest-resolve]` Generalise test for package main entries equivalent to ".". ([#5968](https://github.com/facebook/jest/pull/5968))
- `[jest-config]` Ensure that custom resolvers are used when resolving the configuration ([#5976](https://github.com/facebook/jest/pull/5976))
- `[website]` Fix website docs ([#5853](https://github.com/facebook/jest/pull/5853))
- `[expect]` Fix isEqual Set and Map to compare object values and keys regardless of order ([#6150](https://github.com/facebook/jest/pull/6150))
- `[pretty-format]` [**BREAKING**] Remove undefined props from React elements ([#6162](https://github.com/facebook/jest/pull/6162))
- `[jest-haste-map]` Properly resolve mocked node modules without package.json defined ([#6232](https://github.com/facebook/jest/pull/6232))

### Chore & Maintenance

- `[jest-runner]` Move sourcemap installation from `jest-jasmine2` to `jest-runner` ([#6176](https://github.com/facebook/jest/pull/6176))
- `[jest-cli]` Use yargs's built-in `version` instead of rolling our own ([#6215](https://github.com/facebook/jest/pull/6215))
- `[docs]` Add explanation on how to mock methods not implemented in JSDOM
- `[jest-jasmine2]` Simplify `Env.execute` and TreeProcessor to setup and clean resources for the top suite the same way as for all of the children suites ([#5885](https://github.com/facebook/jest/pull/5885))
- `[babel-jest]` [**BREAKING**] Always return object from transformer ([#5991](https://github.com/facebook/jest/pull/5991))
- `[*]` Run Prettier on compiled output ([#5858](https://github.com/facebook/jest/pull/3497))
- `[jest-cli]` Add fileChange hook for plugins ([#5708](https://github.com/facebook/jest/pull/5708))
- `[docs]` Add docs on using `jest.mock(...)` ([#5648](https://github.com/facebook/jest/pull/5648))
- `[docs]` Mention Jest Puppeteer Preset ([#5722](https://github.com/facebook/jest/pull/5722))
- `[docs]` Add jest-community section to website ([#5675](https://github.com/facebook/jest/pull/5675))
- `[docs]` Add versioned docs for v22.4 ([#5733](https://github.com/facebook/jest/pull/5733))
- `[docs]` Improve Snapshot Testing Guide ([#5812](https://github.com/facebook/jest/issues/5812))
- `[jest-runtime]` [**BREAKING**] Remove `jest.genMockFn` and `jest.genMockFunction` ([#6173](https://github.com/facebook/jest/pull/6173))
- `[jest-message-util]` Avoid adding unnecessary indent to blank lines in stack traces ([#6211](https://github.com/facebook/jest/pull/6211))

## 22.4.2

### Fixes

- `[jest-haste-map]` Recreate Haste map when deserialization fails ([#5642](https://github.com/facebook/jest/pull/5642))

## 22.4.1

### Fixes

- `[jest-haste-map]` Parallelize Watchman calls in crawler ([#5640](https://github.com/facebook/jest/pull/5640))
- `[jest-editor-support]` Update TypeScript definitions ([#5625](https://github.com/facebook/jest/pull/5625))
- `[babel-jest]` Remove `retainLines` argument to babel. ([#5594](https://github.com/facebook/jest/pull/5594))

### Features

- `[jest-runtime]` Provide `require.main` property set to module with test suite ([#5618](https://github.com/facebook/jest/pull/5618))

### Chore & Maintenance

- `[docs]` Add note about Node version support ([#5622](https://github.com/facebook/jest/pull/5622))
- `[docs]` Update to use yarn ([#5624](https://github.com/facebook/jest/pull/5624))
- `[docs]` Add how to mock scoped modules to Manual Mocks doc ([#5638](https://github.com/facebook/jest/pull/5638))

## 22.4.0

### Fixes

- `[jest-haste-map]` Overhauls how Watchman crawler works fixing Windows ([#5615](https://github.com/facebook/jest/pull/5615))
- `[expect]` Allow matching of Errors against plain objects ([#5611](https://github.com/facebook/jest/pull/5611))
- `[jest-haste-map]` Do not read binary files in Haste, even when instructed to do so ([#5612](https://github.com/facebook/jest/pull/5612))
- `[jest-cli]` Don't skip matchers for exact files ([#5582](https://github.com/facebook/jest/pull/5582))
- `[docs]` Update discord links ([#5586](https://github.com/facebook/jest/pull/5586))
- `[jest-runtime]` Align handling of testRegex on Windows between searching for tests and instrumentation checks ([#5560](https://github.com/facebook/jest/pull/5560))
- `[jest-config]` Make it possible to merge `transform` option with preset ([#5505](https://github.com/facebook/jest/pull/5505))
- `[jest-util]` Fix `console.assert` behavior in custom & buffered consoles ([#5576](https://github.com/facebook/jest/pull/5576))

### Features

- `[docs]` Add MongoDB guide ([#5571](https://github.com/facebook/jest/pull/5571))
- `[jest-runtime]` Deprecate mapCoverage option. ([#5177](https://github.com/facebook/jest/pull/5177))
- `[babel-jest]` Add option to return sourcemap from the transformer separately from source. ([#5177](https://github.com/facebook/jest/pull/5177))
- `[jest-validate]` Add ability to log deprecation warnings for CLI flags. ([#5536](https://github.com/facebook/jest/pull/5536))
- `[jest-serializer]` Added new module for serializing. Works using V8 or JSON ([#5609](https://github.com/facebook/jest/pull/5609))
- `[docs]` Add a documentation note for project `displayName` configuration ([#5600](https://github.com/facebook/jest/pull/5600))

### Chore & Maintenance

- `[docs]` Update automatic mocks documentation ([#5630](https://github.com/facebook/jest/pull/5630))

## jest 22.3.0

### Fixes

- `[expect]` Add descriptive error message to CalledWith methods when missing optional arguments ([#5547](https://github.com/facebook/jest/pull/5547))
- `[jest-cli]` Fix inability to quit watch mode while debugger is still attached ([#5029](https://github.com/facebook/jest/pull/5029))
- `[jest-haste-map]` Properly handle platform-specific file deletions ([#5534](https://github.com/facebook/jest/pull/5534))

### Features

- `[jest-util]` Add the following methods to the "console" implementations: `assert`, `count`, `countReset`, `dir`, `dirxml`, `group`, `groupCollapsed`, `groupEnd`, `time`, `timeEnd` ([#5514](https://github.com/facebook/jest/pull/5514))
- `[docs]` Add documentation for interactive snapshot mode ([#5291](https://github.com/facebook/jest/pull/5291))
- `[jest-editor-support]` Add watchAll flag ([#5523](https://github.com/facebook/jest/pull/5523))
- `[jest-cli]` Support multiple glob patterns for `collectCoverageFrom` ([#5537](https://github.com/facebook/jest/pull/5537))
- `[docs]` Add versioned documentation to the website ([#5541](https://github.com/facebook/jest/pull/5541))

### Chore & Maintenance

- `[jest-config]` Allow `<rootDir>` to be used with `collectCoverageFrom` ([#5524](https://github.com/facebook/jest/pull/5524))
- `[filenames]` Standardize files names in "integration-tests" folder ([#5513](https://github.com/facebook/jest/pull/5513))

## jest 22.2.2

### Fixes

- `[babel-jest]` Revert "Remove retainLines from babel-jest" ([#5496](https://github.com/facebook/jest/pull/5496))
- `[jest-docblock]` Support multiple of the same `@pragma`. ([#5154](https://github.com/facebook/jest/pull/5502))

### Features

- `[jest-worker]` Assign a unique id for each worker and pass it to the child process. It will be available via `process.env.JEST_WORKER_ID` ([#5494](https://github.com/facebook/jest/pull/5494))

### Chore & Maintenance

- `[filenames]` Standardize file names in root ([#5500](https://github.com/facebook/jest/pull/5500))

## jest 22.2.1

### Fixes

- `[jest-config]` "all" takes precedence over "lastCommit" ([#5486](https://github.com/facebook/jest/pull/5486))

## jest 22.2.0

### Features

- `[jest-runner]` Move test summary to after coverage report ([#4512](https://github.com/facebook/jest/pull/4512))
- `[jest-cli]` Added `--notifyMode` to specify when to be notified. ([#5125](https://github.com/facebook/jest/pull/5125))
- `[diff-sequences]` New package compares items in two sequences to find a **longest common subsequence**. ([#5407](https://github.com/facebook/jest/pull/5407))
- `[jest-matcher-utils]` Add `comment` option to `matcherHint` function ([#5437](https://github.com/facebook/jest/pull/5437))
- `[jest-config]` Allow lastComit and changedFilesWithAncestor via JSON config ([#5476](https://github.com/facebook/jest/pull/5476))
- `[jest-util]` Add deletion to `process.env` as well ([#5466](https://github.com/facebook/jest/pull/5466))
- `[jest-util]` Add case-insensitive getters/setters to `process.env` ([#5465](https://github.com/facebook/jest/pull/5465))
- `[jest-mock]` Add util methods to create async functions. ([#5318](https://github.com/facebook/jest/pull/5318))

### Fixes

- `[jest-cli]` Add trailing slash when checking root folder ([#5464](https://github.com/facebook/jest/pull/5464))
- `[jest-cli]` Hide interactive mode if there are no failed snapshot tests ([#5450](https://github.com/facebook/jest/pull/5450))
- `[babel-jest]` Remove retainLines from babel-jest ([#5439](https://github.com/facebook/jest/pull/5439))
- `[jest-cli]` Glob patterns ignore non-`require`-able files (e.g. `README.md`) ([#5199](https://github.com/facebook/jest/issues/5199))
- `[jest-mock]` Add backticks support (\`\`) to `mock` a certain package via the `__mocks__` folder. ([#5426](https://github.com/facebook/jest/pull/5426))
- `[jest-message-util]` Prevent an `ENOENT` crash when the test file contained a malformed source-map. ([#5405](https://github.com/facebook/jest/pull/5405)).
- `[jest]` Add `import-local` to `jest` package. ([#5353](https://github.com/facebook/jest/pull/5353))
- `[expect]` Support class instances in `.toHaveProperty()` and `.toMatchObject` matcher. ([#5367](https://github.com/facebook/jest/pull/5367))
- `[jest-cli]` Fix npm update command for snapshot summary. ([#5376](https://github.com/facebook/jest/pull/5376), [5389](https://github.com/facebook/jest/pull/5389/))
- `[expect]` Make `rejects` and `resolves` synchronously validate its argument. ([#5364](https://github.com/facebook/jest/pull/5364))
- `[docs]` Add tutorial page for ES6 class mocks. ([#5383](https://github.com/facebook/jest/pull/5383))
- `[jest-resolve]` Search required modules in node_modules and then in custom paths. ([#5403](https://github.com/facebook/jest/pull/5403))
- `[jest-resolve]` Get builtin modules from node core. ([#5411](https://github.com/facebook/jest/pull/5411))
- `[jest-resolve]` Detect and preserve absolute paths in `moduleDirectories`. Do not generate additional (invalid) paths by prepending each ancestor of `cwd` to the absolute path. Additionally, this fixes functionality in Windows OS. ([#5398](https://github.com/facebook/jest/pull/5398))

### Chore & Maintenance

- `[jest-util]` Implement watch plugins ([#5399](https://github.com/facebook/jest/pull/5399))

## jest 22.1.4

### Fixes

- `[jest-util]` Add "debug" method to "console" implementations ([#5350](https://github.com/facebook/jest/pull/5350))
- `[jest-resolve]` Add condition to avoid infinite loop when node module package main is ".". ([#5344)](https://github.com/facebook/jest/pull/5344)

### Features

- `[jest-cli]` `--changedSince`: allow selectively running tests for code changed since arbitrary revisions. ([#5312](https://github.com/facebook/jest/pull/5312))

## jest 22.1.3

### Fixes

- `[jest-cli]` Check if the file belongs to the checked project before adding it to the list, also checking that the file name is not explicitly blacklisted ([#5341](https://github.com/facebook/jest/pull/5341))
- `[jest-editor-support]` Add option to spawn command in shell ([#5340](https://github.com/facebook/jest/pull/5340))

## jest 22.1.2

### Fixes

- `[jest-cli]` Check if the file belongs to the checked project before adding it to the list ([#5335](https://github.com/facebook/jest/pull/5335))
- `[jest-cli]` Fix `EISDIR` when a directory is passed as an argument to `jest`. ([#5317](https://github.com/facebook/jest/pull/5317))
- `[jest-config]` Added restoreMocks config option. ([#5327](https://github.com/facebook/jest/pull/5327))

## jest 22.1.1

### Fixes

- `[*]` Move from "process.exit" to "exit. ([#5313](https://github.com/facebook/jest/pull/5313))

## jest 22.1.0

### Features

- `[jest-cli]` Make Jest exit without an error when no tests are found in the case of `--lastCommit`, `--findRelatedTests`, or `--onlyChanged` options having been passed to the CLI
- `[jest-cli]` Add interactive snapshot mode ([#3831](https://github.com/facebook/jest/pull/3831))

### Fixes

- `[jest-cli]` Use `import-local` to support global Jest installations. ([#5304](https://github.com/facebook/jest/pull/5304))
- `[jest-runner]` Fix memory leak in coverage reporting ([#5289](https://github.com/facebook/jest/pull/5289))
- `[docs]` Update mention of the minimal version of node supported ([#4947](https://github.com/facebook/jest/issues/4947))
- `[jest-cli]` Fix missing newline in console message ([#5308](https://github.com/facebook/jest/pull/5308))
- `[jest-cli]` `--lastCommit` and `--changedFilesWithAncestor` now take effect even when `--onlyChanged` is not specified. ([#5307](https://github.com/facebook/jest/pull/5307))

### Chore & Maintenance

- `[filenames]` Standardize folder names under `integration-tests/` ([#5298](https://github.com/facebook/jest/pull/5298))

## jest 22.0.6

### Fixes

- `[jest-jasmine2]` Fix memory leak in snapshot reporting ([#5279](https://github.com/facebook/jest/pull/5279))
- `[jest-config]` Fix breaking change in `--testPathPattern` ([#5269](https://github.com/facebook/jest/pull/5269))
- `[docs]` Document caveat with mocks, Enzyme, snapshots and React 16 ([#5258](https://github.com/facebook/jest/issues/5258))

## jest 22.0.5

### Fixes

- `[jest-leak-detector]` Removed the reference to `weak`. Now, parent projects must install it by hand for the module to work.
- `[expect]` Fail test when the types of `stringContaining` and `stringMatching` matchers do not match. ([#5069](https://github.com/facebook/jest/pull/5069))
- `[jest-cli]` Treat dumb terminals as noninteractive ([#5237](https://github.com/facebook/jest/pull/5237))
- `[jest-cli]` `jest --onlyChanged --changedFilesWithAncestor` now also works with git. ([#5189](https://github.com/facebook/jest/pull/5189))
- `[jest-config]` fix unexpected condition to avoid infinite recursion in Windows platform. ([#5161](https://github.com/facebook/jest/pull/5161))
- `[jest-config]` Escape parentheses and other glob characters in `rootDir` before interpolating with `testMatch`. ([#4838](https://github.com/facebook/jest/issues/4838))
- `[jest-regex-util]` Fix breaking change in `--testPathPattern` ([#5230](https://github.com/facebook/jest/pull/5230))
- `[expect]` Do not override `Error` stack (with `Error.captureStackTrace`) for custom matchers. ([#5162](https://github.com/facebook/jest/pull/5162))
- `[pretty-format]` Pretty format for DOMStringMap and NamedNodeMap ([#5233](https://github.com/facebook/jest/pull/5233))
- `[jest-cli]` Use a better console-clearing string on Windows ([#5251](https://github.com/facebook/jest/pull/5251))

### Features

- `[jest-jasmine]` Allowed classes and functions as `describe` names. ([#5154](https://github.com/facebook/jest/pull/5154))
- `[jest-jasmine2]` Support generator functions as specs. ([#5166](https://github.com/facebook/jest/pull/5166))
- `[jest-jasmine2]` Allow `spyOn` with getters and setters. ([#5107](https://github.com/facebook/jest/pull/5107))
- `[jest-config]` Allow configuration objects inside `projects` array ([#5176](https://github.com/facebook/jest/pull/5176))
- `[expect]` Add support to `.toHaveProperty` matcher to accept the keyPath argument as an array of properties/indices. ([#5220](https://github.com/facebook/jest/pull/5220))
- `[docs]` Add documentation for .toHaveProperty matcher to accept the keyPath argument as an array of properties/indices. ([#5220](https://github.com/facebook/jest/pull/5220))
- `[jest-runner]` test environments are now passed a new `options` parameter. Currently this only has the `console` which is the test console that Jest will expose to tests. ([#5223](https://github.com/facebook/jest/issues/5223))
- `[jest-environment-jsdom]` pass the `options.console` to a custom instance of `virtualConsole` so jsdom is using the same console as the test. ([#5223](https://github.com/facebook/jest/issues/5223))

### Chore & Maintenance

- `[docs]` Describe the order of execution of describe and test blocks. ([#5217](https://github.com/facebook/jest/pull/5217), [#5238](https://github.com/facebook/jest/pull/5238))
- `[docs]` Add a note on `moduleNameMapper` ordering. ([#5249](https://github.com/facebook/jest/pull/5249))

## jest 22.0.4

### Fixes

- `[jest-cli]` New line before quitting watch mode. ([#5158](https://github.com/facebook/jest/pull/5158))

### Features

- `[babel-jest]` moduleFileExtensions not passed to babel transformer. ([#5110](https://github.com/facebook/jest/pull/5110))

### Chore & Maintenance

- `[*]` Tweaks to better support Node 4 ([#5142](https://github.com/facebook/jest/pull/5142))

## jest 22.0.2 && 22.0.3

### Chore & Maintenance

- `[*]` Tweaks to better support Node 4 ([#5134](https://github.com/facebook/jest/pull/5134))

## jest 22.0.1

### Fixes

- `[jest-runtime]` fix error for test files providing coverage. ([#5117](https://github.com/facebook/jest/pull/5117))

### Features

- `[jest-config]` Add `forceCoverageMatch` to allow collecting coverage from ignored files. ([#5081](https://github.com/facebook/jest/pull/5081))

## jest 22.0.0

### Fixes

- `[jest-resolve]` Use `module.builtinModules` as `BUILTIN_MODULES` when it exists
- `[jest-worker]` Remove `debug` and `inspect` flags from the arguments sent to the child ([#5068](https://github.com/facebook/jest/pull/5068))
- `[jest-config]` Use all `--testPathPattern` and `<regexForTestFiles>` args in `testPathPattern` ([#5066](https://github.com/facebook/jest/pull/5066))
- `[jest-cli]` Do not support `--watch` inside non-version-controlled environments ([#5060](https://github.com/facebook/jest/pull/5060))
- `[jest-config]` Escape Windows path separator in testPathPattern CLI arguments ([#5054](https://github.com/facebook/jest/pull/5054)
- `[jest-jasmine]` Register sourcemaps as node environment to improve performance with jsdom ([#5045](https://github.com/facebook/jest/pull/5045))
- `[pretty-format]` Do not call toJSON recursively ([#5044](https://github.com/facebook/jest/pull/5044))
- `[pretty-format]` Fix errors when identity-obj-proxy mocks CSS Modules ([#4935](https://github.com/facebook/jest/pull/4935))
- `[babel-jest]` Fix support for namespaced babel version 7 ([#4918](https://github.com/facebook/jest/pull/4918))
- `[expect]` fix .toThrow for promises ([#4884](https://github.com/facebook/jest/pull/4884))
- `[jest-docblock]` pragmas should preserve urls ([#4837](https://github.com/facebook/jest/pull/4629))
- `[jest-cli]` Check if `npm_lifecycle_script` calls Jest directly ([#4629](https://github.com/facebook/jest/pull/4629))
- `[jest-cli]` Fix --showConfig to show all configs ([#4494](https://github.com/facebook/jest/pull/4494))
- `[jest-cli]` Throw if `maxWorkers` doesn't have a value ([#4591](https://github.com/facebook/jest/pull/4591))
- `[jest-cli]` Use `fs.realpathSync.native` if available ([#5031](https://github.com/facebook/jest/pull/5031))
- `[jest-config]` Fix `--passWithNoTests` ([#4639](https://github.com/facebook/jest/pull/4639))
- `[jest-config]` Support `rootDir` tag in testEnvironment ([#4579](https://github.com/facebook/jest/pull/4579))
- `[jest-editor-support]` Fix `--showConfig` to support jest 20 and jest 21 ([#4575](https://github.com/facebook/jest/pull/4575))
- `[jest-editor-support]` Fix editor support test for node 4 ([#4640](https://github.com/facebook/jest/pull/4640))
- `[jest-mock]` Support mocking constructor in `mockImplementationOnce` ([#4599](https://github.com/facebook/jest/pull/4599))
- `[jest-runtime]` Fix manual user mocks not working with custom resolver ([#4489](https://github.com/facebook/jest/pull/4489))
- `[jest-util]` Fix `runOnlyPendingTimers` for `setTimeout` inside `setImmediate` ([#4608](https://github.com/facebook/jest/pull/4608))
- `[jest-message-util]` Always remove node internals from stacktraces ([#4695](https://github.com/facebook/jest/pull/4695))
- `[jest-resolve]` changes method of determining builtin modules to include missing builtins ([#4740](https://github.com/facebook/jest/pull/4740))
- `[pretty-format]` Prevent error in pretty-format for window in jsdom test env ([#4750](https://github.com/facebook/jest/pull/4750))
- `[jest-resolve]` Preserve module identity for symlinks ([#4761](https://github.com/facebook/jest/pull/4761))
- `[jest-config]` Include error message for `preset` json ([#4766](https://github.com/facebook/jest/pull/4766))
- `[pretty-format]` Throw `PrettyFormatPluginError` if a plugin halts with an exception ([#4787](https://github.com/facebook/jest/pull/4787))
- `[expect]` Keep the stack trace unchanged when `PrettyFormatPluginError` is thrown by pretty-format ([#4787](https://github.com/facebook/jest/pull/4787))
- `[jest-environment-jsdom]` Fix asynchronous test will fail due to timeout issue. ([#4669](https://github.com/facebook/jest/pull/4669))
- `[jest-cli]` Fix `--onlyChanged` path case sensitivity on Windows platform ([#4730](https://github.com/facebook/jest/pull/4730))
- `[jest-runtime]` Use realpath to match transformers ([#5000](https://github.com/facebook/jest/pull/5000))
- `[expect]` [**BREAKING**] Replace identity equality with Object.is in toBe matcher ([#4917](https://github.com/facebook/jest/pull/4917))

### Features

- `[jest-message-util]` Add codeframe to test assertion failures ([#5087](https://github.com/facebook/jest/pull/5087))
- `[jest-config]` Add Global Setup/Teardown options ([#4716](https://github.com/facebook/jest/pull/4716))
- `[jest-config]` Add `testEnvironmentOptions` to apply to jsdom options or node context. ([#5003](https://github.com/facebook/jest/pull/5003))
- `[jest-jasmine2]` Update Timeout error message to `jest.timeout` and display current timeout value ([#4990](https://github.com/facebook/jest/pull/4990))
- `[jest-runner]` Enable experimental detection of leaked contexts ([#4895](https://github.com/facebook/jest/pull/4895))
- `[jest-cli]` Add combined coverage threshold for directories. ([#4885](https://github.com/facebook/jest/pull/4885))
- `[jest-mock]` Add `timestamps` to mock state. ([#4866](https://github.com/facebook/jest/pull/4866))
- `[eslint-plugin-jest]` Add `prefer-to-have-length` lint rule. ([#4771](https://github.com/facebook/jest/pull/4771))
- `[jest-environment-jsdom]` [**BREAKING**] Upgrade to JSDOM@11 ([#4770](https://github.com/facebook/jest/pull/4770))
- `[jest-environment-*]` [**BREAKING**] Add Async Test Environment APIs, dispose is now teardown ([#4506](https://github.com/facebook/jest/pull/4506))
- `[jest-cli]` Add an option to clear the cache ([#4430](https://github.com/facebook/jest/pull/4430))
- `[babel-plugin-jest-hoist]` Improve error message, that the second argument of `jest.mock` must be an inline function ([#4593](https://github.com/facebook/jest/pull/4593))
- `[jest-snapshot]` [**BREAKING**] Concatenate name of test and snapshot ([#4460](https://github.com/facebook/jest/pull/4460))
- `[jest-cli]` [**BREAKING**] Fail if no tests are found ([#3672](https://github.com/facebook/jest/pull/3672))
- `[jest-diff]` Highlight only last of odd length leading spaces ([#4558](https://github.com/facebook/jest/pull/4558))
- `[jest-docblock]` Add `docblock.print()` ([#4517](https://github.com/facebook/jest/pull/4517))
- `[jest-docblock]` Add `strip` ([#4571](https://github.com/facebook/jest/pull/4571))
- `[jest-docblock]` Preserve leading whitespace in docblock comments ([#4576](https://github.com/facebook/jest/pull/4576))
- `[jest-docblock]` remove leading newlines from `parswWithComments().comments` ([#4610](https://github.com/facebook/jest/pull/4610))
- `[jest-editor-support]` Add Snapshots metadata ([#4570](https://github.com/facebook/jest/pull/4570))
- `[jest-editor-support]` Adds an 'any' to the typedef for `updateFileWithJestStatus` ([#4636](https://github.com/facebook/jest/pull/4636))
- `[jest-editor-support]` Better monorepo support ([#4572](https://github.com/facebook/jest/pull/4572))
- `[jest-environment-jsdom]` Add simple rAF polyfill in jsdom environment to work with React 16 ([#4568](https://github.com/facebook/jest/pull/4568))
- `[jest-environment-node]` Implement node Timer api ([#4622](https://github.com/facebook/jest/pull/4622))
- `[jest-jasmine2]` Add testPath to reporter callbacks ([#4594](https://github.com/facebook/jest/pull/4594))
- `[jest-mock]` Added support for naming mocked functions with `.mockName(value)` and `.mockGetName()` ([#4586](https://github.com/facebook/jest/pull/4586))
- `[jest-runtime]` Add `module.loaded`, and make `module.require` not enumerable ([#4623](https://github.com/facebook/jest/pull/4623))
- `[jest-runtime]` Add `module.parent` ([#4614](https://github.com/facebook/jest/pull/4614))
- `[jest-runtime]` Support sourcemaps in transformers ([#3458](https://github.com/facebook/jest/pull/3458))
- `[jest-snapshot]` [**BREAKING**] Add a serializer for `jest.fn` to allow a snapshot of a jest mock ([#4668](https://github.com/facebook/jest/pull/4668))
- `[jest-worker]` Initial version of parallel worker abstraction, say hello! ([#4497](https://github.com/facebook/jest/pull/4497))
- `[jest-jasmine2]` Add `testLocationInResults` flag to add location information per spec to test results ([#4782](https://github.com/facebook/jest/pull/4782))
- `[jest-environment-jsdom]` Update JSOM to 11.4, which includes built-in support for `requestAnimationFrame` ([#4919](https://github.com/facebook/jest/pull/4919))
- `[jest-cli]` Hide watch usage output when running on non-interactive environments ([#4958](https://github.com/facebook/jest/pull/4958))
- `[jest-snapshot]` Promises support for `toThrowErrorMatchingSnapshot` ([#4946](https://github.com/facebook/jest/pull/4946))
- `[jest-cli]` Explain which snapshots are obsolete ([#5005](https://github.com/facebook/jest/pull/5005))

### Chore & Maintenance

- `[docs]` Add guide of using with puppeteer ([#5093](https://github.com/facebook/jest/pull/5093))
- `[jest-util]` `jest-util` should not depend on `jest-mock` ([#4992](https://github.com/facebook/jest/pull/4992))
- `[*]` [**BREAKING**] Drop support for Node.js version 4 ([#4769](https://github.com/facebook/jest/pull/4769))
- `[docs]` Wrap code comments at 80 characters ([#4781](https://github.com/facebook/jest/pull/4781))
- `[eslint-plugin-jest]` Removed from the Jest core repo, and moved to https://github.com/jest-community/eslint-plugin-jest ([#4867](https://github.com/facebook/jest/pull/4867))
- `[babel-jest]` Explicitly bump istanbul to newer versions ([#4616](https://github.com/facebook/jest/pull/4616))
- `[expect]` Upgrade mocha and rollup for browser testing ([#4642](https://github.com/facebook/jest/pull/4642))
- `[docs]` Add info about `coveragePathIgnorePatterns` ([#4602](https://github.com/facebook/jest/pull/4602))
- `[docs]` Add Vuejs series of testing with Jest ([#4648](https://github.com/facebook/jest/pull/4648))
- `[docs]` Mention about optional `done` argument in test function ([#4556](https://github.com/facebook/jest/pull/4556))
- `[jest-cli]` Bump node-notifier version ([#4609](https://github.com/facebook/jest/pull/4609))
- `[jest-diff]` Simplify highlight for leading and trailing spaces ([#4553](https://github.com/facebook/jest/pull/4553))
- `[jest-get-type]` Add support for date ([#4621](https://github.com/facebook/jest/pull/4621))
- `[jest-matcher-utils]` Call `chalk.inverse` for trailing spaces ([#4578](https://github.com/facebook/jest/pull/4578))
- `[jest-runtime]` Add `.advanceTimersByTime`; keep `.runTimersToTime()` as an alias.
- `[docs]` Include missing dependency in TestEnvironment sample code
- `[docs]` Add clarification for hook execution order
- `[docs]` Update `expect.anything()` sample code ([#5007](https://github.com/facebook/jest/pull/5007))

## jest 21.2.1

- Fix watchAll not running tests on save ([#4550](https://github.com/facebook/jest/pull/4550))
- Add missing escape sequences to ConvertAnsi plugin ([#4544](https://github.com/facebook/jest/pull/4544))

## jest 21.2.0

- 🃏 Change license from BSD+Patents to MIT.
- Allow eslint-plugin to recognize more disabled tests ([#4533](https://github.com/facebook/jest/pull/4533))
- Add babel-plugin for object spread syntax to babel-preset-jest ([#4519](https://github.com/facebook/jest/pull/4519))
- Display outer element and trailing newline consistently in jest-diff ([#4520](https://github.com/facebook/jest/pull/4520))
- Do not modify stack trace of JestAssertionError ([#4516](https://github.com/facebook/jest/pull/4516))
- Print errors after test structure in verbose mode ([#4504](https://github.com/facebook/jest/pull/4504))
- Fix `--silent --verbose` problem ([#4505](https://github.com/facebook/jest/pull/4505))
- Fix: Reset local state of assertions when using hasAssertions ([#4498](https://github.com/facebook/jest/pull/4498))
- jest-resolve: Prevent default resolver failure when potential resolution directory does not exist ([#4483](https://github.com/facebook/jest/pull/4483))

## jest 21.1.0

- (minor) Use ES module exports ([#4454](https://github.com/facebook/jest/pull/4454))
- Allow chaining mockClear and mockReset ([#4475](https://github.com/facebook/jest/pull/4475))
- Call jest-diff and pretty-format more precisely in toHaveProperty matcher ([#4445](https://github.com/facebook/jest/pull/4445))
- Expose restoreAllMocks to object ([#4463](https://github.com/facebook/jest/pull/4463))
- Fix function name cleaning when making mock fn ([#4464](https://github.com/facebook/jest/pull/4464))
- Fix Map/Set equality checker ([#4404](https://github.com/facebook/jest/pull/4404))
- Make FUNCTION_NAME_RESERVED_PATTERN stateless ([#4466](https://github.com/facebook/jest/pull/4466))

## jest 21.0.2

- Take precedence of NODE_PATH when resolving node_modules directories ([#4453](https://github.com/facebook/jest/pull/4453))
- Fix race condition with --coverage and babel-jest identical file contents edge case ([#4432](https://github.com/facebook/jest/pull/4432))
- Add extra parameter `--runTestsByPath`. ([#4411](https://github.com/facebook/jest/pull/4411))
- Upgrade all outdated deps ([#4425](https://github.com/facebook/jest/pull/4425))

## jest 21.0.1

- Remove obsolete error ([#4417](https://github.com/facebook/jest/pull/4417))

## jest 21.0.0

- Add --changedFilesWithAncestor ([#4070](https://github.com/facebook/jest/pull/4070))
- Add --findRelatedFiles ([#4131](https://github.com/facebook/jest/pull/4131))
- Add --onlyChanged tests ([#3977](https://github.com/facebook/jest/pull/3977))
- Add `contextLines` option to jest-diff ([#4152](https://github.com/facebook/jest/pull/4152))
- Add alternative serialize API for pretty-format plugins ([#4114](https://github.com/facebook/jest/pull/4114))
- Add displayName to MPR ([#4327](https://github.com/facebook/jest/pull/4327))
- Add displayName to TestResult ([#4408](https://github.com/facebook/jest/pull/4408))
- Add es5 build of pretty-format ([#4075](https://github.com/facebook/jest/pull/4075))
- Add extra info to no tests for changed files message ([#4188](https://github.com/facebook/jest/pull/4188))
- Add fake chalk in browser builds in order to support IE10 ([#4367](https://github.com/facebook/jest/pull/4367))
- Add jest.requireActual ([#4260](https://github.com/facebook/jest/pull/4260))
- Add maxWorkers to globalConfig ([#4005](https://github.com/facebook/jest/pull/4005))
- Add skipped tests support for jest-editor-support ([#4346](https://github.com/facebook/jest/pull/4346))
- Add source map support for better debugging experience ([#3738](https://github.com/facebook/jest/pull/3738))
- Add support for Error objects in toMatchObject ([#4339](https://github.com/facebook/jest/pull/4339))
- Add support for Immutable.Record in pretty-format ([#3678](https://github.com/facebook/jest/pull/3678))
- Add tests for extract_requires on export types ([#4080](https://github.com/facebook/jest/pull/4080))
- Add that toMatchObject can match arrays ([#3994](https://github.com/facebook/jest/pull/3994))
- Add watchPathIgnorePatterns to exclude paths to trigger test re-run in watch mode ([#4331](https://github.com/facebook/jest/pull/4331))
- Adding ancestorTitles property to JSON test output ([#4293](https://github.com/facebook/jest/pull/4293))
- Allow custom resolver to be used with[out] moduleNameMapper ([#4174](https://github.com/facebook/jest/pull/4174))
- Avoid parsing `.require(…)` method calls ([#3777](https://github.com/facebook/jest/pull/3777))
- Avoid unnecessary function declarations and call in pretty-format ([#3962](https://github.com/facebook/jest/pull/3962))
- Avoid writing to stdout in default reporter if --json is enabled. Fixes #3941 ([#3945](https://github.com/facebook/jest/pull/3945))
- Better error handling for --config ([#4230](https://github.com/facebook/jest/pull/4230))
- Call consistent pretty-format plugins within Jest ([#3800](https://github.com/facebook/jest/pull/3800))
- Change babel-core to peerDependency for compatibility with Babel 7 ([#4162](https://github.com/facebook/jest/pull/4162))
- Change Promise detection code in jest-circus to support non-global Promise implementations ([#4375](https://github.com/facebook/jest/pull/4375))
- Changed files eager loading ([#3979](https://github.com/facebook/jest/pull/3979))
- Check whether we should output to stdout or stderr ([#3953](https://github.com/facebook/jest/pull/3953))
- Clarify what objects toContain and toContainEqual can be used on ([#4307](https://github.com/facebook/jest/pull/4307))
- Clean up resolve() logic. Provide useful names for variables and functions. Test that a directory exists before attempting to resolve files within it. ([#4325](https://github.com/facebook/jest/pull/4325))
- cleanupStackTrace ([#3696](https://github.com/facebook/jest/pull/3696))
- compare objects with Symbol keys ([#3437](https://github.com/facebook/jest/pull/3437))
- Complain if expect is passed multiple arguments ([#4237](https://github.com/facebook/jest/pull/4237))
- Completes nodeCrawl with empty roots ([#3776](https://github.com/facebook/jest/pull/3776))
- Consistent naming of files ([#3798](https://github.com/facebook/jest/pull/3798))
- Convert code base to ESM import ([#3778](https://github.com/facebook/jest/pull/3778))
- Correct summary message for flag --findRelatedTests. ([#4309](https://github.com/facebook/jest/pull/4309))
- Coverage thresholds can be set up for individual files ([#4185](https://github.com/facebook/jest/pull/4185))
- custom reporter error handling ([#4051](https://github.com/facebook/jest/pull/4051))
- Define separate type for pretty-format plugin Options ([#3802](https://github.com/facebook/jest/pull/3802))
- Delete confusing async keyword ([#3679](https://github.com/facebook/jest/pull/3679))
- Delete redundant branch in ReactElement and HTMLElement plugins ([#3731](https://github.com/facebook/jest/pull/3731))
- Don't format node assert errors when there's no 'assert' module ([#4376](https://github.com/facebook/jest/pull/4376))
- Don't print test summary in --silent ([#4106](https://github.com/facebook/jest/pull/4106))
- Don't try to build ghost packages ([#3934](https://github.com/facebook/jest/pull/3934))
- Escape double quotes in attribute values in HTMLElement plugin ([#3797](https://github.com/facebook/jest/pull/3797))
- Explain how to clear the cache ([#4232](https://github.com/facebook/jest/pull/4232))
- Factor out common code for collections in pretty-format ([#4184](https://github.com/facebook/jest/pull/4184))
- Factor out common code for markup in React plugins ([#4171](https://github.com/facebook/jest/pull/4171))
- Feature/internal resolve ([#4315](https://github.com/facebook/jest/pull/4315))
- Fix --logHeapUsage ([#4176](https://github.com/facebook/jest/pull/4176))
- Fix --showConfig to show all project configs ([#4078](https://github.com/facebook/jest/pull/4078))
- Fix --watchAll ([#4254](https://github.com/facebook/jest/pull/4254))
- Fix bug when setTimeout is mocked ([#3769](https://github.com/facebook/jest/pull/3769))
- Fix changedFilesWithAncestor ([#4193](https://github.com/facebook/jest/pull/4193))
- Fix colors for expected/stored snapshot message ([#3702](https://github.com/facebook/jest/pull/3702))
- Fix concurrent test failure ([#4159](https://github.com/facebook/jest/pull/4159))
- Fix for 4286: Compare Maps and Sets by value rather than order ([#4303](https://github.com/facebook/jest/pull/4303))
- fix forceExit ([#4105](https://github.com/facebook/jest/pull/4105))
- Fix grammar in React Native docs ([#3838](https://github.com/facebook/jest/pull/3838))
- Fix inconsistent name of complex values in pretty-format ([#4001](https://github.com/facebook/jest/pull/4001))
- Fix issue mocking bound method ([#3805](https://github.com/facebook/jest/pull/3805))
- Fix jest-circus ([#4290](https://github.com/facebook/jest/pull/4290))
- Fix lint warning in master

  ([#4132](https://github.com/facebook/jest/pull/4132))

- Fix linting ([#3946](https://github.com/facebook/jest/pull/3946))
- fix merge conflict ([#4144](https://github.com/facebook/jest/pull/4144))
- Fix minor typo ([#3729](https://github.com/facebook/jest/pull/3729))
- fix missing console.log messages ([#3895](https://github.com/facebook/jest/pull/3895))
- fix mock return value ([#3933](https://github.com/facebook/jest/pull/3933))
- Fix mocking for modules with folders on windows ([#4238](https://github.com/facebook/jest/pull/4238))
- Fix NODE_PATH resolving for relative paths ([#3616](https://github.com/facebook/jest/pull/3616))
- Fix options.moduleNameMapper override order with preset ([#3565](https://github.com/facebook/jest/pull/3565) ([#3689](https://github.com/facebook/jest/pull/3689))
- Fix React PropTypes warning in tests for Immutable plugin ([#4412](https://github.com/facebook/jest/pull/4412))
- Fix regression in mockReturnValueOnce ([#3857](https://github.com/facebook/jest/pull/3857))
- Fix sample code of mock class constructors ([#4115](https://github.com/facebook/jest/pull/4115))
- Fix setup-test-framework-test ([#3773](https://github.com/facebook/jest/pull/3773))
- fix typescript jest test crash ([#4363](https://github.com/facebook/jest/pull/4363))
- Fix watch mode ([#4084](https://github.com/facebook/jest/pull/4084))
- Fix Watchman on windows ([#4018](https://github.com/facebook/jest/pull/4018))
- Fix(babel): Handle ignored files in babel v7 ([#4393](https://github.com/facebook/jest/pull/4393))
- Fix(babel): Support upcoming beta ([#4403](https://github.com/facebook/jest/pull/4403))
- Fixed object matcher ([#3799](https://github.com/facebook/jest/pull/3799))
- Fixes #3820 use extractExpectedAssertionsErrors in jasmine setup
- Flow upgrade ([#4355](https://github.com/facebook/jest/pull/4355))
- Force message in matchers to always be a function ([#3972](https://github.com/facebook/jest/pull/3972))
- Format `describe` and use `test` instead of `it` alias ([#3792](https://github.com/facebook/jest/pull/3792))
- global_config.js for multi-project runner ([#4023](https://github.com/facebook/jest/pull/4023))
- Handle async errors ([#4016](https://github.com/facebook/jest/pull/4016))
- Hard-fail if hasteImpl is throwing an error during initialization. ([#3812](https://github.com/facebook/jest/pull/3812))
- Ignore import type for extract_requires ([#4079](https://github.com/facebook/jest/pull/4079))
- Ignore indentation of data structures in jest-diff ([#3429](https://github.com/facebook/jest/pull/3429))
- Implement 'jest.requireMock' ([#4292](https://github.com/facebook/jest/pull/4292))
- Improve Jest phabricator plugin ([#4195](https://github.com/facebook/jest/pull/4195))
- Improve Seq and remove newline from non-min empty in Immutable plugin ([#4241](https://github.com/facebook/jest/pull/4241))
- Improved the jest reporter with snapshot info per test. ([#3660](https://github.com/facebook/jest/pull/3660))
- Include fullName in formattedAssertion ([#4273](https://github.com/facebook/jest/pull/4273))
- Integrated with Yarn workspaces ([#3906](https://github.com/facebook/jest/pull/3906))
- jest --all ([#4020](https://github.com/facebook/jest/pull/4020))
- jest-circus test failures ([#3770](https://github.com/facebook/jest/pull/3770))
- jest-circus Timeouts ([#3760](https://github.com/facebook/jest/pull/3760))
- jest-haste-map: add test case for broken handling of ignore pattern ([#4047](https://github.com/facebook/jest/pull/4047))
- jest-haste-map: add test+fix for broken platform module support ([#3885](https://github.com/facebook/jest/pull/3885))
- jest-haste-map: deprecate functional ignorePattern and use it in cache key ([#4063](https://github.com/facebook/jest/pull/4063))
- jest-haste-map: mock 'fs' with more idiomatic jest.mock() ([#4046](https://github.com/facebook/jest/pull/4046))
- jest-haste-map: only file IO errors should be silently ignored ([#3816](https://github.com/facebook/jest/pull/3816))
- jest-haste-map: throw when trying to get a duplicated module ([#3976](https://github.com/facebook/jest/pull/3976))
- jest-haste-map: watchman crawler: normalize paths ([#3887](https://github.com/facebook/jest/pull/3887))
- jest-runtime: atomic cache write, and check validity of data ([#4088](https://github.com/facebook/jest/pull/4088))
- Join lines with newline in jest-diff ([#4314](https://github.com/facebook/jest/pull/4314))
- Keep ARGV only in CLI files ([#4012](https://github.com/facebook/jest/pull/4012))
- let transformers adjust cache key based on mapCoverage ([#4187](https://github.com/facebook/jest/pull/4187))
- Lift requires ([#3780](https://github.com/facebook/jest/pull/3780))
- Log stack when reporting errors in jest-runtime ([#3833](https://github.com/facebook/jest/pull/3833))
- Make --listTests return a new line separated list when not using --json ([#4229](https://github.com/facebook/jest/pull/4229))
- Make build script printing small-terminals-friendly ([#3892](https://github.com/facebook/jest/pull/3892))
- Make error messages more explicit for toBeCalledWith assertions ([#3913](https://github.com/facebook/jest/pull/3913))
- Make jest-matcher-utils use ESM exports ([#4342](https://github.com/facebook/jest/pull/4342))
- Make jest-runner a standalone package. ([#4236](https://github.com/facebook/jest/pull/4236))
- Make Jest’s Test Runner configurable. ([#4240](https://github.com/facebook/jest/pull/4240))
- Make listTests always print to console.log ([#4391](https://github.com/facebook/jest/pull/4391))
- Make providesModuleNodeModules ignore nested node_modules directories
- Make sure function mocks match original arity ([#4170](https://github.com/facebook/jest/pull/4170))
- Make sure runAllTimers also clears all ticks ([#3915](https://github.com/facebook/jest/pull/3915))
- Make toBe matcher error message more helpful for objects and arrays ([#4277](https://github.com/facebook/jest/pull/4277))
- Make useRealTimers play well with timers: fake ([#3858](https://github.com/facebook/jest/pull/3858))
- Move getType from jest-matcher-utils to separate package ([#3559](https://github.com/facebook/jest/pull/3559))
- Multiroot jest-change-files ([#3969](https://github.com/facebook/jest/pull/3969))
- Output created snapshot when using --ci option ([#3693](https://github.com/facebook/jest/pull/3693))
- Point out you can use matchers in .toMatchObject ([#3796](https://github.com/facebook/jest/pull/3796))
- Prevent babelrc package import failure on relative current path ([#3723](https://github.com/facebook/jest/pull/3723))
- Print RDP details for windows builds ([#4017](https://github.com/facebook/jest/pull/4017))
- Provide better error checking for transformed content ([#3807](https://github.com/facebook/jest/pull/3807))
- Provide printText and printComment in markup.js for HTMLElement plugin ([#4344](https://github.com/facebook/jest/pull/4344))
- Provide regex visualization for testRegex ([#3758](https://github.com/facebook/jest/pull/3758))
- Refactor CLI ([#3862](https://github.com/facebook/jest/pull/3862))
- Refactor names and delimiters of complex values in pretty-format ([#3986](https://github.com/facebook/jest/pull/3986))
- Replace concat(Immutable) with Immutable as item of plugins array ([#4207](https://github.com/facebook/jest/pull/4207))
- Replace Jasmine with jest-circus ([#3668](https://github.com/facebook/jest/pull/3668))
- Replace match with test and omit redundant String conversion ([#4311](https://github.com/facebook/jest/pull/4311))
- Replace print with serialize in AsymmetricMatcher plugin ([#4173](https://github.com/facebook/jest/pull/4173))
- Replace print with serialize in ConvertAnsi plugin ([#4225](https://github.com/facebook/jest/pull/4225))
- Replace print with serialize in HTMLElement plugin ([#4215](https://github.com/facebook/jest/pull/4215))
- Replace print with serialize in Immutable plugins ([#4189](https://github.com/facebook/jest/pull/4189))
- Replace unchanging args with one config arg within pretty-format ([#4076](https://github.com/facebook/jest/pull/4076))
- Return UNDEFINED for undefined type in ReactElement plugin ([#4360](https://github.com/facebook/jest/pull/4360))
- Rewrite some read bumps in pretty-format ([#4093](https://github.com/facebook/jest/pull/4093))
- Run update method before installing JRE on Circle ([#4318](https://github.com/facebook/jest/pull/4318))
- Separated the snapshot summary creation from the printing to improve testability. ([#4373](https://github.com/facebook/jest/pull/4373))
- Set coverageDirectory during normalize phase ([#3966](https://github.com/facebook/jest/pull/3966))
- Setup custom reporters after default reporters ([#4053](https://github.com/facebook/jest/pull/4053))
- Setup for Circle 2 ([#4149](https://github.com/facebook/jest/pull/4149))
- Simplify readme ([#3790](https://github.com/facebook/jest/pull/3790))
- Simplify snapshots definition ([#3791](https://github.com/facebook/jest/pull/3791))
- skipNodeResolution config option ([#3987](https://github.com/facebook/jest/pull/3987))
- Small fixes to toHaveProperty docs ([#3878](https://github.com/facebook/jest/pull/3878))
- Sort attributes by name in HTMLElement plugin ([#3783](https://github.com/facebook/jest/pull/3783))
- Specify watchPathIgnorePatterns will only be available in Jest 21+ ([#4398](https://github.com/facebook/jest/pull/4398))
- Split TestRunner off of TestScheduler ([#4233](https://github.com/facebook/jest/pull/4233))
- Strict and explicit config resolution logic ([#4122](https://github.com/facebook/jest/pull/4122))
- Support maxDepth option in React plugins ([#4208](https://github.com/facebook/jest/pull/4208))
- Support SVG elements in HTMLElement plugin ([#4335](https://github.com/facebook/jest/pull/4335))
- Test empty Immutable collections with {min: false} option ([#4121](https://github.com/facebook/jest/pull/4121))
- test to debug travis failure in master ([#4145](https://github.com/facebook/jest/pull/4145))
- testPathPattern message test ([#4006](https://github.com/facebook/jest/pull/4006))
- Throw Error When Using Nested It Specs ([#4039](https://github.com/facebook/jest/pull/4039))
- Throw when moduleNameMapper points to inexistent module ([#3567](https://github.com/facebook/jest/pull/3567))
- Unified 'no tests found' message for non-verbose MPR ([#4354](https://github.com/facebook/jest/pull/4354))
- Update migration guide with jest-codemods transformers ([#4306](https://github.com/facebook/jest/pull/4306))
- Use "inputSourceMap" for coverage re-mapping. ([#4009](https://github.com/facebook/jest/pull/4009))
- Use "verbose" no test found message when there is only one project ([#4378](https://github.com/facebook/jest/pull/4378))
- Use babel transform to inline all requires ([#4340](https://github.com/facebook/jest/pull/4340))
- Use eslint plugins to run prettier ([#3971](https://github.com/facebook/jest/pull/3971))
- Use iterableEquality in spy matchers ([#3651](https://github.com/facebook/jest/pull/3651))
- Use modern HTML5 <!DOCTYPE> ([#3937](https://github.com/facebook/jest/pull/3937))
- Wrap `Error.captureStackTrace` in a try ([#4035](https://github.com/facebook/jest/pull/4035))

## jest 20.0.4

- Fix jest-haste-map's handling of duplicate module IDs. ([#3647](https://github.com/facebook/jest/pull/3647))
- Fix behavior of `enableAutomock()` when automock is set to false. ([#3624](https://github.com/facebook/jest/pull/3624))
- Fix progress bar in windows. ([#3626](https://github.com/facebook/jest/pull/3626))

## jest 20.0.3

- Fix reporters 'default' setting. ([#3562](https://github.com/facebook/jest/pull/3562))
- Fix to make Jest fail when the coverage threshold not met. ([#3554](https://github.com/facebook/jest/pull/3554))

## jest 20.0.1

- Add ansi-regex to pretty-format dependencies ([#3498](https://github.com/facebook/jest/pull/3498))
- Fix <rootDir> replacement in testMatch and moduleDirectories ([#3538](https://github.com/facebook/jest/pull/3538))
- Fix expect.hasAssertions() to throw when passed arguments ([#3526](https://github.com/facebook/jest/pull/3526))
- Fix stack traces without proper error messages ([#3513](https://github.com/facebook/jest/pull/3513))
- Fix support for custom extensions through haste packages ([#3537](https://github.com/facebook/jest/pull/3537))
- Fix test contexts between test functions ([#3506](https://github.com/facebook/jest/pull/3506))

## jest 20.0.0

- New `--projects` option to run one instance of Jest in multiple projects at the same time. ([#3400](https://github.com/facebook/jest/pull/3400))
- New multi project runner ([#3156](https://github.com/facebook/jest/pull/3156))
- New --listTests flag. ([#3441](https://github.com/facebook/jest/pull/3441))
- New --showConfig flag. ([#3296](https://github.com/facebook/jest/pull/3296))
- New promise support for all `expect` matchers through `.resolves` and `.rejects`. ([#3068](https://github.com/facebook/jest/pull/3068))
- New `expect.hasAssertions()` function similar to `expect.assertions()`. ([#3379](https://github.com/facebook/jest/pull/3379))
- New `this.equals` function exposed to custom matchers. ([#3469](https://github.com/facebook/jest/pull/3469))
- New `valid-expect` lint rule in `eslint-plugin-jest`. ([#3067](https://github.com/facebook/jest/pull/3067))
- New HtmlElement pretty-format plugin. ([#3230](https://github.com/facebook/jest/pull/3230))
- New Immutable pretty-format plugins. ([#2899](https://github.com/facebook/jest/pull/2899))
- New test environment per file setting through `@jest-environment` in the docblock. ([#2859](https://github.com/facebook/jest/pull/2859))
- New feature that allows every configuration option to be set from the command line. ([#3424](https://github.com/facebook/jest/pull/3424))
- New feature to add custom reporters to Jest through `reporters` in the configuration. ([#3349](https://github.com/facebook/jest/pull/3349))
- New feature to add expected and actual values to AssertionError. ([#3217](https://github.com/facebook/jest/pull/3217))
- New feature to map code coverage from transformers. ([#2290](https://github.com/facebook/jest/pull/2290))
- New feature to run untested code coverage in parallel. ([#3407](https://github.com/facebook/jest/pull/3407))
- New option to define a custom resolver. ([#2998](https://github.com/facebook/jest/pull/2998))
- New printing support for text and comment nodes in html pretty-format. ([#3355](https://github.com/facebook/jest/pull/3355))
- New snapshot testing FAQ ([#3425](https://github.com/facebook/jest/pull/3425))
- New support for custom platforms on jest-haste-map. ([#3162](https://github.com/facebook/jest/pull/3162))
- New support for mocking native async methods. ([#3209](https://github.com/facebook/jest/pull/3209))
- New guide on how to use Jest with any JavaScript framework. ([#3243](https://github.com/facebook/jest/pull/3243))
- New translation system for the Jest website.
- New collapsing watch mode usage prompt after first run. ([#3078](https://github.com/facebook/jest/pull/3078))
- Breaking Change: Forked Jasmine 2.5 into Jest's own test runner and rewrote large parts of Jasmine. ([#3147](https://github.com/facebook/jest/pull/3147))
- Breaking Change: Jest does not write new snapshots by default on CI. ([#3456](https://github.com/facebook/jest/pull/3456))
- Breaking Change: Moved the typescript parser from `jest-editor-support` into a separate `jest-test-typescript-parser` package. ([#2973](https://github.com/facebook/jest/pull/2973))
- Breaking Change: Replaced auto-loading of babel-polyfill with only regenerator-runtime, fixes a major memory leak. ([#2755](https://github.com/facebook/jest/pull/2755))
- Fixed `babel-jest` to look up the `babel` field in `package.json` as a fallback.
- Fixed `jest-editor-support`'s parser to not crash on incomplete ASTs. ([#3259](https://github.com/facebook/jest/pull/3259))
- Fixed `jest-resolve` to use `is-builtin-module` instead of `resolve.isCore`. ([#2997](https://github.com/facebook/jest/pull/2997))
- Fixed `jest-snapshot` to normalize line endings in the `serialize` function. ([#3002](https://github.com/facebook/jest/pull/3002))
- Fixed behavior of `--silent` flag. ([#3003](https://github.com/facebook/jest/pull/3003))
- Fixed bug with watchers on macOS causing test to crash. ([#2957](https://github.com/facebook/jest/pull/2957))
- Fixed CLI `notify` option not taking precedence over config option. ([#3340](https://github.com/facebook/jest/pull/3340))
- Fixed detection of the npm client in SummaryReporter to support Yarn. ([#3263](https://github.com/facebook/jest/pull/3263))
- Fixed done.fail not passing arguments ([#3241](https://github.com/facebook/jest/pull/3241))
- Fixed fake timers to restore after resetting mocks. ([#2467](https://github.com/facebook/jest/pull/2467))
- Fixed handling of babylon's parser options in `jest-editor-support`. ([#3344](https://github.com/facebook/jest/pull/3344))
- Fixed Jest to properly cache transform results. ([#3334](https://github.com/facebook/jest/pull/3334))
- Fixed Jest to use human-readable colors for Jest's own snapshots. ([#3119](https://github.com/facebook/jest/pull/3119))
- Fixed jest-config to use UID for default cache folder. ([#3380](https://github.com/facebook/jest/pull/3380)), ([#3387](https://github.com/facebook/jest/pull/3387))
- Fixed jest-runtime to expose inner error when it fails to write to the cache. ([#3373](https://github.com/facebook/jest/pull/3373))
- Fixed lifecycle hooks to make afterAll hooks operate the same as afterEach. ([#3275](https://github.com/facebook/jest/pull/3275))
- Fixed pretty-format to run plugins before serializing nested basic values. ([#3017](https://github.com/facebook/jest/pull/3017))
- Fixed return value of mocks so they can explicitly be set to return `undefined`. ([#3354](https://github.com/facebook/jest/pull/3354))
- Fixed runner to run tests associated with snapshots when the snapshot changes. ([#3025](https://github.com/facebook/jest/pull/3025))
- Fixed snapshot serializer require, restructured pretty-format. ([#3399](https://github.com/facebook/jest/pull/3399))
- Fixed support for Babel 7 in babel-jest. ([#3271](https://github.com/facebook/jest/pull/3271))
- Fixed testMatch to find tests in .folders. ([#3006](https://github.com/facebook/jest/pull/3006))
- Fixed testNamePattern and testPathPattern to work better together. ([#3327](https://github.com/facebook/jest/pull/3327))
- Fixed to show reject reason when expecting resolve. ([#3134](https://github.com/facebook/jest/pull/3134))
- Fixed toHaveProperty() to use hasOwnProperty from Object ([#3410](https://github.com/facebook/jest/pull/3410))
- Fixed watch mode's screen clearing. ([#2959](https://github.com/facebook/jest/pull/2959)) ([#3294](https://github.com/facebook/jest/pull/3294))
- Improved and consolidated Jest's configuration file resolution. ([#3472](https://github.com/facebook/jest/pull/3472))
- Improved documentation throughout the Jest website.
- Improved documentation to explicitly mention that snapshots must be reviewed. ([#3203](https://github.com/facebook/jest/pull/3203))
- Improved documentation to make it clear CRA users don't need to add dependencies. ([#3312](https://github.com/facebook/jest/pull/3312))
- Improved eslint-plugin-jest's handling of `expect`. ([#3306](https://github.com/facebook/jest/pull/3306))
- Improved flow-coverage, eslint rules and test coverage within the Jest repository.
- Improved printing of `expect.assertions` error. ([#3033](https://github.com/facebook/jest/pull/3033))
- Improved Windows test coverage of Jest.
- Refactored configs & transform ([#3376](https://github.com/facebook/jest/pull/3376))
- Refactored reporters to pass individual Tests to reporters. ([#3289](https://github.com/facebook/jest/pull/3289))
- Refactored TestRunner ([#3166](https://github.com/facebook/jest/pull/3166))
- Refactored watch mode prompts. ([#3290](https://github.com/facebook/jest/pull/3290))
- Deleted `jest-file-exists`. ([#3105](https://github.com/facebook/jest/pull/3105))
- Removed `Config` type. ([#3366](https://github.com/facebook/jest/pull/3366))
- Removed all usage of `jest-file-exists`. ([#3101](https://github.com/facebook/jest/pull/3101))
- Adopted prettier on the Jest codebase.

## jest 19.0.1

- Fix infinite loop when using `--watch` with `--coverage`.
- Fixed `watchman` config option.
- Fixed a bug in the jest-editor-support static analysis.
- Fixed eslint plugin warning.
- Fixed missing space in front of "Did you mean …?".
- Fixed path printing in the reporter on Windows.

## jest 19.0.0

- Breaking Change: Added a version for snapshots.
- Breaking Change: Removed the `mocksPattern` configuration option, it never worked correctly.
- Breaking Change: Renamed `testPathDirs` to `roots` to avoid confusion when configuring Jest.
- Breaking Change: Updated printing of React elements to cause fewer changes when props change.
- Breaking Change: Updated snapshot format to properly escape data.
- Fixed --color to be recognized correctly again.
- Fixed `babel-plugin-jest-hoist` to work properly with type annotations in tests.
- Fixed behavior for console.log calls and fixed a memory leak (#2539).
- Fixed cache directory path for Jest to avoid ENAMETOOLONG errors.
- Fixed change events to be emitted in jest-haste-map's watch mode. This fixes issues with Jest's new watch mode and react-native-packager.
- Fixed cli arguments to be used when loading the config from file, they were previously ignored.
- Fixed Jest to load json files that include a BOM.
- Fixed Jest to throw errors instead of ignoring invalid cli options.
- Fixed mocking behavior for virtual modules.
- Fixed mocking behavior with transitive dependencies.
- Fixed support for asymmetric matchers in `toMatchObject`.
- Fixed test interruption and `--bail` behavior.
- Fixed watch mode to clean up worker processes when a test run gets interrupted.
- Fixed whitespace to be highlighted in snapshots and assertion errors.
- Improved `babel-jest` plugin: babel is loaded lazily, istanbul comments are only added when coverage is used.
- Improved error for invalid transform config.
- Improved moduleNameMapper to not overwrite mocks when many patterns map to the same file.
- Improved printing of skipped tests in verbose mode.
- Improved resolution code in jest-resolve.
- Improved to only show patch marks in assertion errors when the comparison results in large objects.
- New `--collectCoverageFrom` cli argument.
- New `--coverageDirectory` cli argument.
- New `expect.addSnapshotSerializer` to add custom snapshot serializers for tests.
- New `jest.spyOn`.
- New `testMatch` configuration option that accepts glob patterns.
- New eslint-plugin-jest with no-disabled-tests, no-focuses-tests and no-identical-title rules and default configuration and globals.
- New expect.stringContaining asymmetric matcher.
- New feature to make manual mocks with nested folders work. For example `__mocks__/react-native/Library/Text.js` will now work as expected.
- New feature to re-run tests through the notification when using `--notify`.
- New jest-phabricator package to integrate Jest code coverage in phabriactor.
- New jest-validate package to improve configuration errors, help with suggestions of correct configuration and to be adopted in other libraries.
- New pretty-printing for asymmetric matchers.
- New RSS feed for Jest's blog.
- New way to provide a reducer to extract haste module ids.
- New website, new documentation, new color scheme and new homepage.
- Rewritten watch mode for instant feedback, better code quality and to build new features on top of it (#2362).

## jest 18.1.0

- Fixed console.log and fake timer behavior in node 7.3.
- Updated istanbul-api.
- Updated jest-diff equality error message.
- Disabled arrow keys when entering a pattern in watch mode to prevent broken behavior. Will be improved in a future release.
- Moved asymmetric matchers and equality functionality from Jasmine into jest-matchers.
- Removed jasmine and jest-snapshot dependency from jest-matchers.
- Removed unused global `context` variable.
- Show a better error message if the config is invalid JSON.
- Highlight trailing whitespace in assertion diffs and snapshots.
- Jest now uses micromatch instead of minimatch.
- Added `-h` as alias for `--help`.

## jest 18.0.0

See https://jestjs.io/blog/2016/12/15/2016-in-jest.html

- The testResultsProcessor function is now required to return the modified results.
- Removed `pit` and `mockImpl`. Use `it` or `mockImplementation` instead.
- Fixed re-running tests when `--bail` is used together with `--watch`.
- `pretty-format` is now merged into Jest.
- `require('v8')` now works properly in a test context.
- Jest now clears the entire scrollback in watch mode.
- Added `expect.any`, `expect.anything`, `expect.objectContaining`, `expect.arrayContaining`, `expect.stringMatching`.
- Properly resolve `snapshotSerializers`, `setupFiles`, `transform`, `testRunner` and `testResultsProcessor` instead of using `path.resolve`.
- `--testResultsProcessor` is now exposed through the cli.
- Renamed `--jsonOutputFile` to `--outputFile`.
- Added `jest-editor-support` for vscode and Nuclide integration.
- Fixed `test.concurrent` unhandled promise rejections.
- The Jest website is now auto-deployed when merging into master.
- Updated `testRegex` to include `test.js` and `spec.js` files.
- Fixes for `babel-plugin-jest-hoist` when using `jest.mock` with three arguments.
- The `JSON` global in `jest-environment-node` now comes from the vm context instead of the parent context.
- Jest does not print stack traces from babel any longer.
- Fake timers are reset when `FakeTimers.useTimers()` is called.
- Usage of Jest in watch mode can be hidden through `JEST_HIDE_USAGE`.
- Added `expect.assertions(number)` which will ensure that a specified amount of assertions is made in one test.
- Added `.toMatchSnapshot(?string)` feature to give snapshots a name.
- Escape regex in snapshots.
- `jest-react-native` was deprecated and now forwards `react-native`.
- Added `.toMatchObject` matcher.
- Further improve printing of large objects.
- Fixed `NaN% Failed` in the OS notification when using `--notify`.
- The first test run without cached timings will now use separate processes instead of running in band.
- Added `.toHaveProperty` matcher.
- Fixed `Map`/`Set` comparisons.
- `test.concurrent` now works with `--testNamePattern`.

## jest 17.0.3

- Improved file-watching feature in jest-haste-map.
- Added `.toHaveLength` matcher.
- Improved `.toContain` matcher.

## jest 17.0.2

- Fixed performance regression in module resolution.

## jest 17.0.1

- Fixed pretty printing of big objects.
- Fixed resolution of `.native.js` files in react-native projects.

## jest 17.0.0

- Added `expect.extend`.
- Properly resolve modules with platform extensions on react-native.
- Added support for custom snapshots serializers.
- Updated to Jasmine 2.5.2.
- Big diffs are now collapsed by default in snapshots and assertions. Added `--expand` (or `-e`) to show the full diff.
- Replaced `scriptPreprocessor` with the new `transform` option.
- Added `jest.resetAllMocks` which replaces `jest.clearAllMocks`.
- Fixes for react-native preset.
- Fixes for global built in objects in `jest-environment-node`.
- Create mock objects in the vm context instead of the parent context.
- `.babelrc` is now part of the transform cache key in `babel-jest`.
- Fixes for docblock parsing with haste modules.
- Exit with the proper code when the coverage threshold is not reached.
- Implemented file watching in `jest-haste-map`.
- `--json` now includes information about individual tests inside a file.

## jest 16.0.2

- Symbols are now properly mocked when using `jest-mock`.
- `toHaveBeenCalledWith()` works without arguments again.
- Newlines in snapshots are now normalized across different operating systems.

## jest 16.0.1

- Fix infinite loop.

## jest 16.0.0

- Previously failed tests are now always run first.
- A new concurrent reporter shows currently running tests, a test summary, a progress bar and estimated remaining time if possible.
- Improved CLI colors.
- `jest <pattern>` is now case-insensitive.
- Added `it.only`, `it.skip`, `test.only`, `test.skip` and `xtest`.
- Added `--testNamePattern=pattern` or `-t <pattern>` to run individual tests in test files.
- Jest now warns for duplicate mock files.
- Pressing `a`, `o`, `p`, `q` or `enter` while tests are running in the watch mode, the test run will be interrupted.
- `--bail` now works together with `--watch`.
- Added `test.concurrent` for concurrent async tests.
- Jest now automatically considers files and tests with the `.jsx` extension.
- Added `jest.clearAllMocks` to clear all mocks manually.
- Rewrote Jest's snapshot implementation. `jest-snapshot` can now be more easily integrated into other test runners and used in other projects.
- This requires most snapshots to be updated when upgrading Jest.
- Objects and Arrays in snapshots are now printed with a trailing comma.
- Function names are not printed in snapshots any longer to reduce issues with code coverage instrumentation and different Node versions.
- Snapshots are now sorted using natural sort order.
- Snapshots are not marked as obsolete any longer when using `fit` or when an error is thrown in a test.
- Finished migration of Jasmine matchers to the new Jest matchers.
- Pretty print `toHaveBeenLastCalledWith`, `toHaveBeenCalledWith`, `lastCalledWith` and `toBeCalledWith` failure messages.
- Added `toBeInstanceOf` matcher.
- Added `toContainEqual` matcher.
- Added `toThrowErrorMatchingSnapshot` matcher.
- Improved `moduleNameMapper` resolution.
- Module registry fixes.
- Fixed invocation of the `setupTestFrameworkScriptFile` script to make it easier to use chai together with Jest.
- Removed react-native special case in Jest's configuration.
- Added `--findRelatedTests <fileA> <fileB>` cli option to run tests related to the specified files.
- Added `jest.deepUnmock` to `babel-plugin-jest-hoist`.
- Added `jest.runTimersToTime` which is useful together with fake timers.
- Improved automated mocks for ES modules compiled with babel.

## jest 15.1.1

- Fixed issues with test paths that include hyphens on Windows.
- Fixed `testEnvironment` resolution.
- Updated watch file name pattern input.

## jest 15.1.0

- Pretty printer updates for React and global window objects.
- `jest-runtime` overwrites automocking from configuration files.
- Improvements for watch mode on Windows.
- afterAll/afterEach/beforeAll/beforeEach can now return a Promise and be used together with async/await.
- Improved stack trace printing on Node 4.

## jest 15.0.2

- Fixed Jest with npm2 when using coverage.

## jest 15.0.1

- Updated toThrow and toThrowMatchers and aliased them to the same matcher.
- Improvements for watch mode.
- Fixed Symbol reassignment in tests would break Jest's matchers.
- Fixed `--bail` option.

## jest 15.0.0

- See https://jestjs.io/blog/2016/09/01/jest-15.html
- Jest by default now also recognizes files ending in `.spec.js` and `.test.js` as test files.
- Completely replaced most Jasmine matchers with new Jest matchers.
- Rewrote Jest's CLI output for test failures and summaries.
- Added `--env` option to override the default test environment.
- Disabled automocking, fake timers and resetting the module registry by default.
- Added `--watchAll`, made `--watch` interactive and added the ability to update snapshots and select test patterns in watch mode.
- Jest uses verbose mode when running a single test file.
- Console messages are now buffered and printed along with the test results.
- Fix `testEnvironment` resolution to prefer `jest-environment-{name}` instead of `{name}` only. This prevents a module colision when using `jsdom` as test environment.
- `moduleNameMapper` now uses a resolution algorithm.
- Improved performance for small test runs.
- Improved API documentation.
- Jest now works properly with directories that have special characters in them.
- Improvements to Jest's own test infra by merging integration and unit tests. Code coverage is now collected for Jest.
- Added `global.global` to the node environment.
- Fixed babel-jest-plugin-hoist issues with functions called `mock`.
- Improved jest-react-native preset with mocks for ListView, TextInput, ActivityIndicator and ScrollView.
- Added `collectCoverageFrom` to collect code coverage from untested files.
- Rewritten code coverage support.

## jest 14.1.0

- Changed Jest's default cache directory.
- Fixed `jest-react-native` for react 15.3.0.
- Updated react and react-native example to use `react-test-renderer`.
- Started to refactor code coverage.

## jest 14.0.2

- `babel-jest` bugfix.

## jest 14.0.1

- `babel-jest` can now be used to compose a transformer.
- Updated snapshot instructions to run `jest -u` or `npm test -- -u`.
- Fixed `config` cli option to enable JSON objects as configuration.
- Updated printing of preset path in the CLI.

## jest 14.0.0

- Official release of snapshot tests.
- Started to replace Jasmine matchers with Jest matchers: `toBe`, `toBeFalsy`, `toBeTruthy`, `toBeNaN`, `toBe{Greater,Less}Than{,OrEqual}`, `toBeNull`, `toBeDefined`, `toBeUndefined`, `toContain`, `toMatch`, `toBeCloseTo` were rewritten.
- Rewrite of Jest's reporters.
- Experimental react-native support.
- Removed Jasmine 1 support from Jest.
- Transform caching improvements.

## jest 13.2.0

- Snapshot bugfixes.
- Timer bugfixes.

## jest 13.1.0

- Added `test` global function as an alias for `it`.
- Added `coveragePathIgnorePatterns` to the config.
- Fixed printing of "JSX objects" in snapshots.
- Fixes for `--verbose` option and top level `it` calls.
- Extended the node environment with more globals.
- testcheck now needs to be required explicitly through `require('jest-check')`.
- Added `jest.deepUnmock`.
- Fail test suite if it does not contain any tests.

## jest 13.0.0

- Added duration of individual tests in verbose mode.
- Added a `browser` config option to properly resolve npm packages with a browser field in `package.json` if you are writing tests for client side apps
- Added `jest-repl`.
- Split up `jest-cli` into `jest-runtime` and `jest-config`.
- Added a notification plugin that shows a test run notification using `--notify`.
- Refactored `TestRunner` into `SearchSource` and improved the "no tests found" message.
- Added `jest.isMockFunction(jest.fn())` to test for mock functions.
- Improved test reporter printing and added a test failure summary when running many tests.
  - Add support for property testing via testcheck-js.
- Added a webpack tutorial.
- Added support for virtual mocks through `jest.mock('Module', implementation, {virtual: true})`.
- Added snapshot functionality through `toMatchSnapshot()`.
- Redesigned website.

## jest-cli 12.1.1

- Windows stability fixes.
- Mock module resolution fixes.
- Remove test files from code coverage.

## jest-cli 12.1.0

- Jest is now also published in the `jest` package on npm.
- Added `testRegex` to match for tests outside of specific folders. Deprecated both `testDirectoryName` and `testFileExtensions`.
- `it` can now return a Promise for async testing. `pit` was deprecated.
- Added `jest-resolve` as a standalone package based on the Facebook module resolution algorithm.
- Added `jest-changed-files` as a standalone package to detect changed files in a git or hg repo.
- Added `--setupTestFrameworkFile` to cli.
- Added support for coverage thresholds. See https://jestjs.io/docs/en/configuration#coveragethreshold-object.
- Updated to jsdom 9.0.
- Updated and improved stack trace reporting.
- Added `module.filename` and removed the invalid `module.__filename` field.
- Further improved the `lastCalledWith` and `toBeCalledWith` custom matchers. They now print the most recent calls.
- Fixed jest-haste-map on continuous integration systems.
- Fixes for hg/git integration.
- Added a re-try for the watchman crawler.

## jest-cli 12.0.2

- Bug fixes when running a single test file and for scoped package names.

## jest-cli 12.0.1

- Added custom equality matchers for Map/Set and iterables.
- Bug fixes

## jest-cli 12.0.0

- Reimplemented `node-haste` as `jest-haste-map`: https://github.com/facebook/jest/pull/896
- Fixes for the upcoming release of nodejs 6.
- Removed global mock caching which caused negative side-effects on test runs.
- Updated Jasmine from 2.3.4 to 2.4.1.
- Fixed our Jasmine fork to work better with `Object.create(null)`.
- Added a `--silent` flag to silence console messages during a test run.
- Run a test file directly if a path is passed as an argument to Jest.
- Added support for the undocumented nodejs feature `module.paths`.

## jest-cli 11.0.2

- Fixed `jest -o` error when Mercurial isn't installed on the system
- Fixed Jasmine failure message when expected values were mutated after tests.

## jest-cli 11.0.1, babel-jest 11.0.1

- Added support for Mercurial repositories when using `jest -o`
- Added `mockImplementationOnce` API to `jest.fn()`.

## jest-cli 11.0.0, babel-jest 11.0.0 (pre-releases 0.9 to 0.10)

- New implementation of node-haste and rewrite of internal module loading and resolution. Fixed both startup and runtime performance. [#599](https://github.com/facebook/jest/pull/599)
- Jasmine 2 is now the default test runner. To keep using Jasmine 1, put `testRunner: "jasmine1"` into your configuration.
- Added `jest-util`, `jest-mock`, `jest-jasmine1`, `jest-jasmine2`, `jest-environment-node`, `jest-environment-jsdom` packages.
- Added `babel-jest-preset` and `babel-jest` as packages. `babel-jest` is now being auto-detected.
- Added `babel-plugin-jest-hoist` which hoists `jest.unmock`, `jest.mock` and the new `jest.enableAutomock` and `jest.disableAutomock` API.
- Improved `babel-jest` integration and `react-native` testing.
- Improved code coverage reporting when using `babel-jest`.
- Added the `jest.mock('moduleName', moduleFactory)` feature. `jest.mock` now gets hoisted by default. `jest.doMock` was added to explicitly mock a module without the hoisting feature of `babel-jest`.
- Updated jsdom to 8.3.x.
- Improved responsiveness of the system while using `--watch`.
- Clear the terminal window when using `--watch`.
- By default, `--watch` will now only runs tests related to changed files. `--watch=all` can be used to run all tests on file system changes.
- Debounce `--watch` re-runs to not trigger test runs during a branch switch in version control.
- Added `jest.fn()` and `jest.fn(implementation)` as convenient shorcuts for `jest.genMockFunction()` and `jest.genMockFunction().mockImplementation()`.
- Added an `automock` option to turn off automocking globally.
- Added a "no tests found" message if no tests can be found.
- Jest sets `process.NODE_ENV` to `test` unless otherwise specified.
- Fixed `moduleNameMapper` config option when used with paths.
- Fixed an error with Jasmine 2 and tests that `throw 'string errors'`.
- Fixed issues with unmocking symlinked module names.
- Fixed mocking of boolean values.
- Fixed mocking of fields that start with an underscore ("private fields").
- Fixed unmocking behavior with npm3.
- Fixed and improved `--onlyChanged` option.
- Fixed support for running Jest as a git submodule.
- Improved verbose logger output
- Fixed test runtime error reporting and stack traces.
- Improved `toBeCalled` Jasmine 2 custom matcher messages.
- Improved error reporting when a syntax error occurs.
- Renamed HasteModuleLoader to Runtime.
- Jest now properly reports pending tests disabled with `xit` and `xdescribe`.
- Removed `preprocessCachingDisabled` config option.
- Added a `testEnvironment` option to customize the sandbox environment.
- Added support for `@scoped/name` npm packages.
- Added an integration test runner for Jest that runs all tests for examples and packages.

## 0.8.2

- Performance improvements.
- jest now uses `chalk` instead of its own colors implementation.

## 0.8.1

- `--bail` now reports with the proper error code.
- Fixed loading of the setup file when using jasmine2.
- Updated jsdom to 7.2.0.

## 0.8.0

- Added optional support for jasmine2 through the `testRunner` config option.
- Fixed mocking support for Map, WeakMap and Set.
- `node` was added to the defaults in `moduleFileExtensions`.
- Updated the list of node core modules that are properly being recognized by the module loader.

## 0.7.1

- Correctly map `process.on` into jsdom environments, fixes a bug introduced in jest 0.7.0.

## 0.7.0

- Fixed a memory leak with test contexts. Jest now properly cleans up test environments after each test. Added `--logHeapUsage` to log memory usage after each test. Note: this is option is meant for debugging memory leaks and might significantly slow down your test run.
- Removed `mock-modules`, `node-haste` and `mocks` virtual modules. This is a breaking change of undocumented public API. Usage of this API can safely be automatically updated through an automated codemod:
- Example: http://astexplorer.net/#/zrybZ6UvRA
- Codemod: https://github.com/cpojer/js-codemod/blob/master/transforms/jest-update.js
- jscodeshift: https://github.com/facebook/jscodeshift
- Removed `navigator.onLine` and `mockSetReadOnlyProperty` from the global jsdom environment. Use `window.navigator.onLine = true;` in your test setup and `Object.defineProperty` instead.

## 0.6.1

- Updated jsdom to 7.0.2.
- Use the current working directory as root when passing a jest config from the command line.
- Updated the React examples and getting started guide
- Modules now receive a `module.parent` field so unmocked modules don't assume they are run directly any longer.

## 0.6.0

- jest now reports the number of tests that were run instead of the number of test files.
- Added a `--json` option to print test results as JSON.
- Changed the preprocessor API. A preprocessor now receives the script, file and config. The cache key function receives the script, file and stringified config to be able to create consistent hashes.
- Removed node-worker-pool in favor of node-worker-farm (#540).
- `toEqual` now also checks the internal class name of an object. This fixes invalid tests like `expect([]).toEqual({})` which were previously passing.
- Added the option to provide map modules to stub modules by providing the `moduleNameMapper` config option.
- Allow to specify a custom `testRunner` in the configuration (#531).
- Added a `--no-cache` option to make it easier to debug preprocessor scripts.
- Fix code coverage on windows (#499).

## 0.5.6

- Cache test run performance and run slowest tests first to maximize worker utilization
- Update to jsdom 6.5.0

## 0.5.5

- Improve failure stack traces.
- Fix syntax error reporting.
- Add `--watch` option (#472).

## 0.5.2

- Fixed a bug with syntax errors in test files (#487).
- Fixed chmod error for preprocess-cache (#491).
- Support for the upcoming node 4.0 release (#490, #489).

## 0.5.1

- Upgraded node-worker-pool to 3.0.0, use the native `Promise` implementation.
- `testURL` can be used to set the location of the jsdom environment.
- Updated all of jest's dependencies, now using jsdom 6.3.
- jest now uses the native `Promise` implementation.
- Fixed a bug when passed an empty `testPathIgnorePatterns`.
- Moved preprocessor cache into the haste cache directory.

## 0.5.0

- Added `--noStackTrace` option to disable stack traces.
- Jest now only works with iojs v2 and up. If you are still using node we recommend upgrading to iojs or keep using jest 0.4.0.
- Upgraded to jsdom 6.1.0 and removed all the custom jsdom overwrites.

## <=0.4.0

- See commit history for changes in previous versions of jest.<|MERGE_RESOLUTION|>--- conflicted
+++ resolved
@@ -35,11 +35,8 @@
 - `[expect]` Remove duck typing and obsolete browser support code when comparing DOM nodes and use DOM-Level-3 API instead ([#7995](https://github.com/facebook/jest/pull/7995))
 - `[jest-mock]` Adds a type check to `prototype` to allow mocks of objects with a primitive `prototype` property. ([#8040](https://github.com/facebook/jest/pull/8040))
 - `[jest-util]`Make sure to not fail if unable to assign `toStringTag` to the `process` object, which is read only in Node 12 ([#8050](https://github.com/facebook/jest/pull/8050))
-<<<<<<< HEAD
 - `[expect]` Compare DOM nodes even if there are multiple Node classes ([#8064](https://github.com/facebook/jest/pull/8064))
-=======
 - `[expect]` Revert change to distinguish undefined value from no property ([#8067](https://github.com/facebook/jest/pull/8067))
->>>>>>> f2af7274
 
 ### Chore & Maintenance
 
