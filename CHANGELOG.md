--- conflicted
+++ resolved
@@ -8,15 +8,12 @@
   ([#5558](https://github.com/facebook/jest/pull/5558))
 * `[jest-matcher-utils]` Add `isNot` option to `matcherHint` function
   ([#5512](https://github.com/facebook/jest/pull/5512))
-<<<<<<< HEAD
 * `[jest-config]` Add `<rootDir>` to runtime files not found error report
   ([#5693](https://github.com/facebook/jest/pull/5693))
-=======
 * `[expect]` Make toThrow matcher pass only if Error object is returned from
   promises ([#5670](https://github.com/facebook/jest/pull/5670))
 * `[expect]` Add isError to utils
   ([#5670](https://github.com/facebook/jest/pull/5670))
->>>>>>> 1ab41c3e
 
 ### Fixes
 
