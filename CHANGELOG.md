--- conflicted
+++ resolved
@@ -1,16 +1,14 @@
 ## master
 
-<<<<<<< HEAD
-### Features
+### Chore & Maintenance
 
 * `[jest-each]` Move jest-each into core Jest
   ([#6278](https://github.com/facebook/jest/pull/6278))
-=======
+
 ### Fixes
 
 * `[pretty-format]` Serialize inverse asymmetric matchers correctly
   ([#6272](https://github.com/facebook/jest/pull/6272))
->>>>>>> f527647f
 
 ## 23.0.0
 
