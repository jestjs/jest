## main

### Features

<<<<<<< HEAD
- `[jest-circus, @jest/cli, jest-config]` Add cli feature to randomize order or tests ([#12922](https://github.com/facebook/jest/pull/12922))
=======
### Fixes

### Chore & Maintenance

### Performance

## 29.2.0

### Features

>>>>>>> 55c5536c
- `[@jest/cli, jest-config]` A seed for the test run will be randomly generated, or set by a CLI option ([#13400](https://github.com/facebook/jest/pull/13400))
- `[@jest/cli, jest-config]` `--show-seed` will display the seed value in the report, and can be set via a CLI flag or through the config file ([#13400](https://github.com/facebook/jest/pull/13400))
- `[jest-config]` Add `readInitialConfig` utility function ([#13356](https://github.com/facebook/jest/pull/13356))
- `[jest-core]` Allow `testResultsProcessor` to be async ([#13343](https://github.com/facebook/jest/pull/13343))
- `[@jest/environment, jest-environment-node, jest-environment-jsdom, jest-runtime]` Add `getSeed()` to the `jest` object ([#13400](https://github.com/facebook/jest/pull/13400))
- `[expect, @jest/expect-utils]` Allow `isA` utility to take a type argument ([#13355](https://github.com/facebook/jest/pull/13355))
- `[expect]` Expose `AsyncExpectationResult` and `SyncExpectationResult` types ([#13411](https://github.com/facebook/jest/pull/13411))

### Fixes

- `[babel-plugin-jest-hoist]` Ignore `TSTypeQuery` when checking for hoisted references ([#13367](https://github.com/facebook/jest/pull/13367))
- `[jest-core]` Fix `detectOpenHandles` false positives for some special objects such as `TLSWRAP` ([#13414](https://github.com/facebook/jest/pull/13414))
- `[jest-mock]` Fix mocking of getters and setters on classes ([#13398](https://github.com/facebook/jest/pull/13398))
- `[jest-reporters]` Revert: Transform file paths into hyperlinks ([#13399](https://github.com/facebook/jest/pull/13399))
- `[@jest/types]` Infer type of `each` table correctly when the table is a tuple or array ([#13381](https://github.com/facebook/jest/pull/13381))
- `[@jest/types]` Rework typings to allow the `*ReturnedWith` matchers to be called with no argument ([#13385](https://github.com/facebook/jest/pull/13385))

### Chore & Maintenance

- `[*]` Update `@babel/*` deps, resulting in slightly different stack traces for `each` ([#13422](https://github.com/facebook/jest/pull/13422))

### Performance

- `[jest-runner]` Do not instrument v8 coverage data if coverage should not be collected ([#13282](https://github.com/facebook/jest/pull/13282))

## 29.1.2

### Fixes

- `[expect, @jest/expect]` Revert buggy inference of argument types for `*CalledWith` and `*ReturnedWith` matchers introduced in 29.1.0 ([#13339](https://github.com/facebook/jest/pull/13339))
- `[jest-worker]` Add missing dependency on `jest-util` ([#13341](https://github.com/facebook/jest/pull/13341))

## 29.1.1

### Fixes

- `[jest-mock]` Revert [#13145](https://github.com/facebook/jest/pull/13145) which broke mocking of transpiled ES modules

## 29.1.0

### Features

- `[expect, @jest/expect]` Support type inference for function parameters in `CalledWith` assertions ([#13268](https://github.com/facebook/jest/pull/13268))
- `[expect, @jest/expect]` Infer type of `*ReturnedWith` matchers argument ([#13278](https://github.com/facebook/jest/pull/13278))
- `[@jest/environment, jest-runtime]` Allow `jest.requireActual` and `jest.requireMock` to take a type argument ([#13253](https://github.com/facebook/jest/pull/13253))
- `[@jest/environment]` Allow `jest.mock` and `jest.doMock` to take a type argument ([#13254](https://github.com/facebook/jest/pull/13254))
- `[@jest/fake-timers]` Add `jest.now()` to return the current fake clock time ([#13244](https://github.com/facebook/jest/pull/13244), [#13246](https://github.com/facebook/jest/pull/13246))
- `[@jest/mock]` Add `withImplementation` method for temporarily overriding a mock ([#13281](https://github.com/facebook/jest/pull/13281))
- `[expect]` Export `toThrow*` matchers ([#13328](https://github.com/facebook/jest/pull/13328))

### Fixes

- `[jest-circus, jest-jasmine2]` Fix error messages for Node's `assert.throes` ([#13322](https://github.com/facebook/jest/pull/13322))
- `[jest-haste-map]` Remove `__proto__` usage ([#13256](https://github.com/facebook/jest/pull/13256))
- `[jest-mock]` Improve `spyOn` typings to handle optional properties ([#13247](https://github.com/facebook/jest/pull/13247))
- `[jest-mock]` Fix mocking of getters and setters on classes ([#13145](https://github.com/facebook/jest/pull/13145))
- `[jest-snapshot]` Throw useful error when an array is passed as property matchers ([#13263](https://github.com/facebook/jest/pull/13263))
- `[jest-snapshot]` Prioritize parser used in the project ([#13323](https://github.com/facebook/jest/pull/13323))
- `[jest-transform]` Attempt to work around issues with atomic writes on Windows ([#11423](https://github.com/facebook/jest/pull/11423))

## 29.0.3

### Features

- `[@jest/environment, jest-runtime]` Allow passing a generic type argument to `jest.createMockFromModule<T>()` method ([#13202](https://github.com/facebook/jest/pull/13202))
- `[expect]` Expose `ExpectationResult` type ([#13240](https://github.com/facebook/jest/pull/13240))
- `[jest-snapshot]` Expose `Context` type ([#13240](https://github.com/facebook/jest/pull/13240))
- `[@jest/globals]` Add `jest.Mock` type helper ([#13235](https://github.com/facebook/jest/pull/13235))

### Fixes

- `[jest-core]` Capture `execError` during `TestScheduler.scheduleTests` and dispatch to reporters ([#13203](https://github.com/facebook/jest/pull/13203))
- `[jest-resolve]` Make sure to resolve module paths after looking at `exports` ([#13242](https://github.com/facebook/jest/pull/13242))
- `[jest-resolve]` Improve error on module not found deep in the `require` stack ([#8704](https://github.com/facebook/jest/pull/8704))
- `[jest-snapshot]` Fix typings of snapshot matchers ([#13240](https://github.com/facebook/jest/pull/13240))

### Chore & Maintenance

- `[*]` Fix inconsistent workspace prefixes ([#13217](https://github.com/facebook/jest/pull/13217))
- `[jest-haste-map]` Expose a minimal public API to TypeScript ([#13023](https://github.com/facebook/jest/pull/13023))

## 29.0.2

### Features

- `[jest-transform]` Expose `TransformFactory` type ([#13184](https://github.com/facebook/jest/pull/13184))

### Fixes

- `[babel-plugin-jest-hoist]` Support imported `jest` in mock factory ([#13188](https://github.com/facebook/jest/pull/13188))
- `[jest-mock]` Align the behavior and return type of `generateFromMetadata` method ([#13207](https://github.com/facebook/jest/pull/13207))
- `[jest-runtime]` Support `jest.resetModules()` with ESM ([#13211](https://github.com/facebook/jest/pull/13211))

## 29.0.1

### Fixes

- `[jest-snapshot]` Pass `snapshotFormat` through when diffing snapshots ([#13181](https://github.com/facebook/jest/pull/13181))

## 29.0.0

### Features

- `[expect]` [**BREAKING**] Differentiate between `MatcherContext` `MatcherUtils` and `MatcherState` types ([#13141](https://github.com/facebook/jest/pull/13141))
- `[jest-circus]` Add support for `test.failing.each` ([#13142](https://github.com/facebook/jest/pull/13142))
- `[jest-config]` [**BREAKING**] Make `snapshotFormat` default to `escapeString: false` and `printBasicPrototype: false` ([#13036](https://github.com/facebook/jest/pull/13036))
- `[jest-config]` [**BREAKING**] Remove undocumented `collectCoverageOnlyFrom` option ([#13156](https://github.com/facebook/jest/pull/13156))
- `[jest-environment-jsdom]` [**BREAKING**] Upgrade to `jsdom@20` ([#13037](https://github.com/facebook/jest/pull/13037), [#13058](https://github.com/facebook/jest/pull/13058))
- `[@jest/globals]` Add `jest.Mocked`, `jest.MockedClass`, `jest.MockedFunction` and `jest.MockedObject` utility types ([#12727](https://github.com/facebook/jest/pull/12727))
- `[jest-mock]` [**BREAKING**] Refactor `Mocked*` utility types. `MaybeMockedDeep` and `MaybeMocked` became `Mocked` and `MockedShallow` respectively; only deep mocked variants of `MockedClass`, `MockedFunction` and `MockedObject` are exported ([#13123](https://github.com/facebook/jest/pull/13123), [#13124](https://github.com/facebook/jest/pull/13124))
- `[jest-mock]` [**BREAKING**] Change the default `jest.mocked` helper’s behavior to deep mocked ([#13125](https://github.com/facebook/jest/pull/13125))
- `[jest-snapshot]` [**BREAKING**] Let `babel` find config when updating inline snapshots ([#13150](https://github.com/facebook/jest/pull/13150))
- `[@jest/test-result, @jest/types]` [**BREAKING**] Replace `Bytes` and `Milliseconds` types with `number` ([#13155](https://github.com/facebook/jest/pull/13155))
- `[jest-worker]` Adds `workerIdleMemoryLimit` option which is used as a check for worker memory leaks >= Node 16.11.0 and recycles child workers as required ([#13056](https://github.com/facebook/jest/pull/13056), [#13105](https://github.com/facebook/jest/pull/13105), [#13106](https://github.com/facebook/jest/pull/13106), [#13107](https://github.com/facebook/jest/pull/13107))
- `[pretty-format]` [**BREAKING**] Remove `ConvertAnsi` plugin in favour of `jest-serializer-ansi-escapes` ([#13040](https://github.com/facebook/jest/pull/13040))
- `[pretty-format]` Allow to opt out from sorting object keys with `compareKeys: null` ([#12443](https://github.com/facebook/jest/pull/12443))

### Fixes

- `[jest-config]` Fix testing multiple projects with TypeScript config files ([#13099](https://github.com/facebook/jest/pull/13099))
- `[@jest/expect-utils]` Fix deep equality of ImmutableJS Record ([#13055](https://github.com/facebook/jest/pull/13055))
- `[jest-haste-map]` Increase the maximum possible file size that jest-haste-map can handle ([#13094](https://github.com/facebook/jest/pull/13094))
- `[jest-runtime]` Properly support CJS re-exports from dual packages ([#13170](https://github.com/facebook/jest/pull/13170))
- `[jest-snapshot]` Make `prettierPath` optional in `SnapshotState` ([#13149](https://github.com/facebook/jest/pull/13149))
- `[jest-snapshot]` Fix parsing error from inline snapshot files with `JSX` ([#12760](https://github.com/facebook/jest/pull/12760))
- `[jest-worker]` When a process runs out of memory worker exits correctly and doesn't spin indefinitely ([#13054](https://github.com/facebook/jest/pull/13054))

### Chore & Maintenance

- `[*]` [**BREAKING**] Drop support for Node v12 and v17 ([#13033](https://github.com/facebook/jest/pull/13033))
- `[docs]` Fix webpack name ([#13049](https://github.com/facebook/jest/pull/13049))
- `[docs]` Explicit how to set `n` for `--bail` ([#13128](https://github.com/facebook/jest/pull/13128))
- `[docs]` Update Enzyme URL ([#13166](https://github.com/facebook/jest/pull/13166))
- `[jest-leak-detector]` Remove support for `weak-napi` ([#13035](https://github.com/facebook/jest/pull/13035))
- `[jest-snapshot]` [**BREAKING**] Require `rootDir` as argument to `SnapshotState` ([#13150](https://github.com/facebook/jest/pull/13150))

## 28.1.3

### Features

- `[jest-leak-detector]` Use native `FinalizationRegistry` when it exists to get rid of external C dependency ([#12973](https://github.com/facebook/jest/pull/12973))

### Fixes

- `[jest-changed-files]` Fix a lock-up after repeated invocations ([#12757](https://github.com/facebook/jest/issues/12757))
- `[@jest/expect-utils]` Fix deep equality of ImmutableJS OrderedSets ([#12977](https://github.com/facebook/jest/pull/12977))
- `[jest-mock]` Add index signature support for `spyOn` types ([#13013](https://github.com/facebook/jest/pull/13013), [#13020](https://github.com/facebook/jest/pull/13020))
- `[jest-snapshot]` Fix indentation of awaited inline snapshots ([#12986](https://github.com/facebook/jest/pull/12986))

### Chore & Maintenance

- `[*]` Replace internal usage of `pretty-format/ConvertAnsi` with `jest-serializer-ansi-escapes` ([#12935](https://github.com/facebook/jest/pull/12935), [#13004](https://github.com/facebook/jest/pull/13004))
- `[docs]` Update spyOn docs ([#13000](https://github.com/facebook/jest/pull/13000))

## 28.1.2

### Fixes

- `[jest-runtime]` Avoid star type import from `@jest/globals` ([#12949](https://github.com/facebook/jest/pull/12949))

### Chore & Maintenance

- `[docs]` Mention that jest-codemods now supports Sinon ([#12898](https://github.com/facebook/jest/pull/12898))

## 28.1.1

### Features

- `[jest]` Expose `Config` type ([#12848](https://github.com/facebook/jest/pull/12848))
- `[@jest/reporters]` Improve `GitHubActionsReporter`s annotation format ([#12826](https://github.com/facebook/jest/pull/12826))
- `[@jest/types]` Infer argument types passed to `test` and `describe` callback functions from `each` tables ([#12885](https://github.com/facebook/jest/pull/12885), [#12905](https://github.com/facebook/jest/pull/12905))

### Fixes

- `[@jest/expect-utils]` Fix deep equality of ImmutableJS OrderedMaps ([#12763](https://github.com/facebook/jest/pull/12899))
- `[jest-docblock]` Handle multiline comments in parseWithComments ([#12845](https://github.com/facebook/jest/pull/12845))
- `[jest-mock]` Improve `spyOn` error messages ([#12901](https://github.com/facebook/jest/pull/12901))
- `[jest-runtime]` Correctly report V8 coverage with `resetModules: true` ([#12912](https://github.com/facebook/jest/pull/12912))
- `[jest-worker]` Make `JestWorkerFarm` helper type to include methods of worker module that take more than one argument ([#12839](https://github.com/facebook/jest/pull/12839))

### Chore & Maintenance

- `[docs]` Updated docs to indicate that `jest-environment-jsdom` is a separate package [#12828](https://github.com/facebook/jest/issues/12828)
- `[docs]` Document the comments used by coverage providers [#12835](https://github.com/facebook/jest/issues/12835)
- `[docs]` Use `docusaurus-remark-plugin-tab-blocks` to format tabs with code examples ([#12859](https://github.com/facebook/jest/pull/12859))
- `[jest-haste-map]` Bump `walker` version ([#12324](https://github.com/facebook/jest/pull/12324))

## 28.1.0

### Features

- `[jest-circus]` Add `failing` test modifier that inverts the behavior of tests ([#12610](https://github.com/facebook/jest/pull/12610))
- `[jest-environment-node, jest-environment-jsdom]` Allow specifying `customExportConditions` ([#12774](https://github.com/facebook/jest/pull/12774))

### Fixes

- `[expect]` Adjust typings of `lastCalledWith`, `nthCalledWith`, `toBeCalledWith` matchers to allow a case there a mock was called with no arguments ([#12807](https://github.com/facebook/jest/pull/12807))
- `[@jest/expect-utils]` Fix deep equality of ImmutableJS Lists ([#12763](https://github.com/facebook/jest/pull/12763))
- `[jest-core]` Do not collect `SIGNREQUEST` as open handles ([#12789](https://github.com/facebook/jest/pull/12789))

### Chore & Maintenance

- `[docs]` Specified documentation about `--filter` CLI docs ([#12799](https://github.com/facebook/jest/pull/12799))
- `[@jest-reporters]` Move helper functions from `utils.ts` into separate files ([#12782](https://github.com/facebook/jest/pull/12782))
- `[jest-resolve]` Replace `process.versions.pnp` type declaration with `@types/pnpapi` devDependency ([#12783](https://github.com/facebook/jest/pull/12783))

## 28.0.3

### Fixes

- `[jest-config]` Normalize `reporters` option defined in presets ([#12769](https://github.com/facebook/jest/pull/12769))
- `[@jest/reporters]` Fix trailing slash in matching `coverageThreshold` key ([#12714](https://github.com/facebook/jest/pull/12714))
- `[jest-resolve]` Fix (experimental) ESM module mocking for re-exports ([#12766](https://github.com/facebook/jest/pull/12766))
- `[@jest/transform]` Throw better error if an invalid return value if encountered ([#12764](https://github.com/facebook/jest/pull/12764))

### Chore & Maintenance

- `[docs]` Fix typo in `--shard` CLI docs ([#12761](https://github.com/facebook/jest/pull/12761))

## 28.0.2

### Features

- `[jest-worker]` Add `JestWorkerFarm` helper type ([#12753](https://github.com/facebook/jest/pull/12753))

### Fixes

- `[*]` Lower Node 16 requirement to 16.10 from 16.13 due to a [Node bug](https://github.com/nodejs/node/issues/40014) that causes memory and performance issues ([#12754](https://github.com/facebook/jest/pull/12754))

## 28.0.1

### Features

- `[jest-resolve]` Expose `ResolverOptions` type ([#12736](https://github.com/facebook/jest/pull/12736))

### Fixes

- `[expect]` Add missing dependency `jest-util` ([#12744](https://github.com/facebook/jest/pull/12744))
- `[jest-circus]` Improve `test.concurrent` ([#12748](https://github.com/facebook/jest/pull/12748))
- `[jest-resolve]` Correctly throw an error if `jsdom` test environment is used, but not installed ([#12749](https://github.com/facebook/jest/pull/12749))

### Chore & Maintenance

- `[jest-serializer]` Remove deprecated module from source tree ([#12735](https://github.com/facebook/jest/pull/12735))

## 28.0.0

### Features

- `[babel-jest]` Export `createTransformer` function ([#12399](https://github.com/facebook/jest/pull/12399))
- `[expect]` Expose `AsymmetricMatchers`, `MatcherFunction` and `MatcherFunctionWithState` interfaces ([#12363](https://github.com/facebook/jest/pull/12363), [#12376](https://github.com/facebook/jest/pull/12376))
- `[jest-circus]` Support error logging before retry ([#12201](https://github.com/facebook/jest/pull/12201))
- `[jest-circus, jest-jasmine2]` Allowed classes and functions as `describe` and `it`/`test` names ([#12484](https://github.com/facebook/jest/pull/12484))
- `[jest-cli, jest-config]` [**BREAKING**] Remove `testURL` config, use `testEnvironmentOptions.url` instead ([#10797](https://github.com/facebook/jest/pull/10797))
- `[jest-cli, jest-core]` Add `--shard` parameter for distributed parallel test execution ([#12546](https://github.com/facebook/jest/pull/12546))
- `[jest-cli]` [**BREAKING**] Remove undocumented `--timers` option ([#12572](https://github.com/facebook/jest/pull/12572))
- `[jest-config]` [**BREAKING**] Stop shipping `jest-environment-jsdom` by default ([#12354](https://github.com/facebook/jest/pull/12354))
- `[jest-config]` [**BREAKING**] Stop shipping `jest-jasmine2` by default ([#12355](https://github.com/facebook/jest/pull/12355))
- `[jest-config, @jest/types]` Add `ci` to `GlobalConfig` ([#12378](https://github.com/facebook/jest/pull/12378))
- `[jest-config]` [**BREAKING**] Rename `moduleLoader` to `runtime` ([#10817](https://github.com/facebook/jest/pull/10817))
- `[jest-config]` [**BREAKING**] Rename `extraGlobals` to `sandboxInjectedGlobals` ([#10817](https://github.com/facebook/jest/pull/10817))
- `[jest-config]` [**BREAKING**] Throw an error instead of showing a warning if multiple configs are used ([#12510](https://github.com/facebook/jest/pull/12510))
- `[jest-config]` [**BREAKING**] Do not normalize long deprecated configuration options `preprocessorIgnorePatterns`, `scriptPreprocessor`, `setupTestFrameworkScriptFile` and `testPathDirs` ([#12701](https://github.com/facebook/jest/pull/12701))
- `[jest-cli, jest-core]` Add `--ignoreProjects` CLI argument to ignore test suites by project name ([#12620](https://github.com/facebook/jest/pull/12620))
- `[jest-core]` Pass project config to `globalSetup`/`globalTeardown` function as second argument ([#12440](https://github.com/facebook/jest/pull/12440))
- `[jest-core]` Stabilize test runners with event emitters ([#12641](https://github.com/facebook/jest/pull/12641))
- `[jest-core, jest-watcher]` [**BREAKING**] Move `TestWatcher` class to `jest-watcher` package ([#12652](https://github.com/facebook/jest/pull/12652))
- `[jest-core]` Allow using Summary Reporter as stand-alone reporter ([#12687](https://github.com/facebook/jest/pull/12687))
- `[jest-environment-jsdom]` [**BREAKING**] Upgrade jsdom to 19.0.0 ([#12290](https://github.com/facebook/jest/pull/12290))
- `[jest-environment-jsdom]` [**BREAKING**] Add default `browser` condition to `exportConditions` for `jsdom` environment ([#11924](https://github.com/facebook/jest/pull/11924))
- `[jest-environment-jsdom]` [**BREAKING**] Pass global config to Jest environment constructor for `jsdom` environment ([#12461](https://github.com/facebook/jest/pull/12461))
- `[jest-environment-jsdom]` [**BREAKING**] Second argument `context` to constructor is mandatory ([#12469](https://github.com/facebook/jest/pull/12469))
- `[jest-environment-node]` [**BREAKING**] Add default `node` and `node-addon` conditions to `exportConditions` for `node` environment ([#11924](https://github.com/facebook/jest/pull/11924))
- `[jest-environment-node]` [**BREAKING**] Pass global config to Jest environment constructor for `node` environment ([#12461](https://github.com/facebook/jest/pull/12461))
- `[jest-environment-node]` [**BREAKING**] Second argument `context` to constructor is mandatory ([#12469](https://github.com/facebook/jest/pull/12469))
- `[jest-environment-node]` Add all available globals to test globals, not just explicit ones ([#12642](https://github.com/facebook/jest/pull/12642), [#12696](https://github.com/facebook/jest/pull/12696))
- `[@jest/expect]` New module which extends `expect` with `jest-snapshot` matchers ([#12404](https://github.com/facebook/jest/pull/12404), [#12410](https://github.com/facebook/jest/pull/12410), [#12418](https://github.com/facebook/jest/pull/12418))
- `[@jest/expect-utils]` New module exporting utils for `expect` ([#12323](https://github.com/facebook/jest/pull/12323))
- `[@jest/fake-timers]` [**BREAKING**] Rename `timers` configuration option to `fakeTimers` ([#12572](https://github.com/facebook/jest/pull/12572))
- `[@jest/fake-timers]` [**BREAKING**] Allow `jest.useFakeTimers()` and `projectConfig.fakeTimers` to take an options bag ([#12572](https://github.com/facebook/jest/pull/12572))
- `[jest-haste-map]` [**BREAKING**] `HasteMap.create` now returns a promise ([#12008](https://github.com/facebook/jest/pull/12008))
- `[jest-haste-map]` Add support for `dependencyExtractor` written in ESM ([#12008](https://github.com/facebook/jest/pull/12008))
- `[jest-mock]` [**BREAKING**] Rename exported utility types `ClassLike`, `FunctionLike`, `ConstructorLikeKeys`, `MethodLikeKeys`, `PropertyLikeKeys`; remove exports of utility types `ArgumentsOf`, `ArgsType`, `ConstructorArgumentsOf` - TS builtin utility types `ConstructorParameters` and `Parameters` should be used instead ([#12435](https://github.com/facebook/jest/pull/12435), [#12489](https://github.com/facebook/jest/pull/12489))
- `[jest-mock]` Improve `isMockFunction` to infer types of passed function ([#12442](https://github.com/facebook/jest/pull/12442))
- `[jest-mock]` [**BREAKING**] Improve the usage of `jest.fn` generic type argument ([#12489](https://github.com/facebook/jest/pull/12489))
- `[jest-mock]` Add support for auto-mocking async generator functions ([#11080](https://github.com/facebook/jest/pull/11080))
- `[jest-mock]` Add `contexts` member to mock functions ([#12601](https://github.com/facebook/jest/pull/12601))
- `[@jest/reporters]` Add GitHub Actions reporter ([#11320](https://github.com/facebook/jest/pull/11320), [#12658](https://github.com/facebook/jest/pull/12658))
- `[@jest/reporters]` Pass `reporterContext` to custom reporter constructors as third argument ([#12657](https://github.com/facebook/jest/pull/12657))
- `[jest-resolve]` [**BREAKING**] Add support for `package.json` `exports` ([#11961](https://github.com/facebook/jest/pull/11961), [#12373](https://github.com/facebook/jest/pull/12373))
- `[jest-resolve]` Support package self-reference ([#12682](https://github.com/facebook/jest/pull/12682))
- `[jest-resolve, jest-runtime]` Add support for `data:` URI import and mock ([#12392](https://github.com/facebook/jest/pull/12392))
- `[jest-resolve, jest-runtime]` Add support for async resolver ([#11540](https://github.com/facebook/jest/pull/11540))
- `[jest-resolve]` [**BREAKING**] Remove `browser?: boolean` from resolver options, `conditions: ['browser']` should be used instead ([#12707](https://github.com/facebook/jest/pull/12707))
- `[jest-resolve]` Expose `JestResolver`, `AsyncResolver`, `SyncResolver`, `PackageFilter`, `PathFilter` and `PackageJSON` types ([#12707](https://github.com/facebook/jest/pull/12707), ([#12712](https://github.com/facebook/jest/pull/12712))
- `[jest-runner]` Allow `setupFiles` module to export an async function ([#12042](https://github.com/facebook/jest/pull/12042))
- `[jest-runner]` Allow passing `testEnvironmentOptions` via docblocks ([#12470](https://github.com/facebook/jest/pull/12470))
- `[jest-runner]` Expose `CallbackTestRunner`, `EmittingTestRunner` abstract classes and `CallbackTestRunnerInterface`, `EmittingTestRunnerInterface` to help typing third party runners ([#12646](https://github.com/facebook/jest/pull/12646), [#12715](https://github.com/facebook/jest/pull/12715))
- `[jest-runner]` Lock version of `source-map-support` to 0.5.13 ([#12720](https://github.com/facebook/jest/pull/12720))
- `[jest-runtime]` [**BREAKING**] `Runtime.createHasteMap` now returns a promise ([#12008](https://github.com/facebook/jest/pull/12008))
- `[jest-runtime]` Calling `jest.resetModules` function will clear FS and transform cache ([#12531](https://github.com/facebook/jest/pull/12531))
- `[jest-runtime]` [**BREAKING**] Remove `Context` type export, it must be imported from `@jest/test-result` ([#12685](https://github.com/facebook/jest/pull/12685))
- `[jest-runtime]` Add `import.meta.jest` ([#12698](https://github.com/facebook/jest/pull/12698))
- `[@jest/schemas]` New module for JSON schemas for Jest's config ([#12384](https://github.com/facebook/jest/pull/12384))
- `[@jest/source-map]` Migrate from `source-map` to `@jridgewell/trace-mapping` ([#12692](https://github.com/facebook/jest/pull/12692))
- `[jest-transform]` [**BREAKING**] Make it required for `process()` and `processAsync()` methods to always return structured data ([#12638](https://github.com/facebook/jest/pull/12638))
- `[jest-test-result]` Add duration property to JSON test output ([#12518](https://github.com/facebook/jest/pull/12518))
- `[jest-watcher]` [**BREAKING**] Make `PatternPrompt` class to take `entityName` as third constructor parameter instead of `this._entityName` ([#12591](https://github.com/facebook/jest/pull/12591))
- `[jest-worker]` [**BREAKING**] Allow only absolute `workerPath` ([#12343](https://github.com/facebook/jest/pull/12343))
- `[jest-worker]` [**BREAKING**] Default to advanced serialization when using child process workers ([#10983](https://github.com/facebook/jest/pull/10983))
- `[pretty-format]` New `maxWidth` parameter ([#12402](https://github.com/facebook/jest/pull/12402))

### Fixes

- `[*]` Use `sha256` instead of `md5` as hashing algortihm for compatibility with FIPS systems ([#12722](https://github.com/facebook/jest/pull/12722))
- `[babel-jest]` [**BREAKING**] Pass `rootDir` as `root` in Babel's options ([#12689](https://github.com/facebook/jest/pull/12689))
- `[expect]` Move typings of `.not`, `.rejects` and `.resolves` modifiers outside of `Matchers` interface ([#12346](https://github.com/facebook/jest/pull/12346))
- `[expect]` Throw useful error if `expect.extend` is called with invalid matchers ([#12488](https://github.com/facebook/jest/pull/12488))
- `[expect]` Fix `iterableEquality` ignores other properties ([#8359](https://github.com/facebook/jest/pull/8359))
- `[expect]` Fix print for the `closeTo` matcher ([#12626](https://github.com/facebook/jest/pull/12626))
- `[jest-changed-files]` Improve `changedFilesWithAncestor` pattern for Mercurial SCM ([#12322](https://github.com/facebook/jest/pull/12322))
- `[jest-circus, @jest/types]` Disallow undefined value in `TestContext` type ([#12507](https://github.com/facebook/jest/pull/12507))
- `[jest-config]` Correctly detect CI environment and update snapshots accordingly ([#12378](https://github.com/facebook/jest/pull/12378))
- `[jest-config]` Pass `moduleTypes` to `ts-node` to enforce CJS when transpiling ([#12397](https://github.com/facebook/jest/pull/12397))
- `[jest-config]` [**BREAKING**] Add `mjs` and `cjs` to default `moduleFileExtensions` config ([#12578](https://github.com/facebook/jest/pull/12578))
- `[jest-config, jest-haste-map]` Allow searching for tests in `node_modules` by exposing `retainAllFiles` ([#11084](https://github.com/facebook/jest/pull/11084))
- `[jest-core]` [**BREAKING**] Exit with status `1` if no tests are found with `--findRelatedTests` flag ([#12487](https://github.com/facebook/jest/pull/12487))
- `[jest-core]` Do not report unref-ed subprocesses as open handles ([#12705](https://github.com/facebook/jest/pull/12705))
- `[jest-each]` `%#` is not replaced with index of the test case ([#12517](https://github.com/facebook/jest/pull/12517))
- `[jest-each]` Fixes error message with incorrect count of missing arguments ([#12464](https://github.com/facebook/jest/pull/12464))
- `[jest-environment-jsdom]` Make `jsdom` accessible to extending environments again ([#12232](https://github.com/facebook/jest/pull/12232))
- `[jest-environment-jsdom]` Log JSDOM errors more cleanly ([#12386](https://github.com/facebook/jest/pull/12386))
- `[jest-environment-node]` Add `MessageChannel`, `MessageEvent` to globals ([#12553](https://github.com/facebook/jest/pull/12553))
- `[jest-environment-node]` Add `structuredClone` to globals ([#12631](https://github.com/facebook/jest/pull/12631))
- `[@jest/expect-utils]` [**BREAKING**] Fix false positives when looking for `undefined` prop ([#8923](https://github.com/facebook/jest/pull/8923))
- `[jest-haste-map]` Don't use partial results if file crawl errors ([#12420](https://github.com/facebook/jest/pull/12420))
- `[jest-haste-map]` Make watchman existence check lazy+async ([#12675](https://github.com/facebook/jest/pull/12675))
- `[jest-jasmine2, jest-types]` [**BREAKING**] Move all `jasmine` specific types from `@jest/types` to its own package ([#12125](https://github.com/facebook/jest/pull/12125))
- `[jest-jasmine2]` Do not set `duration` to `0` for skipped tests ([#12518](https://github.com/facebook/jest/pull/12518))
- `[jest-matcher-utils]` Pass maxWidth to `pretty-format` to avoid printing every element in arrays by default ([#12402](https://github.com/facebook/jest/pull/12402))
- `[jest-mock]` Fix function overloads for `spyOn` to allow more correct type inference in complex object ([#12442](https://github.com/facebook/jest/pull/12442))
- `[jest-mock]` Handle overridden `Function.name` property ([#12674](https://github.com/facebook/jest/pull/12674))
- `[@jest/reporters]` Notifications generated by the `--notify` flag are no longer persistent in GNOME Shell. ([#11733](https://github.com/facebook/jest/pull/11733))
- `[@jest/reporters]` Move missing icon file which is needed for `NotifyReporter` class. ([#12593](https://github.com/facebook/jest/pull/12593))
- `[@jest/reporters]` Update `v8-to-istanbul` ([#12697](https://github.com/facebook/jest/pull/12697))
- `[jest-resolver]` Call custom resolver with core node.js modules ([#12654](https://github.com/facebook/jest/pull/12654))
- `[jest-runner]` Correctly resolve `source-map-support` ([#12706](https://github.com/facebook/jest/pull/12706))
- `[jest-worker]` Fix `Farm` execution results memory leak ([#12497](https://github.com/facebook/jest/pull/12497))

### Chore & Maintenance

- `[*]` [**BREAKING**] Drop support for Node v10 and v15 and target first LTS `16.13.0` ([#12220](https://github.com/facebook/jest/pull/12220))
- `[*]` [**BREAKING**] Drop support for `typescript@3.8`, minimum version is now `4.3` ([#11142](https://github.com/facebook/jest/pull/11142), [#12648](https://github.com/facebook/jest/pull/12648))
- `[*]` Bundle all `.d.ts` files into a single `index.d.ts` per module ([#12345](https://github.com/facebook/jest/pull/12345))
- `[*]` Use `globalThis` instead of `global` ([#12447](https://github.com/facebook/jest/pull/12447))
- `[babel-jest]` [**BREAKING**] Only export `createTransformer` ([#12407](https://github.com/facebook/jest/pull/12407))
- `[docs]` Add note about not mixing `done()` with Promises ([#11077](https://github.com/facebook/jest/pull/11077))
- `[docs, examples]` Update React examples to match with the new React guidelines for code examples ([#12217](https://github.com/facebook/jest/pull/12217))
- `[docs]` Add clarity for module factory hoisting limitations ([#12453](https://github.com/facebook/jest/pull/12453))
- `[docs]` Add more information about how code transformers work ([#12407](https://github.com/facebook/jest/pull/12407))
- `[docs]` Add upgrading guide ([#12633](https://github.com/facebook/jest/pull/12633))
- `[expect]` [**BREAKING**] Remove support for importing `build/utils` ([#12323](https://github.com/facebook/jest/pull/12323))
- `[expect]` [**BREAKING**] Migrate to ESM ([#12344](https://github.com/facebook/jest/pull/12344))
- `[expect]` [**BREAKING**] Snapshot matcher types are moved to `@jest/expect` ([#12404](https://github.com/facebook/jest/pull/12404))
- `[jest-cli]` Update `yargs` to v17 ([#12357](https://github.com/facebook/jest/pull/12357))
- `[jest-config]` [**BREAKING**] Remove `getTestEnvironment` export ([#12353](https://github.com/facebook/jest/pull/12353))
- `[jest-config]` [**BREAKING**] Rename config option `name` to `id` ([#11981](https://github.com/facebook/jest/pull/11981))
- `[jest-create-cache-key-function]` Added README.md file with basic usage instructions ([#12492](https://github.com/facebook/jest/pull/12492))
- `[@jest/core]` Use `index.ts` instead of `jest.ts` as main export ([#12329](https://github.com/facebook/jest/pull/12329))
- `[jest-environment-jsdom]` [**BREAKING**] Migrate to ESM ([#12340](https://github.com/facebook/jest/pull/12340))
- `[jest-environment-node]` [**BREAKING**] Migrate to ESM ([#12340](https://github.com/facebook/jest/pull/12340))
- `[jest-haste-map]` Remove legacy `isRegExpSupported` ([#12676](https://github.com/facebook/jest/pull/12676))
- `[@jest/fake-timers]` Update `@sinonjs/fake_timers` to v9 ([#12357](https://github.com/facebook/jest/pull/12357))
- `[jest-jasmine2, jest-runtime]` [**BREAKING**] Use `Symbol` to pass `jest.setTimeout` value instead of `jasmine` specific logic ([#12124](https://github.com/facebook/jest/pull/12124))
- `[jest-phabricator]` [**BREAKING**] Migrate to ESM ([#12341](https://github.com/facebook/jest/pull/12341))
- `[jest-resolve]` [**BREAKING**] Make `requireResolveFunction` argument mandatory ([#12353](https://github.com/facebook/jest/pull/12353))
- `[jest-runner]` [**BREAKING**] Remove some type exports from `@jest/test-result` ([#12353](https://github.com/facebook/jest/pull/12353))
- `[jest-runner]` [**BREAKING**] Second argument to constructor (`Context`) is not optional ([#12640](https://github.com/facebook/jest/pull/12640))
- `[jest-serializer]` [**BREAKING**] Deprecate package in favour of using `v8` APIs directly ([#12391](https://github.com/facebook/jest/pull/12391))
- `[jest-snapshot]` [**BREAKING**] Migrate to ESM ([#12342](https://github.com/facebook/jest/pull/12342))
- `[jest-transform]` Update `write-file-atomic` to v4 ([#12357](https://github.com/facebook/jest/pull/12357))
- `[jest-types]` [**BREAKING**] Remove `Config.Glob` and `Config.Path` ([#12406](https://github.com/facebook/jest/pull/12406))
- `[jest]` Use `index.ts` instead of `jest.ts` as main export ([#12329](https://github.com/facebook/jest/pull/12329))

### Performance

- `[jest-haste-map]` [**BREAKING**] Default to `node` crawler over shelling out to `find` if `watchman` is not enabled ([#12320](https://github.com/facebook/jest/pull/12320))

## 27.5.1

### Features

- `[jest-config]` Support comments in JSON config file ([#12316](https://github.com/facebook/jest/pull/12316))
- `[pretty-format]` Expose `ConvertAnsi` plugin ([#12308](https://github.com/facebook/jest/pull/12308))

### Fixes

- `[expect]` Add type definitions for asymmetric `closeTo` matcher ([#12304](https://github.com/facebook/jest/pull/12304))
- `[jest-cli]` Load binary via exported API ([#12315](https://github.com/facebook/jest/pull/12315))
- `[jest-config]` Replace `jsonlint` with `parse-json` ([#12316](https://github.com/facebook/jest/pull/12316))
- `[jest-repl]` Make module importable ([#12311](https://github.com/facebook/jest/pull/12311) & [#12315](https://github.com/facebook/jest/pull/12315))

### Chore & Maintenance

- `[*]` Avoid anonymous default exports ([#12313](https://github.com/facebook/jest/pull/12313))

## 27.5.0

### Features

- `[expect]` Add asymmetric matcher `expect.closeTo` ([#12243](https://github.com/facebook/jest/pull/12243))
- `[jest-mock]` Added `mockFn.mock.lastCall` to retrieve last argument ([#12285](https://github.com/facebook/jest/pull/12285))

### Fixes

- `[expect]` Add a fix for `.toHaveProperty('')` ([#12251](https://github.com/facebook/jest/pull/12251))
- `[jest-each, @jest/globals]` Allow passing `ReadonlyArray` type of a table to `describe.each` and `test.each` ([#12297](https://github.com/facebook/jest/pull/12297))
- `[@jest/globals]` Add missing `options` argument to `jest.doMock` typing ([#12292](https://github.com/facebook/jest/pull/12292))
- `[jest-environment-node]` Add `atob` and `btoa` ([#12269](https://github.com/facebook/jest/pull/12269))
- `[jest-matcher-utils]` Correct diff for expected asymmetric matchers ([#12264](https://github.com/facebook/jest/pull/12264))
- `[jest-message-util]` Fix `.getTopFrame()` (and `toMatchInlineSnapshot()`) with `mjs` files ([#12277](https://github.com/facebook/jest/pull/12277))

### Chore & Maintenance

- `[*]` Update `graceful-fs` to `^4.2.9` ([#11749](https://github.com/facebook/jest/pull/11749))

### Performance

- `[jest-resolve]` perf: skip error creation on not found `stat` calls ([#11749](https://github.com/facebook/jest/pull/11749))

## 27.4.7

### Fixes

- `jest-config` Add missing `@babel/core` dependency ([#12216](https://github.com/facebook/jest/pull/12216))

## 27.4.6

### Fixes

- `[jest-environment-node]` Add `AbortSignal` ([#12157](https://github.com/facebook/jest/pull/12157))
- `[jest-environment-node]` Add Missing node global `performance` ([#12002](https://github.com/facebook/jest/pull/12002))
- `[jest-runtime]` Handle missing `mocked` property ([#12213](https://github.com/facebook/jest/pull/12213))
- `[@jest/transform]` Update dependency package `pirates` to 4.0.4 ([#12002](https://github.com/facebook/jest/pull/12002))

### Performance

- `jest-config` perf: only register ts-node once when loading TS config files ([#12160](https://github.com/facebook/jest/pull/12160))

## 27.4.5

### Fixes

- `[jest-worker]` Stop explicitly passing `process.env` ([#12141](https://github.com/facebook/jest/pull/12141))

## 27.4.4

### Fixes

- `[babel-jest]` Add `process.version` chunk to the cache key ([#12122](https://github.com/facebook/jest/pull/12122))
- `[jest-environment]` Add `mocked` to `jest` object ([#12133](https://github.com/facebook/jest/pull/12133))
- `[jest-worker]` Stop explicitly passing `execArgv` ([#12128](https://github.com/facebook/jest/pull/12128))

### Chore & Maintenance

- `[website]` Fix the card front that looks overlapping part of the card back

## 27.4.3

### Fixes

- `[jest-environment-jsdom]` Remove `@types/jsdom` dependency (and make its `dom` property `private`) ([#12107](https://github.com/facebook/jest/pull/12107))

## 27.4.2

### Fixes

- `[jest-worker]` Add additional `execArgv` to filter ([#12103](https://github.com/facebook/jest/pull/12103))

## 27.4.1

### Fixes

- `[jest-worker]` Filter `execArgv` correctly ([#12097](https://github.com/facebook/jest/pull/12097))

## 27.4.0

### Features

- `[expect]` Enhancing the `toHaveProperty` matcher to support array selection ([#12092](https://github.com/facebook/jest/pull/12092))
- `[jest-core]` Add support for `testResultsProcessor` written in ESM ([#12006](https://github.com/facebook/jest/pull/12006))
- `[jest-diff, pretty-format]` Add `compareKeys` option for custom sorting of object keys ([#11992](https://github.com/facebook/jest/pull/11992))
- `[jest-mock]` Add `ts-jest` mock util functions ([#12089](https://github.com/facebook/jest/pull/12089))

### Fixes

- `[expect]` Allow again `expect.Matchers` generic with single value ([#11986](https://github.com/facebook/jest/pull/11986))
- `[jest-circus, jest-jasmine2]` Avoid false concurrent test failures due to unhandled promise rejections ([#11987](https://github.com/facebook/jest/pull/11987))
- `[jest-config]` Add missing `slash` dependency to `package.json` ([#12080](https://github.com/facebook/jest/pull/12080))
- `[jest-core]` Incorrect detection of open ZLIB handles ([#12022](https://github.com/facebook/jest/pull/12022))
- `[jest-diff]` Break dependency cycle ([#10818](https://github.com/facebook/jest/pull/10818))
- `[jest-environment-jsdom]` Add `@types/jsdom` dependency ([#11999](https://github.com/facebook/jest/pull/11999))
- `[jest-environment-jsdom]` Do not reset the global.document too early on teardown ([#11871](https://github.com/facebook/jest/pull/11871))
- `[jest-transform]` Improve error and warning messages ([#11998](https://github.com/facebook/jest/pull/11998))
- `[jest-worker]` Pass `execArgv` correctly to `worker_threads` worker ([#12069](https://github.com/facebook/jest/pull/12069))

### Chore & Maintenance

- `[docs]` CLI options alphabetized ([#11586](https://github.com/facebook/jest/pull/11586))
- `[jest-runner]` Add info regarding timers to forcedExit message([#12083](https://github.com/facebook/jest/pull/12083))
- `[*]` Replaced `substr` method with `substring` ([#12066](https://github.com/facebook/jest/pull/12066))
- `[*]` Add `types` entry to all export maps ([#12073](https://github.com/facebook/jest/pull/12073))

## 27.3.1

### Fixes

- `[expect]` Make `expect` extension properties `configurable` ([#11978](https://github.com/facebook/jest/pull/11978))
- `[expect]` Fix `.any()` checks on primitive wrapper classes ([#11976](https://github.com/facebook/jest/pull/11976))

### Chore & Maintenance

- `[expect]` `BigInt` global is always defined, don't check for its existence at runtime ([#11979](https://github.com/facebook/jest/pull/11979))
- `[jest-config, jest-util]` Use `ci-info` instead of `is-ci` to detect CI environment ([#11973](https://github.com/facebook/jest/pull/11973))

## 27.3.0

### Features

- `[jest-config]` Add `testEnvironmentOptions.html` to apply to jsdom input ([#11950](https://github.com/facebook/jest/pull/11950))
- `[jest-resolver]` Support default export (`.`) in `exports` field _if_ `main` is missing ([#11919](https://github.com/facebook/jest/pull/11919))

### Fixes

- `[expect]` Tweak and improve types ([#11949](https://github.com/facebook/jest/pull/11949))
- `[jest-runtime]` Ensure absolute paths can be resolved within test modules ([#11943](https://github.com/facebook/jest/pull/11943))
- `[jest-runtime]` Fix `instanceof` for `ModernFakeTimers` and `LegacyFakeTimers` methods ([#11946](https://github.com/facebook/jest/pull/11946))

## 27.2.5

### Features

- `[jest-config]` Warn when multiple Jest configs are located ([#11922](https://github.com/facebook/jest/pull/11922))

### Fixes

- `[expect]` Pass matcher context to asymmetric matchers ([#11926](https://github.com/facebook/jest/pull/11926) & [#11930](https://github.com/facebook/jest/pull/11930))
- `[expect]` Improve TypeScript types ([#11931](https://github.com/facebook/jest/pull/11931))
- `[expect]` Improve typings of `toThrow()` and `toThrowError()` matchers ([#11929](https://github.com/facebook/jest/pull/11929))
- `[jest-cli]` Improve `--help` printout by removing defunct `--browser` option ([#11914](https://github.com/facebook/jest/pull/11914))
- `[jest-haste-map]` Use distinct cache paths for different values of `computeDependencies` ([#11916](https://github.com/facebook/jest/pull/11916))
- `[@jest/reporters]` Do not buffer `console.log`s when using verbose reporter ([#11054](https://github.com/facebook/jest/pull/11054))

### Chore & Maintenance

- `[expect]` Export default matchers ([#11932](https://github.com/facebook/jest/pull/11932))
- `[@jest/types]` Mark deprecated configuration options as `@deprecated` ([#11913](https://github.com/facebook/jest/pull/11913))

## 27.2.4

### Features

- `[expect]` Add equality checks for Array Buffers in `expect.ToStrictEqual()` ([#11805](https://github.com/facebook/jest/pull/11805))

### Fixes

- `[jest-snapshot]` Correctly indent inline snapshots ([#11560](https://github.com/facebook/jest/pull/11560))

## 27.2.3

### Features

- `[@jest/fake-timers]` Update `@sinonjs/fake-timers` to v8 ([#11879](https://github.com/facebook/jest/pull/11879))

### Fixes

- `[jest-config]` Parse `testEnvironmentOptions` if received from CLI ([#11902](https://github.com/facebook/jest/pull/11902))
- `[jest-reporters]` Call `destroy` on `v8-to-istanbul` converters to free memory ([#11896](https://github.com/facebook/jest/pull/11896))

## 27.2.2

### Fixes

- `[jest-runtime]` Correct `wrapperLength` value for ESM modules. ([#11893](https://github.com/facebook/jest/pull/11893))

## 27.2.1

### Features

- `[jest-transform]` Improve the unexpected token error message. ([#11807](https://github.com/facebook/jest/pull/11807))

### Fixes

- `[jest-runtime]` Fix regression when using `jest.isolateModules` and mocks ([#11882](https://github.com/facebook/jest/pull/11882))
- `[jest-runtime]` Include test name when importing modules after test has completed ([#11885](https://github.com/facebook/jest/pull/11885))
- `[jest-runtime]` Error when ESM import is used after test is torn down ([#11885](https://github.com/facebook/jest/pull/11885))

## 27.2.0

### Features

- `[jest-resolver, jest-runtime]` Pass `conditions` to custom resolvers to enable them to implement support for package.json `exports` field ([#11859](https://github.com/facebook/jest/pull/11859))
- `[jest-runtime]` Allow custom envs to specify `exportConditions` which is passed together with Jest's own conditions to custom resolvers ([#11863](https://github.com/facebook/jest/pull/11863))

### Fixes

- `[@jest/reporters]` Use async transform if available to transform files with no coverage ([#11852](https://github.com/facebook/jest/pull/11852))
- `[jest-util]` Return correct value from `process.send` stub ([#11799](https://github.com/facebook/jest/pull/11799))

## 27.1.1

### Features

- `[jest-runtime]` Add experimental, limited (and undocumented) support for mocking ECMAScript Modules ([#11818](https://github.com/facebook/jest/pull/11818))

### Fixes

- `[jest-resolver]` Support `node:` prefix when importing Node core modules with ESM ([#11817](https://github.com/facebook/jest/pull/11817))
- `[jest-types]` Export the `PrettyFormatOptions` interface ([#11801](https://github.com/facebook/jest/pull/11801))

## 27.1.0

### Features

- `[jest-haste-map]` Use watchman suffix-set option for faster file indexing. ([#11784](https://github.com/facebook/jest/pull/11784))
- `[jest-cli]` Adds a new config options `snapshotFormat` which offers a way to override any of the formatting settings which come with [pretty-format](https://www.npmjs.com/package/pretty-format#usage-with-options). ([#11654](https://github.com/facebook/jest/pull/11654))
- `[jest-reporters]` Expose the `getSummary` util ([#11695](https://github.com/facebook/jest/pull/11695)).
- `[jest-resolver]` Support `node:` prefix when importing Node core modules ([#11331](https://github.com/facebook/jest/pull/11331))

### Fixes

- `[jest-each]` Relaxed the validation to allow multibyte characters in headings ([#11575](https://github.com/facebook/jest/pull/11575))
- `[jest-environment-jsdom]` Add support for `userAgent` option ([#11773](https://github.com/facebook/jest/pull/11773))
- `[jest-environment-node]` Add `Event` and `EventTarget` to node global environment. ([#11727](https://github.com/facebook/jest/pull/11727))
- `[jest-mock]` Fix `spyOn` to use `Object.prototype.hasOwnProperty` ([#11721](https://github.com/facebook/jest/pull/11721))
- `[jest-resolver]` Add dependency on `jest-haste-map` ([#11759](https://github.com/facebook/jest/pull/11759))
- `[jest-types]` Compat with `@types/node` v16 ([#11645](https://github.com/facebook/jest/pull/11645))

### Chore & Maintenance

- `[docs]` Correct `expects.assertions` documentation by adding async/await for asynchronous function.

## 27.0.6

### Fixes

- `[*]` Publish all modules to include the build change in ([#11569](https://github.com/facebook/jest/pull/11569))

## 27.0.5

### Features

- `[@jest/fake-timers]` Flush callbacks scheduled with `requestAnimationFrame` every 16ms when using legacy timers. ([#11523](https://github.com/facebook/jest/pull/11567))
- `[pretty-format]` Use `globalThis` (with polyfill if required) to bring support for esbuild's browser bundling mode ([#11569](https://github.com/facebook/jest/pull/11569))

### Fixes

- `[jest-core]` Support special characters like `@`, `+` and `()` on Windows with `--findRelatedTests` ([#11548](https://github.com/facebook/jest/pull/11548))
- `[@jest/fake-timers]` Do not add `setImmediate` and `clearImmediate` if they do not exist in the global environment ([#11599](https://github.com/facebook/jest/pull/11599))
- `[@jest/reporters]` Allow `node-notifier@10` as peer dependency ([#11523](https://github.com/facebook/jest/pull/11523))
- `[@jest/reporters]` Update `v8-to-istanbul` ([#11523](https://github.com/facebook/jest/pull/11523))

## 27.0.4

### Fixes

- `[jest-config, jest-resolve]` Pass in `require.resolve` to resolvers to resolve from correct base ([#11493](https://github.com/facebook/jest/pull/11493))

## 27.0.3

### Fixes

- `[jest-config]` `require.resolve` on default test sequencer and test environment ([#11482](https://github.com/facebook/jest/pull/11482))
- `[jest-mock]` Fixed `fn` and `spyOn` exports ([#11480](https://github.com/facebook/jest/pull/11480))

## 27.0.2

### Features

- `[jest-circus]` Add some APIs to make it easier to build your own test runner
- `[jest-reporters]` Expose the `getResultHeader` util ([#11460](https://github.com/facebook/jest/pull/11460))
- `[jest-resolver]` Export `resolve*` utils for different Jest modules ([#11466](https://github.com/facebook/jest/pull/11466))
- `[@jest/test-result]` Export `Test`, `TestEvents` and `TestFileEvent` ([#11466](https://github.com/facebook/jest/pull/11466))

### Fixes

- `[jest-circus]` Add missing `slash` dependency ([#11465](https://github.com/facebook/jest/pull/11465))
- `[jest-circus, @jest/test-sequencer]` Remove dependency on `jest-runner` ([#11466](https://github.com/facebook/jest/pull/11466))
- `[jest-config]` Resolve `config.runner` to absolute path ([#11465](https://github.com/facebook/jest/pull/11465))
- `[jest-config]` Make sure to support functions as config ([#11475](https://github.com/facebook/jest/pull/11475))
- `[jest-core]` Do not warn about `DNSCHANNEL` handles when using the `--detectOpenHandles` option ([#11470](https://github.com/facebook/jest/pull/11470))
- `[jest-runner]` Remove dependency on `jest-config` ([#11466](https://github.com/facebook/jest/pull/11466))
- `[jest-worker]` Loosen engine requirement to `>= 10.13.0` ([#11451](https://github.com/facebook/jest/pull/11451))

## 27.0.1

### Fixes

- `[jest-environment-jsdom]` Bump version of JSDOM to avoid deprecated `request` package ([#11442](https://github.com/facebook/jest/pull/11442))

## 27.0.0

### Features

- `[babel-jest]` Add async transformation ([#11192](https://github.com/facebook/jest/pull/11192))
- `[jest-changed-files]` Use '--' to separate paths from revisions ([#11160](https://github.com/facebook/jest/pull/11160))
- `[jest-circus]` [**BREAKING**] Fail tests when multiple `done()` calls are made ([#10624](https://github.com/facebook/jest/pull/10624))
- `[jest-circus, jest-jasmine2]` [**BREAKING**] Fail the test instead of just warning when describe returns a value ([#10947](https://github.com/facebook/jest/pull/10947))
- `[jest-config]` [**BREAKING**] Default to Node testing environment instead of browser (JSDOM) ([#9874](https://github.com/facebook/jest/pull/9874))
- `[jest-config]` [**BREAKING**] Use `jest-circus` as default test runner ([#10686](https://github.com/facebook/jest/pull/10686))
- `[jest-config]` Add support for `preset` written in ESM ([#11200](https://github.com/facebook/jest/pull/11200))
- `[jest-config, jest-runtime]` Support ESM for files other than `.js` and `.mjs` ([#10823](https://github.com/facebook/jest/pull/10823))
- `[jest-config, jest-runtime]` [**BREAKING**] Use "modern" implementation as default for fake timers ([#10874](https://github.com/facebook/jest/pull/10874) & [#11197](https://github.com/facebook/jest/pull/11197))
- `[jest-config` Allow passing `forceNodeFilesystemAPI` through to `jest-haste-map` ([#11264](https://github.com/facebook/jest/pull/11264))
- `[jest-config, jest-haste-map, jest-resolve, jest-runner, jest-runtime, jest-test-sequencer, jest-transform, jest-types]` [**BREAKING**] Add custom HasteMap class implementation config option ([#11107](https://github.com/facebook/jest/pull/11107))
- `[jest-core]` make `TestWatcher` extend `emittery` ([#10324](https://github.com/facebook/jest/pull/10324))
- `[jest-core]` Run failed tests interactively the same way we do with snapshots ([#10858](https://github.com/facebook/jest/pull/10858))
- `[jest-core]` more `TestSequencer` methods can be async ([#10980](https://github.com/facebook/jest/pull/10980))
- `[jest-core]` Add support for `testSequencer` written in ESM ([#11207](https://github.com/facebook/jest/pull/11207))
- `[jest-core]` Add support for `globalSetup` and `globalTeardown` written in ESM ([#11267](https://github.com/facebook/jest/pull/11267))
- `[jest-core]` Add support for `watchPlugins` written in ESM ([#11315](https://github.com/facebook/jest/pull/11315))
- `[jest-core]` Add support for `runner` written in ESM ([#11232](https://github.com/facebook/jest/pull/11232))
- `[jest-core]` Add support for `reporters` written in ESM ([#11427](https://github.com/facebook/jest/pull/11427))
- `[jest-each]` Add support for interpolation with object properties ([#11388](https://github.com/facebook/jest/pull/11388))
- `[jest-environment-node]` Add AbortController to globals ([#11182](https://github.com/facebook/jest/pull/11182))
- `[@jest/fake-timers]` Update to `@sinonjs/fake-timers` to v7 ([#11198](https://github.com/facebook/jest/pull/11198))
- `[jest-haste-map]` Handle injected scm clocks ([#10966](https://github.com/facebook/jest/pull/10966))
- `[jest-haste-map]` Add `enableSymlinks` configuration option to follow symlinks for test files ([#9351](https://github.com/facebook/jest/pull/9351))
- `[jest-repl, jest-runner]` [**BREAKING**] Run transforms over environment ([#8751](https://github.com/facebook/jest/pull/8751))
- `[jest-repl]` Add support for `testEnvironment` written in ESM ([#11232](https://github.com/facebook/jest/pull/11232))
- `[jest-reporters]` Add static filepath property to all reporters ([#11015](https://github.com/facebook/jest/pull/11015))
- `[jest-runner]` [**BREAKING**] set exit code to 1 if test logs after teardown ([#10728](https://github.com/facebook/jest/pull/10728))
- `[jest-runner]` [**BREAKING**] Run transforms over `runner` ([#8823](https://github.com/facebook/jest/pull/8823))
- `[jest-runner]` [**BREAKING**] Run transforms over `testRunner` ([#8823](https://github.com/facebook/jest/pull/8823))
- `[jest-runner]` Possibility to use ESM for test environment ([11033](https://github.com/facebook/jest/pull/11033))
- `[jest-runner]` Add support for `testRunner` written in ESM ([#11232](https://github.com/facebook/jest/pull/11232))
- `[jest-runtime]` Detect reexports from CJS as named exports in ESM ([#10988](https://github.com/facebook/jest/pull/10988))
- `[jest-runtime]` Support for async code transformations ([#11191](https://github.com/facebook/jest/pull/11191) & [#11220](https://github.com/facebook/jest/pull/11220))
- `[jest-snapshot]` [**BREAKING**] Make prettier optional for inline snapshots - fall back to string replacement ([#7792](https://github.com/facebook/jest/pull/7792) & [#11192](https://github.com/facebook/jest/pull/11192))
- `[jest-snapshot]` [**BREAKING**] Run transforms over `snapshotResolver` ([#8751](https://github.com/facebook/jest/pull/8829))
- `[jest-transform]` Pass config options defined in Jest's config to transformer's `process` and `getCacheKey` functions ([#10926](https://github.com/facebook/jest/pull/10926))
- `[jest-transform]` Add support for transformers written in ESM ([#11163](https://github.com/facebook/jest/pull/11163))
- `[jest-transform]` [**BREAKING**] Do not export `ScriptTransformer` class, instead export the async function `createScriptTransformer` ([#11163](https://github.com/facebook/jest/pull/11163))
- `[jest-transform]` Async code transformations ([#9889](https://github.com/facebook/jest/pull/9889))
- `[jest-transform]` Support transpiled transformers ([#11193](https://github.com/facebook/jest/pull/11193))
- `[jest-transform]` [**BREAKING**] `requireAndTranspileModule` always return a `Promise`, and the third parameter type is changed to `RequireAndTranspileModuleOptions` which accept `applyInteropRequireDefault` option ([#11232](https://github.com/facebook/jest/pull/11232))
- `[jest-transform]` [**BREAKING**] `createTranspilingRequire` return function which return a `Promise` now ([#11232](https://github.com/facebook/jest/pull/11232))
- `[jest-util]` add requireOrImportModule for importing CJS or ESM ([#11199](https://github.com/facebook/jest/pull/11199))
- `[jest-util]` add `applyInteropRequireDefault` option on `requireOrImportModule` ([#11232](https://github.com/facebook/jest/pull/11232))
- `[jest-watcher]` Added support for clearing the line when `<C-u>` is pressed in a watch mode pattern prompt ([#11358](https://github.com/facebook/jest/pull/11358))
- `[jest-worker]` Add support for custom task queues and adds a `PriorityQueue` implementation. ([#10921](https://github.com/facebook/jest/pull/10921))
- `[jest-worker]` Add in-order scheduling policy to jest worker ([10902](https://github.com/facebook/jest/pull/10902))
- `[pretty-format]` Better print for sparse arrays ([11326](https://github.com/facebook/jest/pull/11326))
- `[pretty-print]` Add option `printBasicPrototype` which determines whether or not the prototype should be printed for raw objects or arrays ([#11441](https://github.com/facebook/jest/pull/11441))

### Fixes

- `[babel-plugin-jest-hoist]` Add `__dirname` and `__filename` to whitelisted globals ([#10903](https://github.com/facebook/jest/pull/10903))
- `[expect]` [**BREAKING**] Revise `expect.not.objectContaining()` to be the inverse of `expect.objectContaining()`, as documented. ([#10708](https://github.com/facebook/jest/pull/10708))
- `[expect]` [**BREAKING**] Make `toContain` more strict with the received type ([#10119](https://github.com/facebook/jest/pull/10119) & [#10929](https://github.com/facebook/jest/pull/10929))
- `[expect]` [**BREAKING**] `matcherResult` on `JestAssertionError` are now strings rather than functions ([#10989](https://github.com/facebook/jest/pull/10989))
- `[jest-circus]` Fixed the issue of beforeAll & afterAll hooks getting executed even if it is inside a skipped `describe` block ([#10806](https://github.com/facebook/jest/pull/10806))
- `[jest-circus]` Fix `testLocation` on Windows when using `test.each` ([#10871](https://github.com/facebook/jest/pull/10871))
- `[jest-cli]` Use testFailureExitCode when bailing from a failed test ([#10958](https://github.com/facebook/jest/pull/10958))
- `[jest-cli]` Print custom error if error thrown from global hooks is not an error already ([#11003](https://github.com/facebook/jest/pull/11003))
- `[jest-cli]` Allow running multiple "projects" from programmatic API ([#11307](https://github.com/facebook/jest/pull/11307))
- `[jest-cli]` Fix missing collectCoverage after init ([#11353](https://github.com/facebook/jest/pull/11353))
- `[jest-cli, jest-config, jest-types]` Move all default values into `jest-config` ([#9924](https://github.com/facebook/jest/pull/9924))
- `[jest-config]` [**BREAKING**] Change default file extension order by moving json behind ts and tsx ([10572](https://github.com/facebook/jest/pull/10572))
- `[jest-console]` `console.dir` now respects the second argument correctly ([#10638](https://github.com/facebook/jest/pull/10638))
- `[jest-core]` Don't report PerformanceObserver as open handle ([#11123](https://github.com/facebook/jest/pull/11123))
- `[jest-core]` Use `WeakRef` to hold timers when detecting open handles ([#11277](https://github.com/facebook/jest/pull/11277))
- `[jest-core]` Correctly detect open handles that were created in test functions using `done` callbacks ([#11382](https://github.com/facebook/jest/pull/11382))
- `[jest-core]` Do not collect `RANDOMBYTESREQUEST` as open handles ([#11278](https://github.com/facebook/jest/pull/11278))
- `[jest-core]` Wait briefly for open handles to close before flagging them when using `--detectOpenHandles` ([#11429](https://github.com/facebook/jest/pull/11429))
- `[jest-diff]` [**BREAKING**] Use only named exports ([#11371](https://github.com/facebook/jest/pull/11371))
- `[jest-each]` [**BREAKING**] Ignore excess words in headings ([#8766](https://github.com/facebook/jest/pull/8766))
- `[jest-each]` Support array index with template strings ([#10763](https://github.com/facebook/jest/pull/10763))
- `[jest-each]` Interpolate `%%` correctly ([#11364](https://github.com/facebook/jest/pull/11364))
- `[jest-each]` Fix wrong interpolation when the value of array contains multiple `%` ([#11364](https://github.com/facebook/jest/pull/11364))
- `[jest-environment]` [**BREAKING**] Drop support for `runScript` for test environments ([#11155](https://github.com/facebook/jest/pull/11155))
- `[jest-environment-jsdom]` Use inner realm’s `ArrayBuffer` constructor ([#10885](https://github.com/facebook/jest/pull/10885))
- `[jest-environment-jsdom]` [**BREAKING**] Remove Node globals `setImmediate` and `clearImmediate` ([#11222](https://github.com/facebook/jest/pull/11222))
- `[jest-get-type]` [**BREAKING**] Convert to ES Module ([#11359](https://github.com/facebook/jest/pull/11359))
- `[jest-globals]` [**BREAKING**] Disallow return values other than a `Promise` from hooks and tests ([#10512](https://github.com/facebook/jest/pull/10512))
- `[jest-globals]` [**BREAKING**] Disallow mixing a done callback and returning a `Promise` from hooks and tests ([#10512](https://github.com/facebook/jest/pull/10512))
- `[jest-haste-map]` Vendor `NodeWatcher` from `sane` ([#10919](https://github.com/facebook/jest/pull/10919))
- `[jest-jasmine2]` Fixed the issue of `beforeAll` & `afterAll` hooks getting executed even if it is inside a skipped `describe` block when it has child `tests` marked as either `only` or `todo` ([#10806](https://github.com/facebook/jest/pull/10806))
- `[jest-jasmine2]` Fixed the issues of child `tests` marked with `only` or `todo` getting executed even if it is inside a skipped parent `describe` block ([#10806](https://github.com/facebook/jest/pull/10806))
- `[jest-jasmine2]` Wrap all test functions so they open handles that were created in test functions using `done` callbacks can be detected ([#11382](https://github.com/facebook/jest/pull/11382))
- `[jest-reporter]` Handle empty files when reporting code coverage with V8 ([#10819](https://github.com/facebook/jest/pull/10819))
- `[jest-resolve]` Replace read-pkg-up with escalade package ([#10781](https://github.com/facebook/jest/pull/10781))
- `[jest-resolve]` Disable `jest-pnp-resolver` for Yarn 2 ([#10847](https://github.com/facebook/jest/pull/10847))
- `[jest-runtime]` [**BREAKING**] Do not inject `global` variable into module wrapper ([#10644](https://github.com/facebook/jest/pull/10644))
- `[jest-runtime]` [**BREAKING**] remove long-deprecated `jest.addMatchers`, `jest.resetModuleRegistry`, and `jest.runTimersToTime` ([#9853](https://github.com/facebook/jest/pull/9853))
- `[jest-runtime]` Fix stack overflow and promise deadlock when importing mutual dependant ES module ([#10892](https://github.com/facebook/jest/pull/10892))
- `[jest-runtime]` Prevent global module registry from leaking into `isolateModules` registry ([#10963](https://github.com/facebook/jest/pull/10963))
- `[jest-runtime]` Refactor to prevent race condition when linking and evaluating ES Modules ([#11150](https://github.com/facebook/jest/pull/11150))
- `[jest-runtime]` Throw correct error when attempting to load ESM via `require` ([#11260](https://github.com/facebook/jest/pull/11260))
- `[jest-runtime]` Do not cache modules that throw during evaluation ([#11263](https://github.com/facebook/jest/pull/11263))
- `[jest-transform]` Show enhanced `SyntaxError` message for all `SyntaxError`s ([#10749](https://github.com/facebook/jest/pull/10749))
- `[jest-transform]` [**BREAKING**] Refactor API to pass an options bag around rather than multiple boolean options ([#10753](https://github.com/facebook/jest/pull/10753))
- `[jest-transform]` [**BREAKING**] Refactor API of transformers to pass an options bag rather than separate `config` and other options ([#10834](https://github.com/facebook/jest/pull/10834))
- `[jest-types]` Fix `Config.ts` `projects` types ([#11285](https://github.com/facebook/jest/pull/11285))
- `[jest-util]` Replace micromatch with picomatch to fix issues with negated globs ([#11287](https://github.com/facebook/jest/pull/11287))
- `[jest-validate]` Use `en-US` locale to avoid case conversion problems while validating CLI options on machines with some certain locales(e.g. Turkish) set as default locale. ([#11412](https://github.com/facebook/jest/pull/11412))
- `[jest-worker]` [**BREAKING**] Use named exports ([#10623](https://github.com/facebook/jest/pull/10623))
- `[jest-worker]` Do not swallow errors during serialization ([#10984](https://github.com/facebook/jest/pull/10984))
- `[jest-worker]` Handle `ERR_IPC_CHANNEL_CLOSED` errors properly ([#11143](https://github.com/facebook/jest/pull/11143))
- `[pretty-format]` [**BREAKING**] Convert to ES Modules ([#10515](https://github.com/facebook/jest/pull/10515))
- `[pretty-format]` Only call `hasAttribute` if it's a function ([#11000](https://github.com/facebook/jest/pull/11000))
- `[pretty-format]` Handle jsdom attributes properly ([#11189](https://github.com/facebook/jest/pull/11189))
- `[pretty-format]` Import pretty-format using named imports ([#11360](https://github.com/facebook/jest/pull/11360))

### Chore & Maintenance

- `[*]` [**BREAKING**] Only support Node LTS releases and Node 15 ([#10685](https://github.com/facebook/jest/pull/10685))
- `[*]` [**BREAKING**] Add `exports` field to all `package.json`s ([#9921](https://github.com/facebook/jest/pull/9921))
- `[*]` Make it easier for Jest's packages to use the VM escape hatch ([#10824](https://github.com/facebook/jest/pull/10824))
- `[*]` [**BREAKING**] Remove deprecated `mapCoverage` ([#9968](https://github.com/facebook/jest/pull/9968))
- `[babel-jest]` [**BREAKING**] Migrate to ESM ([#11193](https://github.com/facebook/jest/pull/11193))
- `[docs]` Correct example using `browser-resolve` ([#11140](https://github.com/facebook/jest/pull/11140))
- `[docs]` Clarify `timers` configuration property ([#11376](https://github.com/facebook/jest/pull/11376))
- `[jest, jest-core]` [**BREAKING**] Replace `TestScheduler` export with `createTestScheduler` ([#11427](https://github.com/facebook/jest/pull/11427))
- `[jest-config]` [**BREAKING**] Remove `enabledTestsMap` config, use `filter` instead ([#10787](https://github.com/facebook/jest/pull/10787))
- `[jest-console]` [**BREAKING**] Move `root` into `config` and take `GlobalConfig` as mandatory parameter for `getConsoleOutput` ([#10126](https://github.com/facebook/jest/pull/10126))
- `[jest-console]` Export LogEntry ([#11017](https://github.com/facebook/jest/pull/11017))
- `[jest-fake-timers]` Clarify global behavior of `jest.useFakeTimers` and `jest.useRealTimers` ([#10867](https://github.com/facebook/jest/pull/10867))
- `[jest-haste-map]` [**BREAKING**] Migrate to ESM ([#10875](https://github.com/facebook/jest/pull/10875))
- `[jest-haste-map]` [**BREAKING**] Remove support for deprecated option `ignorePattern` as function ([#10348](https://github.com/facebook/jest/pull/10348))
- `[jest-jasmine2]` [**BREAKING**] Migrate to ESM ([#10906](https://github.com/facebook/jest/pull/10906))
- `[jest-jasmine2]` [**BREAKING**] Remove unused options argument from `Env` constructor ([#10240](https://github.com/facebook/jest/pull/10240))
- `[jest-repl, jest-runtime]` [**BREAKING**] Move the `jest-runtime` CLI into `jest-repl` ([#10016](https://github.com/facebook/jest/pull/10016) & [#10925](https://github.com/facebook/jest/pull/10925))
- `[jest-resolve]` [**BREAKING**] Migrate to ESM ([#10688](https://github.com/facebook/jest/pull/10688))
- `[jest-resolve-dependencies]` [**BREAKING**] Migrate to ESM ([#10876](https://github.com/facebook/jest/pull/10876))
- `[jest-mock]` [**BREAKING**] Migrate to ESM ([#10887](https://github.com/facebook/jest/pull/10887))
- `[jest-reporters]` [**BREAKING**] Make `node-notifier` a peer dependency ([#10977](https://github.com/facebook/jest/pull/10977))
- `[jest-resolve, jest-runtime]` [**BREAKING**] Use `Map`s instead of objects for all cached resources ([#10968](https://github.com/facebook/jest/pull/10968))
- `[jest-runner]` [**BREAKING**] Migrate to ESM ([#10900](https://github.com/facebook/jest/pull/10900))
- `[jest-runtime]` [**BREAKING**] Remove deprecated and unused `getSourceMapInfo` from Runtime ([#9969](https://github.com/facebook/jest/pull/9969))
- `[jest-transformer]` [**BREAKING**] Remove unused `isCoreModule` option ([#11166](https://github.com/facebook/jest/pull/11166))
- `[jest-util]` No longer checking `enumerable` when adding `process.domain` ([#10862](https://github.com/facebook/jest/pull/10862))
- `[jest-validate]` [**BREAKING**] Remove `recursiveBlacklist` option in favor of previously introduced `recursiveDenylist` ([#10650](https://github.com/facebook/jest/pull/10650))
- `[website]` Replace 'Github' with 'GitHub' ([#11279](https://github.com/facebook/jest/pull/11279))
- `[website]` Remove a language code from the link to the Node.js website ([#11282](https://github.com/facebook/jest/pull/11282))
- `[website]` Remove a duplicated word ([#11281](https://github.com/facebook/jest/pull/11281))
- `[website]` Add french to website ([#11361](https://github.com/facebook/jest/pull/11361))

### Performance

- `[jest-resolve]` Cache reading and parsing of `package.json`s ([#11076](https://github.com/facebook/jest/pull/11076))
- `[jest-runtime, jest-transform]` share `cacheFS` between runtime and transformer ([#10901](https://github.com/facebook/jest/pull/10901))
- `[jest-runtime]` Load `chalk` only once per worker ([#10864](https://github.com/facebook/jest/pull/10864))
- `[jest-worker]` Fix memory leak of previous task arguments while no new task is scheduled ([#11187](https://github.com/facebook/jest/pull/11187))

## 26.6.3

### Fixes

- `[jest-resolve-dependencies]` Continue dependency resolution if mock dependency can't be found ([#10779](https://github.com/facebook/jest/pull/10779))

## 26.6.2

### Features

- `[jest-core]` Add `findRelatedTests` and `nonFlagArgs` in allowed config options for `updateConfigAndRun` in watch plugins ([#10659](https://github.com/facebook/jest/pull/10659))

### Fixes

- `[babel-plugin-jest-hoist]` Preserve order of hoisted mock nodes within containing block ([#10536](https://github.com/facebook/jest/pull/10536))
- `[babel-plugin-jest-hoist]` Hoist pure constants to support experimental JSX transform in hoisted mocks ([#10723](https://github.com/facebook/jest/pull/10723))
- `[babel-preset-jest]` Update `babel-preset-current-node-syntax` to support top level await ([#10747](https://github.com/facebook/jest/pull/10747))
- `[expect]` Revert "Fix `objectContaining` to work recursively into sub-objects ([#10508](https://github.com/facebook/jest/pull/10508))" ([#10766](https://github.com/facebook/jest/pull/10766))
- `[jest-circus, jest-jasmine2]` fix: don't assume `stack` is always a string ([#10697](https://github.com/facebook/jest/pull/10697))
- `[jest-config]` Fix bug introduced in watch mode by PR [#10678](https://github.com/facebook/jest/pull/10678/files#r511037803) ([#10692](https://github.com/facebook/jest/pull/10692))
- `[jest-config]` Throw correct error for missing preset modules ([#10737](https://github.com/facebook/jest/pull/10737))
- `[jest-resolve-dependencies]` Resolve mocks as dependencies ([#10713](https://github.com/facebook/jest/pull/10713))
- `[jest-runtime]` Handle file URLs in dynamic imports ([#10744](https://github.com/facebook/jest/pull/10744))
- `[jest-runtime, babel-jest]` Pass more ESM options to `@jest/transform` ([#10752](https://github.com/facebook/jest/pull/10752))
- `[jest-runtime]` Properly inject `extraGlobals` into the runtime ([#10758](https://github.com/facebook/jest/pull/10758))
- `[jest-transform]` Link to ESM docs on syntax errors ([#10748](https://github.com/facebook/jest/pull/10748))

### Chore & Maintenance

- `[docs]` Add docs for using mocks in TypeScript ([#10415](https://github.com/facebook/jest/pull/10415))
- `[eslint-config-fb-strict]` Move package from this repo to `fbjs` repo ([#10739](https://github.com/facebook/jest/pull/10739))
- `[examples]` Update TypeScript example to show use of newer Jest types ([#10399](https://github.com/facebook/jest/pull/10399))
- `[jest-cli]` chore: standardize files and folder names ([#10698](https://github.com/facebook/jest/pull/10698))
- `[jest-config]` Switch ts-node `Register` type to `Service` due to deprecation ([#11210](https://github.com/facebook/jest/pull/11210))

## 26.6.1

### Features

- `[jest-runtime]` Support named exports from CommonJS as named ES Module imports ([#10673](https://github.com/facebook/jest/pull/10673))
- `[jest-validate]` Add support for `recursiveDenylist` option as an alternative to `recursiveBlacklist` ([#10236](https://github.com/facebook/jest/pull/10236))

### Fixes

- `[expect]` Fix `objectContaining` to work recursively into sub-objects ([#10508](https://github.com/facebook/jest/pull/10508))
- `[jest-cli, jest-core, jest-config, jest-types]` Fix `--onlyFailures` flag to work in non-watch mode ([#10678](https://github.com/facebook/jest/pull/10678/files))
- `[jest-config]` Fix for the `jest.config.ts` compiler to not interfere with `tsconfig.json` files ([#10675](https://github.com/facebook/jest/pull/10675))
- `[jest-message-util]` Update to work properly with Node 15 ([#10660](https://github.com/facebook/jest/pull/10660))
- `[jest-mock]` Allow to mock methods in getters (TypeScript 3.9 export) ([#10156](https://github.com/facebook/jest/pull/10156))

## 26.6.0

### Features

- `[jest-cli, jest-config]` Add support for the `jest.config.ts` configuration file ([#10564](https://github.com/facebook/jest/pull/10564))

### Fixes

- `[jest-config]` Simplify transform RegExp ([#10207](https://github.com/facebook/jest/pull/10207))
- `[jest-fake-timers]` Lazily instantiate mock timers ([#10551](https://github.com/facebook/jest/pull/10551))
- `[jest-runtime]` `require.main` is no longer `undefined` when using `jest.resetModules` ([#10626](https://github.com/facebook/jest/pull/10626))
- `[@jest/types]` Add missing values for `timers` ([#10632](https://github.com/facebook/jest/pull/10632))

### Chore & Maintenance

- `[docs]` Add step for fetching `backers.json` file in website setup docs ([#10631](https://github.com/facebook/jest/pull/10631))
- `[docs]` Add page detailing environment variables set by Jest ([#10630](https://github.com/facebook/jest/pull/10630))
- `[jest-circus]` Refactor `callAsyncCircusFn` parameters ([#10629](https://github.com/facebook/jest/pull/10629))

## 26.5.3

### Features

- `[jest-runtime]` add support for dynamic `import()` from CommonJS ([#10620](https://github.com/facebook/jest/pull/10620))

### Fixes

- `[jest-runner, jest-runtime]` `require.main` should not be `undefined` with `createRequire()` ([#10610](https://github.com/facebook/jest/pull/10610))
- `[jest-runtime]` add missing `module.path` property ([#10615](https://github.com/facebook/jest/pull/10615))
- `[jest-runtime]` Add `mainModule` instance variable to runtime ([#10621](https://github.com/facebook/jest/pull/10621))
- `[jest-runtime]` Evaluate Node core modules on dynamic `import()` ([#10622](https://github.com/facebook/jest/pull/10622))
- `[jest-validate]` Show suggestion only when unrecognized cli param is longer than 1 character ([#10604](https://github.com/facebook/jest/pull/10604))
- `[jest-validate]` Validate `testURL` as CLI option ([#10595](https://github.com/facebook/jest/pull/10595))

## 26.5.2

### Fixes

- `[*]` Revert usage of Escalade and rollback Yargs to v15 as it breaks Node 13 ([#10599](https://github.com/facebook/jest/pull/10599))
- `[jest-circus]` Setup globals before emitting `setup`, and include Jest globals in the `setup` payload ([#10598](https://github.com/facebook/jest/pull/10598))
- `[jest-mock]` Fix typings for `mockResolvedValue`, `mockResolvedValueOnce`, `mockRejectedValue` and `mockRejectedValueOnce` ([#10600](https://github.com/facebook/jest/pull/10600))

## 26.5.1

### Fixes

- `[jest-circus]` Handle older `jest-runtime` in `jest-circus`

## 26.5.0

### Features

- `[jest-circus, jest-config, jest-runtime]` Add new `injectGlobals` config and CLI option to disable injecting global variables into the runtime ([#10484](https://github.com/facebook/jest/pull/10484))
- `[jest-each]` Fixes `.each` type to always be callable ([#10447](https://github.com/facebook/jest/pull/10447))
- `[jest-runner]` Add support for `moduleLoader`s with `default` exports ([#10541](https://github.com/facebook/jest/pull/10541))
- `[@jest/create-cache-key-function]` Added a new package for creating cache keys ([#10587](https://github.com/facebook/jest/pull/10587))

### Fixes

- `[jest-circus, jest-jasmine2]` Find correct location for `test.each` tests ([#10413](https://github.com/facebook/jest/pull/10413))
- `[jest-console]` Add `Console` constructor to `console` object ([#10502](https://github.com/facebook/jest/pull/10502))
- `[jest-globals]` Fix lifecycle hook function types ([#10480](https://github.com/facebook/jest/pull/10480))
- `[jest-runtime]` Remove usage of `vm.compileFunction` due to a performance issue ([#10586](https://github.com/facebook/jest/pull/10586))

### Chore & Maintenance

- `[jest-resolve]` Replace read-pkg-up with escalade package ([10558](https://github.com/facebook/jest/pull/10558))
- `[jest-environment-jsdom]` Update jsdom to 16.4.0 ([10578](https://github.com/facebook/jest/pull/10578))

## 26.4.2

### Fixes

- `[expect]` Fix `toMatchObject` to work with inherited class getters ([#10381](https://github.com/facebook/jest/pull/10381))
- `[pretty-format]` Lower minimum node version to >= 10 ([#10435](https://github.com/facebook/jest/pull/10435))

## 26.4.1

### Fixes

- `[jest-core]` Don't report ELDHistogram as open handle ([#10417](https://github.com/facebook/jest/pull/10417))
- `[jest-matcher-utils]` Fix diffing object contain readonly symbol key object ([#10414](https://github.com/facebook/jest/pull/10414))
- `[jest-reporters]` Fixes notify reporter on Linux (using notify-send) ([#10393](https://github.com/facebook/jest/pull/10400))
- `[jest-snapshot]` Correctly handles arrays and property matchers in snapshots ([#10404](https://github.com/facebook/jest/pull/10404))

## 26.4.0

### Features

- `[jest-resolve]` Add support for `packageFilter` on custom resolver ([#10393](https://github.com/facebook/jest/pull/10393))

### Fixes

- `[pretty-format]` Handle `tagName` not being a string ([#10397](https://github.com/facebook/jest/pull/10397))

## 26.3.0

### Features

- `[jest-circus, jest-jasmine2]` Include `failureDetails` property in test results ([#9496](https://github.com/facebook/jest/pull/9496))
- `[jest-each, jest-jasmine, jest-circus]` Add support for `.concurrent.each` ([#9326](https://github.com/facebook/jest/pull/9326))

### Fixes

- `[jest-config]` Add `.pnp.js` to `transformIgnorePatterns` defaults ([#10383](https://github.com/facebook/jest/pull/10383))
- `[jest-leak-detector]` Wait properly for GC runs due to changes in Node 14.7 ([#10366](https://github.com/facebook/jest/pull/10366))
- `[jest-worker]` Downgrade minimum node version to 10.13 ([#10352](https://github.com/facebook/jest/pull/10352))
- `[docs]` Update snapshot testing documentation([#10359](https://github.com/facebook/jest/pull/10359))

## 26.2.2

### Fixes

- `[jest-cli]` Use correct file name to override existing jest config on init ([#10337](https://github.com/facebook/jest/pull/10337))
- `[jest-haste-map]` Properly detect support for native `find` ([#10346](https://github.com/facebook/jest/pull/10346))

## 26.2.1

### Fixes

- `[jest-worker]` Make sure to work with Node TS typings v12 ([#10336](https://github.com/facebook/jest/pull/10336))

## 26.2.0

### Features

- `[jest-core, jest-circus, jest-reporter, jest-runner]` Added support for reporting individual test cases using jest-circus ([#10227](https://github.com/facebook/jest/pull/10227))
- `[jest-config, jest-reporter, jest-runner, jest-test-sequencer]` Add `slowTestThreshold` configuration option ([#9366](https://github.com/facebook/jest/pull/9366))
- `[jest-haste-map]` Watchman crawler now includes dotfiles ([#10075](https://github.com/facebook/jest/pull/10075))
- `[jest-worker]` Added support for workers to send custom messages to parent in jest-worker ([#10293](https://github.com/facebook/jest/pull/10293))
- `[jest-worker]` Support passing `resourceLimits` ([#10335](https://github.com/facebook/jest/pull/10335))
- `[pretty-format]` Added support for serializing custom elements (web components) ([#10217](https://github.com/facebook/jest/pull/10237))

### Fixes

- `[expect]` Match symbols and bigints in `any()` ([#10223](https://github.com/facebook/jest/pull/10223))
- `[jest-changed-files]` Use `git diff` instead of `git log` for `--changedSince` ([#10155](https://github.com/facebook/jest/pull/10155))
- `[jest-console]` Add missing `console.timeLog` for compatibility with Node ([#10209](https://github.com/facebook/jest/pull/10209))
- `[jest-haste-map]` Check `find` binary supports the `-iname` parameter ([#10308](https://github.com/facebook/jest/pull/10308))
- `[jest-snapshot]` Strip added indentation for inline error snapshots ([#10217](https://github.com/facebook/jest/pull/10217))

### Chore & Maintenance

- `[*]` Add missing dependency on `@types/node` ([#10248](https://github.com/facebook/jest/pull/10248))
- `[jest-jasmine2]` Convert `PCancelable` to TypeScript ([#10215](https://github.com/facebook/jest/pull/10215))
- `[jest-jasmine2]` Refine typings of `queueRunner` ([#10215](https://github.com/facebook/jest/pull/10215))
- `[jest-jasmine2]` Remove usage of `Function` type ([#10216](https://github.com/facebook/jest/pull/10216))
- `[jest-resolve]` Improve types ([#10239](https://github.com/facebook/jest/pull/10239))
- `[docs]` Clarify the [`jest.requireActual(moduleName)`](https://jestjs.io/docs/jest-object#jestrequireactualmodulename) example
- `[jest-types]` Refine typings of `coverageReporters` ([#10275](https://github.com/facebook/jest/pull/10275))

## 26.1.0

### Features

- `[jest-mock]` Export `Mock`, `MockInstance`, `SpyInstance` types ([#10138](https://github.com/facebook/jest/pull/10138))
- `[jest-config]` Support config files exporting (`async`) `function`s ([#10001](https://github.com/facebook/jest/pull/10001))
- `[jest-cli, jest-core]` Add `--selectProjects` CLI argument to filter test suites by project name ([#8612](https://github.com/facebook/jest/pull/8612))
- `[jest-cli, jest-init]` Add `coverageProvider` to `jest --init` prompts ([#10044](https://github.com/facebook/jest/pull/10044))

### Fixes

- `[jest-console]` `getConsoleOutput` to receive global stack trace config and use it to format stack trace ([#10081](https://github.com/facebook/jest/pull/10081))
- `[jest-jasmine2]` Stop adding `:` after an error that has no message ([#9990](https://github.com/facebook/jest/pull/9990))
- `[jest-diff]` Control no diff message color with `commonColor` in diff options ([#9997](https://github.com/facebook/jest/pull/9997))
- `[jest-snapshot]` Fix TypeScript compilation ([#10008](https://github.com/facebook/jest/pull/10008))

### Chore & Maintenance

- `[docs]` Correct confusing filename in `enableAutomock` example ([#10055](https://github.com/facebook/jest/pull/10055))
- `[jest-core]` 🎉🎉🎉🎉🎉🎉🎉🎉🎉🎉🎉🎉🎉🎉🎉🎉🎉🎉🎉🎉🎉🎉🎉🎉🎉 ([#10000](https://github.com/facebook/jest/pull/10000))
- `[jest-core, jest-reporters, jest-test-result, jest-types]` Cleanup `displayName` type ([#10049](https://github.com/facebook/jest/pull/10049))
- `[jest-runtime]` Jest-internal sandbox escape hatch ([#9907](https://github.com/facebook/jest/pull/9907))
- `[jest-fake-timers]` Update `now` param type to support `Date` in addition to `number`. ([#10169](https://github.com/facebook/jest/pull/10169))
- `[docs]` Add param to `setSystemTime` docs and remove preceding period from it and `getRealSystemTime` ([#10169](https://github.com/facebook/jest/pull/10169))
- `[jest-snapshot, jest-util]` Replace `make-dir` with `fs.mkdir` ([#10136](https://github.com/facebook/jest/pull/10136))
- `[docs]` Added parcel-bundler documentation inside readme.md file

### Performance

- `[jest-core, jest-transform, jest-haste-map]` Improve Jest startup time and test runtime, particularly when running with coverage, by caching micromatch and avoiding recreating RegExp instances ([#10131](https://github.com/facebook/jest/pull/10131))

## 26.0.1

### Fixes

- `[jest-circus]` Backward compatibility for deprecated `DescribeBlock.tests` to not break e.g. Detox reporter

## 26.0.0

### Features

- `[jest-environment-jsdom]` [**BREAKING**] Upgrade `jsdom` to v16 ([#9606](https://github.com/facebook/jest/pull/9606))
- `[@jest/fake-timers]` Add possibility to use a modern implementation of fake timers, backed by `@sinonjs/fake-timers` ([#7776](https://github.com/facebook/jest/pull/7776))
- `[jest-runtime]` Add `createMockFromModule` as an alias for `genMockFromModule` ([#9962](https://github.com/facebook/jest/pull/9962))

### Fixes

- `[babel-jest]` Handle `null` being passed to `createTransformer` ([#9955](https://github.com/facebook/jest/pull/9955))
- `[jest-circus, jest-console, jest-jasmine2, jest-reporters, jest-util, pretty-format]` Fix time durating formatting and consolidate time formatting code ([#9765](https://github.com/facebook/jest/pull/9765))
- `[jest-circus]` [**BREAKING**] Fail tests if a test takes a done callback and have return values ([#9129](https://github.com/facebook/jest/pull/9129))
- `[jest-circus]` [**BREAKING**] Throw a proper error if a test / hook is defined asynchronously ([#8096](https://github.com/facebook/jest/pull/8096))
- `[jest-circus]` Throw more descriptive error if hook is defined inside test ([#9957](https://github.com/facebook/jest/pull/9957))
- `[jest-circus]` [**BREAKING**] Align execution order of tests to match `jasmine`'s top to bottom order ([#9965](https://github.com/facebook/jest/pull/9965))
- `[jest-config, jest-resolve]` [**BREAKING**] Remove support for `browser` field ([#9943](https://github.com/facebook/jest/pull/9943))
- `[jest-haste-map]` Stop reporting files as changed when they are only accessed ([#7347](https://github.com/facebook/jest/pull/7347))
- `[jest-resolve]` Show relative path from root dir for `module not found` errors ([#9963](https://github.com/facebook/jest/pull/9963))
- `[jest-runtime]` Fix absolute path moduleNameMapper + jest.mock bug ([#8727](https://github.com/facebook/jest/pull/8727))

### Chore & Maintenance

- `[*]` [**BREAKING**] TypeScript definitions requires a minimum of TypeScript v3.8 ([#9823](https://github.com/facebook/jest/pull/9823))
- `[*]` [**BREAKING**] Drop support for Node 8 ([#9423](https://github.com/facebook/jest/pull/9423))
- `[*]` Upgrade to chalk@4 ([#9752](https://github.com/facebook/jest/pull/9752))
- `[*]` Remove usage of `realpath-native` ([#9952](https://github.com/facebook/jest/pull/9952))
- `[docs]` Fix example reference implementation to use Jest with Phabricator ([#8662](https://github.com/facebook/jest/pull/8662))
- `[docs]` Added default compiler to tranform ([#8583](https://github.com/facebook/jest/pull/8583))
- `[docs]` Updated Testing Frameworks guide with React; make it generic ([#9106](https://github.com/facebook/jest/pull/9106))
- `[expect, jest-mock, pretty-format]` [**BREAKING**] Remove `build-es5` from package ([#9945](https://github.com/facebook/jest/pull/9945))
- `[@jest/fake-timers, @jest/environment]` [**BREAKING**] Rename `LolexFakeTimers` to `ModernFakeTimers` ([#9960](https://github.com/facebook/jest/pull/9960))
- `[jest-haste-map]` [**BREAKING**] removed `providesModuleNodeModules` ([#8535](https://github.com/facebook/jest/pull/8535))
- `[jest-runtime]` [**BREAKING**] Remove long-deprecated `require.requireActual` and `require.requireMock` methods ([#9854](https://github.com/facebook/jest/pull/9854))

## 25.5.4

### Fixes

- `[jest-jasmine2]` Don't run `beforeAll` / `afterAll` in skipped describe blocks ([#9931](https://github.com/facebook/jest/pull/9931))

### Chore & Maintenance

- `[jest-runtime]` Do not warn when mutating `require.cache` ([#9946](https://github.com/facebook/jest/pull/9946))

## 25.5.3

### Chore & Maintenance

- `[jest-circus]` Fix memory leak when running in band ([#9934](https://github.com/facebook/jest/pull/9934))

## 25.5.2

### Fixes

- `[jest-globals]` Export globals as values, not types ([#9925](https://github.com/facebook/jest/pull/9925))

## 25.5.1

### Fixes

- `[jest-haste-map]` Add missing `@types/graceful-fs` dependency ([#9913](https://github.com/facebook/jest/pull/9913))
- `[jest-runner]` Correctly serialize `Set` passed to worker ([#9915](https://github.com/facebook/jest/pull/9915))
- `[jest-runtime]` Vary ESM cache by query ([#9914](https://github.com/facebook/jest/pull/9914))

## 25.5.0

### Features

- `[@jest/globals]` New package so Jest's globals can be explicitly imported ([#9801](https://github.com/facebook/jest/pull/9801))
- `[jest-core]` Show coverage of sources related to tests in changed files ([#9769](https://github.com/facebook/jest/pull/9769))
- `[jest-runtime]` Populate `require.cache` ([#9841](https://github.com/facebook/jest/pull/9841))

### Fixes

- `[*]` Use `graceful-fs` directly in every package instead of relying on `fs` being monkey patched ([#9443](https://github.com/facebook/jest/pull/9443))
- `[expect]` Prints the Symbol name into the error message with a custom asymmetric matcher ([#9888](https://github.com/facebook/jest/pull/9888))
- `[jest-circus, jest-jasmine2]` Support older version of `jest-runtime` ([#9903](https://github.com/facebook/jest/pull/9903) & [#9842](https://github.com/facebook/jest/pull/9842))
- `[@jest/environment]` Make sure not to reference Jest types ([#9875](https://github.com/facebook/jest/pull/9875))
- `[jest-message-util]` Code frame printing should respect `--noStackTrace` flag ([#9866](https://github.com/facebook/jest/pull/9866))
- `[jest-runtime]` Support importing CJS from ESM using `import` statements ([#9850](https://github.com/facebook/jest/pull/9850))
- `[jest-runtime]` Support importing parallel dynamic `import`s ([#9858](https://github.com/facebook/jest/pull/9858))
- `[jest-transform]` Improve source map handling when instrumenting transformed code ([#9811](https://github.com/facebook/jest/pull/9811))

### Chore & Maintenance

- `[docs]` Add an example for mocking non-default export class

### Performance

- `[jest-resolve]` Update `resolve` to a version using native `realpath`, which is faster than the default JS implementation ([#9872](https://github.com/facebook/jest/pull/9872))
- `[jest-resolve]` Pass custom cached `realpath` function to `resolve` ([#9873](https://github.com/facebook/jest/pull/9873))
- `[jest-runtime]` Add `teardown` method to clear any caches when tests complete ([#9906](https://github.com/facebook/jest/pull/9906))
- `[jest-runtime]` Do not pass files required internally through transformation when loading them ([#9900](https://github.com/facebook/jest/pull/9900))
- `[jest-runtime]` Use `Map`s instead of object literals as cache holders ([#9901](https://github.com/facebook/jest/pull/9901))

## 25.4.0

- `[expect]` Support `async function`s in `toThrow` ([#9817](https://github.com/facebook/jest/pull/9817))
- `[jest-console]` Add code frame to `console.error` and `console.warn` ([#9741](https://github.com/facebook/jest/pull/9741))
- `[jest-runtime, jest-jasmine2, jest-circus]` Experimental, limited ECMAScript Modules support ([#9772](https://github.com/facebook/jest/pull/9772) & [#9842](https://github.com/facebook/jest/pull/9842))

### Fixes

- `[expect]` Restore support for passing functions to `toHaveLength` matcher ([#9796](https://github.com/facebook/jest/pull/9796))
- `[jest-changed-files]` `--only-changed` should include staged files ([#9799](https://github.com/facebook/jest/pull/9799))
- `[jest-circus]` Throw on nested test definitions ([#9828](https://github.com/facebook/jest/pull/9828))
- `[jest-each]` `each` will throw an error when called with too many arguments ([#9818](https://github.com/facebook/jest/pull/9818))
- `[jest-runner]` Don't print warning to stdout when using `--json` ([#9843](https://github.com/facebook/jest/pull/9843))

### Chore & Maintenance

- `[*]` Do not generate TypeScript declaration source maps ([#9822](https://github.com/facebook/jest/pull/9822))
- `[*]` Transpile code for Node 8.3, not 8.0 ([#9827](https://github.com/facebook/jest/pull/9827))

## 25.3.0

### Features

- `[babel-jest]` Support passing `supportsDynamicImport` and `supportsStaticESM` ([#9766](https://github.com/facebook/jest/pull/9766))
- `[babel-preset-jest]` Enable all syntax plugins not enabled by default that works on current version of Node ([#9774](https://github.com/facebook/jest/pull/9774))
- `[jest-circus]` Enable writing async test event handlers ([#9397](https://github.com/facebook/jest/pull/9397))
- `[jest-runtime, @jest/transformer]` Support passing `supportsDynamicImport` and `supportsStaticESM` ([#9597](https://github.com/facebook/jest/pull/9597))

### Chore & Maintenance

- `[*]` Replace `any`s with `unknown`s ([#9626](https://github.com/facebook/jest/pull/9626))
- `[@jest/transform]` Expose type `CacheKeyOptions` for `getCacheKey` ([#9762](https://github.com/facebook/jest/pull/9762))
- `[@jest/types]` Correct type `testRegex` for `ProjectConfig` ([#9780](https://github.com/facebook/jest/pull/9780))

## 25.2.7

### Fixes

- `[jest-matcher-utils]` Replace accessors with values to avoid calling setters in object descriptors when computing diffs for error reporting ([#9757](https://github.com/facebook/jest/pull/9757))
- `[@jest/watcher]` Correct return type of `shouldRunTestSuite` for `JestHookEmitter` ([#9753](https://github.com/facebook/jest/pull/9753))

## 25.2.6

### Chore & Maintenance

- `[*]` 25.2.5 was published without changes from 25.2.4 - 25.2.6 includes all changes from that version.

## 25.2.5

### Fixes

- `[@jest/console]` Fix `typescript<@3.8` compatibility in published types

### Chore & Maintenance

- `[docs]` Update link to watchman troubleshooting docs ([#9727](https://github.com/facebook/jest/pull/9727))
- `[@jest/message-util]` Remove dependency on `@jest/test-result`, which lead to a sprawling dependency tree ([#9749](https://github.com/facebook/jest/pull/9749))
- `[@jest/test-result]` Remove dependency on `@jest/transform`, which lead to a sprawling dependency tree ([#9747](https://github.com/facebook/jest/pull/9747))
- `[@jest/transform]` Expose type `TransformedSource` ([#9736](https://github.com/facebook/jest/pull/9736))

## 25.2.4

### Features

- `[jest-message-util]` Check for common errors when using the wrong test environment ([#8245](https://github.com/facebook/jest/pull/8245))

### Fixes

- `[jest-circus]` Fix type elision of jest-runtime imports ([#9717](https://github.com/facebook/jest/pull/9717))
- `[@jest/transform]` Fix coverage reporter for uncovered files without transformers, reverting [#9460](https://github.com/facebook/jest/pull/9460) ([#9724](https://github.com/facebook/jest/pull/9724))

## 25.2.3

### Fixes

- `[*]` Verify all packages are properly downleveled for older versions of TypeScript ([#9715](https://github.com/facebook/jest/pull/9715))

## 25.2.2

### Fixes

- `[jest-environment-node]` Remove `getVmContext` from Node env on older versions of Node ([#9708](https://github.com/facebook/jest/pull/9708))
- `[jest-runtime]` Return constructable class from `require('module')` ([#9711](https://github.com/facebook/jest/pull/9711))

## 25.2.1

### Fixes

- `[*]` Downlevel TypeScript definitions files for compatibility with TS<3.8 ([#9705](https://github.com/facebook/jest/pull/9705))

## 25.2.0

### Features

- `[jest-config]` Support ESM config files with `.js` extension ([#9573](https://github.com/facebook/jest/pull/9573)).
- `[jest-runtime]` Override `module.createRequire` to return a Jest-compatible `require` function ([#9469](https://github.com/facebook/jest/pull/9469))
- `[jest-haste-map]` [**BREAKING**] Remove `mapper` option ([#9581](https://github.com/facebook/jest/pull/9581))
- `[*]` Support array of paths for `moduleNameMapper` aliases ([#9465](https://github.com/facebook/jest/pull/9465))
- `[jest-reporters]` Adds ability to pass options to the istanbul-reporter through `coverageReporters` ([#9572](https://github.com/facebook/jest/pull/9572))
- `[jest-runtime]` Require stack when a module cannot be resolved ([#9681](https://github.com/facebook/jest/pull/9681))
- `[jest-transform]` `writeCacheFile` no longer calls `fsync` ([#9695](https://github.com/facebook/jest/pull/9695))

### Fixes

- `[expect]` Handle readonly properties correctly ([#9575](https://github.com/facebook/jest/pull/9575))
- `[jest-cli]` Set `coverageProvider` correctly when provided in config ([#9562](https://github.com/facebook/jest/pull/9562))
- `[jest-cli]` Allow specifying `.cjs` and `.mjs` config files by `--config` CLI option ([#9578](https://github.com/facebook/jest/pull/9578))
- `[jest-cli]` Update yargs to fix CLI flag overriding ([#9519](https://github.com/facebook/jest/pull/9519))
- `[jest-config]` Treat `setupFilesAfterEnv` like `setupFiles` when normalizing configs against presets ([#9495](https://github.com/facebook/jest/pull/9495))
- `[jest-config]` Support `.mjs` config files on Windows as well ([#9558](https://github.com/facebook/jest/pull/9558))
- `[jest-config]` Verify `rootDir` and all `roots` are directories ([#9569](https://github.com/facebook/jest/pull/9569))
- `[jest-config]` Ensure pattern of `replacePosixSep` is a string ([#9546](https://github.com/facebook/jest/pull/9546))
- `[jest-haste-map]` Fix crash on unix based systems without find ([#9579](https://github.com/facebook/jest/pull/9579))
- `[jest-jasmine2]` Fix `--testNamePattern` matching with `concurrent` tests ([#9090](https://github.com/facebook/jest/pull/9090))
- `[jest-matcher-utils]` Fix diff highlight of symbol-keyed object. ([#9499](https://github.com/facebook/jest/pull/9499))
- `[@jest/reporters]` Notifications should be fire&forget rather than having a timeout ([#9567](https://github.com/facebook/jest/pull/9567))
- `[jest-resolve]` Fix module identity preservation with symlinks and browser field resolution ([#9511](https://github.com/facebook/jest/pull/9511))
- `[jest-resolve]` Do not confuse directories with files ([#8912](https://github.com/facebook/jest/pull/8912))
- `[jest-resolve]` `moduleNameMapper` should take precedence over Node core modules ([#9563](https://github.com/facebook/jest/pull/9563))
- `[jest-runtime]` Reset `isolateModules` if it fails ([#9541](https://github.com/facebook/jest/pull/9541))
- `[jest-runtime]` Yarn PnP errors displayed to the user ([#9681](https://github.com/facebook/jest/pull/9681))
- `[jest-snapshot]` Downgrade semver to v6 to support node 8 ([#9451](https://github.com/facebook/jest/pull/9451))
- `[jest-snapshot]` Properly indent new snapshots in the presences of existing ones ([#9523](https://github.com/facebook/jest/pull/9523))
- `[jest-transform]` Correct sourcemap behavior for transformed and instrumented code ([#9460](https://github.com/facebook/jest/pull/9460))
- `[jest-transform]` Allow instrumentation of transformed files with weird file extensions ([#9589](https://github.com/facebook/jest/pull/9589))
- `[@jest/types]` Make `ConfigGlobals` an interface to allow for declaration merging. ([#9570](https://github.com/facebook/jest/pull/9570))
- `[pretty-format]` Export `OldPlugin` type ([#9491](https://github.com/facebook/jest/pull/9491))

### Chore & Maintenance

- `[docs]` Warn about unexpected behavior / bug of node-notifier when using the `notify` options.
- `[docs]` Grammatical corrections to Async docs page. ([#9679](https://github.com/facebook/jest/pull/9679))
- `[jest-resolver]` Use `resolve` package to implement custom module resolution ([#9520](https://github.com/facebook/jest/pull/9520))
- `[jest-runtime]` Move execution of `setupFiles` to `jest-runner` ([#9596](https://github.com/facebook/jest/pull/9596))
- `[jest-runtime]` Update anchor link in `helpers` ([#9616](https://github.com/facebook/jest/pull/9616))
- `[@jest/reporters]` Remove unused dependencies and type exports ([#9462](https://github.com/facebook/jest/pull/9462))
- `[website]` Update pictures of reports when matchers fail ([#9214](https://github.com/facebook/jest/pull/9214))

### Performance

- `[jest-haste-map]` Reduce number of `lstat` calls in node crawler ([#9514](https://github.com/facebook/jest/pull/9514))

## 25.1.0

### Features

- `[babel-plugin-jest-hoist]` Show codeframe on static hoisting issues ([#8865](https://github.com/facebook/jest/pull/8865))
- `[babel-plugin-jest-hoist]` Add `BigInt` to `ALLOWED_IDENTIFIERS` ([#8382](https://github.com/facebook/jest/pull/8382))
- `[babel-preset-jest]` Add `@babel/plugin-syntax-bigint` ([#8382](https://github.com/facebook/jest/pull/8382))
- `[expect]` Add `BigInt` support to `toBeGreaterThan`, `toBeGreaterThanOrEqual`, `toBeLessThan` and `toBeLessThanOrEqual` ([#8382](https://github.com/facebook/jest/pull/8382))
- `[expect, jest-matcher-utils]` Display change counts in annotation lines ([#9035](https://github.com/facebook/jest/pull/9035))
- `[expect, jest-snapshot]` Support custom inline snapshot matchers ([#9278](https://github.com/facebook/jest/pull/9278))
- `[jest-config]` Throw the full error message and stack when a Jest preset is missing a dependency ([#8924](https://github.com/facebook/jest/pull/8924))
- `[jest-config]` [**BREAKING**] Set default display name color based on runner ([#8689](https://github.com/facebook/jest/pull/8689))
- `[jest-config]` Merge preset globals with project globals ([#9027](https://github.com/facebook/jest/pull/9027))
- `[jest-config]` Support `.cjs` config files ([#9291](https://github.com/facebook/jest/pull/9291))
- `[jest-config]` [**BREAKING**] Support `.mjs` config files ([#9431](https://github.com/facebook/jest/pull/9431))
- `[jest-core]` Support reporters as default exports ([#9161](https://github.com/facebook/jest/pull/9161))
- `[jest-core]` Support `--findRelatedTests` paths case insensitivity on Windows ([#8961](https://github.com/facebook/jest/pull/8961))
- `[jest-diff]` Add options for colors and symbols ([#8841](https://github.com/facebook/jest/pull/8841))
- `[jest-diff]` [**BREAKING**] Export as ECMAScript module ([#8873](https://github.com/facebook/jest/pull/8873))
- `[jest-diff]` Add `includeChangeCounts` and rename `Indicator` options ([#8881](https://github.com/facebook/jest/pull/8881))
- `[jest-diff]` Add `changeColor` and `patchColor` options ([#8911](https://github.com/facebook/jest/pull/8911))
- `[jest-diff]` Add `trailingSpaceFormatter` option and replace cyan with `commonColor` ([#8927](https://github.com/facebook/jest/pull/8927))
- `[jest-diff]` Add `firstOrLastEmptyLineReplacement` option and export 3 `diffLines` functions ([#8955](https://github.com/facebook/jest/pull/8955))
- `[jest-environment]` Add optional `getVmContext` next to `runScript` ([#9252](https://github.com/facebook/jest/pull/9252) & [#9428](https://github.com/facebook/jest/pull/9428))
- `[jest-environment-jsdom]` Add `fakeTimersLolex` ([#8925](https://github.com/facebook/jest/pull/8925))
- `[jest-environment-node]` Add `fakeTimersLolex` ([#8925](https://github.com/facebook/jest/pull/8925))
- `[jest-environment-node]` Add `queueMicrotask` ([#9140](https://github.com/facebook/jest/pull/9140))
- `[jest-environment-node]` Implement `getVmContext` ([#9252](https://github.com/facebook/jest/pull/9252) & [#9428](https://github.com/facebook/jest/pull/9428))
- `[@jest/fake-timers]` Add Lolex as implementation of fake timers ([#8897](https://github.com/facebook/jest/pull/8897))
- `[jest-get-type]` Add `BigInt` support. ([#8382](https://github.com/facebook/jest/pull/8382))
- `[jest-matcher-utils]` Add `BigInt` support to `ensureNumbers` `ensureActualIsNumber`, `ensureExpectedIsNumber` ([#8382](https://github.com/facebook/jest/pull/8382))
- `[jest-matcher-utils]` Ignore highlighting matched asymmetricMatcher in diffs ([#9257](https://github.com/facebook/jest/pull/9257))
- `[jest-reporters]` Export utils for path formatting ([#9162](https://github.com/facebook/jest/pull/9162))
- `[jest-reporters]` Provides global coverage thresholds as watermarks for istanbul ([#9416](https://github.com/facebook/jest/pull/9416))
- `[jest-runner]` Warn if a worker had to be force exited ([#8206](https://github.com/facebook/jest/pull/8206))
- `[jest-runtime]` [**BREAKING**] Do not export `ScriptTransformer` - it can be imported from `@jest/transform` instead ([#9256](https://github.com/facebook/jest/pull/9256))
- `[jest-runtime]` Use `JestEnvironment.getVmContext` and `vm.compileFunction` if available to avoid the module wrapper ([#9252](https://github.com/facebook/jest/pull/9252) & [#9428](https://github.com/facebook/jest/pull/9428))
- `[jest-snapshot]` Display change counts in annotation lines ([#8982](https://github.com/facebook/jest/pull/8982))
- `[jest-snapshot]` [**BREAKING**] Improve report when the matcher has properties ([#9104](https://github.com/facebook/jest/pull/9104))
- `[jest-snapshot]` Improve colors when snapshots are updatable ([#9132](https://github.com/facebook/jest/pull/9132))
- `[jest-snapshot]` Ignore indentation for most serialized objects ([#9203](https://github.com/facebook/jest/pull/9203))
- `[jest-transform]` Create `createTranspilingRequire` function for easy transpiling modules ([#9194](https://github.com/facebook/jest/pull/9194))
- `[jest-transform]` [**BREAKING**] Return transformed code as a string, do not wrap in `vm.Script` ([#9253](https://github.com/facebook/jest/pull/9253))
- `[@jest/test-result]` Create method to create empty `TestResult` ([#8867](https://github.com/facebook/jest/pull/8867))
- `[jest-worker]` [**BREAKING**] Return a promise from `end()`, resolving with the information whether workers exited gracefully ([#8206](https://github.com/facebook/jest/pull/8206))
- `[jest-reporters]` Transform file paths into hyperlinks ([#8980](https://github.com/facebook/jest/pull/8980))

### Fixes

- `[expect]` Display `expectedDiff` more carefully in `toBeCloseTo` ([#8389](https://github.com/facebook/jest/pull/8389))
- `[expect]` Avoid incorrect difference for subset when `toMatchObject` fails ([#9005](https://github.com/facebook/jest/pull/9005))
- `[expect]` Consider all RegExp flags for equality ([#9167](https://github.com/facebook/jest/pull/9167))
- `[expect]` [**BREAKING**] Consider primitives different from wrappers instantiated with `new` ([#9167](https://github.com/facebook/jest/pull/9167))
- `[expect]` Prevent maintaining RegExp state between multiple tests ([#9289](https://github.com/facebook/jest/pull/9289))
- `[expect]` Fix subsetEquality false circular reference detection ([#9322](https://github.com/facebook/jest/pull/9322))
- `[jest-config]` Use half of the available cores when `watchAll` mode is enabled ([#9117](https://github.com/facebook/jest/pull/9117))
- `[jest-config]` Fix Jest multi project runner still cannot handle exactly one project ([#8894](https://github.com/facebook/jest/pull/8894))
- `[jest-console]` Add missing `console.group` calls to `NullConsole` ([#9024](https://github.com/facebook/jest/pull/9024))
- `[jest-core]` Don't include unref'd timers in --detectOpenHandles results ([#8941](https://github.com/facebook/jest/pull/8941))
- `[jest-core]` Limit number of workers when creating haste maps in projects ([#9259](https://github.com/facebook/jest/pull/9259))
- `[jest-diff]` Do not inverse format if line consists of one change ([#8903](https://github.com/facebook/jest/pull/8903))
- `[jest-diff]` Rename some new options and change their default values ([#9077](https://github.com/facebook/jest/pull/9077))
- `[jest-environment-node]` Fix `TextEncoder.encode` not referencing same global `Uint8Array` constructor ([#9261](https://github.com/facebook/jest/pull/9261))
- `[jest-fake-timers]` `getTimerCount` will not include cancelled immediates ([#8764](https://github.com/facebook/jest/pull/8764))
- `[jest-fake-timers]` Support `util.promisify` on `setTimeout` ([#9180](https://github.com/facebook/jest/pull/9180))
- `[jest-jasmine2, jest-circus]` Improve error message format for Node's assert.fail ([#9262](https://github.com/facebook/jest/pull/9262))
- `[jest-leak-detector]` [**BREAKING**] Use `weak-napi` instead of `weak` package ([#8686](https://github.com/facebook/jest/pull/8686))
- `[jest-mock]` Fix for mockReturnValue overriding mockImplementationOnce ([#8398](https://github.com/facebook/jest/pull/8398))
- `[jest-reporters]` Make node-notifier an optional dependency ([#8918](https://github.com/facebook/jest/pull/8918))
- `[jest-reporters]` Make all arguments to methods on `BaseReporter` optional ([#9159](https://github.com/facebook/jest/pull/9159))
- `[jest-resolve]`: Set MODULE_NOT_FOUND as error code when module is not resolved from paths ([#8487](https://github.com/facebook/jest/pull/8487))
- `[jest-resolve-dependencies]` Handle dynamic dependencies correctly even when using module maps ([#9303](https://github.com/facebook/jest/pull/9303))
- `[jest-snapshot]` Remove only the added newlines in multiline snapshots ([#8859](https://github.com/facebook/jest/pull/8859))
- `[jest-snapshot]` Distinguish empty string from external snapshot not written ([#8880](https://github.com/facebook/jest/pull/8880))
- `[jest-snapshot]` [**BREAKING**] Distinguish empty string from internal snapshot not written ([#8898](https://github.com/facebook/jest/pull/8898))
- `[jest-snapshot]` [**BREAKING**] Remove `report` method and throw matcher errors ([#9049](https://github.com/facebook/jest/pull/9049))
- `[jest-snapshot]` Omit irrelevant `received` properties when property matchers fail ([#9198](https://github.com/facebook/jest/pull/9198))
- `[jest-transform]` Properly cache transformed files across tests ([#8890](https://github.com/facebook/jest/pull/8890))
- `[jest-transform]` Don't fail the test suite when a generated source map is invalid ([#9058](https://github.com/facebook/jest/pull/9058))
- `[jest-types]` [**BREAKING**] Use less `null | undefined` in config types ([#9200](https://github.com/facebook/jest/pull/9200))
- `[jest-util]` Allow querying process.domain ([#9136](https://github.com/facebook/jest/pull/9136))
- `[pretty-format]` Correctly detect memoized elements ([#9196](https://github.com/facebook/jest/pull/9196))
- `[pretty-format]` Fix pretty-format to respect displayName on forwardRef ([#9422](https://github.com/facebook/jest/pull/9422))

### Chore & Maintenance

- `[*]` [**BREAKING**] Drop support for Node 6 ([#8455](https://github.com/facebook/jest/pull/8455))
- `[*]` Add Node 12 to CI ([#8411](https://github.com/facebook/jest/pull/8411))
- `[*]` [**BREAKING**] Upgrade to Micromatch v4 ([#8852](https://github.com/facebook/jest/pull/8852))
- `[babel-plugin-jest-hoist]` [**BREAKING**] Use ESM exports ([#8874](https://github.com/facebook/jest/pull/8874))
- `[docs]` Add alias and optional boolean value to `coverage` CLI Reference ([#8996](https://github.com/facebook/jest/pull/8996))
- `[docs]` Fix broken link pointing to legacy JS file in "Snapshot Testing".
- `[docs]` Add `setupFilesAfterEnv` and `jest.setTimeout` example ([#8971](https://github.com/facebook/jest/pull/8971))
- `[expect]` Test that `toStrictEqual` is equivalent to Node's `assert.deepStrictEqual` ([#9167](https://github.com/facebook/jest/pull/9167))
- `[jest]` [**BREAKING**] Use ESM exports ([#8874](https://github.com/facebook/jest/pull/8874))
- `[jest-cli]` [**BREAKING**] Use ESM exports ([#8874](https://github.com/facebook/jest/pull/8874))
- `[jest-cli]` [**BREAKING**] Remove re-exports from `@jest/core` ([#8874](https://github.com/facebook/jest/pull/8874))
- `[jest-diff]` Remove the need to export `splitLines0` function ([#9151](https://github.com/facebook/jest/pull/9151))
- `[jest-environment-jsdom]` [**BREAKING**] Upgrade JSDOM from v11 to v15 ([#8851](https://github.com/facebook/jest/pull/8851))
- `[jest-haste-map]` Upgrade to `fsevents@2` ([#9215](https://github.com/facebook/jest/pull/9215))
- `[jest-reporters]` [**BREAKING**] Upgrade Istanbul dependencies, which are used for code coverage ([#9192](https://github.com/facebook/jest/pull/9192))
- `[jest-util]` [**BREAKING**] Remove deprecated exports ([#8863](https://github.com/facebook/jest/pull/8863))
- `[jest-validate]` [**BREAKING**] Use ESM exports ([#8874](https://github.com/facebook/jest/pull/8874))
- `[jest-types]` Mark `InitialOptions` as `Partial` ([#8848](https://github.com/facebook/jest/pull/8848))
- `[jest-config]` Refactor `normalize` to be more type safe ([#8848](https://github.com/facebook/jest/pull/8848))

## 24.9.0

### Features

- `[expect]` Highlight substring differences when matcher fails, part 1 ([#8448](https://github.com/facebook/jest/pull/8448))
- `[expect]` Highlight substring differences when matcher fails, part 2 ([#8528](https://github.com/facebook/jest/pull/8528))
- `[expect]` Improve report when mock-spy matcher fails, part 1 ([#8640](https://github.com/facebook/jest/pull/8640))
- `[expect]` Improve report when mock-spy matcher fails, part 2 ([#8649](https://github.com/facebook/jest/pull/8649))
- `[expect]` Improve report when mock-spy matcher fails, part 3 ([#8697](https://github.com/facebook/jest/pull/8697))
- `[expect]` Improve report when mock-spy matcher fails, part 4 ([#8710](https://github.com/facebook/jest/pull/8710))
- `[expect]` Throw matcher error when received cannot be jasmine spy ([#8747](https://github.com/facebook/jest/pull/8747))
- `[expect]` Improve report when negative CalledWith assertion fails ([#8755](https://github.com/facebook/jest/pull/8755))
- `[expect]` Improve report when positive CalledWith assertion fails ([#8771](https://github.com/facebook/jest/pull/8771))
- `[expect]` Display equal values for ReturnedWith similar to CalledWith ([#8791](https://github.com/facebook/jest/pull/8791))
- `[expect, jest-snapshot]` Change color from green for some args in matcher hints ([#8812](https://github.com/facebook/jest/pull/8812))
- `[jest-snapshot]` Highlight substring differences when matcher fails, part 3 ([#8569](https://github.com/facebook/jest/pull/8569))
- `[jest-core]` Improve report when snapshots are obsolete ([#8448](https://github.com/facebook/jest/pull/8665))
- `[jest-cli]` Improve chai support (with detailed output, to match jest exceptions) ([#8454](https://github.com/facebook/jest/pull/8454))
- `[*]` Manage the global timeout with `--testTimeout` command line argument. ([#8456](https://github.com/facebook/jest/pull/8456))
- `[pretty-format]` Render custom displayName of memoized components ([#8546](https://github.com/facebook/jest/pull/8546))
- `[jest-validate]` Allow `maxWorkers` as part of the `jest.config.js` ([#8565](https://github.com/facebook/jest/pull/8565))
- `[jest-runtime]` Allow passing configuration objects to transformers ([#7288](https://github.com/facebook/jest/pull/7288))
- `[@jest/core, @jest/test-sequencer]` Support async sort in custom `testSequencer` ([#8642](https://github.com/facebook/jest/pull/8642))
- `[jest-runtime, @jest/fake-timers]` Add `jest.advanceTimersToNextTimer` ([#8713](https://github.com/facebook/jest/pull/8713))
- `[@jest-transform]` Extract transforming require logic within `jest-core` into `@jest-transform` ([#8756](https://github.com/facebook/jest/pull/8756))
- `[jest-matcher-utils]` Add color options to `matcherHint` ([#8795](https://github.com/facebook/jest/pull/8795))
- `[jest-circus/jest-jasmine2]` Give clearer output for Node assert errors ([#8792](https://github.com/facebook/jest/pull/8792))
- `[jest-runner]` Export all types in the type signature of `jest-runner` ([#8825](https://github.com/facebook/jest/pull/8825))

### Fixes

- `[jest-cli]` Detect side-effect only imports when running `--onlyChanged` or `--changedSince` ([#8670](https://github.com/facebook/jest/pull/8670))
- `[jest-cli]` Allow `--maxWorkers` to work with % input again ([#8565](https://github.com/facebook/jest/pull/8565))
- `[babel-plugin-jest-hoist]` Expand list of whitelisted globals in global mocks ([#8429](https://github.com/facebook/jest/pull/8429))
- `[jest-core]` Make watch plugin initialization errors look nice ([#8422](https://github.com/facebook/jest/pull/8422))
- `[jest-snapshot]` Prevent inline snapshots from drifting when inline snapshots are updated ([#8492](https://github.com/facebook/jest/pull/8492))
- `[jest-haste-map]` Don't throw on missing mapper in Node crawler ([#8558](https://github.com/facebook/jest/pull/8558))
- `[jest-core]` Fix incorrect `passWithNoTests` warning ([#8595](https://github.com/facebook/jest/pull/8595))
- `[jest-snapshots]` Fix test retries that contain snapshots ([#8629](https://github.com/facebook/jest/pull/8629))
- `[jest-mock]` Fix incorrect assignments when restoring mocks in instances where they originally didn't exist ([#8631](https://github.com/facebook/jest/pull/8631))
- `[expect]` Fix stack overflow when matching objects with circular references ([#8687](https://github.com/facebook/jest/pull/8687))
- `[jest-haste-map]` Workaround a node >=12.5.0 bug that causes the process not to exit after tests have completed and cancerous memory growth ([#8787](https://github.com/facebook/jest/pull/8787))

### Chore & Maintenance

- `[docs]` Replace FlowType with TypeScript in CONTRIBUTING.MD code conventions
- `[jest-leak-detector]` remove code repeat ([#8438](https://github.com/facebook/jest/pull/8438))
- `[docs]` Add example to `jest.requireActual` ([#8482](https://github.com/facebook/jest/pull/8482))
- `[docs]` Add example to `jest.mock` for mocking ES6 modules with the `factory` parameter ([#8550](https://github.com/facebook/jest/pull/8550))
- `[docs]` Add information about using `jest.doMock` with ES6 imports ([#8573](https://github.com/facebook/jest/pull/8573))
- `[docs]` Fix variable name in custom-matcher-api code example ([#8582](https://github.com/facebook/jest/pull/8582))
- `[docs]` Fix example used in custom environment docs ([#8617](https://github.com/facebook/jest/pull/8617))
- `[docs]` Updated react tutorial to refer to new package of react-testing-library (@testing-library/react) ([#8753](https://github.com/facebook/jest/pull/8753))
- `[docs]` Updated imports of react-testing-library to @testing-library/react in website ([#8757](https://github.com/facebook/jest/pull/8757))
- `[jest-core]` Add `getVersion` (moved from `jest-cli`) ([#8706](https://github.com/facebook/jest/pull/8706))
- `[docs]` Fix MockFunctions example that was using toContain instead of toContainEqual ([#8765](https://github.com/facebook/jest/pull/8765))
- `[*]` Make sure copyright header comment includes license ([#8783](https://github.com/facebook/jest/pull/8783))
- `[*]` Check copyright and license as one joined substring ([#8815](https://github.com/facebook/jest/pull/8815))
- `[docs]` Fix WatchPlugins `jestHooks.shouldRunTestSuite` example that receives an object ([#8784](https://github.com/facebook/jest/pull/8784))
- `[*]` Enforce LF line endings ([#8809](https://github.com/facebook/jest/pull/8809))
- `[pretty-format]` Delete obsolete link and simplify structure in README ([#8824](https://github.com/facebook/jest/pull/8824))
- `[docs]` Fix broken transform link on webpack page ([#9155](https://github.com/facebook/jest/pull/9155))

### Performance

- `[jest-watcher]` Minor optimization for JestHook ([#8746](https://github.com/facebook/jest/pull/8746))
- `[@jest/reporters]` Prevent runaway CPU usage with `--notify` on macOS ([#8831](https://github.com/facebook/jest/pull/8831))

## 24.8.0

### Features

- `[jest-circus]` Bind to Circus events via an optional event handler on any custom env ([#8344](https://github.com/facebook/jest/pull/8344))
- `[expect]` Improve report when matcher fails, part 15 ([#8281](https://github.com/facebook/jest/pull/8281))
- `[jest-cli]` Update `--forceExit` and "did not exit for one second" message colors ([#8329](https://github.com/facebook/jest/pull/8329))
- `[expect]` Improve report when matcher fails, part 16 ([#8306](https://github.com/facebook/jest/pull/8306))
- `[jest-runner]` Pass docblock pragmas to TestEnvironment constructor ([#8320](https://github.com/facebook/jest/pull/8320))
- `[docs]` Add DynamoDB guide ([#8319](https://github.com/facebook/jest/pull/8319))
- `[expect]` Improve report when matcher fails, part 17 ([#8349](https://github.com/facebook/jest/pull/8349))
- `[expect]` Improve report when matcher fails, part 18 ([#8356](https://github.com/facebook/jest/pull/8356))
- `[expect]` Improve report when matcher fails, part 19 ([#8367](https://github.com/facebook/jest/pull/8367))

### Fixes

- `[jest-each]` Fix bug with placeholder values ([#8289](https://github.com/facebook/jest/pull/8289))
- `[jest-snapshot]` Inline snapshots: do not indent empty lines ([#8277](https://github.com/facebook/jest/pull/8277))
- `[@jest/runtime, @jest/transform]` Allow custom transforms for JSON dependencies ([#8278](https://github.com/facebook/jest/pull/8278))
- `[jest-core]` Make `detectOpenHandles` imply `runInBand` ([#8283](https://github.com/facebook/jest/pull/8283))
- `[jest-haste-map]` Fix the `mapper` option which was incorrectly ignored ([#8299](https://github.com/facebook/jest/pull/8299))
- `[jest-jasmine2]` Fix describe return value warning being shown if the describe function throws ([#8335](https://github.com/facebook/jest/pull/8335))
- `[jest-environment-jsdom]` Re-declare global prototype of JSDOMEnvironment ([#8352](https://github.com/facebook/jest/pull/8352))
- `[jest-snapshot]` Handle arrays when merging snapshots ([#7089](https://github.com/facebook/jest/pull/7089))
- `[expect]` Extract names of async and generator functions ([#8362](https://github.com/facebook/jest/pull/8362))
- `[jest-runtime]` Fix virtual mocks not being unmockable after previously being mocked ([#8396](https://github.com/facebook/jest/pull/8396))
- `[jest-transform]` Replace special characters in transform cache filenames to support Windows ([#8353](https://github.com/facebook/jest/pull/8353))
- `[jest-config]` Allow exactly one project ([#7498](https://github.com/facebook/jest/pull/7498))

### Chore & Maintenance

- `[expect]` Fix label and add opposite assertion for toEqual tests ([#8288](https://github.com/facebook/jest/pull/8288))
- `[docs]` Mention Jest MongoDB Preset ([#8318](https://github.com/facebook/jest/pull/8318))
- `[@jest/reporters]` Migrate away from `istanbul-api` ([#8294](https://github.com/facebook/jest/pull/8294))
- `[*]` Delete obsolete emails tag from header comment in test files ([#8377](https://github.com/facebook/jest/pull/8377))
- `[expect]` optimize compare nodes ([#8368](https://github.com/facebook/jest/pull/8368))
- `[docs]` Fix typo in MockFunctionAPI.md ([#8406](https://github.com/facebook/jest/pull/8406))
- `[LICENSE]` Follow copyright header guidelines and delete For Jest software ([#8428](https://github.com/facebook/jest/pull/8428))

### Performance

- `[jest-runtime]` Fix module registry memory leak ([#8282](https://github.com/facebook/jest/pull/8282))
- `[jest-resolve]` optimize resolve module path ([#8388](https://github.com/facebook/jest/pull/8388))
- `[jest-resolve]` cache current directory ([#8412](https://github.com/facebook/jest/pull/8412))
- `[jest-get-type]` Simplify checking for primitive ([#8416](https://github.com/facebook/jest/pull/8416))

## 24.7.1

### Fixes

- `[@jest/config]` Normalize `testSequencer` to its absolute path ([#8267](https://github.com/facebook/jest/pull/8267))
- `[@jest/console]` Print to stderr when calling `console.error`, `console.warn` or `console.assert` using the `jest-runtime` CLI ([#8261](https://github.com/facebook/jest/pull/8261))

## 24.7.0

### Features

- `[@jest/core, @jest/test-sequencer]` Move `testSequencer` to individual package `@jest/test-sequencer` ([#8223](https://github.com/facebook/jest/pull/8223))
- `[@jest/core, jest-cli, jest-config]` Add option `testSequencer` allow user use custom sequencer. ([#8223](https://github.com/facebook/jest/pull/8223))

### Fixes

- `[expect]` Add negative equality tests for iterables ([#8260](https://github.com/facebook/jest/pull/8260))
- `[jest-haste-map]` Resolve fs watcher EMFILE error ([#8258](https://github.com/facebook/jest/pull/8258))

### Chore & Maintenance

- `[expect]` Remove repetition of matcherName and options in matchers ([#8224](https://github.com/facebook/jest/pull/8224))

### Performance

## 24.6.0

### Features

- `[expect]`: Improve report when matcher fails, part 13 ([#8077](https://github.com/facebook/jest/pull/8077))
- `[@jest/core]` Filter API pre-filter setup hook ([#8142](https://github.com/facebook/jest/pull/8142))
- `[jest-snapshot]` Improve report when matcher fails, part 14 ([#8132](https://github.com/facebook/jest/pull/8132))
- `[@jest/reporter]` Display todo and skip test descriptions when verbose is true ([#8038](https://github.com/facebook/jest/pull/8038))
- `[jest-runner]` Support default exports for test environments ([#8163](https://github.com/facebook/jest/pull/8163))
- `[pretty-format]` Support React.Suspense ([#8180](https://github.com/facebook/jest/pull/8180))
- `[jest-snapshot]` Indent inline snapshots ([#8198](https://github.com/facebook/jest/pull/8198))
- `[jest-config]` Support colors in `displayName` configuration ([#8025](https://github.com/facebook/jest/pull/8025))

### Fixes

- `[jest-circus]` Fix test retries with beforeAll/beforeEach failures ([#8227](https://github.com/facebook/jest/pull/8227))
- `[expect]` Fix circular references in iterable equality ([#8160](https://github.com/facebook/jest/pull/8160))
- `[jest-changed-files]` Change method of obtaining git root ([#8052](https://github.com/facebook/jest/pull/8052))
- `[jest-each]` Fix test function type ([#8145](https://github.com/facebook/jest/pull/8145))
- `[jest-fake-timers]` `getTimerCount` not taking immediates and ticks into account ([#8139](https://github.com/facebook/jest/pull/8139))
- `[jest-runtime]` Allow json file as manual mock ([#8159](https://github.com/facebook/jest/pull/8159))
- `[pretty-format]` Print `BigInt` as a readable number instead of `{}` ([#8138](https://github.com/facebook/jest/pull/8138))
- `[jest-core]` Fix ability to transform dependencies required from globalSetup script ([#8143](https://github.com/facebook/jest/pull/8143))
- `[@jest/reporters]` Fix Cannot read property converageData of null ([#8168](https://github.com/facebook/jest/pull/8168))
- `[jest-worker]` `JEST_WORKER_ID` starts at 1 ([#8205](https://github.com/facebook/jest/pull/8205))
- `[jest-config]` Use default cwd even if config contains a cwd property ([#7923](https://github.com/facebook/jest/pull/7923))
- `[jest-resolve-dependencies]`: Remove internal peer dependencies ([#8215](https://github.com/facebook/jest/pull/8215))
- `[jest-resolve]`: Remove internal peer dependencies ([#8215](https://github.com/facebook/jest/pull/8215))
- `[jest-snapshot]`: Remove internal peer dependencies ([#8215](https://github.com/facebook/jest/pull/8215))
- `[jest-resolve]` Fix requireActual with moduleNameMapper ([#8210](https://github.com/facebook/jest/pull/8210))
- `[jest-haste-map]` Fix haste map duplicate detection in watch mode ([#8237](https://github.com/facebook/jest/pull/8237))

### Chore & Maintenance

- `[*]` Remove flow from code base ([#8061](https://github.com/facebook/jest/pull/8061))
- `[*]` Use property initializer syntax in Jest codebase ([#8117](https://github.com/facebook/jest/pull/8117))
- `[*]` Move @types/node to the root package.json ([#8129](https://github.com/facebook/jest/pull/8129))
- `[*]` Add documentation and tests related to auto-mocking ([#8099](https://github.com/facebook/jest/pull/8099))
- `[*]` Add `jest-watch-typeahead` as a devDependency ([#6449](https://github.com/facebook/jest/pull/6449))
- `[*]` upgrade TS to 3.4.0-dev\* for incremental builds ([#8149](https://github.com/facebook/jest/pull/8149))
- `[docs]` Improve description of optional arguments in ExpectAPI.md ([#8126](https://github.com/facebook/jest/pull/8126))

### Performance

- `[jest-haste-map]` Optimize haste map data structure for serialization/deserialization ([#8171](https://github.com/facebook/jest/pull/8171))
- `[jest-haste-map]` Avoid persisting haste map or processing files when not changed ([#8153](https://github.com/facebook/jest/pull/8153))
- `[jest-core]` Improve performance of SearchSource.findMatchingTests by 15% ([#8184](https://github.com/facebook/jest/pull/8184))
- `[jest-resolve]` Optimize internal cache lookup performance ([#8183](https://github.com/facebook/jest/pull/8183))
- `[jest-core]` Dramatically improve watch mode performance ([#8201](https://github.com/facebook/jest/pull/8201))
- `[jest-transform]` Cache regular expression instead of creating anew for every file in ScriptTransformer ([#8235](https://github.com/facebook/jest/pull/8235))
- `[jest-core]` Fix memory leak of source map info and minor performance improvements ([#8234](https://github.com/facebook/jest/pull/8234))
- `[jest-console]` Fix memory leak by releasing console output reference when printed to stdout ([#8233](https://github.com/facebook/jest/pull/8233))
- `[jest-runtime]` Use `Map` instead of `Object` for module registry ([#8232](https://github.com/facebook/jest/pull/8232))

## 24.5.0

### Features

- `[jest-haste-map]` Expose `throwOnModuleCollision` via `config.haste` ([#8113](https://github.com/facebook/jest/pull/8113))

### Chore & Maintenance

- `[expect]` Export `Matchers` interface from `expect` ([#8093](https://github.com/facebook/jest/pull/8093))

## 24.4.0

### Features

- `[jest-resolve]` Now supports PnP environment without plugins ([#8094](https://github.com/facebook/jest/pull/8094))

### Fixes

- `[expect]` Compare DOM nodes even if there are multiple Node classes ([#8064](https://github.com/facebook/jest/pull/8064))
- `[jest-worker]` `worker.getStdout()` can return `null` ([#8083](https://github.com/facebook/jest/pull/8083))
- `[jest-worker]` Re-attach stdout and stderr from new processes/threads created after retries ([#8087](https://github.com/facebook/jest/pull/8087))
- `[jest-reporters/jest-runner]` Serialize `changedFiles` passed to workers ([#8090](https://github.com/facebook/jest/pull/8090))

### Chore & Maintenance

- `[*]` Make sure to include `d.ts` files in the tarball when building ([#8086](https://github.com/facebook/jest/pull/8086))

## 24.3.1

### Fixes

- `[jest-cli]` export functions compatible with `import {default}` ([#8080](https://github.com/facebook/jest/pull/8080))
- `[jest-worker]`: Fix retries and error notification in workers ([#8079](https://github.com/facebook/jest/pull/8079))

### Chore & Maintenance

- `[pretty-format]`: Use `react-is` instead of manual `$$typeof` checks ([#8060](https://github.com/facebook/jest/pull/8060))

## 24.3.0

We skipped 24.2.0 because a draft was accidentally published. Please use `24.3.0` or a newer version instead.

### Features

- `[expect]`: Improve report when matcher fails, part 10 ([#7960](https://github.com/facebook/jest/pull/7960))
- `[expect]`: Improve report when matcher fails, part 11 ([#8008](https://github.com/facebook/jest/pull/8008))
- `[expect]`: Improve report when matcher fails, part 12 ([#8033](https://github.com/facebook/jest/pull/8033))
- `[expect]`: Improve report when matcher fails, part 7 ([#7866](https://github.com/facebook/jest/pull/7866))
- `[expect]`: Improve report when matcher fails, part 8 ([#7876](https://github.com/facebook/jest/pull/7876))
- `[expect]`: Improve report when matcher fails, part 9 ([#7940](https://github.com/facebook/jest/pull/7940))
- `[jest-circus/jest-jasmine2]` Warn if describe returns a value ([#7852](https://github.com/facebook/jest/pull/7852))
- `[jest-config]` Print error information on preset normalization error ([#7935](https://github.com/facebook/jest/pull/7935))
- `[jest-get-type]` Add `isPrimitive` function ([#7708](https://github.com/facebook/jest/pull/7708))
- `[jest-haste-map]` Add `skipPackageJson` option ([#7778](https://github.com/facebook/jest/pull/7778))
- `[jest-util]` Add `isPromise` ([#7852](https://github.com/facebook/jest/pull/7852))
- `[pretty-format]` Support `React.memo` ([#7891](https://github.com/facebook/jest/pull/7891))

### Fixes

- `[expect]` Fix `toStrictEqual` not considering arrays with objects having undefined values correctly ([#7938](https://github.com/facebook/jest/pull/7938))
- `[expect]` Fix custom async matcher stack trace ([#7652](https://github.com/facebook/jest/pull/7652))
- `[expect]` Fix non-object received value in toHaveProperty ([#7986](https://github.com/facebook/jest/pull/7986), [#8067](https://github.com/facebook/jest/pull/8067))
- `[expect]` Fix non-symmetric equal for Number ([#7948](https://github.com/facebook/jest/pull/7948))
- `[expect]` Remove duck typing and obsolete browser support code when comparing DOM nodes and use DOM-Level-3 API instead ([#7995](https://github.com/facebook/jest/pull/7995))
- `[jest-changed-files]` Fix `getChangedFilesFromRoots` to not return parts of the commit messages as if they were files, when the commit messages contained multiple paragraphs ([#7961](https://github.com/facebook/jest/pull/7961))
- `[jest-changed-files]` Fix pattern for HG changed files ([#8066](https://github.com/facebook/jest/pull/8066))
- `[jest-changed-files]` Improve default file selection for Mercurial repos ([#7880](https://github.com/facebook/jest/pull/7880))
- `[jest-circus]` Fix bug with test.only ([#7888](https://github.com/facebook/jest/pull/7888))
- `[jest-circus]`: Throw explicit error when errors happen after test is considered complete ([#8005](https://github.com/facebook/jest/pull/8005))
- `[jest-cli]` Fix prototype pollution vulnerability in dependency ([#7904](https://github.com/facebook/jest/pull/7904))
- `[jest-cli]` Refactor `-o` and `--coverage` combined ([#7611](https://github.com/facebook/jest/pull/7611))
- `[jest-environment-node]` Add missing globals: TextEncoder and TextDecoder ([#8022](https://github.com/facebook/jest/pull/8022))
- `[jest-haste-map]` Enforce uniqueness in names (mocks and haste ids) ([#8002](https://github.com/facebook/jest/pull/8002))
- `[jest-jasmine2]`: Throw explicit error when errors happen after test is considered complete ([#8005](https://github.com/facebook/jest/pull/8005))
- `[jest-mock]` Adds a type check to `prototype` to allow mocks of objects with a primitive `prototype` property. ([#8040](https://github.com/facebook/jest/pull/8040))
- `[jest-transform]` Normalize config and remove unnecessary checks, convert `TestUtils.js` to TypeScript ([#7801](https://github.com/facebook/jest/pull/7801))
- `[jest-util]`Make sure to not fail if unable to assign `toStringTag` to the `process` object, which is read only in Node 12 ([#8050](https://github.com/facebook/jest/pull/8050))
- `[jest-validate]` Fix validating async functions ([#7894](https://github.com/facebook/jest/issues/7894))
- `[jest-worker]` Fix `jest-worker` when using pre-allocated jobs ([#7934](https://github.com/facebook/jest/pull/7934))
- `[static]` Remove console log '-' on the front page ([#7977](https://github.com/facebook/jest/pull/7977))

### Chore & Maintenance

- `[*]`: Setup building, linting and testing of TypeScript ([#7808](https://github.com/facebook/jest/pull/7808), [#7855](https://github.com/facebook/jest/pull/7855), [#7951](https://github.com/facebook/jest/pull/7951))
- `[@jest/console]`: Extract custom `console` implementations from `jest-util` into a new separate package ([#8030](https://github.com/facebook/jest/pull/8030))
- `[@jest/core]` Create new package, which is `jest-cli` minus `yargs` and `prompts` ([#7696](https://github.com/facebook/jest/pull/7696))
- `[@jest/core]`: Migrate to TypeScript ([#7998](https://github.com/facebook/jest/pull/7998))
- `[@jest/fake-timers]`: Extract FakeTimers class from `jest-util` into a new separate package ([#7987](https://github.com/facebook/jest/pull/7987))
- `[@jest/reporter]`: New package extracted from `jest-cli` ([#7902](https://github.com/facebook/jest/pull/7902))
- `[@jest/reporters]`: Migrate to TypeScript ([#7994](https://github.com/facebook/jest/pull/7994), [#8045](https://github.com/facebook/jest/pull/8045))
- `[@jest/source-map]`: Extract `getCallsite` function from `jest-util` into a new separate package ([#8029](https://github.com/facebook/jest/pull/8029))
- `[@jest/test-result]`: Extract TestResult types and helpers into a new separate package ([#8034](https://github.com/facebook/jest/pull/8034))
- `[@jest/transform]`: Migrate to TypeScript ([#7918](https://github.com/facebook/jest/pull/7918), [#7945](https://github.com/facebook/jest/pull/7945))
- `[@jest/transform]`: New package extracted from `jest-runtime` ([#7915](https://github.com/facebook/jest/pull/7915))
- `[@jest/types]`: New package to handle shared types ([#7834](https://github.com/facebook/jest/pull/7834))
- `[babel-jest]`: Migrate to TypeScript ([#7862](https://github.com/facebook/jest/pull/7862))
- `[babel-plugin-jest-hoist]`: Migrate to TypeScript ([#7898](https://github.com/facebook/jest/pull/7898))
- `[diff-sequences]`: Migrate to Typescript ([#7820](https://github.com/facebook/jest/pull/7820))
- `[docs]` Add missing import to docs ([#7928](https://github.com/facebook/jest/pull/7928))
- `[docs]` Update automock configuration, add note related to manual mocks ([#8051](https://github.com/facebook/jest/pull/8051))
- `[docs]` Update/Organize TestSequencer and testSchedulerHelper code comments([#7984](https://github.com/facebook/jest/pull/7984))
- `[docs]`: Fix image paths in SnapshotTesting.md for current and version 24 ([#7872](https://github.com/facebook/jest/pull/7872))
- `[docs]`: Improve runAllTimers doc (it exhausts the micro-task queue) ([#8031](https://github.com/facebook/jest/pull/8031))
- `[docs]`: Update CONTRIBUTING.md to add information about running jest with `jest-circus` locally ([#8013](https://github.com/facebook/jest/pull/8013)).
- `[expect]`: Migrate to TypeScript ([#7919](https://github.com/facebook/jest/pull/7919), [#8028](https://github.com/facebook/jest/pull/8028))
- `[jest-changed-files]`: Migrate to TypeScript ([#7827](https://github.com/facebook/jest/pull/7827))
- `[jest-circus]`: Migrate to TypeScript ([#7916](https://github.com/facebook/jest/pull/7916))
- `[jest-cli]`: Migrate to TypeScript ([#8024](https://github.com/facebook/jest/pull/8024))
- `[jest-diff]`: Migrate to TypeScript ([#7824](https://github.com/facebook/jest/pull/7824), [#8027](https://github.com/facebook/jest/pull/8027))
- `[jest-docblock]`: Migrate to TypeScript ([#7836](https://github.com/facebook/jest/pull/7836))
- `[jest-each]`: Migrate to Typescript ([#8007](https://github.com/facebook/jest/pull/8007))
- `[jest-each]`: Refactor into multiple files with better types ([#8018](https://github.com/facebook/jest/pull/8018))
- `[jest-environment-jsdom]`: Migrate to TypeScript ([#7985](https://github.com/facebook/jest/pull/8003))
- `[jest-environment-node]`: Migrate to TypeScript ([#7985](https://github.com/facebook/jest/pull/7985))
- `[jest-get-type]`: Migrate to TypeScript ([#7818](https://github.com/facebook/jest/pull/7818))
- `[jest-haste-map]`: Migrate to TypeScript ([#7854](https://github.com/facebook/jest/pull/7854), [#7951](https://github.com/facebook/jest/pull/7951))
- `[jest-jasmine2]`: TS migration ([#7970](https://github.com/facebook/jest/pull/7970))
- `[jest-leak-detector]`: Migrate to TypeScript ([#7825](https://github.com/facebook/jest/pull/7825))
- `[jest-matcher-utils]`: Migrate to TypeScript ([#7835](https://github.com/facebook/jest/pull/7835))
- `[jest-message-util]`: Migrate to TypeScript ([#7834](https://github.com/facebook/jest/pull/7834))
- `[jest-mock]`: Migrate to TypeScript ([#7847](https://github.com/facebook/jest/pull/7847), [#7850](https://github.com/facebook/jest/pull/7850), [#7971](https://github.com/facebook/jest/pull/7971))
- `[jest-phabricator]`: Migrate to TypeScript ([#7965](https://github.com/facebook/jest/pull/7965))
- `[jest-regex-util]`: Migrate to TypeScript ([#7822](https://github.com/facebook/jest/pull/7822))
- `[jest-repl]`: Migrate to TypeScript ([#8000](https://github.com/facebook/jest/pull/8000))
- `[jest-resolve-dependencies]`: Migrate to TypeScript ([#7922](https://github.com/facebook/jest/pull/7922))
- `[jest-resolve]`: Migrate to TypeScript ([#7871](https://github.com/facebook/jest/pull/7871))
- `[jest-runner]`: Migrate to TypeScript ([#7968](https://github.com/facebook/jest/pull/7968))
- `[jest-runtime]`: Migrate to TypeScript ([#7964](https://github.com/facebook/jest/pull/7964), [#7988](https://github.com/facebook/jest/pull/7988))
- `[jest-serializer]`: Migrate to TypeScript ([#7841](https://github.com/facebook/jest/pull/7841))
- `[jest-snapshot]`: Migrate to TypeScript ([#7899](https://github.com/facebook/jest/pull/7899))
- `[jest-util]`: Migrate to TypeScript ([#7844](https://github.com/facebook/jest/pull/7844), [#8021](https://github.com/facebook/jest/pull/8021))
- `[jest-validate]`: Migrate to TypeScript ([#7991](https://github.com/facebook/jest/pull/7991))
- `[jest-watcher]`: Migrate to TypeScript ([#7843](https://github.com/facebook/jest/pull/7843))
- `[jest-worker]`: Migrate to TypeScript ([#7853](https://github.com/facebook/jest/pull/7853))
- `[jest]`: Migrate to TypeScript ([#8024](https://github.com/facebook/jest/pull/8024))
- `[pretty-format]`: Migrate to TypeScript ([#7809](https://github.com/facebook/jest/pull/7809), [#7809](https://github.com/facebook/jest/pull/7972))

### Performance

- `[jest-haste-map]` Optimize haste map tracking of deleted files with Watchman. ([#8056](https://github.com/facebook/jest/pull/8056))

## 24.1.0

### Features

- `[jest-resolve]`: Pass default resolver into custom resolvers ([#7714](https://github.com/facebook/jest/pull/7714))
- `[jest-cli]`: `global{Setup,Teardown}` use default export with es modules ([#7750](https://github.com/facebook/jest/pull/7750))
- `[jest-runtime]` Better error messages when the jest environment is used after teardown by async code ([#7756](https://github.com/facebook/jest/pull/7756))
- `[jest-jasmine2]` Will now only execute at most 5 concurrent tests _within the same testsuite_ when using `test.concurrent` ([#7770](https://github.com/facebook/jest/pull/7770))
- `[jest-circus]` Same as `[jest-jasmine2]`, only 5 tests will run concurrently by default ([#7770](https://github.com/facebook/jest/pull/7770))
- `[jest-config]` A new `maxConcurrency` option allows to change the number of tests allowed to run concurrently ([#7770](https://github.com/facebook/jest/pull/7770))

### Fixes

- `[jest-runtime]` Fix for mocks not working with module name mapper ([#7787](https://github.com/facebook/jest/pull/7787))
- `[jest-cli]` Break dependency cycle when using Jest programmatically ([#7707](https://github.com/facebook/jest/pull/7707))
- `[jest-config]` Extract setupFilesAfterEnv from preset ([#7724](https://github.com/facebook/jest/pull/7724))
- `[jest-cli]` Do not execute any `globalSetup` or `globalTeardown` if there are no tests to execute ([#7745](https://github.com/facebook/jest/pull/7745))
- `[jest-runtime]` Lock down version of `write-file-atomic` ([#7725](https://github.com/facebook/jest/pull/7725))
- `[jest-cli]` Print log entries when logging happens after test environment is torn down ([#7731](https://github.com/facebook/jest/pull/7731))
- `[jest-config]` Do not use a uuid as `name` since that breaks caching ([#7746](https://github.com/facebook/jest/pull/7746))
- `[jest-config]` Make sure `normalize` can consume `Defaults` without warnings ([#7742](https://github.com/facebook/jest/pull/7742))
- `[jest-config]` Allow `moduleFileExtensions` without 'js' for custom runners ([#7751](https://github.com/facebook/jest/pull/7751))
- `[jest-cli]` Load transformers before installing require hooks ([#7752](https://github.com/facebook/jest/pull/7752))
- `[jest-cli]` Handle missing `numTodoTests` in test results ([#7779](https://github.com/facebook/jest/pull/7779))
- `[jest-runtime]` Exclude setup/teardown files from coverage report ([#7790](https://github.com/facebook/jest/pull/7790))
- `[babel-jest]` Throw an error if `babel-jest` tries to transform a file ignored by Babel ([#7797](https://github.com/facebook/jest/pull/7797))
- `[babel-plugin-jest-hoist]` Ignore TS type references when looking for out-of-scope references ([#7799](https://github.com/facebook/jest/pull/7799))
- `[expect]` fixed asymmetrical equality of cyclic objects ([#7730](https://github.com/facebook/jest/pull/7730))

### Chore & Maintenance

- `[jest]` Update jest-junit to ^6.2.1 ([#7739](https://github.com/facebook/jest/pull/7739))
- `[website]` Fix broken help link on homepage ([#7706](https://github.com/facebook/jest/pull/7706))
- `[docs]` Changed Babel setup documentation to correctly compile `async/await` ([#7701](https://github.com/facebook/jest/pull/7701))

## 24.0.0

### Features

- `[jest-each]` [**BREAKING**] Add primitive pretty printing for interpolated titles ([#7694](https://github.com/facebook/jest/pull/7694))
- `[jest-runtime]` Add `jest.isolateModules` for scoped module initialization ([#6701](https://github.com/facebook/jest/pull/6701))
- `[jest-diff]` [**BREAKING**] Support diffing numbers and booleans instead of returning null for different ones ([#7605](https://github.com/facebook/jest/pull/7605))
- `[jest-diff]` [**BREAKING**] Replace `diff` with `diff-sequences` package ([#6961](https://github.com/facebook/jest/pull/6961))
- `[jest-cli]` [**BREAKING**] Only set error process error codes when they are non-zero ([#7363](https://github.com/facebook/jest/pull/7363))
- `[jest-config]` [**BREAKING**] Deprecate `setupTestFrameworkScriptFile` in favor of new `setupFilesAfterEnv` ([#7119](https://github.com/facebook/jest/pull/7119))
- `[jest-worker]` [**BREAKING**] Add functionality to call a `setup` method in the worker before the first call and a `teardown` method when ending the farm ([#7014](https://github.com/facebook/jest/pull/7014))
- `[jest-config]` [**BREAKING**] Set default `notifyMode` to `failure-change` ([#7024](https://github.com/facebook/jest/pull/7024))
- `[jest-haste-map]` [**BREAKING**] Remove support for `@providesModule` ([#6104](https://github.com/facebook/jest/pull/6104))
- `[jest-haste-map]` [**BREAKING**] Replace internal data structures to improve performance ([#6960](https://github.com/facebook/jest/pull/6960))
- `[jest-haste-map]` [**BREAKING**] Use relative paths to allow remote caching ([#7020](https://github.com/facebook/jest/pull/7020))
- `[jest-haste-map]` [**BREAKING**] Remove name from hash in `HasteMap.getCacheFilePath` ([#7218](https://github.com/facebook/jest/pull/7218))
- `[babel-preset-jest]` [**BREAKING**] Export a function instead of an object for Babel 7 compatibility ([#7203](https://github.com/facebook/jest/pull/7203))
- `[jest-haste-map]` [**BREAKING**] Expose relative paths when getting the file iterator ([#7321](https://github.com/facebook/jest/pull/7321))
- `[jest-cli]` [**BREAKING**] Run code transforms over `global{Setup,Teardown}` ([#7562](https://github.com/facebook/jest/pull/7562))
- `[jest-haste-map]` Add `hasteFS.getSize(path)` ([#7580](https://github.com/facebook/jest/pull/7580))
- `[jest-cli]` Print version ending in `-dev` when running a local Jest clone ([#7582](https://github.com/facebook/jest/pull/7582))
- `[jest-cli]` Add Support for `globalSetup` and `globalTeardown` in projects ([#6865](https://github.com/facebook/jest/pull/6865))
- `[jest-runtime]` Add `extraGlobals` to config to load extra global variables into the execution vm ([#7454](https://github.com/facebook/jest/pull/7454))
- `[jest-util]` Export `specialChars` containing Unicode characters and ANSI escapes for console output ([#7532](https://github.com/facebook/jest/pull/7532))
- `[jest-config]` Handle typescript (`ts` and `tsx`) by default ([#7533](https://github.com/facebook/jest/pull/7533))
- `[jest-validate]` Add support for comments in `package.json` using a `"//"` key ([#7295](https://github.com/facebook/jest/pull/7295))
- `[jest-config]` Add shorthand for watch plugins and runners ([#7213](https://github.com/facebook/jest/pull/7213))
- `[jest-jasmine2/jest-circus/jest-cli]` Add test.todo ([#6996](https://github.com/facebook/jest/pull/6996))
- `[pretty-format]` Option to not escape strings in diff messages ([#5661](https://github.com/facebook/jest/pull/5661))
- `[jest-haste-map]` Add `getFileIterator` to `HasteFS` for faster file iteration ([#7010](https://github.com/facebook/jest/pull/7010))
- `[jest-config]` Add `readConfigs` function, previously in `jest-cli` ([#7096](https://github.com/facebook/jest/pull/7096))
- `[jest-snapshot]` Enable configurable snapshot paths ([#6143](https://github.com/facebook/jest/pull/6143))
- `[pretty-format]` Support HTMLCollection and NodeList in DOMCollection plugin ([#7125](https://github.com/facebook/jest/pull/7125))
- `[jest-runtime]` Pass the normalized configuration to script transformers ([#7148](https://github.com/facebook/jest/pull/7148))
- `[expect]` Improve report when assertion fails, part 3 ([#7152](https://github.com/facebook/jest/pull/7152))
- `[jest-runtime]` If `require` fails without a file extension, print all files that match with one ([#7160](https://github.com/facebook/jest/pull/7160))
- `[jest-haste-map]` Make `ignorePattern` optional ([#7166](https://github.com/facebook/jest/pull/7166))
- `[jest-haste-map]` Add `getCacheFilePath` to get the path to the cache file for a `HasteMap` instance ([#7217](https://github.com/facebook/jest/pull/7217))
- `[jest-runtime]` Remove `cacheDirectory` from `ignorePattern` for `HasteMap` if not necessary ([#7166](https://github.com/facebook/jest/pull/7166))
- `[jest-validate]` Add syntax to validate multiple permitted types ([#7207](https://github.com/facebook/jest/pull/7207))
- `[jest-config]` Accept an array as as well as a string for `testRegex` ([#7209](https://github.com/facebook/jest/pull/7209))
- `[expect/jest-matcher-utils]` Improve report when assertion fails, part 4 ([#7241](https://github.com/facebook/jest/pull/7241))
- `[expect/jest-matcher-utils]` Improve report when assertion fails, part 5 ([#7557](https://github.com/facebook/jest/pull/7557))
- `[expect]` Check constructor equality in .toStrictEqual() ([#7005](https://github.com/facebook/jest/pull/7005))
- `[jest-util]` Add `jest.getTimerCount()` to get the count of scheduled fake timers ([#7285](https://github.com/facebook/jest/pull/7285))
- `[jest-config]` Add `dependencyExtractor` option to use a custom module to extract dependencies from files ([#7313](https://github.com/facebook/jest/pull/7313), [#7349](https://github.com/facebook/jest/pull/7349), [#7350](https://github.com/facebook/jest/pull/7350), [#7362](https://github.com/facebook/jest/pull/7362))
- `[jest-haste-map]` Accept a `getCacheKey` method in `hasteImplModulePath` modules to reset the cache when the logic changes ([#7350](https://github.com/facebook/jest/pull/7350))
- `[jest-config]` Add `haste.computeSha1` option to compute the sha-1 of the files in the haste map ([#7345](https://github.com/facebook/jest/pull/7345))
- `[expect]` `expect(Infinity).toBeCloseTo(Infinity)` Treats `Infinity` as equal in toBeCloseTo matcher ([#7405](https://github.com/facebook/jest/pull/7405))
- `[jest-worker]` Add node worker-thread support to jest-worker ([#7408](https://github.com/facebook/jest/pull/7408))
- `[jest-config]` Allow `bail` setting to be configured with a number allowing tests to abort after `n` of failures ([#7335](https://github.com/facebook/jest/pull/7335))
- `[jest-config]` Allow % based configuration of `--max-workers` ([#7494](https://github.com/facebook/jest/pull/7494))
- `[jest-runner]` Instantiate the test environment class with the current `testPath` ([#7442](https://github.com/facebook/jest/pull/7442))
- `[jest-config]` Always resolve jest-environment-jsdom from jest-config ([#7476](https://github.com/facebook/jest/pull/7476))
- `[expect]` Improve report when assertion fails, part 6 ([#7621](https://github.com/facebook/jest/pull/7621))
- `[jest-worker]` Add `enableWorkerThreads` option to explicitly opt-in to `worker_threads` if available ([#7681](https://github.com/facebook/jest/pull/7681))

### Fixes

- `[expect]` Accept inherited properties in `toHaveProperty` matcher ([#7686](https://github.com/facebook/jest/pull/7686))
- `[jest-diff]` Do not claim that `-0` and `0` have no visual difference ([#7605](https://github.com/facebook/jest/pull/7605))
- `[jest-mock]` Fix automock for numeric function names ([#7653](https://github.com/facebook/jest/pull/7653))
- `[jest-config]` Ensure `existsSync` is only called with a string parameter ([#7607](https://github.com/facebook/jest/pull/7607))
- `[expect]` `toStrictEqual` considers sparseness of arrays. ([#7591](https://github.com/facebook/jest/pull/7591))
- `[jest-cli]` Fix empty coverage data for untested files ([#7388](https://github.com/facebook/jest/pull/7388))
- `[jest-cli]` [**BREAKING**] Do not use `text-summary` coverage reporter by default if other reporters are configured ([#7058](https://github.com/facebook/jest/pull/7058))
- `[jest-mock]` [**BREAKING**] Fix bugs with mock/spy result tracking of recursive functions ([#6381](https://github.com/facebook/jest/pull/6381))
- `[jest-haste-map]` [**BREAKING**] Recover files correctly after haste name collisions are fixed ([#7329](https://github.com/facebook/jest/pull/7329))
- `[pretty-format]` [**BREAKING**] Omit non-enumerable symbol properties ([#7448](https://github.com/facebook/jest/pull/7448))
- `[*]` [**BREAKING**] Upgrade to Babel 7, dropping support for Babel 6 ([#7016](https://github.com/facebook/jest/pull/7016))
- `[jest-cli]` Avoid watch mode causing bad terminal behavior in some cases ([#7523](https://github.com/facebook/jest/pull/7523))
- `[jest-runner/jest-worker]` Fix missing console output in verbose mode ([#6871](https://github.com/facebook/jest/pull/6871))
- `[expect]` Standardize file naming in `expect` ([#7306](https://github.com/facebook/jest/pull/7306))
- `[jest-each]` Add empty array validation check ([#7249](https://github.com/facebook/jest/pull/7249))
- `[jest-cli]` Interrupt tests if interactive watch plugin key is pressed ([#7222](https://github.com/facebook/jest/pull/7222))
- `[jest-each]` Add each array validation check ([#7033](https://github.com/facebook/jest/pull/7033))
- `[jest-haste-map]` Do not visit again files with the same sha-1 ([#6990](https://github.com/facebook/jest/pull/6990))
- `[jest-jasmine2]` Fix memory leak in Error objects hold by the framework ([#6965](https://github.com/facebook/jest/pull/6965))
- `[jest-haste-map]` Fixed Haste whitelist generation for scoped modules on Windows ([#6980](https://github.com/facebook/jest/pull/6980))
- `[jest-mock]` Fix inheritance of static properties and methods in mocks ([#7003](https://github.com/facebook/jest/pull/7003))
- `[jest-mock]` Fix mocking objects without `Object.prototype` in their prototype chain ([#7003](https://github.com/facebook/jest/pull/7003))
- `[jest-mock]` Check `_isMockFunction` is true rather than truthy on potential mocks ([#7017](https://github.com/facebook/jest/pull/7017))
- `[jest-cli]` Update jest-cli to show git ref in message when using `changedSince` ([#7028](https://github.com/facebook/jest/pull/7028))
- `[jest-jasmine2`] Fix crash when test return Promise rejected with null ([#7049](https://github.com/facebook/jest/pull/7049))
- `[jest-runtime]` Check `_isMockFunction` is true rather than truthy on potential global mocks ([#7017](https://github.com/facebook/jest/pull/7017))
- `[jest-jasmine]` Show proper error message from async `assert` errors ([#6821](https://github.com/facebook/jest/pull/6821))
- `[jest-jasmine2]` Better error message when a describe block is empty ([#6372](https://github.com/facebook/jest/pull/6372))
- `[jest-jasmine2]` Pending calls inside async tests are reported as pending not failed ([#6782](https://github.com/facebook/jest/pull/6782))
- `[jest-circus]` Better error message when a describe block is empty ([#6372](https://github.com/facebook/jest/pull/6372))
- `[jest-jasmine2]` Add missing testLocationResults for `xit` and `fit` ([#6482](https://github.com/facebook/jest/pull/6482))
- `[expect]` Return false from asymmetric matchers if received value isn’t string ([#7107](https://github.com/facebook/jest/pull/7107))
- `[jest-cli]` Fix unhandled error when a bad revision is provided to `changedSince` ([#7115](https://github.com/facebook/jest/pull/7115))
- `[jest-config]` Moved dynamically assigned `cwd` from `jest-cli` to default configuration in `jest-config` ([#7146](https://github.com/facebook/jest/pull/7146))
- `[jest-config]` Fix `getMaxWorkers` on termux ([#7154](https://github.com/facebook/jest/pull/7154))
- `[jest-runtime]` Throw an explicit error if `js` is missing from `moduleFileExtensions` ([#7160](https://github.com/facebook/jest/pull/7160))
- `[jest-runtime]` Fix missing coverage when using negative glob pattern in `testMatch` ([#7170](https://github.com/facebook/jest/pull/7170))
- `[*]` Ensure `maxWorkers` is at least 1 (was 0 in some cases where there was only 1 CPU) ([#7182](https://github.com/facebook/jest/pull/7182))
- `[jest-runtime]` Fix transform cache invalidation when requiring a test file from multiple projects ([#7186](https://github.com/facebook/jest/pull/7186))
- `[jest-changed-files]` Return correctly the changed files when using `lastCommit=true` on Mercurial repositories ([#7228](https://github.com/facebook/jest/pull/7228))
- `[babel-jest]` Cache includes babel environment variables ([#7239](https://github.com/facebook/jest/pull/7239))
- `[jest-config]` Use strings instead of `RegExp` instances in normalized configuration ([#7251](https://github.com/facebook/jest/pull/7251))
- `[jest-circus]` Make sure to display real duration even if time is mocked ([#7264](https://github.com/facebook/jest/pull/7264))
- `[expect]` Improves the failing message for `toStrictEqual` matcher. ([#7224](https://github.com/facebook/jest/pull/7224))
- `[expect]` Improves the failing message for `toEqual` matcher. ([#7325](https://github.com/facebook/jest/pull/7325))
- `[jest-resolve]` Fix not being able to resolve path to mapped file with custom platform ([#7312](https://github.com/facebook/jest/pull/7312))
- `[jest-message-util]` Improve parsing of error messages for unusually formatted stack traces ([#7319](https://github.com/facebook/jest/pull/7319))
- `[jest-runtime]` Ensure error message text is not lost on errors with code frames ([#7319](https://github.com/facebook/jest/pull/7319))
- `[jest-haste-map]` Fix to resolve path that is start with words same as rootDir ([#7324](https://github.com/facebook/jest/pull/7324))
- `[expect]` Fix toMatchObject matcher when used with `Object.create(null)` ([#7334](https://github.com/facebook/jest/pull/7334))
- `[jest-haste-map]` Remove legacy condition for duplicate module detection ([#7333](https://github.com/facebook/jest/pull/7333))
- `[jest-haste-map]` Fix `require` detection with trailing commas and ignore `import typeof` modules ([#7385](https://github.com/facebook/jest/pull/7385))
- `[jest-cli]` Fix to set prettierPath via config file ([#7412](https://github.com/facebook/jest/pull/7412))
- `[expect]` Test more precisely for class instance getters ([#7477](https://github.com/facebook/jest/pull/7477))
- `[jest-cli]` Support dashed args ([#7497](https://github.com/facebook/jest/pull/7497))
- `[jest-cli]` Fix to run in band tests if watch mode enable when runInBand arg used ([#7518](https://github.com/facebook/jest/pull/7518))
- `[jest-runtime]` Fix mistake as test files when run coverage issue. ([#7506](https://github.com/facebook/jest/pull/7506))
- `[jest-cli]` print info about passWithNoTests flag ([#7309](https://github.com/facebook/jest/pull/7309))
- `[pretty-format]` Omit unnecessary symbol filter for object keys ([#7457](https://github.com/facebook/jest/pull/7457))
- `[jest-runtime]` Fix `requireActual` on node_modules with mock present ([#7404](https://github.com/facebook/jest/pull/7404))
- `[jest-resolve]` Fix `isBuiltinModule` to support versions of node without `module.builtinModules` ([#7565](https://github.com/facebook/jest/pull/7565))
- `[babel-jest]` Set `cwd` to be resilient to it changing during the runtime of the tests ([#7574](https://github.com/facebook/jest/pull/7574))
- `[jest-snapshot]` Write and read snapshots from disk even if `fs` is mocked ([#7080](https://github.com/facebook/jest/pull/7080))
- `[jest-config]` Normalize `config.cwd` and `config.rootDir` using `realpath ([#7598](https://github.com/facebook/jest/pull/7598))
- `[jest-environment-node]` Fix buffer property is not ArrayBuffer issue. ([#7626](https://github.com/facebook/jest/pull/7626))
- `[babel-plugin-jest-hoist]` Ignore TS type annotations when looking for out-of-scope references ([#7641](https://github.com/facebook/jest/pull/7641))
- `[jest-config]` Add name to project if one does not exist to pick correct resolver ([#5862](https://github.com/facebook/jest/pull/5862))
- `[jest-runtime]` Pass `watchPathIgnorePatterns` to Haste instance ([#7585](https://github.com/facebook/jest/pull/7585))
- `[jest-runtime]` Resolve mock files via Haste when using `require.resolve` ([#7687](https://github.com/facebook/jest/pull/7687))

### Chore & Maintenance

- `[*]` [**BREAKING**] Require Node.js 6+ for all packages ([#7258](https://github.com/facebook/jest/pull/7258))
- `[jest-util]` [**BREAKING**] Remove long-deprecated globals for fake timers ([#7285](https://github.com/facebook/jest/pull/7285))
- `[*]` [**BREAKING**] Upgrade to Micromatch 3 ([#6650](https://github.com/facebook/jest/pull/6650))
- `[*]` [**BREAKING**] Remove regenerator-runtime injection ([#7595](https://github.com/facebook/jest/pull/7595))
- `[jest-worker]` Disable `worker_threads` to avoid issues with libraries to ready for it ([#7681](https://github.com/facebook/jest/pull/7681))
- `[docs]` Fix message property in custom matcher example to return a function instead of a constant. ([#7426](https://github.com/facebook/jest/pull/7426))
- `[jest-circus]` Standardize file naming in `jest-circus` ([#7301](https://github.com/facebook/jest/pull/7301))
- `[docs]` Add synchronous test.each setup ([#7150](https://github.com/facebook/jest/pull/7150))
- `[docs]` Add `this.extend` to the Custom Matchers API reference ([#7130](https://github.com/facebook/jest/pull/7130))
- `[docs]` Fix default value for `coverageReporters` value in configuration docs ([#7126](https://github.com/facebook/jest/pull/7126))
- `[docs]` Add link for jest-extended in expect docs ([#7078](https://github.com/facebook/jest/pull/7078))
- `[jest-util]` Add ErrorWithStack class ([#7067](https://github.com/facebook/jest/pull/7067))
- `[docs]` Document `--runTestsByPath` CLI parameter ([#7046](https://github.com/facebook/jest/pull/7046))
- `[docs]` Fix babel-core installation instructions ([#6745](https://github.com/facebook/jest/pull/6745))
- `[docs]` Explain how to rewrite assertions to avoid large irrelevant diff ([#6971](https://github.com/facebook/jest/pull/6971))
- `[examples]` add example using Babel 7 ([#6983](https://github.com/facebook/jest/pull/6983))
- `[docs]` Replace shallow equality with referential identity in `ExpectAPI.md` ([#6991](https://github.com/facebook/jest/pull/6991))
- `[jest-changed-files]` Refactor to use `execa` over `child_process` ([#6987](https://github.com/facebook/jest/pull/6987))
- `[*]` Bump dated dependencies ([#6978](https://github.com/facebook/jest/pull/6978))
- `[scripts]` Don’t make empty sub-folders for ignored files in build folder ([#7001](https://github.com/facebook/jest/pull/7001))
- `[docs]` Add missing export statement in `puppeteer_environment.js` under `docs/Puppeteer.md` ([#7127](https://github.com/facebook/jest/pull/7127))
- `[docs]` Removed useless expect.assertions in `TestingAsyncCode.md` ([#7131](https://github.com/facebook/jest/pull/7131))
- `[docs]` Remove references to `@providesModule` which isn't supported anymore ([#7147](https://github.com/facebook/jest/pull/7147))
- `[docs]` Update `setupFiles` documentation for clarity ([#7187](https://github.com/facebook/jest/pull/7187))
- `[docs]` Change `require.require*` to `jest.require*` ([#7210](https://github.com/facebook/jest/pull/7210))
- `[jest-circus]` Add readme.md ([#7198](https://github.com/facebook/jest/pull/7198))
- `[jest-editor-support]` Remove from the repository ([#7232](https://github.com/facebook/jest/pull/7232))
- `[jest-test-typescript-parser]` Remove from the repository ([#7232](https://github.com/facebook/jest/pull/7232))
- `[tests]` Free tests from the dependency on value of FORCE_COLOR ([#6585](https://github.com/facebook/jest/pull/6585/files))
- `[*]` Add babel plugin to make sure Jest is unaffected by fake Promise implementations ([#7225](https://github.com/facebook/jest/pull/7225))
- `[docs]` Add correct default value for `testUrl` config option ([#7277](https://github.com/facebook/jest/pull/7277))
- `[docs]` Remove duplicate code in `MockFunctions` ([#7297](https://github.com/facebook/jest/pull/7297))
- `[*]` Add check for Facebook copyright headers on CI ([#7370](https://github.com/facebook/jest/pull/7370))
- `[*]` Update Facebook copyright headers ([#7589](https://github.com/facebook/jest/pull/7589))
- `[jest-haste-map]` Refactor `dependencyExtractor` and tests ([#7385](https://github.com/facebook/jest/pull/7385))
- `[docs]` Clearify conditional setting of `NODE_ENV` ([#7369](https://github.com/facebook/jest/pull/7369))
- `[docs]` Clarify conditional setting of `NODE_ENV` ([#7369](https://github.com/facebook/jest/pull/7369))
- `[*]` Standardize file names ([#7316](https://github.com/facebook/jest/pull/7316), [#7266](https://github.com/facebook/jest/pull/7266), [#7238](https://github.com/facebook/jest/pull/7238), [#7314](https://github.com/facebook/jest/pull/7314), [#7467](https://github.com/facebook/jest/pull/7467), [#7464](https://github.com/facebook/jest/pull/7464)), [#7471](https://github.com/facebook/jest/pull/7471))
- `[docs]` Add `testPathIgnorePatterns` in CLI documentation ([#7440](https://github.com/facebook/jest/pull/7440))
- `[docs]` Removed misleading text about `describe()` grouping together tests into a test suite ([#7434](https://github.com/facebook/jest/pull/7434))
- `[diff-sequences]` Add performance benchmark to package ([#7603](https://github.com/facebook/jest/pull/7603))
- `[*]` Replace as many `Object.assign` with object spread as possible ([#7627](https://github.com/facebook/jest/pull/7627))
- `[ci]` Initial support for Azure Pipelines ([#7556](https://github.com/facebook/jest/pull/7556))

### Performance

- `[jest-mock]` Improve `getType` function performance. ([#7159](https://github.com/facebook/jest/pull/7159))

## 23.6.0

### Features

- `[jest-cli]` Add `changedSince` to allowed watch mode configs ([#6955](https://github.com/facebook/jest/pull/6955))
- `[babel-jest]` Add support for `babel.config.js` added in Babel 7.0.0 ([#6911](https://github.com/facebook/jest/pull/6911))
- `[jest-resolve]` Add support for an experimental `mapper` option (Watchman crawler only) that adds virtual files to the Haste map ([#6940](https://github.com/facebook/jest/pull/6940))

### Fixes

- `[jest-resolve]` Only resolve realpath once in try-catch ([#6925](https://github.com/facebook/jest/pull/6925))
- `[expect]` Fix TypeError in `toBeInstanceOf` on `null` or `undefined` ([#6912](https://github.com/facebook/jest/pull/6912))
- `[jest-jasmine2]` Throw a descriptive error if the first argument supplied to a hook was not a function ([#6917](https://github.com/facebook/jest/pull/6917)) and ([#6931](https://github.com/facebook/jest/pull/6931))
- `[jest-circus]` Throw a descriptive error if the first argument supplied to a hook was not a function ([#6917](https://github.com/facebook/jest/pull/6917)) and ([#6931](https://github.com/facebook/jest/pull/6931))
- `[expect]` Fix variadic custom asymmetric matchers ([#6898](https://github.com/facebook/jest/pull/6898))
- `[jest-cli]` Fix incorrect `testEnvironmentOptions` warning ([#6852](https://github.com/facebook/jest/pull/6852))
- `[jest-each]` Prevent done callback being supplied to describe ([#6843](https://github.com/facebook/jest/pull/6843))
- `[jest-config]` Better error message for a case when a preset module was found, but no `jest-preset.js` or `jest-preset.json` at the root ([#6863](https://github.com/facebook/jest/pull/6863))
- `[jest-haste-map]` Catch crawler error when unsuccessfully reading directories ([#6761](https://github.com/facebook/jest/pull/6761))

### Chore & Maintenance

- `[docs]` Add custom toMatchSnapshot matcher docs ([#6837](https://github.com/facebook/jest/pull/6837))
- `[docs]` Improve the documentation regarding preset configuration ([#6864](https://github.com/facebook/jest/issues/6864))
- `[docs]` Clarify usage of `--projects` CLI option ([#6872](https://github.com/facebook/jest/pull/6872))
- `[docs]` Correct `failure-change` notification mode ([#6878](https://github.com/facebook/jest/pull/6878))
- `[scripts]` Don’t remove node_modules from subdirectories of presets in e2e tests ([#6948](https://github.com/facebook/jest/pull/6948))
- `[diff-sequences]` Double-check number of differences in tests ([#6953](https://github.com/facebook/jest/pull/6953))

## 23.5.0

### Features

- `[jest-cli]` Add package name to `NotifyReporter` notification ([#5898](https://github.com/facebook/jest/pull/5898))
- `[jest-runner]` print stack trace when `process.exit` is called from user code ([#6714](https://github.com/facebook/jest/pull/6714))
- `[jest-each]` introduces `%#` option to add index of the test to its title ([#6414](https://github.com/facebook/jest/pull/6414))
- `[pretty-format]` Support serializing `DocumentFragment` ([#6705](https://github.com/facebook/jest/pull/6705))
- `[jest-validate]` Add `recursive` and `recursiveBlacklist` options for deep config checks ([#6802](https://github.com/facebook/jest/pull/6802))
- `[jest-cli]` Check watch plugins for key conflicts ([#6697](https://github.com/facebook/jest/pull/6697))

### Fixes

- `[jest-snapshot]` Mark snapshots as obsolete when moved to an inline snapshot ([#6773](https://github.com/facebook/jest/pull/6773))
- `[jest-config]` Fix `--coverage` with `--findRelatedTests` overwriting `collectCoverageFrom` options ([#6736](https://github.com/facebook/jest/pull/6736))
- `[jest-config]` Update default config for testURL from 'about:blank' to 'http://localhost' to address latest JSDOM security warning. ([#6792](https://github.com/facebook/jest/pull/6792))
- `[jest-cli]` Fix `testMatch` not working with negations ([#6648](https://github.com/facebook/jest/pull/6648))
- `[jest-cli]` Don't report promises as open handles ([#6716](https://github.com/facebook/jest/pull/6716))
- `[jest-each]` Add timeout support to parameterised tests ([#6660](https://github.com/facebook/jest/pull/6660))
- `[jest-cli]` Improve the message when running coverage while there are no files matching global threshold ([#6334](https://github.com/facebook/jest/pull/6334))
- `[jest-snapshot]` Correctly merge property matchers with the rest of the snapshot in `toMatchSnapshot`. ([#6528](https://github.com/facebook/jest/pull/6528))
- `[jest-snapshot]` Add error messages for invalid property matchers. ([#6528](https://github.com/facebook/jest/pull/6528))
- `[jest-cli]` Show open handles from inside test files as well ([#6263](https://github.com/facebook/jest/pull/6263))
- `[jest-haste-map]` Fix a problem where creating folders ending with `.js` could cause a crash ([#6818](https://github.com/facebook/jest/pull/6818))

### Chore & Maintenance

- `[docs]` Document another option to avoid warnings with React 16 ([#5258](https://github.com/facebook/jest/issues/5258))
- `[docs]` Add note explaining when `jest.setTimeout` should be called ([#6817](https://github.com/facebook/jest/pull/6817/files))
- `[docs]` Fixed bug in example code ([#6828](https://github.com/facebook/jest/pull/6828))

## 23.4.2

### Performance

- `[jest-changed-files]` limit git and hg commands to specified roots ([#6732](https://github.com/facebook/jest/pull/6732))

### Fixes

- `[jest-circus]` Fix retryTimes so errors are reset before re-running ([#6762](https://github.com/facebook/jest/pull/6762))
- `[docs]` Update `expect.objectContaining()` description ([#6754](https://github.com/facebook/jest/pull/6754))
- `[babel-jest]` Make `getCacheKey()` take into account `createTransformer` options ([#6699](https://github.com/facebook/jest/pull/6699))
- `[jest-jasmine2]` Use prettier through `require` instead of `localRequire`. Fixes `matchInlineSnapshot` where prettier dependencies like `path` and `fs` are mocked with `jest.mock`. ([#6776](https://github.com/facebook/jest/pull/6776))
- `[docs]` Fix contributors link ([#6711](https://github.com/facebook/jest/pull/6711))
- `[website]` Fix website versions page to link to correct language ([#6734](https://github.com/facebook/jest/pull/6734))
- `[expect]` Update `toContain` suggestion to contain equal message ([#6792](https://github.com/facebook/jest/pull/6810))

## 23.4.1

### Features

- `[jest-cli]` Watch plugins now have access to a broader range of global configuration options in their `updateConfigAndRun` callbacks, so they can provide a wider set of extra features ([#6473](https://github.com/facebook/jest/pull/6473))
- `[jest-snapshot]` `babel-traverse` is now passed to `jest-snapshot` explicitly to avoid unnecessary requires in every test

### Fixes

- `[jest-haste-map]` Optimize watchman crawler by using `glob` on initial query ([#6689](https://github.com/facebook/jest/pull/6689))
- `[pretty-format]` Fix formatting of invalid Date objects ([#6635](https://github.com/facebook/jest/pull/6635))

## 23.4.0

### Features

- `[jest-haste-map]` Add `computeDependencies` flag to avoid opening files if not needed ([#6667](https://github.com/facebook/jest/pull/6667))
- `[jest-runtime]` Support `require.resolve.paths` ([#6471](https://github.com/facebook/jest/pull/6471))
- `[jest-runtime]` Support `paths` option for `require.resolve` ([#6471](https://github.com/facebook/jest/pull/6471))

### Fixes

- `[jest-runner]` Force parallel runs for watch mode, to avoid TTY freeze ([#6647](https://github.com/facebook/jest/pull/6647))
- `[jest-cli]` properly reprint resolver errors in watch mode ([#6407](https://github.com/facebook/jest/pull/6407))
- `[jest-cli]` Write configuration to stdout when the option was explicitly passed to Jest ([#6447](https://github.com/facebook/jest/pull/6447))
- `[jest-cli]` Fix regression on non-matching suites ([6657](https://github.com/facebook/jest/pull/6657))
- `[jest-runtime]` Roll back `micromatch` version to prevent regression when matching files ([#6661](https://github.com/facebook/jest/pull/6661))

## 23.3.0

### Features

- `[jest-cli]` Allow watch plugin to be configured ([#6603](https://github.com/facebook/jest/pull/6603))
- `[jest-snapshot]` Introduce `toMatchInlineSnapshot` and `toThrowErrorMatchingInlineSnapshot` matchers ([#6380](https://github.com/facebook/jest/pull/6380))

### Fixes

- `[jest-regex-util]` Improve handling already escaped path separators on Windows ([#6523](https://github.com/facebook/jest/pull/6523))
- `[jest-cli]` Fix `testNamePattern` value with interactive snapshots ([#6579](https://github.com/facebook/jest/pull/6579))
- `[jest-cli]` Fix enter to interrupt watch mode ([#6601](https://github.com/facebook/jest/pull/6601))

### Chore & Maintenance

- `[website]` Switch domain to <https://jestjs.io> ([#6549](https://github.com/facebook/jest/pull/6549))
- `[tests]` Improve stability of `yarn test` on Windows ([#6534](https://github.com/facebook/jest/pull/6534))
- `[*]` Transpile object shorthand into Node 4 compatible syntax ([#6582](https://github.com/facebook/jest/pull/6582))
- `[*]` Update all legacy links to jestjs.io ([#6622](https://github.com/facebook/jest/pull/6622))
- `[docs]` Add docs for 23.1, 23.2, and 23.3 ([#6623](https://github.com/facebook/jest/pull/6623))
- `[website]` Only test/deploy website if relevant files are changed ([#6626](https://github.com/facebook/jest/pull/6626))
- `[docs]` Describe behavior of `resetModules` option when set to `false` ([#6641](https://github.com/facebook/jest/pull/6641))

## 23.2.0

### Features

- `[jest-each]` Add support for keyPaths in test titles ([#6457](https://github.com/facebook/jest/pull/6457))
- `[jest-cli]` Add `jest --init` option that generates a basic configuration file with a short description for each option ([#6442](https://github.com/facebook/jest/pull/6442))
- `[jest.retryTimes]` Add `jest.retryTimes()` option that allows failed tests to be retried n-times when using jest-circus. ([#6498](https://github.com/facebook/jest/pull/6498))

### Fixes

- `[docs]` Fixed error in documentation for expect.not.arrayContaining(array). ([#6491](https://github.com/facebook/jest/pull/6491))
- `[jest-cli]` Add check to make sure one or more tests have run before notifying when using `--notify` ([#6495](https://github.com/facebook/jest/pull/6495))
- `[jest-cli]` Pass `globalConfig` as a parameter to `globalSetup` and `globalTeardown` functions ([#6486](https://github.com/facebook/jest/pull/6486))
- `[jest-config]` Add missing options to the `defaults` object ([#6428](https://github.com/facebook/jest/pull/6428))
- `[expect]` Using symbolic property names in arrays no longer causes the `toEqual` matcher to fail ([#6391](https://github.com/facebook/jest/pull/6391))
- `[expect]` `toEqual` no longer tries to compare non-enumerable symbolic properties, to be consistent with non-symbolic properties. ([#6398](https://github.com/facebook/jest/pull/6398))
- `[jest-util]` `console.timeEnd` now properly log elapsed time in milliseconds. ([#6456](https://github.com/facebook/jest/pull/6456))
- `[jest-mock]` Fix `MockNativeMethods` access in react-native `jest.mock()` ([#6505](https://github.com/facebook/jest/pull/6505))
- `[jest-cli]` Fix `reporters` for `moduleName` = `'default'` ([#6542](https://github.com/facebook/jest/pull/6542))

### Chore & Maintenance

- `[docs]` Add jest-each docs for 1 dimensional arrays ([#6444](https://github.com/facebook/jest/pull/6444/files))

## 23.1.0

### Features

- `[jest-each]` Add pretty-format serialising to each titles ([#6357](https://github.com/facebook/jest/pull/6357))
- `[jest-cli]` shouldRunTestSuite watch hook now receives an object with `config`, `testPath` and `duration` ([#6350](https://github.com/facebook/jest/pull/6350))
- `[jest-each]` Support one dimensional array of data ([#6351](https://github.com/facebook/jest/pull/6351))
- `[jest-watch]` create new package `jest-watch` to ease custom watch plugin development ([#6318](https://github.com/facebook/jest/pull/6318))
- `[jest-circus]` Make hooks in empty describe blocks error ([#6320](https://github.com/facebook/jest/pull/6320))
- Add a config/CLI option `errorOnDeprecated` which makes calling deprecated APIs throw hepful error messages ([#6339](https://github.com/facebook/jest/pull/6339))

### Fixes

- `[jest-each]` Fix pluralising missing arguments error ([#6369](https://github.com/facebook/jest/pull/6369))
- `[jest-each]` Stop test title concatenating extra args ([#6346](https://github.com/facebook/jest/pull/6346))
- `[expect]` toHaveBeenNthCalledWith/nthCalledWith gives wrong call messages if not matched ([#6340](https://github.com/facebook/jest/pull/6340))
- `[jest-each]` Make sure invalid arguments to `each` points back to the user's code ([#6347](https://github.com/facebook/jest/pull/6347))
- `[expect]` toMatchObject throws TypeError when a source property is null ([#6313](https://github.com/facebook/jest/pull/6313))
- `[jest-cli]` Normalize slashes in paths in CLI output on Windows ([#6310](https://github.com/facebook/jest/pull/6310))
- `[jest-cli]` Fix run beforeAll in excluded suites tests" mode. ([#6234](https://github.com/facebook/jest/pull/6234))
- `[jest-haste-map`] Compute SHA-1s for non-tracked files when using Node crawler ([#6264](https://github.com/facebook/jest/pull/6264))

### Chore & Maintenance

- `[docs]` Improve documentation of `mockClear`, `mockReset`, and `mockRestore` ([#6227](https://github.com/facebook/jest/pull/6227/files))
- `[jest-each]` Refactor each to use shared implementation with core ([#6345](https://github.com/facebook/jest/pull/6345))
- `[jest-each]` Update jest-each docs for serialising values into titles ([#6337](https://github.com/facebook/jest/pull/6337))
- `[jest-circus]` Add dependency on jest-each ([#6309](https://github.com/facebook/jest/pull/6309))
- `[filenames]` Rename "integration-tests" to "e2e" ([#6315](https://github.com/facebook/jest/pull/6315))
- `[docs]` Mention the use of commit hash with `--changedSince` flag ([#6330](https://github.com/facebook/jest/pull/6330))

## 23.0.1

### Chore & Maintenance

- `[jest-jasemine2]` Add dependency on jest-each ([#6308](https://github.com/facebook/jest/pull/6308))
- `[jest-each]` Move jest-each into core Jest ([#6278](https://github.com/facebook/jest/pull/6278))
- `[examples]` Update typescript example to using `ts-jest` ([#6260](https://github.com/facebook/jest/pull/6260))

### Fixes

- `[pretty-format]` Serialize inverse asymmetric matchers correctly ([#6272](https://github.com/facebook/jest/pull/6272))

## 23.0.0

### Features

- `[expect]` Expose `getObjectSubset`, `iterableEquality`, and `subsetEquality` ([#6210](https://github.com/facebook/jest/pull/6210))
- `[jest-snapshot]` Add snapshot property matchers ([#6210](https://github.com/facebook/jest/pull/6210))
- `[jest-config]` Support jest-preset.js files within Node modules ([#6185](https://github.com/facebook/jest/pull/6185))
- `[jest-cli]` Add `--detectOpenHandles` flag which enables Jest to potentially track down handles keeping it open after tests are complete. ([#6130](https://github.com/facebook/jest/pull/6130))
- `[jest-jasmine2]` Add data driven testing based on `jest-each` ([#6102](https://github.com/facebook/jest/pull/6102))
- `[jest-matcher-utils]` Change "suggest to equal" message to be more advisory ([#6103](https://github.com/facebook/jest/issues/6103))
- `[jest-message-util]` Don't ignore messages with `vendor` anymore ([#6117](https://github.com/facebook/jest/pull/6117))
- `[jest-validate]` Get rid of `jest-config` dependency ([#6067](https://github.com/facebook/jest/pull/6067))
- `[jest-validate]` Adds option to inject `deprecationEntries` ([#6067](https://github.com/facebook/jest/pull/6067))
- `[jest-snapshot]` [**BREAKING**] Concatenate name of test, optional snapshot name and count ([#6015](https://github.com/facebook/jest/pull/6015))
- `[jest-runtime]` Allow for transform plugins to skip the definition process method if createTransformer method was defined. ([#5999](https://github.com/facebook/jest/pull/5999))
- `[expect]` Add stack trace for async errors ([#6008](https://github.com/facebook/jest/pull/6008))
- `[jest-jasmine2]` Add stack trace for timeouts ([#6008](https://github.com/facebook/jest/pull/6008))
- `[jest-jasmine2]` Add stack trace for thrown non-`Error`s ([#6008](https://github.com/facebook/jest/pull/6008))
- `[jest-runtime]` Prevent modules from marking themselves as their own parent ([#5235](https://github.com/facebook/jest/issues/5235))
- `[jest-mock]` Add support for auto-mocking generator functions ([#5983](https://github.com/facebook/jest/pull/5983))
- `[expect]` Add support for async matchers ([#5919](https://github.com/facebook/jest/pull/5919))
- `[expect]` Suggest toContainEqual ([#5948](https://github.com/facebook/jest/pull/5953))
- `[jest-config]` Export Jest's default options ([#5948](https://github.com/facebook/jest/pull/5948))
- `[jest-editor-support]` Move `coverage` to `ProjectWorkspace.collectCoverage` ([#5929](https://github.com/facebook/jest/pull/5929))
- `[jest-editor-support]` Add `coverage` option to runner ([#5836](https://github.com/facebook/jest/pull/5836))
- `[jest-haste-map]` Support extracting dynamic `import`s ([#5883](https://github.com/facebook/jest/pull/5883))
- `[expect]` Improve output format for mismatchedArgs in mock/spy calls. ([#5846](https://github.com/facebook/jest/pull/5846))
- `[jest-cli]` Add support for using `--coverage` in combination with watch mode, `--onlyChanged`, `--findRelatedTests` and more ([#5601](https://github.com/facebook/jest/pull/5601))
- `[jest-jasmine2]` [**BREAKING**] Adds error throwing and descriptive errors to `it`/ `test` for invalid arguments. `[jest-circus]` Adds error throwing and descriptive errors to `it`/ `test` for invalid arguments ([#5558](https://github.com/facebook/jest/pull/5558))
- `[jest-matcher-utils]` Add `isNot` option to `matcherHint` function ([#5512](https://github.com/facebook/jest/pull/5512))
- `[jest-config]` Add `<rootDir>` to runtime files not found error report ([#5693](https://github.com/facebook/jest/pull/5693))
- `[expect]` Make toThrow matcher pass only if Error object is returned from promises ([#5670](https://github.com/facebook/jest/pull/5670))
- `[expect]` Add isError to utils ([#5670](https://github.com/facebook/jest/pull/5670))
- `[expect]` Add inverse matchers (`expect.not.arrayContaining`, etc., [#5517](https://github.com/facebook/jest/pull/5517))
- `[expect]` `expect.extend` now also extends asymmetric matchers ([#5503](https://github.com/facebook/jest/pull/5503))
- `[jest-mock]` Update `spyOnProperty` to support spying on the prototype chain ([#5753](https://github.com/facebook/jest/pull/5753))
- `[jest-mock]` Add tracking of return values in the `mock` property ([#5752](https://github.com/facebook/jest/pull/5752))
- `[jest-mock]` Add tracking of thrown errors in the `mock` property ([#5764](https://github.com/facebook/jest/pull/5764))
- `[expect]`Add nthCalledWith spy matcher ([#5605](https://github.com/facebook/jest/pull/5605))
- `[jest-cli]` Add `isSerial` property that runners can expose to specify that they can not run in parallel ([#5706](https://github.com/facebook/jest/pull/5706))
- `[expect]` Add `.toBeCalledTimes` and `toHaveBeenNthCalledWith` aliases ([#5826](https://github.com/facebook/jest/pull/5826))
- `[jest-cli]` Interactive Snapshot Mode improvements ([#5864](https://github.com/facebook/jest/pull/5864))
- `[jest-editor-support]` Add `no-color` option to runner ([#5909](https://github.com/facebook/jest/pull/5909))
- `[jest-jasmine2]` Pretty-print non-Error object errors ([#5980](https://github.com/facebook/jest/pull/5980))
- `[jest-message-util]` Include column in stack frames ([#5889](https://github.com/facebook/jest/pull/5889))
- `[expect]` Introduce toStrictEqual ([#6032](https://github.com/facebook/jest/pull/6032))
- `[expect]` Add return matchers ([#5879](https://github.com/facebook/jest/pull/5879))
- `[jest-cli]` Improve snapshot summaries ([#6181](https://github.com/facebook/jest/pull/6181))
- `[expect]` Include custom mock names in error messages ([#6199](https://github.com/facebook/jest/pull/6199))
- `[jest-diff]` Support returning diff from oneline strings ([#6221](https://github.com/facebook/jest/pull/6221))
- `[expect]` Improve return matchers ([#6172](https://github.com/facebook/jest/pull/6172))
- `[jest-cli]` Overhaul watch plugin hooks names ([#6249](https://github.com/facebook/jest/pull/6249))
- `[jest-mock]` [**BREAKING**] Include tracked call results in serialized mock ([#6244](https://github.com/facebook/jest/pull/6244))

### Fixes

- `[jest-cli]` Fix stdin encoding to utf8 for watch plugins. ([#6253](https://github.com/facebook/jest/issues/6253))
- `[expect]` Better detection of DOM Nodes for equality ([#6246](https://github.com/facebook/jest/pull/6246))
- `[jest-cli]` Fix misleading action description for F key when in "only failed tests" mode. ([#6167](https://github.com/facebook/jest/issues/6167))
- `[jest-worker]` Stick calls to workers before processing them ([#6073](https://github.com/facebook/jest/pull/6073))
- `[babel-plugin-jest-hoist]` Allow using `console` global variable ([#6075](https://github.com/facebook/jest/pull/6075))
- `[jest-jasmine2]` Always remove node core message from assert stack traces ([#6055](https://github.com/facebook/jest/pull/6055))
- `[expect]` Add stack trace when `expect.assertions` and `expect.hasAssertions` causes test failures. ([#5997](https://github.com/facebook/jest/pull/5997))
- `[jest-runtime]` Throw a more useful error when trying to require modules after the test environment is torn down ([#5888](https://github.com/facebook/jest/pull/5888))
- `[jest-mock]` [**BREAKING**] Replace timestamps with `invocationCallOrder` ([#5867](https://github.com/facebook/jest/pull/5867))
- `[jest-jasmine2]` Install `sourcemap-support` into normal runtime to catch runtime errors ([#5945](https://github.com/facebook/jest/pull/5945))
- `[jest-jasmine2]` Added assertion error handling inside `afterAll hook` ([#5884](https://github.com/facebook/jest/pull/5884))
- `[jest-cli]` Remove the notifier actions in case of failure when not in watch mode. ([#5861](https://github.com/facebook/jest/pull/5861))
- `[jest-mock]` Extend .toHaveBeenCalled return message with outcome ([#5951](https://github.com/facebook/jest/pull/5951))
- `[jest-runner]` Assign `process.env.JEST_WORKER_ID="1"` when in runInBand mode ([#5860](https://github.com/facebook/jest/pull/5860))
- `[jest-cli]` Add descriptive error message when trying to use `globalSetup`/`globalTeardown` file that doesn't export a function. ([#5835](https://github.com/facebook/jest/pull/5835))
- `[expect]` Do not rely on `instanceof RegExp`, since it will not work for RegExps created inside of a different VM ([#5729](https://github.com/facebook/jest/pull/5729))
- `[jest-resolve]` Update node module resolution algorithm to correctly handle symlinked paths ([#5085](https://github.com/facebook/jest/pull/5085))
- `[jest-editor-support]` Update `Settings` to use spawn in shell option ([#5658](https://github.com/facebook/jest/pull/5658))
- `[jest-cli]` Improve the error message when 2 projects resolve to the same config ([#5674](https://github.com/facebook/jest/pull/5674))
- `[jest-runtime]` remove retainLines from coverage instrumentation ([#5692](https://github.com/facebook/jest/pull/5692))
- `[jest-cli]` Fix update snapshot issue when using watchAll ([#5696](https://github.com/facebook/jest/pull/5696))
- `[expect]` Fix rejects.not matcher ([#5670](https://github.com/facebook/jest/pull/5670))
- `[jest-runtime]` Prevent Babel warnings on large files ([#5702](https://github.com/facebook/jest/pull/5702))
- `[jest-mock]` Prevent `mockRejectedValue` from causing unhandled rejection ([#5720](https://github.com/facebook/jest/pull/5720))
- `[pretty-format]` Handle React fragments better ([#5816](https://github.com/facebook/jest/pull/5816))
- `[pretty-format]` Handle formatting of `React.forwardRef` and `Context` components ([#6093](https://github.com/facebook/jest/pull/6093))
- `[jest-cli]` Switch collectCoverageFrom back to a string ([#5914](https://github.com/facebook/jest/pull/5914))
- `[jest-regex-util]` Fix handling regex symbols in tests path on Windows ([#5941](https://github.com/facebook/jest/pull/5941))
- `[jest-util]` Fix handling of NaN/Infinity in mock timer delay ([#5966](https://github.com/facebook/jest/pull/5966))
- `[jest-resolve]` Generalise test for package main entries equivalent to ".". ([#5968](https://github.com/facebook/jest/pull/5968))
- `[jest-config]` Ensure that custom resolvers are used when resolving the configuration ([#5976](https://github.com/facebook/jest/pull/5976))
- `[website]` Fix website docs ([#5853](https://github.com/facebook/jest/pull/5853))
- `[expect]` Fix isEqual Set and Map to compare object values and keys regardless of order ([#6150](https://github.com/facebook/jest/pull/6150))
- `[pretty-format]` [**BREAKING**] Remove undefined props from React elements ([#6162](https://github.com/facebook/jest/pull/6162))
- `[jest-haste-map]` Properly resolve mocked node modules without package.json defined ([#6232](https://github.com/facebook/jest/pull/6232))

### Chore & Maintenance

- `[jest-runner]` Move sourcemap installation from `jest-jasmine2` to `jest-runner` ([#6176](https://github.com/facebook/jest/pull/6176))
- `[jest-cli]` Use yargs's built-in `version` instead of rolling our own ([#6215](https://github.com/facebook/jest/pull/6215))
- `[docs]` Add explanation on how to mock methods not implemented in JSDOM
- `[jest-jasmine2]` Simplify `Env.execute` and TreeProcessor to setup and clean resources for the top suite the same way as for all of the children suites ([#5885](https://github.com/facebook/jest/pull/5885))
- `[babel-jest]` [**BREAKING**] Always return object from transformer ([#5991](https://github.com/facebook/jest/pull/5991))
- `[*]` Run Prettier on compiled output ([#5858](https://github.com/facebook/jest/pull/3497))
- `[jest-cli]` Add fileChange hook for plugins ([#5708](https://github.com/facebook/jest/pull/5708))
- `[docs]` Add docs on using `jest.mock(...)` ([#5648](https://github.com/facebook/jest/pull/5648))
- `[docs]` Mention Jest Puppeteer Preset ([#5722](https://github.com/facebook/jest/pull/5722))
- `[docs]` Add jest-community section to website ([#5675](https://github.com/facebook/jest/pull/5675))
- `[docs]` Add versioned docs for v22.4 ([#5733](https://github.com/facebook/jest/pull/5733))
- `[docs]` Improve Snapshot Testing Guide ([#5812](https://github.com/facebook/jest/issues/5812))
- `[jest-runtime]` [**BREAKING**] Remove `jest.genMockFn` and `jest.genMockFunction` ([#6173](https://github.com/facebook/jest/pull/6173))
- `[jest-message-util]` Avoid adding unnecessary indent to blank lines in stack traces ([#6211](https://github.com/facebook/jest/pull/6211))

## 22.4.2

### Fixes

- `[jest-haste-map]` Recreate Haste map when deserialization fails ([#5642](https://github.com/facebook/jest/pull/5642))

## 22.4.1

### Fixes

- `[jest-haste-map]` Parallelize Watchman calls in crawler ([#5640](https://github.com/facebook/jest/pull/5640))
- `[jest-editor-support]` Update TypeScript definitions ([#5625](https://github.com/facebook/jest/pull/5625))
- `[babel-jest]` Remove `retainLines` argument to babel. ([#5594](https://github.com/facebook/jest/pull/5594))

### Features

- `[jest-runtime]` Provide `require.main` property set to module with test suite ([#5618](https://github.com/facebook/jest/pull/5618))

### Chore & Maintenance

- `[docs]` Add note about Node version support ([#5622](https://github.com/facebook/jest/pull/5622))
- `[docs]` Update to use yarn ([#5624](https://github.com/facebook/jest/pull/5624))
- `[docs]` Add how to mock scoped modules to Manual Mocks doc ([#5638](https://github.com/facebook/jest/pull/5638))

## 22.4.0

### Fixes

- `[jest-haste-map]` Overhauls how Watchman crawler works fixing Windows ([#5615](https://github.com/facebook/jest/pull/5615))
- `[expect]` Allow matching of Errors against plain objects ([#5611](https://github.com/facebook/jest/pull/5611))
- `[jest-haste-map]` Do not read binary files in Haste, even when instructed to do so ([#5612](https://github.com/facebook/jest/pull/5612))
- `[jest-cli]` Don't skip matchers for exact files ([#5582](https://github.com/facebook/jest/pull/5582))
- `[docs]` Update discord links ([#5586](https://github.com/facebook/jest/pull/5586))
- `[jest-runtime]` Align handling of testRegex on Windows between searching for tests and instrumentation checks ([#5560](https://github.com/facebook/jest/pull/5560))
- `[jest-config]` Make it possible to merge `transform` option with preset ([#5505](https://github.com/facebook/jest/pull/5505))
- `[jest-util]` Fix `console.assert` behavior in custom & buffered consoles ([#5576](https://github.com/facebook/jest/pull/5576))

### Features

- `[docs]` Add MongoDB guide ([#5571](https://github.com/facebook/jest/pull/5571))
- `[jest-runtime]` Deprecate mapCoverage option. ([#5177](https://github.com/facebook/jest/pull/5177))
- `[babel-jest]` Add option to return sourcemap from the transformer separately from source. ([#5177](https://github.com/facebook/jest/pull/5177))
- `[jest-validate]` Add ability to log deprecation warnings for CLI flags. ([#5536](https://github.com/facebook/jest/pull/5536))
- `[jest-serializer]` Added new module for serializing. Works using V8 or JSON ([#5609](https://github.com/facebook/jest/pull/5609))
- `[docs]` Add a documentation note for project `displayName` configuration ([#5600](https://github.com/facebook/jest/pull/5600))

### Chore & Maintenance

- `[docs]` Update automatic mocks documentation ([#5630](https://github.com/facebook/jest/pull/5630))

## jest 22.3.0

### Fixes

- `[expect]` Add descriptive error message to CalledWith methods when missing optional arguments ([#5547](https://github.com/facebook/jest/pull/5547))
- `[jest-cli]` Fix inability to quit watch mode while debugger is still attached ([#5029](https://github.com/facebook/jest/pull/5029))
- `[jest-haste-map]` Properly handle platform-specific file deletions ([#5534](https://github.com/facebook/jest/pull/5534))

### Features

- `[jest-util]` Add the following methods to the "console" implementations: `assert`, `count`, `countReset`, `dir`, `dirxml`, `group`, `groupCollapsed`, `groupEnd`, `time`, `timeEnd` ([#5514](https://github.com/facebook/jest/pull/5514))
- `[docs]` Add documentation for interactive snapshot mode ([#5291](https://github.com/facebook/jest/pull/5291))
- `[jest-editor-support]` Add watchAll flag ([#5523](https://github.com/facebook/jest/pull/5523))
- `[jest-cli]` Support multiple glob patterns for `collectCoverageFrom` ([#5537](https://github.com/facebook/jest/pull/5537))
- `[docs]` Add versioned documentation to the website ([#5541](https://github.com/facebook/jest/pull/5541))

### Chore & Maintenance

- `[jest-config]` Allow `<rootDir>` to be used with `collectCoverageFrom` ([#5524](https://github.com/facebook/jest/pull/5524))
- `[filenames]` Standardize files names in "integration-tests" folder ([#5513](https://github.com/facebook/jest/pull/5513))

## jest 22.2.2

### Fixes

- `[babel-jest]` Revert "Remove retainLines from babel-jest" ([#5496](https://github.com/facebook/jest/pull/5496))
- `[jest-docblock]` Support multiple of the same `@pragma`. ([#5154](https://github.com/facebook/jest/pull/5502))

### Features

- `[jest-worker]` Assign a unique id for each worker and pass it to the child process. It will be available via `process.env.JEST_WORKER_ID` ([#5494](https://github.com/facebook/jest/pull/5494))

### Chore & Maintenance

- `[filenames]` Standardize file names in root ([#5500](https://github.com/facebook/jest/pull/5500))

## jest 22.2.1

### Fixes

- `[jest-config]` "all" takes precedence over "lastCommit" ([#5486](https://github.com/facebook/jest/pull/5486))

## jest 22.2.0

### Features

- `[jest-runner]` Move test summary to after coverage report ([#4512](https://github.com/facebook/jest/pull/4512))
- `[jest-cli]` Added `--notifyMode` to specify when to be notified. ([#5125](https://github.com/facebook/jest/pull/5125))
- `[diff-sequences]` New package compares items in two sequences to find a **longest common subsequence**. ([#5407](https://github.com/facebook/jest/pull/5407))
- `[jest-matcher-utils]` Add `comment` option to `matcherHint` function ([#5437](https://github.com/facebook/jest/pull/5437))
- `[jest-config]` Allow lastComit and changedFilesWithAncestor via JSON config ([#5476](https://github.com/facebook/jest/pull/5476))
- `[jest-util]` Add deletion to `process.env` as well ([#5466](https://github.com/facebook/jest/pull/5466))
- `[jest-util]` Add case-insensitive getters/setters to `process.env` ([#5465](https://github.com/facebook/jest/pull/5465))
- `[jest-mock]` Add util methods to create async functions. ([#5318](https://github.com/facebook/jest/pull/5318))

### Fixes

- `[jest-cli]` Add trailing slash when checking root folder ([#5464](https://github.com/facebook/jest/pull/5464))
- `[jest-cli]` Hide interactive mode if there are no failed snapshot tests ([#5450](https://github.com/facebook/jest/pull/5450))
- `[babel-jest]` Remove retainLines from babel-jest ([#5439](https://github.com/facebook/jest/pull/5439))
- `[jest-cli]` Glob patterns ignore non-`require`-able files (e.g. `README.md`) ([#5199](https://github.com/facebook/jest/issues/5199))
- `[jest-mock]` Add backticks support (\`\`) to `mock` a certain package via the `__mocks__` folder. ([#5426](https://github.com/facebook/jest/pull/5426))
- `[jest-message-util]` Prevent an `ENOENT` crash when the test file contained a malformed source-map. ([#5405](https://github.com/facebook/jest/pull/5405)).
- `[jest]` Add `import-local` to `jest` package. ([#5353](https://github.com/facebook/jest/pull/5353))
- `[expect]` Support class instances in `.toHaveProperty()` and `.toMatchObject` matcher. ([#5367](https://github.com/facebook/jest/pull/5367))
- `[jest-cli]` Fix npm update command for snapshot summary. ([#5376](https://github.com/facebook/jest/pull/5376), [5389](https://github.com/facebook/jest/pull/5389/))
- `[expect]` Make `rejects` and `resolves` synchronously validate its argument. ([#5364](https://github.com/facebook/jest/pull/5364))
- `[docs]` Add tutorial page for ES6 class mocks. ([#5383](https://github.com/facebook/jest/pull/5383))
- `[jest-resolve]` Search required modules in node_modules and then in custom paths. ([#5403](https://github.com/facebook/jest/pull/5403))
- `[jest-resolve]` Get builtin modules from node core. ([#5411](https://github.com/facebook/jest/pull/5411))
- `[jest-resolve]` Detect and preserve absolute paths in `moduleDirectories`. Do not generate additional (invalid) paths by prepending each ancestor of `cwd` to the absolute path. Additionally, this fixes functionality in Windows OS. ([#5398](https://github.com/facebook/jest/pull/5398))

### Chore & Maintenance

- `[jest-util]` Implement watch plugins ([#5399](https://github.com/facebook/jest/pull/5399))

## jest 22.1.4

### Fixes

- `[jest-util]` Add "debug" method to "console" implementations ([#5350](https://github.com/facebook/jest/pull/5350))
- `[jest-resolve]` Add condition to avoid infinite loop when node module package main is ".". ([#5344)](https://github.com/facebook/jest/pull/5344))

### Features

- `[jest-cli]` `--changedSince`: allow selectively running tests for code changed since arbitrary revisions. ([#5312](https://github.com/facebook/jest/pull/5312))

## jest 22.1.3

### Fixes

- `[jest-cli]` Check if the file belongs to the checked project before adding it to the list, also checking that the file name is not explicitly blacklisted ([#5341](https://github.com/facebook/jest/pull/5341))
- `[jest-editor-support]` Add option to spawn command in shell ([#5340](https://github.com/facebook/jest/pull/5340))

## jest 22.1.2

### Fixes

- `[jest-cli]` Check if the file belongs to the checked project before adding it to the list ([#5335](https://github.com/facebook/jest/pull/5335))
- `[jest-cli]` Fix `EISDIR` when a directory is passed as an argument to `jest`. ([#5317](https://github.com/facebook/jest/pull/5317))
- `[jest-config]` Added restoreMocks config option. ([#5327](https://github.com/facebook/jest/pull/5327))

## jest 22.1.1

### Fixes

- `[*]` Move from "process.exit" to "exit. ([#5313](https://github.com/facebook/jest/pull/5313))

## jest 22.1.0

### Features

- `[jest-cli]` Make Jest exit without an error when no tests are found in the case of `--lastCommit`, `--findRelatedTests`, or `--onlyChanged` options having been passed to the CLI
- `[jest-cli]` Add interactive snapshot mode ([#3831](https://github.com/facebook/jest/pull/3831))

### Fixes

- `[jest-cli]` Use `import-local` to support global Jest installations. ([#5304](https://github.com/facebook/jest/pull/5304))
- `[jest-runner]` Fix memory leak in coverage reporting ([#5289](https://github.com/facebook/jest/pull/5289))
- `[docs]` Update mention of the minimal version of node supported ([#4947](https://github.com/facebook/jest/issues/4947))
- `[jest-cli]` Fix missing newline in console message ([#5308](https://github.com/facebook/jest/pull/5308))
- `[jest-cli]` `--lastCommit` and `--changedFilesWithAncestor` now take effect even when `--onlyChanged` is not specified. ([#5307](https://github.com/facebook/jest/pull/5307))

### Chore & Maintenance

- `[filenames]` Standardize folder names under `integration-tests/` ([#5298](https://github.com/facebook/jest/pull/5298))

## jest 22.0.6

### Fixes

- `[jest-jasmine2]` Fix memory leak in snapshot reporting ([#5279](https://github.com/facebook/jest/pull/5279))
- `[jest-config]` Fix breaking change in `--testPathPattern` ([#5269](https://github.com/facebook/jest/pull/5269))
- `[docs]` Document caveat with mocks, Enzyme, snapshots and React 16 ([#5258](https://github.com/facebook/jest/issues/5258))

## jest 22.0.5

### Fixes

- `[jest-leak-detector]` Removed the reference to `weak`. Now, parent projects must install it by hand for the module to work.
- `[expect]` Fail test when the types of `stringContaining` and `stringMatching` matchers do not match. ([#5069](https://github.com/facebook/jest/pull/5069))
- `[jest-cli]` Treat dumb terminals as noninteractive ([#5237](https://github.com/facebook/jest/pull/5237))
- `[jest-cli]` `jest --onlyChanged --changedFilesWithAncestor` now also works with git. ([#5189](https://github.com/facebook/jest/pull/5189))
- `[jest-config]` fix unexpected condition to avoid infinite recursion in Windows platform. ([#5161](https://github.com/facebook/jest/pull/5161))
- `[jest-config]` Escape parentheses and other glob characters in `rootDir` before interpolating with `testMatch`. ([#4838](https://github.com/facebook/jest/issues/4838))
- `[jest-regex-util]` Fix breaking change in `--testPathPattern` ([#5230](https://github.com/facebook/jest/pull/5230))
- `[expect]` Do not override `Error` stack (with `Error.captureStackTrace`) for custom matchers. ([#5162](https://github.com/facebook/jest/pull/5162))
- `[pretty-format]` Pretty format for DOMStringMap and NamedNodeMap ([#5233](https://github.com/facebook/jest/pull/5233))
- `[jest-cli]` Use a better console-clearing string on Windows ([#5251](https://github.com/facebook/jest/pull/5251))

### Features

- `[jest-jasmine]` Allowed classes and functions as `describe` names. ([#5154](https://github.com/facebook/jest/pull/5154))
- `[jest-jasmine2]` Support generator functions as specs. ([#5166](https://github.com/facebook/jest/pull/5166))
- `[jest-jasmine2]` Allow `spyOn` with getters and setters. ([#5107](https://github.com/facebook/jest/pull/5107))
- `[jest-config]` Allow configuration objects inside `projects` array ([#5176](https://github.com/facebook/jest/pull/5176))
- `[expect]` Add support to `.toHaveProperty` matcher to accept the keyPath argument as an array of properties/indices. ([#5220](https://github.com/facebook/jest/pull/5220))
- `[docs]` Add documentation for .toHaveProperty matcher to accept the keyPath argument as an array of properties/indices. ([#5220](https://github.com/facebook/jest/pull/5220))
- `[jest-runner]` test environments are now passed a new `options` parameter. Currently this only has the `console` which is the test console that Jest will expose to tests. ([#5223](https://github.com/facebook/jest/issues/5223))
- `[jest-environment-jsdom]` pass the `options.console` to a custom instance of `virtualConsole` so jsdom is using the same console as the test. ([#5223](https://github.com/facebook/jest/issues/5223))

### Chore & Maintenance

- `[docs]` Describe the order of execution of describe and test blocks. ([#5217](https://github.com/facebook/jest/pull/5217), [#5238](https://github.com/facebook/jest/pull/5238))
- `[docs]` Add a note on `moduleNameMapper` ordering. ([#5249](https://github.com/facebook/jest/pull/5249))

## jest 22.0.4

### Fixes

- `[jest-cli]` New line before quitting watch mode. ([#5158](https://github.com/facebook/jest/pull/5158))

### Features

- `[babel-jest]` moduleFileExtensions not passed to babel transformer. ([#5110](https://github.com/facebook/jest/pull/5110))

### Chore & Maintenance

- `[*]` Tweaks to better support Node 4 ([#5142](https://github.com/facebook/jest/pull/5142))

## jest 22.0.2 && 22.0.3

### Chore & Maintenance

- `[*]` Tweaks to better support Node 4 ([#5134](https://github.com/facebook/jest/pull/5134))

## jest 22.0.1

### Fixes

- `[jest-runtime]` fix error for test files providing coverage. ([#5117](https://github.com/facebook/jest/pull/5117))

### Features

- `[jest-config]` Add `forceCoverageMatch` to allow collecting coverage from ignored files. ([#5081](https://github.com/facebook/jest/pull/5081))

## jest 22.0.0

### Fixes

- `[jest-resolve]` Use `module.builtinModules` as `BUILTIN_MODULES` when it exists
- `[jest-worker]` Remove `debug` and `inspect` flags from the arguments sent to the child ([#5068](https://github.com/facebook/jest/pull/5068))
- `[jest-config]` Use all `--testPathPattern` and `<regexForTestFiles>` args in `testPathPattern` ([#5066](https://github.com/facebook/jest/pull/5066))
- `[jest-cli]` Do not support `--watch` inside non-version-controlled environments ([#5060](https://github.com/facebook/jest/pull/5060))
- `[jest-config]` Escape Windows path separator in testPathPattern CLI arguments ([#5054](https://github.com/facebook/jest/pull/5054))
- `[jest-jasmine]` Register sourcemaps as node environment to improve performance with jsdom ([#5045](https://github.com/facebook/jest/pull/5045))
- `[pretty-format]` Do not call toJSON recursively ([#5044](https://github.com/facebook/jest/pull/5044))
- `[pretty-format]` Fix errors when identity-obj-proxy mocks CSS Modules ([#4935](https://github.com/facebook/jest/pull/4935))
- `[babel-jest]` Fix support for namespaced babel version 7 ([#4918](https://github.com/facebook/jest/pull/4918))
- `[expect]` fix .toThrow for promises ([#4884](https://github.com/facebook/jest/pull/4884))
- `[jest-docblock]` pragmas should preserve urls ([#4837](https://github.com/facebook/jest/pull/4629))
- `[jest-cli]` Check if `npm_lifecycle_script` calls Jest directly ([#4629](https://github.com/facebook/jest/pull/4629))
- `[jest-cli]` Fix --showConfig to show all configs ([#4494](https://github.com/facebook/jest/pull/4494))
- `[jest-cli]` Throw if `maxWorkers` doesn't have a value ([#4591](https://github.com/facebook/jest/pull/4591))
- `[jest-cli]` Use `fs.realpathSync.native` if available ([#5031](https://github.com/facebook/jest/pull/5031))
- `[jest-config]` Fix `--passWithNoTests` ([#4639](https://github.com/facebook/jest/pull/4639))
- `[jest-config]` Support `rootDir` tag in testEnvironment ([#4579](https://github.com/facebook/jest/pull/4579))
- `[jest-editor-support]` Fix `--showConfig` to support jest 20 and jest 21 ([#4575](https://github.com/facebook/jest/pull/4575))
- `[jest-editor-support]` Fix editor support test for node 4 ([#4640](https://github.com/facebook/jest/pull/4640))
- `[jest-mock]` Support mocking constructor in `mockImplementationOnce` ([#4599](https://github.com/facebook/jest/pull/4599))
- `[jest-runtime]` Fix manual user mocks not working with custom resolver ([#4489](https://github.com/facebook/jest/pull/4489))
- `[jest-util]` Fix `runOnlyPendingTimers` for `setTimeout` inside `setImmediate` ([#4608](https://github.com/facebook/jest/pull/4608))
- `[jest-message-util]` Always remove node internals from stacktraces ([#4695](https://github.com/facebook/jest/pull/4695))
- `[jest-resolve]` changes method of determining builtin modules to include missing builtins ([#4740](https://github.com/facebook/jest/pull/4740))
- `[pretty-format]` Prevent error in pretty-format for window in jsdom test env ([#4750](https://github.com/facebook/jest/pull/4750))
- `[jest-resolve]` Preserve module identity for symlinks ([#4761](https://github.com/facebook/jest/pull/4761))
- `[jest-config]` Include error message for `preset` json ([#4766](https://github.com/facebook/jest/pull/4766))
- `[pretty-format]` Throw `PrettyFormatPluginError` if a plugin halts with an exception ([#4787](https://github.com/facebook/jest/pull/4787))
- `[expect]` Keep the stack trace unchanged when `PrettyFormatPluginError` is thrown by pretty-format ([#4787](https://github.com/facebook/jest/pull/4787))
- `[jest-environment-jsdom]` Fix asynchronous test will fail due to timeout issue. ([#4669](https://github.com/facebook/jest/pull/4669))
- `[jest-cli]` Fix `--onlyChanged` path case sensitivity on Windows platform ([#4730](https://github.com/facebook/jest/pull/4730))
- `[jest-runtime]` Use realpath to match transformers ([#5000](https://github.com/facebook/jest/pull/5000))
- `[expect]` [**BREAKING**] Replace identity equality with Object.is in toBe matcher ([#4917](https://github.com/facebook/jest/pull/4917))

### Features

- `[jest-message-util]` Add codeframe to test assertion failures ([#5087](https://github.com/facebook/jest/pull/5087))
- `[jest-config]` Add Global Setup/Teardown options ([#4716](https://github.com/facebook/jest/pull/4716))
- `[jest-config]` Add `testEnvironmentOptions` to apply to jsdom options or node context. ([#5003](https://github.com/facebook/jest/pull/5003))
- `[jest-jasmine2]` Update Timeout error message to `jest.timeout` and display current timeout value ([#4990](https://github.com/facebook/jest/pull/4990))
- `[jest-runner]` Enable experimental detection of leaked contexts ([#4895](https://github.com/facebook/jest/pull/4895))
- `[jest-cli]` Add combined coverage threshold for directories. ([#4885](https://github.com/facebook/jest/pull/4885))
- `[jest-mock]` Add `timestamps` to mock state. ([#4866](https://github.com/facebook/jest/pull/4866))
- `[eslint-plugin-jest]` Add `prefer-to-have-length` lint rule. ([#4771](https://github.com/facebook/jest/pull/4771))
- `[jest-environment-jsdom]` [**BREAKING**] Upgrade to JSDOM@11 ([#4770](https://github.com/facebook/jest/pull/4770))
- `[jest-environment-*]` [**BREAKING**] Add Async Test Environment APIs, dispose is now teardown ([#4506](https://github.com/facebook/jest/pull/4506))
- `[jest-cli]` Add an option to clear the cache ([#4430](https://github.com/facebook/jest/pull/4430))
- `[babel-plugin-jest-hoist]` Improve error message, that the second argument of `jest.mock` must be an inline function ([#4593](https://github.com/facebook/jest/pull/4593))
- `[jest-snapshot]` [**BREAKING**] Concatenate name of test and snapshot ([#4460](https://github.com/facebook/jest/pull/4460))
- `[jest-cli]` [**BREAKING**] Fail if no tests are found ([#3672](https://github.com/facebook/jest/pull/3672))
- `[jest-diff]` Highlight only last of odd length leading spaces ([#4558](https://github.com/facebook/jest/pull/4558))
- `[jest-docblock]` Add `docblock.print()` ([#4517](https://github.com/facebook/jest/pull/4517))
- `[jest-docblock]` Add `strip` ([#4571](https://github.com/facebook/jest/pull/4571))
- `[jest-docblock]` Preserve leading whitespace in docblock comments ([#4576](https://github.com/facebook/jest/pull/4576))
- `[jest-docblock]` remove leading newlines from `parswWithComments().comments` ([#4610](https://github.com/facebook/jest/pull/4610))
- `[jest-editor-support]` Add Snapshots metadata ([#4570](https://github.com/facebook/jest/pull/4570))
- `[jest-editor-support]` Adds an 'any' to the typedef for `updateFileWithJestStatus` ([#4636](https://github.com/facebook/jest/pull/4636))
- `[jest-editor-support]` Better monorepo support ([#4572](https://github.com/facebook/jest/pull/4572))
- `[jest-environment-jsdom]` Add simple rAF polyfill in jsdom environment to work with React 16 ([#4568](https://github.com/facebook/jest/pull/4568))
- `[jest-environment-node]` Implement node Timer api ([#4622](https://github.com/facebook/jest/pull/4622))
- `[jest-jasmine2]` Add testPath to reporter callbacks ([#4594](https://github.com/facebook/jest/pull/4594))
- `[jest-mock]` Added support for naming mocked functions with `.mockName(value)` and `.mockGetName()` ([#4586](https://github.com/facebook/jest/pull/4586))
- `[jest-runtime]` Add `module.loaded`, and make `module.require` not enumerable ([#4623](https://github.com/facebook/jest/pull/4623))
- `[jest-runtime]` Add `module.parent` ([#4614](https://github.com/facebook/jest/pull/4614))
- `[jest-runtime]` Support sourcemaps in transformers ([#3458](https://github.com/facebook/jest/pull/3458))
- `[jest-snapshot]` [**BREAKING**] Add a serializer for `jest.fn` to allow a snapshot of a jest mock ([#4668](https://github.com/facebook/jest/pull/4668))
- `[jest-worker]` Initial version of parallel worker abstraction, say hello! ([#4497](https://github.com/facebook/jest/pull/4497))
- `[jest-jasmine2]` Add `testLocationInResults` flag to add location information per spec to test results ([#4782](https://github.com/facebook/jest/pull/4782))
- `[jest-environment-jsdom]` Update JSOM to 11.4, which includes built-in support for `requestAnimationFrame` ([#4919](https://github.com/facebook/jest/pull/4919))
- `[jest-cli]` Hide watch usage output when running on non-interactive environments ([#4958](https://github.com/facebook/jest/pull/4958))
- `[jest-snapshot]` Promises support for `toThrowErrorMatchingSnapshot` ([#4946](https://github.com/facebook/jest/pull/4946))
- `[jest-cli]` Explain which snapshots are obsolete ([#5005](https://github.com/facebook/jest/pull/5005))

### Chore & Maintenance

- `[docs]` Add guide of using with puppeteer ([#5093](https://github.com/facebook/jest/pull/5093))
- `[jest-util]` `jest-util` should not depend on `jest-mock` ([#4992](https://github.com/facebook/jest/pull/4992))
- `[*]` [**BREAKING**] Drop support for Node.js version 4 ([#4769](https://github.com/facebook/jest/pull/4769))
- `[docs]` Wrap code comments at 80 characters ([#4781](https://github.com/facebook/jest/pull/4781))
- `[eslint-plugin-jest]` Removed from the Jest core repo, and moved to <https://github.com/jest-community/eslint-plugin-jest> ([#4867](https://github.com/facebook/jest/pull/4867))
- `[babel-jest]` Explicitly bump istanbul to newer versions ([#4616](https://github.com/facebook/jest/pull/4616))
- `[expect]` Upgrade mocha and rollup for browser testing ([#4642](https://github.com/facebook/jest/pull/4642))
- `[docs]` Add info about `coveragePathIgnorePatterns` ([#4602](https://github.com/facebook/jest/pull/4602))
- `[docs]` Add Vuejs series of testing with Jest ([#4648](https://github.com/facebook/jest/pull/4648))
- `[docs]` Mention about optional `done` argument in test function ([#4556](https://github.com/facebook/jest/pull/4556))
- `[jest-cli]` Bump node-notifier version ([#4609](https://github.com/facebook/jest/pull/4609))
- `[jest-diff]` Simplify highlight for leading and trailing spaces ([#4553](https://github.com/facebook/jest/pull/4553))
- `[jest-get-type]` Add support for date ([#4621](https://github.com/facebook/jest/pull/4621))
- `[jest-matcher-utils]` Call `chalk.inverse` for trailing spaces ([#4578](https://github.com/facebook/jest/pull/4578))
- `[jest-runtime]` Add `.advanceTimersByTime`; keep `.runTimersToTime()` as an alias.
- `[docs]` Include missing dependency in TestEnvironment sample code
- `[docs]` Add clarification for hook execution order
- `[docs]` Update `expect.anything()` sample code ([#5007](https://github.com/facebook/jest/pull/5007))

## jest 21.2.1

- Fix watchAll not running tests on save ([#4550](https://github.com/facebook/jest/pull/4550))
- Add missing escape sequences to ConvertAnsi plugin ([#4544](https://github.com/facebook/jest/pull/4544))

## jest 21.2.0

- 🃏 Change license from BSD+Patents to MIT.
- Allow eslint-plugin to recognize more disabled tests ([#4533](https://github.com/facebook/jest/pull/4533))
- Add babel-plugin for object spread syntax to babel-preset-jest ([#4519](https://github.com/facebook/jest/pull/4519))
- Display outer element and trailing newline consistently in jest-diff ([#4520](https://github.com/facebook/jest/pull/4520))
- Do not modify stack trace of JestAssertionError ([#4516](https://github.com/facebook/jest/pull/4516))
- Print errors after test structure in verbose mode ([#4504](https://github.com/facebook/jest/pull/4504))
- Fix `--silent --verbose` problem ([#4505](https://github.com/facebook/jest/pull/4505))
- Fix: Reset local state of assertions when using hasAssertions ([#4498](https://github.com/facebook/jest/pull/4498))
- jest-resolve: Prevent default resolver failure when potential resolution directory does not exist ([#4483](https://github.com/facebook/jest/pull/4483))

## jest 21.1.0

- (minor) Use ES module exports ([#4454](https://github.com/facebook/jest/pull/4454))
- Allow chaining mockClear and mockReset ([#4475](https://github.com/facebook/jest/pull/4475))
- Call jest-diff and pretty-format more precisely in toHaveProperty matcher ([#4445](https://github.com/facebook/jest/pull/4445))
- Expose restoreAllMocks to object ([#4463](https://github.com/facebook/jest/pull/4463))
- Fix function name cleaning when making mock fn ([#4464](https://github.com/facebook/jest/pull/4464))
- Fix Map/Set equality checker ([#4404](https://github.com/facebook/jest/pull/4404))
- Make FUNCTION_NAME_RESERVED_PATTERN stateless ([#4466](https://github.com/facebook/jest/pull/4466))

## jest 21.0.2

- Take precedence of NODE_PATH when resolving node_modules directories ([#4453](https://github.com/facebook/jest/pull/4453))
- Fix race condition with --coverage and babel-jest identical file contents edge case ([#4432](https://github.com/facebook/jest/pull/4432))
- Add extra parameter `--runTestsByPath`. ([#4411](https://github.com/facebook/jest/pull/4411))
- Upgrade all outdated deps ([#4425](https://github.com/facebook/jest/pull/4425))

## jest 21.0.1

- Remove obsolete error ([#4417](https://github.com/facebook/jest/pull/4417))

## jest 21.0.0

- Add --changedFilesWithAncestor ([#4070](https://github.com/facebook/jest/pull/4070))
- Add --findRelatedFiles ([#4131](https://github.com/facebook/jest/pull/4131))
- Add --onlyChanged tests ([#3977](https://github.com/facebook/jest/pull/3977))
- Add `contextLines` option to jest-diff ([#4152](https://github.com/facebook/jest/pull/4152))
- Add alternative serialize API for pretty-format plugins ([#4114](https://github.com/facebook/jest/pull/4114))
- Add displayName to MPR ([#4327](https://github.com/facebook/jest/pull/4327))
- Add displayName to TestResult ([#4408](https://github.com/facebook/jest/pull/4408))
- Add es5 build of pretty-format ([#4075](https://github.com/facebook/jest/pull/4075))
- Add extra info to no tests for changed files message ([#4188](https://github.com/facebook/jest/pull/4188))
- Add fake chalk in browser builds in order to support IE10 ([#4367](https://github.com/facebook/jest/pull/4367))
- Add jest.requireActual ([#4260](https://github.com/facebook/jest/pull/4260))
- Add maxWorkers to globalConfig ([#4005](https://github.com/facebook/jest/pull/4005))
- Add skipped tests support for jest-editor-support ([#4346](https://github.com/facebook/jest/pull/4346))
- Add source map support for better debugging experience ([#3738](https://github.com/facebook/jest/pull/3738))
- Add support for Error objects in toMatchObject ([#4339](https://github.com/facebook/jest/pull/4339))
- Add support for Immutable.Record in pretty-format ([#3678](https://github.com/facebook/jest/pull/3678))
- Add tests for extract_requires on export types ([#4080](https://github.com/facebook/jest/pull/4080))
- Add that toMatchObject can match arrays ([#3994](https://github.com/facebook/jest/pull/3994))
- Add watchPathIgnorePatterns to exclude paths to trigger test re-run in watch mode ([#4331](https://github.com/facebook/jest/pull/4331))
- Adding ancestorTitles property to JSON test output ([#4293](https://github.com/facebook/jest/pull/4293))
- Allow custom resolver to be used with[out] moduleNameMapper ([#4174](https://github.com/facebook/jest/pull/4174))
- Avoid parsing `.require(…)` method calls ([#3777](https://github.com/facebook/jest/pull/3777))
- Avoid unnecessary function declarations and call in pretty-format ([#3962](https://github.com/facebook/jest/pull/3962))
- Avoid writing to stdout in default reporter if --json is enabled. Fixes #3941 ([#3945](https://github.com/facebook/jest/pull/3945))
- Better error handling for --config ([#4230](https://github.com/facebook/jest/pull/4230))
- Call consistent pretty-format plugins within Jest ([#3800](https://github.com/facebook/jest/pull/3800))
- Change babel-core to peerDependency for compatibility with Babel 7 ([#4162](https://github.com/facebook/jest/pull/4162))
- Change Promise detection code in jest-circus to support non-global Promise implementations ([#4375](https://github.com/facebook/jest/pull/4375))
- Changed files eager loading ([#3979](https://github.com/facebook/jest/pull/3979))
- Check whether we should output to stdout or stderr ([#3953](https://github.com/facebook/jest/pull/3953))
- Clarify what objects toContain and toContainEqual can be used on ([#4307](https://github.com/facebook/jest/pull/4307))
- Clean up resolve() logic. Provide useful names for variables and functions. Test that a directory exists before attempting to resolve files within it. ([#4325](https://github.com/facebook/jest/pull/4325))
- cleanupStackTrace ([#3696](https://github.com/facebook/jest/pull/3696))
- compare objects with Symbol keys ([#3437](https://github.com/facebook/jest/pull/3437))
- Complain if expect is passed multiple arguments ([#4237](https://github.com/facebook/jest/pull/4237))
- Completes nodeCrawl with empty roots ([#3776](https://github.com/facebook/jest/pull/3776))
- Consistent naming of files ([#3798](https://github.com/facebook/jest/pull/3798))
- Convert code base to ESM import ([#3778](https://github.com/facebook/jest/pull/3778))
- Correct summary message for flag --findRelatedTests. ([#4309](https://github.com/facebook/jest/pull/4309))
- Coverage thresholds can be set up for individual files ([#4185](https://github.com/facebook/jest/pull/4185))
- custom reporter error handling ([#4051](https://github.com/facebook/jest/pull/4051))
- Define separate type for pretty-format plugin Options ([#3802](https://github.com/facebook/jest/pull/3802))
- Delete confusing async keyword ([#3679](https://github.com/facebook/jest/pull/3679))
- Delete redundant branch in ReactElement and HTMLElement plugins ([#3731](https://github.com/facebook/jest/pull/3731))
- Don't format node assert errors when there's no 'assert' module ([#4376](https://github.com/facebook/jest/pull/4376))
- Don't print test summary in --silent ([#4106](https://github.com/facebook/jest/pull/4106))
- Don't try to build ghost packages ([#3934](https://github.com/facebook/jest/pull/3934))
- Escape double quotes in attribute values in HTMLElement plugin ([#3797](https://github.com/facebook/jest/pull/3797))
- Explain how to clear the cache ([#4232](https://github.com/facebook/jest/pull/4232))
- Factor out common code for collections in pretty-format ([#4184](https://github.com/facebook/jest/pull/4184))
- Factor out common code for markup in React plugins ([#4171](https://github.com/facebook/jest/pull/4171))
- Feature/internal resolve ([#4315](https://github.com/facebook/jest/pull/4315))
- Fix --logHeapUsage ([#4176](https://github.com/facebook/jest/pull/4176))
- Fix --showConfig to show all project configs ([#4078](https://github.com/facebook/jest/pull/4078))
- Fix --watchAll ([#4254](https://github.com/facebook/jest/pull/4254))
- Fix bug when setTimeout is mocked ([#3769](https://github.com/facebook/jest/pull/3769))
- Fix changedFilesWithAncestor ([#4193](https://github.com/facebook/jest/pull/4193))
- Fix colors for expected/stored snapshot message ([#3702](https://github.com/facebook/jest/pull/3702))
- Fix concurrent test failure ([#4159](https://github.com/facebook/jest/pull/4159))
- Fix for 4286: Compare Maps and Sets by value rather than order ([#4303](https://github.com/facebook/jest/pull/4303))
- fix forceExit ([#4105](https://github.com/facebook/jest/pull/4105))
- Fix grammar in React Native docs ([#3838](https://github.com/facebook/jest/pull/3838))
- Fix inconsistent name of complex values in pretty-format ([#4001](https://github.com/facebook/jest/pull/4001))
- Fix issue mocking bound method ([#3805](https://github.com/facebook/jest/pull/3805))
- Fix jest-circus ([#4290](https://github.com/facebook/jest/pull/4290))
- Fix lint warning in main

  ([#4132](https://github.com/facebook/jest/pull/4132))

- Fix linting ([#3946](https://github.com/facebook/jest/pull/3946))
- fix merge conflict ([#4144](https://github.com/facebook/jest/pull/4144))
- Fix minor typo ([#3729](https://github.com/facebook/jest/pull/3729))
- fix missing console.log messages ([#3895](https://github.com/facebook/jest/pull/3895))
- fix mock return value ([#3933](https://github.com/facebook/jest/pull/3933))
- Fix mocking for modules with folders on windows ([#4238](https://github.com/facebook/jest/pull/4238))
- Fix NODE_PATH resolving for relative paths ([#3616](https://github.com/facebook/jest/pull/3616))
- Fix options.moduleNameMapper override order with preset ([#3565](https://github.com/facebook/jest/pull/3565) ([#3689](https://github.com/facebook/jest/pull/3689))
- Fix React PropTypes warning in tests for Immutable plugin ([#4412](https://github.com/facebook/jest/pull/4412))
- Fix regression in mockReturnValueOnce ([#3857](https://github.com/facebook/jest/pull/3857))
- Fix sample code of mock class constructors ([#4115](https://github.com/facebook/jest/pull/4115))
- Fix setup-test-framework-test ([#3773](https://github.com/facebook/jest/pull/3773))
- fix typescript jest test crash ([#4363](https://github.com/facebook/jest/pull/4363))
- Fix watch mode ([#4084](https://github.com/facebook/jest/pull/4084))
- Fix Watchman on windows ([#4018](https://github.com/facebook/jest/pull/4018))
- Fix(babel): Handle ignored files in babel v7 ([#4393](https://github.com/facebook/jest/pull/4393))
- Fix(babel): Support upcoming beta ([#4403](https://github.com/facebook/jest/pull/4403))
- Fixed object matcher ([#3799](https://github.com/facebook/jest/pull/3799))
- Fixes #3820 use extractExpectedAssertionsErrors in jasmine setup
- Flow upgrade ([#4355](https://github.com/facebook/jest/pull/4355))
- Force message in matchers to always be a function ([#3972](https://github.com/facebook/jest/pull/3972))
- Format `describe` and use `test` instead of `it` alias ([#3792](https://github.com/facebook/jest/pull/3792))
- global_config.js for multi-project runner ([#4023](https://github.com/facebook/jest/pull/4023))
- Handle async errors ([#4016](https://github.com/facebook/jest/pull/4016))
- Hard-fail if hasteImpl is throwing an error during initialization. ([#3812](https://github.com/facebook/jest/pull/3812))
- Ignore import type for extract_requires ([#4079](https://github.com/facebook/jest/pull/4079))
- Ignore indentation of data structures in jest-diff ([#3429](https://github.com/facebook/jest/pull/3429))
- Implement 'jest.requireMock' ([#4292](https://github.com/facebook/jest/pull/4292))
- Improve Jest phabricator plugin ([#4195](https://github.com/facebook/jest/pull/4195))
- Improve Seq and remove newline from non-min empty in Immutable plugin ([#4241](https://github.com/facebook/jest/pull/4241))
- Improved the jest reporter with snapshot info per test. ([#3660](https://github.com/facebook/jest/pull/3660))
- Include fullName in formattedAssertion ([#4273](https://github.com/facebook/jest/pull/4273))
- Integrated with Yarn workspaces ([#3906](https://github.com/facebook/jest/pull/3906))
- jest --all ([#4020](https://github.com/facebook/jest/pull/4020))
- jest-circus test failures ([#3770](https://github.com/facebook/jest/pull/3770))
- jest-circus Timeouts ([#3760](https://github.com/facebook/jest/pull/3760))
- jest-haste-map: add test case for broken handling of ignore pattern ([#4047](https://github.com/facebook/jest/pull/4047))
- jest-haste-map: add test+fix for broken platform module support ([#3885](https://github.com/facebook/jest/pull/3885))
- jest-haste-map: deprecate functional ignorePattern and use it in cache key ([#4063](https://github.com/facebook/jest/pull/4063))
- jest-haste-map: mock 'fs' with more idiomatic jest.mock() ([#4046](https://github.com/facebook/jest/pull/4046))
- jest-haste-map: only file IO errors should be silently ignored ([#3816](https://github.com/facebook/jest/pull/3816))
- jest-haste-map: throw when trying to get a duplicated module ([#3976](https://github.com/facebook/jest/pull/3976))
- jest-haste-map: watchman crawler: normalize paths ([#3887](https://github.com/facebook/jest/pull/3887))
- jest-runtime: atomic cache write, and check validity of data ([#4088](https://github.com/facebook/jest/pull/4088))
- Join lines with newline in jest-diff ([#4314](https://github.com/facebook/jest/pull/4314))
- Keep ARGV only in CLI files ([#4012](https://github.com/facebook/jest/pull/4012))
- let transformers adjust cache key based on mapCoverage ([#4187](https://github.com/facebook/jest/pull/4187))
- Lift requires ([#3780](https://github.com/facebook/jest/pull/3780))
- Log stack when reporting errors in jest-runtime ([#3833](https://github.com/facebook/jest/pull/3833))
- Make --listTests return a new line separated list when not using --json ([#4229](https://github.com/facebook/jest/pull/4229))
- Make build script printing small-terminals-friendly ([#3892](https://github.com/facebook/jest/pull/3892))
- Make error messages more explicit for toBeCalledWith assertions ([#3913](https://github.com/facebook/jest/pull/3913))
- Make jest-matcher-utils use ESM exports ([#4342](https://github.com/facebook/jest/pull/4342))
- Make jest-runner a standalone package. ([#4236](https://github.com/facebook/jest/pull/4236))
- Make Jest’s Test Runner configurable. ([#4240](https://github.com/facebook/jest/pull/4240))
- Make listTests always print to console.log ([#4391](https://github.com/facebook/jest/pull/4391))
- Make providesModuleNodeModules ignore nested node_modules directories
- Make sure function mocks match original arity ([#4170](https://github.com/facebook/jest/pull/4170))
- Make sure runAllTimers also clears all ticks ([#3915](https://github.com/facebook/jest/pull/3915))
- Make toBe matcher error message more helpful for objects and arrays ([#4277](https://github.com/facebook/jest/pull/4277))
- Make useRealTimers play well with timers: fake ([#3858](https://github.com/facebook/jest/pull/3858))
- Move getType from jest-matcher-utils to separate package ([#3559](https://github.com/facebook/jest/pull/3559))
- Multiroot jest-change-files ([#3969](https://github.com/facebook/jest/pull/3969))
- Output created snapshot when using --ci option ([#3693](https://github.com/facebook/jest/pull/3693))
- Point out you can use matchers in .toMatchObject ([#3796](https://github.com/facebook/jest/pull/3796))
- Prevent babelrc package import failure on relative current path ([#3723](https://github.com/facebook/jest/pull/3723))
- Print RDP details for windows builds ([#4017](https://github.com/facebook/jest/pull/4017))
- Provide better error checking for transformed content ([#3807](https://github.com/facebook/jest/pull/3807))
- Provide printText and printComment in markup.js for HTMLElement plugin ([#4344](https://github.com/facebook/jest/pull/4344))
- Provide regex visualization for testRegex ([#3758](https://github.com/facebook/jest/pull/3758))
- Refactor CLI ([#3862](https://github.com/facebook/jest/pull/3862))
- Refactor names and delimiters of complex values in pretty-format ([#3986](https://github.com/facebook/jest/pull/3986))
- Replace concat(Immutable) with Immutable as item of plugins array ([#4207](https://github.com/facebook/jest/pull/4207))
- Replace Jasmine with jest-circus ([#3668](https://github.com/facebook/jest/pull/3668))
- Replace match with test and omit redundant String conversion ([#4311](https://github.com/facebook/jest/pull/4311))
- Replace print with serialize in AsymmetricMatcher plugin ([#4173](https://github.com/facebook/jest/pull/4173))
- Replace print with serialize in ConvertAnsi plugin ([#4225](https://github.com/facebook/jest/pull/4225))
- Replace print with serialize in HTMLElement plugin ([#4215](https://github.com/facebook/jest/pull/4215))
- Replace print with serialize in Immutable plugins ([#4189](https://github.com/facebook/jest/pull/4189))
- Replace unchanging args with one config arg within pretty-format ([#4076](https://github.com/facebook/jest/pull/4076))
- Return UNDEFINED for undefined type in ReactElement plugin ([#4360](https://github.com/facebook/jest/pull/4360))
- Rewrite some read bumps in pretty-format ([#4093](https://github.com/facebook/jest/pull/4093))
- Run update method before installing JRE on Circle ([#4318](https://github.com/facebook/jest/pull/4318))
- Separated the snapshot summary creation from the printing to improve testability. ([#4373](https://github.com/facebook/jest/pull/4373))
- Set coverageDirectory during normalize phase ([#3966](https://github.com/facebook/jest/pull/3966))
- Setup custom reporters after default reporters ([#4053](https://github.com/facebook/jest/pull/4053))
- Setup for Circle 2 ([#4149](https://github.com/facebook/jest/pull/4149))
- Simplify readme ([#3790](https://github.com/facebook/jest/pull/3790))
- Simplify snapshots definition ([#3791](https://github.com/facebook/jest/pull/3791))
- skipNodeResolution config option ([#3987](https://github.com/facebook/jest/pull/3987))
- Small fixes to toHaveProperty docs ([#3878](https://github.com/facebook/jest/pull/3878))
- Sort attributes by name in HTMLElement plugin ([#3783](https://github.com/facebook/jest/pull/3783))
- Specify watchPathIgnorePatterns will only be available in Jest 21+ ([#4398](https://github.com/facebook/jest/pull/4398))
- Split TestRunner off of TestScheduler ([#4233](https://github.com/facebook/jest/pull/4233))
- Strict and explicit config resolution logic ([#4122](https://github.com/facebook/jest/pull/4122))
- Support maxDepth option in React plugins ([#4208](https://github.com/facebook/jest/pull/4208))
- Support SVG elements in HTMLElement plugin ([#4335](https://github.com/facebook/jest/pull/4335))
- Test empty Immutable collections with {min: false} option ([#4121](https://github.com/facebook/jest/pull/4121))
- test to debug travis failure in main ([#4145](https://github.com/facebook/jest/pull/4145))
- testPathPattern message test ([#4006](https://github.com/facebook/jest/pull/4006))
- Throw Error When Using Nested It Specs ([#4039](https://github.com/facebook/jest/pull/4039))
- Throw when moduleNameMapper points to inexistent module ([#3567](https://github.com/facebook/jest/pull/3567))
- Unified 'no tests found' message for non-verbose MPR ([#4354](https://github.com/facebook/jest/pull/4354))
- Update migration guide with jest-codemods transformers ([#4306](https://github.com/facebook/jest/pull/4306))
- Use "inputSourceMap" for coverage re-mapping. ([#4009](https://github.com/facebook/jest/pull/4009))
- Use "verbose" no test found message when there is only one project ([#4378](https://github.com/facebook/jest/pull/4378))
- Use babel transform to inline all requires ([#4340](https://github.com/facebook/jest/pull/4340))
- Use eslint plugins to run prettier ([#3971](https://github.com/facebook/jest/pull/3971))
- Use iterableEquality in spy matchers ([#3651](https://github.com/facebook/jest/pull/3651))
- Use modern HTML5 <!DOCTYPE> ([#3937](https://github.com/facebook/jest/pull/3937))
- Wrap `Error.captureStackTrace` in a try ([#4035](https://github.com/facebook/jest/pull/4035))

## jest 20.0.4

- Fix jest-haste-map's handling of duplicate module IDs. ([#3647](https://github.com/facebook/jest/pull/3647))
- Fix behavior of `enableAutomock()` when automock is set to false. ([#3624](https://github.com/facebook/jest/pull/3624))
- Fix progress bar in windows. ([#3626](https://github.com/facebook/jest/pull/3626))

## jest 20.0.3

- Fix reporters 'default' setting. ([#3562](https://github.com/facebook/jest/pull/3562))
- Fix to make Jest fail when the coverage threshold not met. ([#3554](https://github.com/facebook/jest/pull/3554))

## jest 20.0.1

- Add ansi-regex to pretty-format dependencies ([#3498](https://github.com/facebook/jest/pull/3498))
- Fix <rootDir> replacement in testMatch and moduleDirectories ([#3538](https://github.com/facebook/jest/pull/3538))
- Fix expect.hasAssertions() to throw when passed arguments ([#3526](https://github.com/facebook/jest/pull/3526))
- Fix stack traces without proper error messages ([#3513](https://github.com/facebook/jest/pull/3513))
- Fix support for custom extensions through haste packages ([#3537](https://github.com/facebook/jest/pull/3537))
- Fix test contexts between test functions ([#3506](https://github.com/facebook/jest/pull/3506))

## jest 20.0.0

- New `--projects` option to run one instance of Jest in multiple projects at the same time. ([#3400](https://github.com/facebook/jest/pull/3400))
- New multi project runner ([#3156](https://github.com/facebook/jest/pull/3156))
- New --listTests flag. ([#3441](https://github.com/facebook/jest/pull/3441))
- New --showConfig flag. ([#3296](https://github.com/facebook/jest/pull/3296))
- New promise support for all `expect` matchers through `.resolves` and `.rejects`. ([#3068](https://github.com/facebook/jest/pull/3068))
- New `expect.hasAssertions()` function similar to `expect.assertions()`. ([#3379](https://github.com/facebook/jest/pull/3379))
- New `this.equals` function exposed to custom matchers. ([#3469](https://github.com/facebook/jest/pull/3469))
- New `valid-expect` lint rule in `eslint-plugin-jest`. ([#3067](https://github.com/facebook/jest/pull/3067))
- New HtmlElement pretty-format plugin. ([#3230](https://github.com/facebook/jest/pull/3230))
- New Immutable pretty-format plugins. ([#2899](https://github.com/facebook/jest/pull/2899))
- New test environment per file setting through `@jest-environment` in the docblock. ([#2859](https://github.com/facebook/jest/pull/2859))
- New feature that allows every configuration option to be set from the command line. ([#3424](https://github.com/facebook/jest/pull/3424))
- New feature to add custom reporters to Jest through `reporters` in the configuration. ([#3349](https://github.com/facebook/jest/pull/3349))
- New feature to add expected and actual values to AssertionError. ([#3217](https://github.com/facebook/jest/pull/3217))
- New feature to map code coverage from transformers. ([#2290](https://github.com/facebook/jest/pull/2290))
- New feature to run untested code coverage in parallel. ([#3407](https://github.com/facebook/jest/pull/3407))
- New option to define a custom resolver. ([#2998](https://github.com/facebook/jest/pull/2998))
- New printing support for text and comment nodes in html pretty-format. ([#3355](https://github.com/facebook/jest/pull/3355))
- New snapshot testing FAQ ([#3425](https://github.com/facebook/jest/pull/3425))
- New support for custom platforms on jest-haste-map. ([#3162](https://github.com/facebook/jest/pull/3162))
- New support for mocking native async methods. ([#3209](https://github.com/facebook/jest/pull/3209))
- New guide on how to use Jest with any JavaScript framework. ([#3243](https://github.com/facebook/jest/pull/3243))
- New translation system for the Jest website.
- New collapsing watch mode usage prompt after first run. ([#3078](https://github.com/facebook/jest/pull/3078))
- Breaking Change: Forked Jasmine 2.5 into Jest's own test runner and rewrote large parts of Jasmine. ([#3147](https://github.com/facebook/jest/pull/3147))
- Breaking Change: Jest does not write new snapshots by default on CI. ([#3456](https://github.com/facebook/jest/pull/3456))
- Breaking Change: Moved the typescript parser from `jest-editor-support` into a separate `jest-test-typescript-parser` package. ([#2973](https://github.com/facebook/jest/pull/2973))
- Breaking Change: Replaced auto-loading of babel-polyfill with only regenerator-runtime, fixes a major memory leak. ([#2755](https://github.com/facebook/jest/pull/2755))
- Fixed `babel-jest` to look up the `babel` field in `package.json` as a fallback.
- Fixed `jest-editor-support`'s parser to not crash on incomplete ASTs. ([#3259](https://github.com/facebook/jest/pull/3259))
- Fixed `jest-resolve` to use `is-builtin-module` instead of `resolve.isCore`. ([#2997](https://github.com/facebook/jest/pull/2997))
- Fixed `jest-snapshot` to normalize line endings in the `serialize` function. ([#3002](https://github.com/facebook/jest/pull/3002))
- Fixed behavior of `--silent` flag. ([#3003](https://github.com/facebook/jest/pull/3003))
- Fixed bug with watchers on macOS causing test to crash. ([#2957](https://github.com/facebook/jest/pull/2957))
- Fixed CLI `notify` option not taking precedence over config option. ([#3340](https://github.com/facebook/jest/pull/3340))
- Fixed detection of the npm client in SummaryReporter to support Yarn. ([#3263](https://github.com/facebook/jest/pull/3263))
- Fixed done.fail not passing arguments ([#3241](https://github.com/facebook/jest/pull/3241))
- Fixed fake timers to restore after resetting mocks. ([#2467](https://github.com/facebook/jest/pull/2467))
- Fixed handling of babylon's parser options in `jest-editor-support`. ([#3344](https://github.com/facebook/jest/pull/3344))
- Fixed Jest to properly cache transform results. ([#3334](https://github.com/facebook/jest/pull/3334))
- Fixed Jest to use human-readable colors for Jest's own snapshots. ([#3119](https://github.com/facebook/jest/pull/3119))
- Fixed jest-config to use UID for default cache folder. ([#3380](https://github.com/facebook/jest/pull/3380)), ([#3387](https://github.com/facebook/jest/pull/3387))
- Fixed jest-runtime to expose inner error when it fails to write to the cache. ([#3373](https://github.com/facebook/jest/pull/3373))
- Fixed lifecycle hooks to make afterAll hooks operate the same as afterEach. ([#3275](https://github.com/facebook/jest/pull/3275))
- Fixed pretty-format to run plugins before serializing nested basic values. ([#3017](https://github.com/facebook/jest/pull/3017))
- Fixed return value of mocks so they can explicitly be set to return `undefined`. ([#3354](https://github.com/facebook/jest/pull/3354))
- Fixed runner to run tests associated with snapshots when the snapshot changes. ([#3025](https://github.com/facebook/jest/pull/3025))
- Fixed snapshot serializer require, restructured pretty-format. ([#3399](https://github.com/facebook/jest/pull/3399))
- Fixed support for Babel 7 in babel-jest. ([#3271](https://github.com/facebook/jest/pull/3271))
- Fixed testMatch to find tests in .folders. ([#3006](https://github.com/facebook/jest/pull/3006))
- Fixed testNamePattern and testPathPattern to work better together. ([#3327](https://github.com/facebook/jest/pull/3327))
- Fixed to show reject reason when expecting resolve. ([#3134](https://github.com/facebook/jest/pull/3134))
- Fixed toHaveProperty() to use hasOwnProperty from Object ([#3410](https://github.com/facebook/jest/pull/3410))
- Fixed watch mode's screen clearing. ([#2959](https://github.com/facebook/jest/pull/2959)) ([#3294](https://github.com/facebook/jest/pull/3294))
- Improved and consolidated Jest's configuration file resolution. ([#3472](https://github.com/facebook/jest/pull/3472))
- Improved documentation throughout the Jest website.
- Improved documentation to explicitly mention that snapshots must be reviewed. ([#3203](https://github.com/facebook/jest/pull/3203))
- Improved documentation to make it clear CRA users don't need to add dependencies. ([#3312](https://github.com/facebook/jest/pull/3312))
- Improved eslint-plugin-jest's handling of `expect`. ([#3306](https://github.com/facebook/jest/pull/3306))
- Improved flow-coverage, eslint rules and test coverage within the Jest repository.
- Improved printing of `expect.assertions` error. ([#3033](https://github.com/facebook/jest/pull/3033))
- Improved Windows test coverage of Jest.
- Refactored configs & transform ([#3376](https://github.com/facebook/jest/pull/3376))
- Refactored reporters to pass individual Tests to reporters. ([#3289](https://github.com/facebook/jest/pull/3289))
- Refactored TestRunner ([#3166](https://github.com/facebook/jest/pull/3166))
- Refactored watch mode prompts. ([#3290](https://github.com/facebook/jest/pull/3290))
- Deleted `jest-file-exists`. ([#3105](https://github.com/facebook/jest/pull/3105))
- Removed `Config` type. ([#3366](https://github.com/facebook/jest/pull/3366))
- Removed all usage of `jest-file-exists`. ([#3101](https://github.com/facebook/jest/pull/3101))
- Adopted prettier on the Jest codebase.

## jest 19.0.1

- Fix infinite loop when using `--watch` with `--coverage`.
- Fixed `watchman` config option.
- Fixed a bug in the jest-editor-support static analysis.
- Fixed eslint plugin warning.
- Fixed missing space in front of "Did you mean …?".
- Fixed path printing in the reporter on Windows.

## jest 19.0.0

- Breaking Change: Added a version for snapshots.
- Breaking Change: Removed the `mocksPattern` configuration option, it never worked correctly.
- Breaking Change: Renamed `testPathDirs` to `roots` to avoid confusion when configuring Jest.
- Breaking Change: Updated printing of React elements to cause fewer changes when props change.
- Breaking Change: Updated snapshot format to properly escape data.
- Fixed --color to be recognized correctly again.
- Fixed `babel-plugin-jest-hoist` to work properly with type annotations in tests.
- Fixed behavior for console.log calls and fixed a memory leak (#2539).
- Fixed cache directory path for Jest to avoid ENAMETOOLONG errors.
- Fixed change events to be emitted in jest-haste-map's watch mode. This fixes issues with Jest's new watch mode and react-native-packager.
- Fixed cli arguments to be used when loading the config from file, they were previously ignored.
- Fixed Jest to load json files that include a BOM.
- Fixed Jest to throw errors instead of ignoring invalid cli options.
- Fixed mocking behavior for virtual modules.
- Fixed mocking behavior with transitive dependencies.
- Fixed support for asymmetric matchers in `toMatchObject`.
- Fixed test interruption and `--bail` behavior.
- Fixed watch mode to clean up worker processes when a test run gets interrupted.
- Fixed whitespace to be highlighted in snapshots and assertion errors.
- Improved `babel-jest` plugin: babel is loaded lazily, istanbul comments are only added when coverage is used.
- Improved error for invalid transform config.
- Improved moduleNameMapper to not overwrite mocks when many patterns map to the same file.
- Improved printing of skipped tests in verbose mode.
- Improved resolution code in jest-resolve.
- Improved to only show patch marks in assertion errors when the comparison results in large objects.
- New `--collectCoverageFrom` cli argument.
- New `--coverageDirectory` cli argument.
- New `expect.addSnapshotSerializer` to add custom snapshot serializers for tests.
- New `jest.spyOn`.
- New `testMatch` configuration option that accepts glob patterns.
- New eslint-plugin-jest with no-disabled-tests, no-focuses-tests and no-identical-title rules and default configuration and globals.
- New expect.stringContaining asymmetric matcher.
- New feature to make manual mocks with nested folders work. For example `__mocks__/react-native/Library/Text.js` will now work as expected.
- New feature to re-run tests through the notification when using `--notify`.
- New jest-phabricator package to integrate Jest code coverage in phabriactor.
- New jest-validate package to improve configuration errors, help with suggestions of correct configuration and to be adopted in other libraries.
- New pretty-printing for asymmetric matchers.
- New RSS feed for Jest's blog.
- New way to provide a reducer to extract haste module ids.
- New website, new documentation, new color scheme and new homepage.
- Rewritten watch mode for instant feedback, better code quality and to build new features on top of it (#2362).

## jest 18.1.0

- Fixed console.log and fake timer behavior in node 7.3.
- Updated istanbul-api.
- Updated jest-diff equality error message.
- Disabled arrow keys when entering a pattern in watch mode to prevent broken behavior. Will be improved in a future release.
- Moved asymmetric matchers and equality functionality from Jasmine into jest-matchers.
- Removed jasmine and jest-snapshot dependency from jest-matchers.
- Removed unused global `context` variable.
- Show a better error message if the config is invalid JSON.
- Highlight trailing whitespace in assertion diffs and snapshots.
- Jest now uses micromatch instead of minimatch.
- Added `-h` as alias for `--help`.

## jest 18.0.0

See <https://jestjs.io/blog/2016/12/15/2016-in-jest>

- The testResultsProcessor function is now required to return the modified results.
- Removed `pit` and `mockImpl`. Use `it` or `mockImplementation` instead.
- Fixed re-running tests when `--bail` is used together with `--watch`.
- `pretty-format` is now merged into Jest.
- `require('v8')` now works properly in a test context.
- Jest now clears the entire scrollback in watch mode.
- Added `expect.any`, `expect.anything`, `expect.objectContaining`, `expect.arrayContaining`, `expect.stringMatching`.
- Properly resolve `snapshotSerializers`, `setupFiles`, `transform`, `testRunner` and `testResultsProcessor` instead of using `path.resolve`.
- `--testResultsProcessor` is now exposed through the cli.
- Renamed `--jsonOutputFile` to `--outputFile`.
- Added `jest-editor-support` for vscode and Nuclide integration.
- Fixed `test.concurrent` unhandled promise rejections.
- The Jest website is now auto-deployed when merging into main.
- Updated `testRegex` to include `test.js` and `spec.js` files.
- Fixes for `babel-plugin-jest-hoist` when using `jest.mock` with three arguments.
- The `JSON` global in `jest-environment-node` now comes from the vm context instead of the parent context.
- Jest does not print stack traces from babel any longer.
- Fake timers are reset when `FakeTimers.useTimers()` is called.
- Usage of Jest in watch mode can be hidden through `JEST_HIDE_USAGE`.
- Added `expect.assertions(number)` which will ensure that a specified amount of assertions is made in one test.
- Added `.toMatchSnapshot(?string)` feature to give snapshots a name.
- Escape regex in snapshots.
- `jest-react-native` was deprecated and now forwards `react-native`.
- Added `.toMatchObject` matcher.
- Further improve printing of large objects.
- Fixed `NaN% Failed` in the OS notification when using `--notify`.
- The first test run without cached timings will now use separate processes instead of running in band.
- Added `.toHaveProperty` matcher.
- Fixed `Map`/`Set` comparisons.
- `test.concurrent` now works with `--testNamePattern`.

## jest 17.0.3

- Improved file-watching feature in jest-haste-map.
- Added `.toHaveLength` matcher.
- Improved `.toContain` matcher.

## jest 17.0.2

- Fixed performance regression in module resolution.

## jest 17.0.1

- Fixed pretty printing of big objects.
- Fixed resolution of `.native.js` files in react-native projects.

## jest 17.0.0

- Added `expect.extend`.
- Properly resolve modules with platform extensions on react-native.
- Added support for custom snapshots serializers.
- Updated to Jasmine 2.5.2.
- Big diffs are now collapsed by default in snapshots and assertions. Added `--expand` (or `-e`) to show the full diff.
- Replaced `scriptPreprocessor` with the new `transform` option.
- Added `jest.resetAllMocks` which replaces `jest.clearAllMocks`.
- Fixes for react-native preset.
- Fixes for global built in objects in `jest-environment-node`.
- Create mock objects in the vm context instead of the parent context.
- `.babelrc` is now part of the transform cache key in `babel-jest`.
- Fixes for docblock parsing with haste modules.
- Exit with the proper code when the coverage threshold is not reached.
- Implemented file watching in `jest-haste-map`.
- `--json` now includes information about individual tests inside a file.

## jest 16.0.2

- Symbols are now properly mocked when using `jest-mock`.
- `toHaveBeenCalledWith()` works without arguments again.
- Newlines in snapshots are now normalized across different operating systems.

## jest 16.0.1

- Fix infinite loop.

## jest 16.0.0

- Previously failed tests are now always run first.
- A new concurrent reporter shows currently running tests, a test summary, a progress bar and estimated remaining time if possible.
- Improved CLI colors.
- `jest <pattern>` is now case-insensitive.
- Added `it.only`, `it.skip`, `test.only`, `test.skip` and `xtest`.
- Added `--testNamePattern=pattern` or `-t <pattern>` to run individual tests in test files.
- Jest now warns for duplicate mock files.
- Pressing `a`, `o`, `p`, `q` or `enter` while tests are running in the watch mode, the test run will be interrupted.
- `--bail` now works together with `--watch`.
- Added `test.concurrent` for concurrent async tests.
- Jest now automatically considers files and tests with the `.jsx` extension.
- Added `jest.clearAllMocks` to clear all mocks manually.
- Rewrote Jest's snapshot implementation. `jest-snapshot` can now be more easily integrated into other test runners and used in other projects.
- This requires most snapshots to be updated when upgrading Jest.
- Objects and Arrays in snapshots are now printed with a trailing comma.
- Function names are not printed in snapshots any longer to reduce issues with code coverage instrumentation and different Node versions.
- Snapshots are now sorted using natural sort order.
- Snapshots are not marked as obsolete any longer when using `fit` or when an error is thrown in a test.
- Finished migration of Jasmine matchers to the new Jest matchers.
- Pretty print `toHaveBeenLastCalledWith`, `toHaveBeenCalledWith`, `lastCalledWith` and `toBeCalledWith` failure messages.
- Added `toBeInstanceOf` matcher.
- Added `toContainEqual` matcher.
- Added `toThrowErrorMatchingSnapshot` matcher.
- Improved `moduleNameMapper` resolution.
- Module registry fixes.
- Fixed invocation of the `setupTestFrameworkScriptFile` script to make it easier to use chai together with Jest.
- Removed react-native special case in Jest's configuration.
- Added `--findRelatedTests <fileA> <fileB>` cli option to run tests related to the specified files.
- Added `jest.deepUnmock` to `babel-plugin-jest-hoist`.
- Added `jest.runTimersToTime` which is useful together with fake timers.
- Improved automated mocks for ES modules compiled with babel.

## jest 15.1.1

- Fixed issues with test paths that include hyphens on Windows.
- Fixed `testEnvironment` resolution.
- Updated watch file name pattern input.

## jest 15.1.0

- Pretty printer updates for React and global window objects.
- `jest-runtime` overwrites automocking from configuration files.
- Improvements for watch mode on Windows.
- afterAll/afterEach/beforeAll/beforeEach can now return a Promise and be used together with async/await.
- Improved stack trace printing on Node 4.

## jest 15.0.2

- Fixed Jest with npm2 when using coverage.

## jest 15.0.1

- Updated toThrow and toThrowMatchers and aliased them to the same matcher.
- Improvements for watch mode.
- Fixed Symbol reassignment in tests would break Jest's matchers.
- Fixed `--bail` option.

## jest 15.0.0

- See <https://jestjs.io/blog/2016/09/01/jest-15>
- Jest by default now also recognizes files ending in `.spec.js` and `.test.js` as test files.
- Completely replaced most Jasmine matchers with new Jest matchers.
- Rewrote Jest's CLI output for test failures and summaries.
- Added `--env` option to override the default test environment.
- Disabled automocking, fake timers and resetting the module registry by default.
- Added `--watchAll`, made `--watch` interactive and added the ability to update snapshots and select test patterns in watch mode.
- Jest uses verbose mode when running a single test file.
- Console messages are now buffered and printed along with the test results.
- Fix `testEnvironment` resolution to prefer `jest-environment-{name}` instead of `{name}` only. This prevents a module colision when using `jsdom` as test environment.
- `moduleNameMapper` now uses a resolution algorithm.
- Improved performance for small test runs.
- Improved API documentation.
- Jest now works properly with directories that have special characters in them.
- Improvements to Jest's own test infra by merging integration and unit tests. Code coverage is now collected for Jest.
- Added `global.global` to the node environment.
- Fixed babel-jest-plugin-hoist issues with functions called `mock`.
- Improved jest-react-native preset with mocks for ListView, TextInput, ActivityIndicator and ScrollView.
- Added `collectCoverageFrom` to collect code coverage from untested files.
- Rewritten code coverage support.

## jest 14.1.0

- Changed Jest's default cache directory.
- Fixed `jest-react-native` for react 15.3.0.
- Updated react and react-native example to use `react-test-renderer`.
- Started to refactor code coverage.

## jest 14.0.2

- `babel-jest` bugfix.

## jest 14.0.1

- `babel-jest` can now be used to compose a transformer.
- Updated snapshot instructions to run `jest -u` or `npm test -- -u`.
- Fixed `config` cli option to enable JSON objects as configuration.
- Updated printing of preset path in the CLI.

## jest 14.0.0

- Official release of snapshot tests.
- Started to replace Jasmine matchers with Jest matchers: `toBe`, `toBeFalsy`, `toBeTruthy`, `toBeNaN`, `toBe{Greater,Less}Than{,OrEqual}`, `toBeNull`, `toBeDefined`, `toBeUndefined`, `toContain`, `toMatch`, `toBeCloseTo` were rewritten.
- Rewrite of Jest's reporters.
- Experimental react-native support.
- Removed Jasmine 1 support from Jest.
- Transform caching improvements.

## jest 13.2.0

- Snapshot bugfixes.
- Timer bugfixes.

## jest 13.1.0

- Added `test` global function as an alias for `it`.
- Added `coveragePathIgnorePatterns` to the config.
- Fixed printing of "JSX objects" in snapshots.
- Fixes for `--verbose` option and top level `it` calls.
- Extended the node environment with more globals.
- testcheck now needs to be required explicitly through `require('jest-check')`.
- Added `jest.deepUnmock`.
- Fail test suite if it does not contain any tests.

## jest 13.0.0

- Added duration of individual tests in verbose mode.
- Added a `browser` config option to properly resolve npm packages with a browser field in `package.json` if you are writing tests for client side apps
- Added `jest-repl`.
- Split up `jest-cli` into `jest-runtime` and `jest-config`.
- Added a notification plugin that shows a test run notification using `--notify`.
- Refactored `TestRunner` into `SearchSource` and improved the "no tests found" message.
- Added `jest.isMockFunction(jest.fn())` to test for mock functions.
- Improved test reporter printing and added a test failure summary when running many tests.
  - Add support for property testing via testcheck-js.
- Added a webpack tutorial.
- Added support for virtual mocks through `jest.mock('Module', implementation, {virtual: true})`.
- Added snapshot functionality through `toMatchSnapshot()`.
- Redesigned website.

## jest-cli 12.1.1

- Windows stability fixes.
- Mock module resolution fixes.
- Remove test files from code coverage.

## jest-cli 12.1.0

- Jest is now also published in the `jest` package on npm.
- Added `testRegex` to match for tests outside of specific folders. Deprecated both `testDirectoryName` and `testFileExtensions`.
- `it` can now return a Promise for async testing. `pit` was deprecated.
- Added `jest-resolve` as a standalone package based on the Facebook module resolution algorithm.
- Added `jest-changed-files` as a standalone package to detect changed files in a git or hg repo.
- Added `--setupTestFrameworkFile` to cli.
- Added support for coverage thresholds. See <https://jestjs.io/docs/configuration#coveragethreshold-object>.
- Updated to jsdom 9.0.
- Updated and improved stack trace reporting.
- Added `module.filename` and removed the invalid `module.__filename` field.
- Further improved the `lastCalledWith` and `toBeCalledWith` custom matchers. They now print the most recent calls.
- Fixed jest-haste-map on continuous integration systems.
- Fixes for hg/git integration.
- Added a re-try for the watchman crawler.

## jest-cli 12.0.2

- Bug fixes when running a single test file and for scoped package names.

## jest-cli 12.0.1

- Added custom equality matchers for Map/Set and iterables.
- Bug fixes

## jest-cli 12.0.0

- Reimplemented `node-haste` as `jest-haste-map`: <https://github.com/facebook/jest/pull/896>
- Fixes for the upcoming release of nodejs 6.
- Removed global mock caching which caused negative side-effects on test runs.
- Updated Jasmine from 2.3.4 to 2.4.1.
- Fixed our Jasmine fork to work better with `Object.create(null)`.
- Added a `--silent` flag to silence console messages during a test run.
- Run a test file directly if a path is passed as an argument to Jest.
- Added support for the undocumented nodejs feature `module.paths`.

## jest-cli 11.0.2

- Fixed `jest -o` error when Mercurial isn't installed on the system
- Fixed Jasmine failure message when expected values were mutated after tests.

## jest-cli 11.0.1, babel-jest 11.0.1

- Added support for Mercurial repositories when using `jest -o`
- Added `mockImplementationOnce` API to `jest.fn()`.

## jest-cli 11.0.0, babel-jest 11.0.0 (pre-releases 0.9 to 0.10)

- New implementation of node-haste and rewrite of internal module loading and resolution. Fixed both startup and runtime performance. [#599](https://github.com/facebook/jest/pull/599)
- Jasmine 2 is now the default test runner. To keep using Jasmine 1, put `testRunner: "jasmine1"` into your configuration.
- Added `jest-util`, `jest-mock`, `jest-jasmine1`, `jest-jasmine2`, `jest-environment-node`, `jest-environment-jsdom` packages.
- Added `babel-jest-preset` and `babel-jest` as packages. `babel-jest` is now being auto-detected.
- Added `babel-plugin-jest-hoist` which hoists `jest.unmock`, `jest.mock` and the new `jest.enableAutomock` and `jest.disableAutomock` API.
- Improved `babel-jest` integration and `react-native` testing.
- Improved code coverage reporting when using `babel-jest`.
- Added the `jest.mock('moduleName', moduleFactory)` feature. `jest.mock` now gets hoisted by default. `jest.doMock` was added to explicitly mock a module without the hoisting feature of `babel-jest`.
- Updated jsdom to 8.3.x.
- Improved responsiveness of the system while using `--watch`.
- Clear the terminal window when using `--watch`.
- By default, `--watch` will now only runs tests related to changed files. `--watch=all` can be used to run all tests on file system changes.
- Debounce `--watch` re-runs to not trigger test runs during a branch switch in version control.
- Added `jest.fn()` and `jest.fn(implementation)` as convenient shorcuts for `jest.genMockFunction()` and `jest.genMockFunction().mockImplementation()`.
- Added an `automock` option to turn off automocking globally.
- Added a "no tests found" message if no tests can be found.
- Jest sets `process.NODE_ENV` to `test` unless otherwise specified.
- Fixed `moduleNameMapper` config option when used with paths.
- Fixed an error with Jasmine 2 and tests that `throw 'string errors'`.
- Fixed issues with unmocking symlinked module names.
- Fixed mocking of boolean values.
- Fixed mocking of fields that start with an underscore ("private fields").
- Fixed unmocking behavior with npm3.
- Fixed and improved `--onlyChanged` option.
- Fixed support for running Jest as a git submodule.
- Improved verbose logger output
- Fixed test runtime error reporting and stack traces.
- Improved `toBeCalled` Jasmine 2 custom matcher messages.
- Improved error reporting when a syntax error occurs.
- Renamed HasteModuleLoader to Runtime.
- Jest now properly reports pending tests disabled with `xit` and `xdescribe`.
- Removed `preprocessCachingDisabled` config option.
- Added a `testEnvironment` option to customize the sandbox environment.
- Added support for `@scoped/name` npm packages.
- Added an integration test runner for Jest that runs all tests for examples and packages.

## 0.8.2

- Performance improvements.
- jest now uses `chalk` instead of its own colors implementation.

## 0.8.1

- `--bail` now reports with the proper error code.
- Fixed loading of the setup file when using jasmine2.
- Updated jsdom to 7.2.0.

## 0.8.0

- Added optional support for jasmine2 through the `testRunner` config option.
- Fixed mocking support for Map, WeakMap and Set.
- `node` was added to the defaults in `moduleFileExtensions`.
- Updated the list of node core modules that are properly being recognized by the module loader.

## 0.7.1

- Correctly map `process.on` into jsdom environments, fixes a bug introduced in jest 0.7.0.

## 0.7.0

- Fixed a memory leak with test contexts. Jest now properly cleans up test environments after each test. Added `--logHeapUsage` to log memory usage after each test. Note: this is option is meant for debugging memory leaks and might significantly slow down your test run.
- Removed `mock-modules`, `node-haste` and `mocks` virtual modules. This is a breaking change of undocumented public API. Usage of this API can safely be automatically updated through an automated codemod:
- Example: <http://astexplorer.net/#/zrybZ6UvRA>
- Codemod: <https://github.com/cpojer/js-codemod/blob/main/transforms/jest-update.js>
- jscodeshift: <https://github.com/facebook/jscodeshift>
- Removed `navigator.onLine` and `mockSetReadOnlyProperty` from the global jsdom environment. Use `window.navigator.onLine = true;` in your test setup and `Object.defineProperty` instead.

## 0.6.1

- Updated jsdom to 7.0.2.
- Use the current working directory as root when passing a jest config from the command line.
- Updated the React examples and getting started guide
- Modules now receive a `module.parent` field so unmocked modules don't assume they are run directly any longer.

## 0.6.0

- jest now reports the number of tests that were run instead of the number of test files.
- Added a `--json` option to print test results as JSON.
- Changed the preprocessor API. A preprocessor now receives the script, file and config. The cache key function receives the script, file and stringified config to be able to create consistent hashes.
- Removed node-worker-pool in favor of node-worker-farm (#540).
- `toEqual` now also checks the internal class name of an object. This fixes invalid tests like `expect([]).toEqual({})` which were previously passing.
- Added the option to provide map modules to stub modules by providing the `moduleNameMapper` config option.
- Allow to specify a custom `testRunner` in the configuration (#531).
- Added a `--no-cache` option to make it easier to debug preprocessor scripts.
- Fix code coverage on windows (#499).

## 0.5.6

- Cache test run performance and run slowest tests first to maximize worker utilization
- Update to jsdom 6.5.0

## 0.5.5

- Improve failure stack traces.
- Fix syntax error reporting.
- Add `--watch` option (#472).

## 0.5.2

- Fixed a bug with syntax errors in test files (#487).
- Fixed chmod error for preprocess-cache (#491).
- Support for the upcoming node 4.0 release (#490, #489).

## 0.5.1

- Upgraded node-worker-pool to 3.0.0, use the native `Promise` implementation.
- `testURL` can be used to set the location of the jsdom environment.
- Updated all of jest's dependencies, now using jsdom 6.3.
- jest now uses the native `Promise` implementation.
- Fixed a bug when passed an empty `testPathIgnorePatterns`.
- Moved preprocessor cache into the haste cache directory.

## 0.5.0

- Added `--noStackTrace` option to disable stack traces.
- Jest now only works with iojs v2 and up. If you are still using node we recommend upgrading to iojs or keep using jest 0.4.0.
- Upgraded to jsdom 6.1.0 and removed all the custom jsdom overwrites.

## <=0.4.0

- See commit history for changes in previous versions of jest.<|MERGE_RESOLUTION|>--- conflicted
+++ resolved
@@ -2,9 +2,8 @@
 
 ### Features
 
-<<<<<<< HEAD
 - `[jest-circus, @jest/cli, jest-config]` Add cli feature to randomize order or tests ([#12922](https://github.com/facebook/jest/pull/12922))
-=======
+
 ### Fixes
 
 ### Chore & Maintenance
@@ -15,7 +14,6 @@
 
 ### Features
 
->>>>>>> 55c5536c
 - `[@jest/cli, jest-config]` A seed for the test run will be randomly generated, or set by a CLI option ([#13400](https://github.com/facebook/jest/pull/13400))
 - `[@jest/cli, jest-config]` `--show-seed` will display the seed value in the report, and can be set via a CLI flag or through the config file ([#13400](https://github.com/facebook/jest/pull/13400))
 - `[jest-config]` Add `readInitialConfig` utility function ([#13356](https://github.com/facebook/jest/pull/13356))
