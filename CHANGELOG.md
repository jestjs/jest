## master

<<<<<<< HEAD
### Features

* `[jest-matcher-utils]` Add `isNot` option to `matcherHint` function
  ([#5512](https://github.com/facebook/jest/pull/5512))
=======
### Fixes

* `[jest-resolve]` Update node module resolution algorithm to correctly handle
  symlinked paths ([#5085](https://github.com/facebook/jest/pull/5085))

## 22.4.2

### Fixes

* `[jest-haste-map]` Recreate Haste map when deserialization fails
  ([#5642](https://github.com/facebook/jest/pull/5642))

## 22.4.1

### Fixes

* `[jest-haste-map]` Parallelize Watchman calls in crawler
  ([#5640](https://github.com/facebook/jest/pull/5640))
* `[jest-editor-support]` Update TypeScript definitions
  ([#5625](https://github.com/facebook/jest/pull/5625))
* `[babel-jest]` Remove `retainLines` argument to babel.
  ([#5594](https://github.com/facebook/jest/pull/5594))

### Features

* `[jest-runtime]` Provide `require.main` property set to module with test suite
  ([#5618](https://github.com/facebook/jest/pull/5618))

### Chore & Maintenance

* `[docs]` Add note about Node version support
  ([#5622](https://github.com/facebook/jest/pull/5622))
* `[docs]` Update to use yarn
  ([#5624](https://github.com/facebook/jest/pull/5624))
* `[docs]` Add how to mock scoped modules to Manual Mocks doc
  ([#5638](https://github.com/facebook/jest/pull/5638))

## 22.4.0

### Fixes

* `[jest-haste-map]` Overhauls how Watchman crawler works fixing Windows
  ([#5615](https://github.com/facebook/jest/pull/5615))
* `[expect]` Allow matching of Errors against plain objects
  ([#5611](https://github.com/facebook/jest/pull/5611))
* `[jest-haste-map]` Do not read binary files in Haste, even when instructed to
  do so ([#5612](https://github.com/facebook/jest/pull/5612))
* `[jest-cli]` Don't skip matchers for exact files
  ([#5582](https://github.com/facebook/jest/pull/5582))
* `[docs]` Update discord links
  ([#5586](https://github.com/facebook/jest/pull/5586))
* `[jest-runtime]` Align handling of testRegex on Windows between searching for
  tests and instrumentation checks
  ([#5560](https://github.com/facebook/jest/pull/5560))
* `[jest-config]` Make it possible to merge `transform` option with preset
  ([#5505](https://github.com/facebook/jest/pull/5505))
* `[jest-util]` Fix `console.assert` behavior in custom & buffered consoles
  ([#5576](https://github.com/facebook/jest/pull/5576))

### Features

* `[docs]` Add MongoDB guide
  ([#5571](https://github.com/facebook/jest/pull/5571))
* `[jest-runtime]` Deprecate mapCoverage option.
  ([#5177](https://github.com/facebook/jest/pull/5177))
* `[babel-jest]` Add option to return sourcemap from the transformer separately
  from source. ([#5177](https://github.com/facebook/jest/pull/5177))
* `[jest-validate]` Add ability to log deprecation warnings for CLI flags.
  ([#5536](https://github.com/facebook/jest/pull/5536))
* `[jest-serializer]` Added new module for serializing. Works using V8 or JSON
  ([#5609](https://github.com/facebook/jest/pull/5609))
* `[docs]` Add a documentation note for project `displayName` configuration
  ([#5600](https://github.com/facebook/jest/pull/5600))

# Chore & Maintenance

* `[docs]` Update automatic mocks documentation
  ([#5630](https://github.com/facebook/jest/pull/5630))

## jest 22.3.0

### Fixes

* `[expect]` Add descriptive error message to CalledWith methods when missing
  optional arguments ([#5547](https://github.com/facebook/jest/pull/5547))
* `[jest-cli]` Fix inability to quit watch mode while debugger is still attached
  ([#5029](https://github.com/facebook/jest/pull/5029))
* `[jest-haste-map]` Properly handle platform-specific file deletions
  ([#5534](https://github.com/facebook/jest/pull/5534))

### Features

* `[jest-util]` Add the following methods to the "console" implementations:
  `assert`, `count`, `countReset`, `dir`, `dirxml`, `group`, `groupCollapsed`,
  `groupEnd`, `time`, `timeEnd`
  ([#5514](https://github.com/facebook/jest/pull/5514))
* `[docs]` Add documentation for interactive snapshot mode
  ([#5291](https://github.com/facebook/jest/pull/5291))
* `[jest-editor-support]` Add watchAll flag
  ([#5523](https://github.com/facebook/jest/pull/5523))
* `[jest-cli]` Support multiple glob patterns for `collectCoverageFrom`
  ([#5537](https://github.com/facebook/jest/pull/5537))
* `[docs]` Add versioned documentation to the website
  ([#5541](https://github.com/facebook/jest/pull/5541))

### Chore & Maintenance

* `[jest-config]` Allow `<rootDir>` to be used with `collectCoverageFrom`
  ([#5524](https://github.com/facebook/jest/pull/5524))
* `[filenames]` Standardize files names in "integration-tests" folder
  ([#5513](https://github.com/facebook/jest/pull/5513))
>>>>>>> 0d1420c0

## jest 22.2.2

### Fixes

* `[babel-jest]` Revert "Remove retainLines from babel-jest"
  ([#5496](https://github.com/facebook/jest/pull/5496))
* `[jest-docblock]` Support multiple of the same `@pragma`.
  ([#5154](https://github.com/facebook/jest/pull/5502))

### Features

* `[jest-worker]` Assign a unique id for each worker and pass it to the child
  process. It will be available via `process.env.JEST_WORKER_ID`
  ([#5494](https://github.com/facebook/jest/pull/5494))

### Chore & Maintenance

* `[filenames]` Standardize file names in root
  ([#5500](https://github.com/facebook/jest/pull/5500))

## jest 22.2.1

### Fixes

* `[jest-config]` "all" takes precedence over "lastCommit"
  ([#5486](https://github.com/facebook/jest/pull/5486))

## jest 22.2.0

### Features

* `[jest-runner]` Move test summary to after coverage report
  ([#4512](https://github.com/facebook/jest/pull/4512))
* `[jest-cli]` Added `--notifyMode` to specify when to be notified.
  ([#5125](https://github.com/facebook/jest/pull/5125))
* `[diff-sequences]` New package compares items in two sequences to find a
  **longest common subsequence**.
  ([#5407](https://github.com/facebook/jest/pull/5407))
* `[jest-matcher-utils]` Add `comment` option to `matcherHint` function
  ([#5437](https://github.com/facebook/jest/pull/5437))
* `[jest-config]` Allow lastComit and changedFilesWithAncestor via JSON config
  ([#5476](https://github.com/facebook/jest/pull/5476))
* `[jest-util]` Add deletion to `process.env` as well
  ([#5466](https://github.com/facebook/jest/pull/5466))
* `[jest-util]` Add case-insensitive getters/setters to `process.env`
  ([#5465](https://github.com/facebook/jest/pull/5465))
* `[jest-mock]` Add util methods to create async functions.
  ([#5318](https://github.com/facebook/jest/pull/5318))

### Fixes

* `[jest-cli]` Add trailing slash when checking root folder
  ([#5464](https://github.com/facebook/jest/pull/5464))
* `[jest-cli]` Hide interactive mode if there are no failed snapshot tests
  ([#5450](https://github.com/facebook/jest/pull/5450))
* `[babel-jest]` Remove retainLines from babel-jest
  ([#5439](https://github.com/facebook/jest/pull/5439))
* `[jest-cli]` Glob patterns ignore non-`require`-able files (e.g. `README.md`)
  ([#5199](https://github.com/facebook/jest/issues/5199))
* `[jest-mock]` Add backticks support (\`\`) to `mock` a certain package via the
  `__mocks__` folder. ([#5426](https://github.com/facebook/jest/pull/5426))
* `[jest-message-util]` Prevent an `ENOENT` crash when the test file contained a
  malformed source-map. ([#5405](https://github.com/facebook/jest/pull/5405)).
* `[jest]` Add `import-local` to `jest` package.
  ([#5353](https://github.com/facebook/jest/pull/5353))
* `[expect]` Support class instances in `.toHaveProperty()` matcher.
  ([#5367](https://github.com/facebook/jest/pull/5367))
* `[jest-cli]` Fix npm update command for snapshot summary.
  ([#5376](https://github.com/facebook/jest/pull/5376),
  [5389](https://github.com/facebook/jest/pull/5389/))
* `[expect]` Make `rejects` and `resolves` synchronously validate its argument.
  ([#5364](https://github.com/facebook/jest/pull/5364))
* `[docs]` Add tutorial page for ES6 class mocks.
  ([#5383](https://github.com/facebook/jest/pull/5383))
* `[jest-resolve]` Search required modules in node_modules and then in custom
  paths. ([#5403](https://github.com/facebook/jest/pull/5403))
* `[jest-resolve]` Get builtin modules from node core.
  ([#5411](https://github.com/facebook/jest/pull/5411))
* `[jest-resolve]` Detect and preserve absolute paths in `moduleDirectories`. Do
  not generate additional (invalid) paths by prepending each ancestor of `cwd`
  to the absolute path. Additionally, this fixes functionality in Windows OS.
  ([#5398](https://github.com/facebook/jest/pull/5398))

### Chore & Maintenance

* `[jest-util]` Implement watch plugins
  ([#5399](https://github.com/facebook/jest/pull/5399))

## jest 22.1.4

### Fixes

* `[jest-util]` Add "debug" method to "console" implementations
  ([#5350](https://github.com/facebook/jest/pull/5350))
* `[jest-resolve]` Add condition to avoid infinite loop when node module package
  main is ".". ([#5344)](https://github.com/facebook/jest/pull/5344)

### Features

* `[jest-cli]` `--changedSince`: allow selectively running tests for code
  changed since arbitrary revisions.
  ([#5312](https://github.com/facebook/jest/pull/5312))

## jest 22.1.3

### Fixes

* `[jest-cli]` Check if the file belongs to the checked project before adding it
  to the list, also checking that the file name is not explicitly blacklisted
  ([#5341](https://github.com/facebook/jest/pull/5341))
* `[jest-editor-support]` Add option to spawn command in shell
  ([#5340](https://github.com/facebook/jest/pull/5340))

## jest 22.1.2

### Fixes

* `[jest-cli]` Check if the file belongs to the checked project before adding it
  to the list ([#5335](https://github.com/facebook/jest/pull/5335))
* `[jest-cli]` Fix `EISDIR` when a directory is passed as an argument to `jest`.
  ([#5317](https://github.com/facebook/jest/pull/5317))
* `[jest-config]` Added restoreMocks config option.
  ([#5327](https://github.com/facebook/jest/pull/5327))

## jest 22.1.1

### Fixes

* `[*]` Move from "process.exit" to "exit.
  ([#5313](https://github.com/facebook/jest/pull/5313))

## jest 22.1.0

### Features

* `[jest-cli]` Make Jest exit without an error when no tests are found in the
  case of `--lastCommit`, `--findRelatedTests`, or `--onlyChanged` options
  having been passed to the CLI
* `[jest-cli]` Add interactive snapshot mode
  ([#3831](https://github.com/facebook/jest/pull/3831))

### Fixes

* `[jest-cli]` Use `import-local` to support global Jest installations.
  ([#5304](https://github.com/facebook/jest/pull/5304))
* `[jest-runner]` Fix memory leak in coverage reporting
  ([#5289](https://github.com/facebook/jest/pull/5289))
* `[docs]` Update mention of the minimal version of node supported
  ([#4947](https://github.com/facebook/jest/issues/4947))
* `[jest-cli]` Fix missing newline in console message
  ([#5308](https://github.com/facebook/jest/pull/5308))
* `[jest-cli]` `--lastCommit` and `--changedFilesWithAncestor` now take effect
  even when `--onlyChanged` is not specified.
  ([#5307](https://github.com/facebook/jest/pull/5307))

### Chore & Maintenance

* `[filenames]` Standardize folder names under `integration-tests/`
  ([#5298](https://github.com/facebook/jest/pull/5298))

## jest 22.0.6

### Fixes

* `[jest-jasmine2]` Fix memory leak in snapshot reporting
  ([#5279](https://github.com/facebook/jest/pull/5279))
* `[jest-config]` Fix breaking change in `--testPathPattern`
  ([#5269](https://github.com/facebook/jest/pull/5269))
* `[docs]` Document caveat with mocks, Enzyme, snapshots and React 16
  ([#5258](https://github.com/facebook/jest/issues/5258))

## jest 22.0.5

### Fixes

* `[jest-leak-detector]` Removed the reference to `weak`. Now, parent projects
  must install it by hand for the module to work.
* `[expect]` Fail test when the types of `stringContaining` and `stringMatching`
  matchers do not match. ([#5069](https://github.com/facebook/jest/pull/5069))
* `[jest-cli]` Treat dumb terminals as noninteractive
  ([#5237](https://github.com/facebook/jest/pull/5237))
* `[jest-cli]` `jest --onlyChanged --changedFilesWithAncestor` now also works
  with git. ([#5189](https://github.com/facebook/jest/pull/5189))
* `[jest-config]` fix unexpected condition to avoid infinite recursion in
  Windows platform. ([#5161](https://github.com/facebook/jest/pull/5161))
* `[jest-config]` Escape parentheses and other glob characters in `rootDir`
  before interpolating with `testMatch`.
  ([#4838](https://github.com/facebook/jest/issues/4838))
* `[jest-regex-util]` Fix breaking change in `--testPathPattern`
  ([#5230](https://github.com/facebook/jest/pull/5230))
* `[expect]` Do not override `Error` stack (with `Error.captureStackTrace`) for
  custom matchers. ([#5162](https://github.com/facebook/jest/pull/5162))
* `[pretty-format]` Pretty format for DOMStringMap and NamedNodeMap
  ([#5233](https://github.com/facebook/jest/pull/5233))
* `[jest-cli]` Use a better console-clearing string on Windows
  ([#5251](https://github.com/facebook/jest/pull/5251))

### Features

* `[jest-jasmine]` Allowed classes and functions as `describe` names.
  ([#5154](https://github.com/facebook/jest/pull/5154))
* `[jest-jasmine2]` Support generator functions as specs.
  ([#5166](https://github.com/facebook/jest/pull/5166))
* `[jest-jasmine2]` Allow `spyOn` with getters and setters.
  ([#5107](https://github.com/facebook/jest/pull/5107))
* `[jest-config]` Allow configuration objects inside `projects` array
  ([#5176](https://github.com/facebook/jest/pull/5176))
* `[expect]` Add support to `.toHaveProperty` matcher to accept the keyPath
  argument as an array of properties/indices.
  ([#5220](https://github.com/facebook/jest/pull/5220))
* `[docs]` Add documentation for .toHaveProperty matcher to accept the keyPath
  argument as an array of properties/indices.
  ([#5220](https://github.com/facebook/jest/pull/5220))
* `[jest-runner]` test environments are now passed a new `options` parameter.
  Currently this only has the `console` which is the test console that Jest will
  expose to tests. ([#5223](https://github.com/facebook/jest/issues/5223))
* `[jest-environment-jsdom]` pass the `options.console` to a custom instance of
  `virtualConsole` so jsdom is using the same console as the test.
  ([#5223](https://github.com/facebook/jest/issues/5223))

### Chore & Maintenance

* `[docs]` Describe the order of execution of describe and test blocks.
  ([#5217](https://github.com/facebook/jest/pull/5217),
  [#5238](https://github.com/facebook/jest/pull/5238))
* `[docs]` Add a note on `moduleNameMapper` ordering.
  ([#5249](https://github.com/facebook/jest/pull/5249))

## jest 22.0.4

### Fixes

* `[jest-cli]` New line before quitting watch mode.
  ([#5158](https://github.com/facebook/jest/pull/5158))

### Features

* `[babel-jest]` moduleFileExtensions not passed to babel transformer.
  ([#5110](https://github.com/facebook/jest/pull/5110))

### Chore & Maintenance

* `[*]` Tweaks to better support Node 4
  ([#5142](https://github.com/facebook/jest/pull/5142))

## jest 22.0.2 && 22.0.3

### Chore & Maintenance

* `[*]` Tweaks to better support Node 4
  ([#5134](https://github.com/facebook/jest/pull/5134))

## jest 22.0.1

### Fixes

* `[jest-runtime]` fix error for test files providing coverage.
  ([#5117](https://github.com/facebook/jest/pull/5117))

### Features

* `[jest-config]` Add `forceCoverageMatch` to allow collecting coverage from
  ignored files. ([#5081](https://github.com/facebook/jest/pull/5081))

## jest 22.0.0

### Fixes

* `[jest-resolve]` Use `module.builtinModules` as `BUILTIN_MODULES` when it
  exists
* `[jest-worker]` Remove `debug` and `inspect` flags from the arguments sent to
  the child ([#5068](https://github.com/facebook/jest/pull/5068))
* `[jest-config]` Use all `--testPathPattern` and `<regexForTestFiles>` args in
  `testPathPattern` ([#5066](https://github.com/facebook/jest/pull/5066))
* `[jest-cli]` Do not support `--watch` inside non-version-controlled
  environments ([#5060](https://github.com/facebook/jest/pull/5060))
* `[jest-config]` Escape Windows path separator in testPathPattern CLI arguments
  ([#5054](https://github.com/facebook/jest/pull/5054)
* `[jest-jasmine]` Register sourcemaps as node environment to improve
  performance with jsdom ([#5045](https://github.com/facebook/jest/pull/5045))
* `[pretty-format]` Do not call toJSON recursively
  ([#5044](https://github.com/facebook/jest/pull/5044))
* `[pretty-format]` Fix errors when identity-obj-proxy mocks CSS Modules
  ([#4935](https://github.com/facebook/jest/pull/4935))
* `[babel-jest]` Fix support for namespaced babel version 7
  ([#4918](https://github.com/facebook/jest/pull/4918))
* `[expect]` fix .toThrow for promises
  ([#4884](https://github.com/facebook/jest/pull/4884))
* `[jest-docblock]` pragmas should preserve urls
  ([#4837](https://github.com/facebook/jest/pull/4629))
* `[jest-cli]` Check if `npm_lifecycle_script` calls Jest directly
  ([#4629](https://github.com/facebook/jest/pull/4629))
* `[jest-cli]` Fix --showConfig to show all configs
  ([#4494](https://github.com/facebook/jest/pull/4494))
* `[jest-cli]` Throw if `maxWorkers` doesn't have a value
  ([#4591](https://github.com/facebook/jest/pull/4591))
* `[jest-cli]` Use `fs.realpathSync.native` if available
  ([#5031](https://github.com/facebook/jest/pull/5031))
* `[jest-config]` Fix `--passWithNoTests`
  ([#4639](https://github.com/facebook/jest/pull/4639))
* `[jest-config]` Support `rootDir` tag in testEnvironment
  ([#4579](https://github.com/facebook/jest/pull/4579))
* `[jest-editor-support]` Fix `--showConfig` to support jest 20 and jest 21
  ([#4575](https://github.com/facebook/jest/pull/4575))
* `[jest-editor-support]` Fix editor support test for node 4
  ([#4640](https://github.com/facebook/jest/pull/4640))
* `[jest-mock]` Support mocking constructor in `mockImplementationOnce`
  ([#4599](https://github.com/facebook/jest/pull/4599))
* `[jest-runtime]` Fix manual user mocks not working with custom resolver
  ([#4489](https://github.com/facebook/jest/pull/4489))
* `[jest-util]` Fix `runOnlyPendingTimers` for `setTimeout` inside
  `setImmediate` ([#4608](https://github.com/facebook/jest/pull/4608))
* `[jest-message-util]` Always remove node internals from stacktraces
  ([#4695](https://github.com/facebook/jest/pull/4695))
* `[jest-resolve]` changes method of determining builtin modules to include
  missing builtins ([#4740](https://github.com/facebook/jest/pull/4740))
* `[pretty-format]` Prevent error in pretty-format for window in jsdom test env
  ([#4750](https://github.com/facebook/jest/pull/4750))
* `[jest-resolve]` Preserve module identity for symlinks
  ([#4761](https://github.com/facebook/jest/pull/4761))
* `[jest-config]` Include error message for `preset` json
  ([#4766](https://github.com/facebook/jest/pull/4766))
* `[pretty-format]` Throw `PrettyFormatPluginError` if a plugin halts with an
  exception ([#4787](https://github.com/facebook/jest/pull/4787))
* `[expect]` Keep the stack trace unchanged when `PrettyFormatPluginError` is
  thrown by pretty-format ([#4787](https://github.com/facebook/jest/pull/4787))
* `[jest-environment-jsdom]` Fix asynchronous test will fail due to timeout
  issue. ([#4669](https://github.com/facebook/jest/pull/4669))
* `[jest-cli]` Fix `--onlyChanged` path case sensitivity on Windows platform
  ([#4730](https://github.com/facebook/jest/pull/4730))
* `[jest-runtime]` Use realpath to match transformers
  ([#5000](https://github.com/facebook/jest/pull/5000))
* `[expect]` [**BREAKING**] Replace identity equality with Object.is in toBe
  matcher ([#4917](https://github.com/facebook/jest/pull/4917))

### Features

* `[jest-message-util]` Add codeframe to test assertion failures
  ([#5087](https://github.com/facebook/jest/pull/5087))
* `[jest-config]` Add Global Setup/Teardown options
  ([#4716](https://github.com/facebook/jest/pull/4716))
* `[jest-config]` Add `testEnvironmentOptions` to apply to jsdom options or node
  context. ([#5003](https://github.com/facebook/jest/pull/5003))
* `[jest-jasmine2]` Update Timeout error message to `jest.timeout` and display
  current timeout value ([#4990](https://github.com/facebook/jest/pull/4990))
* `[jest-runner]` Enable experimental detection of leaked contexts
  ([#4895](https://github.com/facebook/jest/pull/4895))
* `[jest-cli]` Add combined coverage threshold for directories.
  ([#4885](https://github.com/facebook/jest/pull/4885))
* `[jest-mock]` Add `timestamps` to mock state.
  ([#4866](https://github.com/facebook/jest/pull/4866))
* `[eslint-plugin-jest]` Add `prefer-to-have-length` lint rule.
  ([#4771](https://github.com/facebook/jest/pull/4771))
* `[jest-environment-jsdom]` [**BREAKING**] Upgrade to JSDOM@11
  ([#4770](https://github.com/facebook/jest/pull/4770))
* `[jest-environment-*]` [**BREAKING**] Add Async Test Environment APIs, dispose
  is now teardown ([#4506](https://github.com/facebook/jest/pull/4506))
* `[jest-cli]` Add an option to clear the cache
  ([#4430](https://github.com/facebook/jest/pull/4430))
* `[babel-plugin-jest-hoist]` Improve error message, that the second argument of
  `jest.mock` must be an inline function
  ([#4593](https://github.com/facebook/jest/pull/4593))
* `[jest-snapshot]` [**BREAKING**] Concatenate name of test and snapshot
  ([#4460](https://github.com/facebook/jest/pull/4460))
* `[jest-cli]` [**BREAKING**] Fail if no tests are found
  ([#3672](https://github.com/facebook/jest/pull/3672))
* `[jest-diff]` Highlight only last of odd length leading spaces
  ([#4558](https://github.com/facebook/jest/pull/4558))
* `[jest-docblock]` Add `docblock.print()`
  ([#4517](https://github.com/facebook/jest/pull/4517))
* `[jest-docblock]` Add `strip`
  ([#4571](https://github.com/facebook/jest/pull/4571))
* `[jest-docblock]` Preserve leading whitespace in docblock comments
  ([#4576](https://github.com/facebook/jest/pull/4576))
* `[jest-docblock]` remove leading newlines from `parswWithComments().comments`
  ([#4610](https://github.com/facebook/jest/pull/4610))
* `[jest-editor-support]` Add Snapshots metadata
  ([#4570](https://github.com/facebook/jest/pull/4570))
* `[jest-editor-support]` Adds an 'any' to the typedef for
  `updateFileWithJestStatus`
  ([#4636](https://github.com/facebook/jest/pull/4636))
* `[jest-editor-support]` Better monorepo support
  ([#4572](https://github.com/facebook/jest/pull/4572))
* `[jest-environment-jsdom]` Add simple rAF polyfill in jsdom environment to
  work with React 16 ([#4568](https://github.com/facebook/jest/pull/4568))
* `[jest-environment-node]` Implement node Timer api
  ([#4622](https://github.com/facebook/jest/pull/4622))
* `[jest-jasmine2]` Add testPath to reporter callbacks
  ([#4594](https://github.com/facebook/jest/pull/4594))
* `[jest-mock]` Added support for naming mocked functions with
  `.mockName(value)` and `.mockGetName()`
  ([#4586](https://github.com/facebook/jest/pull/4586))
* `[jest-runtime]` Add `module.loaded`, and make `module.require` not enumerable
  ([#4623](https://github.com/facebook/jest/pull/4623))
* `[jest-runtime]` Add `module.parent`
  ([#4614](https://github.com/facebook/jest/pull/4614))
* `[jest-runtime]` Support sourcemaps in transformers
  ([#3458](https://github.com/facebook/jest/pull/3458))
* `[jest-snapshot]` [**BREAKING**] Add a serializer for `jest.fn` to allow a
  snapshot of a jest mock ([#4668](https://github.com/facebook/jest/pull/4668))
* `[jest-worker]` Initial version of parallel worker abstraction, say hello!
  ([#4497](https://github.com/facebook/jest/pull/4497))
* `[jest-jasmine2]` Add `testLocationInResults` flag to add location information
  per spec to test results ([#4782](https://github.com/facebook/jest/pull/4782))
* `[jest-environment-jsdom]` Update JSOM to 11.4, which includes built-in
  support for `requestAnimationFrame`
  ([#4919](https://github.com/facebook/jest/pull/4919))
* `[jest-cli]` Hide watch usage output when running on non-interactive
  environments ([#4958](https://github.com/facebook/jest/pull/4958))
* `[jest-snapshot]` Promises support for `toThrowErrorMatchingSnapshot`
  ([#4946](https://github.com/facebook/jest/pull/4946))
* `[jest-cli]` Explain which snapshots are obsolete
  ([#5005](https://github.com/facebook/jest/pull/5005))

### Chore & Maintenance

* `[docs]` Add guide of using with puppeteer
  ([#5093](https://github.com/facebook/jest/pull/5093))
* `[jest-util]` `jest-util` should not depend on `jest-mock`
  ([#4992](https://github.com/facebook/jest/pull/4992))
* `[*]` [**BREAKING**] Drop support for Node.js version 4
  ([#4769](https://github.com/facebook/jest/pull/4769))
* `[docs]` Wrap code comments at 80 characters
  ([#4781](https://github.com/facebook/jest/pull/4781))
* `[eslint-plugin-jest]` Removed from the Jest core repo, and moved to
  https://github.com/jest-community/eslint-plugin-jest
  ([#4867](https://github.com/facebook/jest/pull/4867))
* `[babel-jest]` Explicitly bump istanbul to newer versions
  ([#4616](https://github.com/facebook/jest/pull/4616))
* `[expect]` Upgrade mocha and rollup for browser testing
  ([#4642](https://github.com/facebook/jest/pull/4642))
* `[docs]` Add info about `coveragePathIgnorePatterns`
  ([#4602](https://github.com/facebook/jest/pull/4602))
* `[docs]` Add Vuejs series of testing with Jest
  ([#4648](https://github.com/facebook/jest/pull/4648))
* `[docs]` Mention about optional `done` argument in test function
  ([#4556](https://github.com/facebook/jest/pull/4556))
* `[jest-cli]` Bump node-notifier version
  ([#4609](https://github.com/facebook/jest/pull/4609))
* `[jest-diff]` Simplify highlight for leading and trailing spaces
  ([#4553](https://github.com/facebook/jest/pull/4553))
* `[jest-get-type]` Add support for date
  ([#4621](https://github.com/facebook/jest/pull/4621))
* `[jest-matcher-utils]` Call `chalk.inverse` for trailing spaces
  ([#4578](https://github.com/facebook/jest/pull/4578))
* `[jest-runtime]` Add `.advanceTimersByTime`; keep `.runTimersToTime()` as an
  alias.
* `[docs]` Include missing dependency in TestEnvironment sample code
* `[docs]` Add clarification for hook execution order
* `[docs]` Update `expect.anything()` sample code
  ([#5007](https://github.com/facebook/jest/pull/5007))

## jest 21.2.1

* Fix watchAll not running tests on save
  ([#4550](https://github.com/facebook/jest/pull/4550))
* Add missing escape sequences to ConvertAnsi plugin
  ([#4544](https://github.com/facebook/jest/pull/4544))

## jest 21.2.0

* 🃏 Change license from BSD+Patents to MIT.
* Allow eslint-plugin to recognize more disabled tests
  ([#4533](https://github.com/facebook/jest/pull/4533))
* Add babel-plugin for object spread syntax to babel-preset-jest
  ([#4519](https://github.com/facebook/jest/pull/4519))
* Display outer element and trailing newline consistently in jest-diff
  ([#4520](https://github.com/facebook/jest/pull/4520))
* Do not modify stack trace of JestAssertionError
  ([#4516](https://github.com/facebook/jest/pull/4516))
* Print errors after test structure in verbose mode
  ([#4504](https://github.com/facebook/jest/pull/4504))
* Fix `--silent --verbose` problem
  ([#4505](https://github.com/facebook/jest/pull/4505))
* Fix: Reset local state of assertions when using hasAssertions
  ([#4498](https://github.com/facebook/jest/pull/4498))
* jest-resolve: Prevent default resolver failure when potential resolution
  directory does not exist ([#4483](https://github.com/facebook/jest/pull/4483))

## jest 21.1.0

* (minor) Use ES module exports
  ([#4454](https://github.com/facebook/jest/pull/4454))
* Allow chaining mockClear and mockReset
  ([#4475](https://github.com/facebook/jest/pull/4475))
* Call jest-diff and pretty-format more precisely in toHaveProperty matcher
  ([#4445](https://github.com/facebook/jest/pull/4445))
* Expose restoreAllMocks to object
  ([#4463](https://github.com/facebook/jest/pull/4463))
* Fix function name cleaning when making mock fn
  ([#4464](https://github.com/facebook/jest/pull/4464))
* Fix Map/Set equality checker
  ([#4404](https://github.com/facebook/jest/pull/4404))
* Make FUNCTION_NAME_RESERVED_PATTERN stateless
  ([#4466](https://github.com/facebook/jest/pull/4466))

## jest 21.0.2

* Take precedence of NODE_PATH when resolving node_modules directories
  ([#4453](https://github.com/facebook/jest/pull/4453))
* Fix race condition with --coverage and babel-jest identical file contents edge
  case ([#4432](https://github.com/facebook/jest/pull/4432))
* Add extra parameter `--runTestsByPath`.
  ([#4411](https://github.com/facebook/jest/pull/4411))
* Upgrade all outdated deps
  ([#4425](https://github.com/facebook/jest/pull/4425))

## jest 21.0.1

* Remove obsolete error ([#4417](https://github.com/facebook/jest/pull/4417))

## jest 21.0.0

* Add --changedFilesWithAncestor
  ([#4070](https://github.com/facebook/jest/pull/4070))
* Add --findRelatedFiles ([#4131](https://github.com/facebook/jest/pull/4131))
* Add --onlyChanged tests ([#3977](https://github.com/facebook/jest/pull/3977))
* Add `contextLines` option to jest-diff
  ([#4152](https://github.com/facebook/jest/pull/4152))
* Add alternative serialize API for pretty-format plugins
  ([#4114](https://github.com/facebook/jest/pull/4114))
* Add displayName to MPR ([#4327](https://github.com/facebook/jest/pull/4327))
* Add displayName to TestResult
  ([#4408](https://github.com/facebook/jest/pull/4408))
* Add es5 build of pretty-format
  ([#4075](https://github.com/facebook/jest/pull/4075))
* Add extra info to no tests for changed files message
  ([#4188](https://github.com/facebook/jest/pull/4188))
* Add fake chalk in browser builds in order to support IE10
  ([#4367](https://github.com/facebook/jest/pull/4367))
* Add jest.requireActual ([#4260](https://github.com/facebook/jest/pull/4260))
* Add maxWorkers to globalConfig
  ([#4005](https://github.com/facebook/jest/pull/4005))
* Add skipped tests support for jest-editor-support
  ([#4346](https://github.com/facebook/jest/pull/4346))
* Add source map support for better debugging experience
  ([#3738](https://github.com/facebook/jest/pull/3738))
* Add support for Error objects in toMatchObject
  ([#4339](https://github.com/facebook/jest/pull/4339))
* Add support for Immutable.Record in pretty-format
  ([#3678](https://github.com/facebook/jest/pull/3678))
* Add tests for extract_requires on export types
  ([#4080](https://github.com/facebook/jest/pull/4080))
* Add that toMatchObject can match arrays
  ([#3994](https://github.com/facebook/jest/pull/3994))
* Add watchPathIgnorePatterns to exclude paths to trigger test re-run in watch
  mode ([#4331](https://github.com/facebook/jest/pull/4331))
* Adding ancestorTitles property to JSON test output
  ([#4293](https://github.com/facebook/jest/pull/4293))
* Allow custom resolver to be used with[out] moduleNameMapper
  ([#4174](https://github.com/facebook/jest/pull/4174))
* Avoid parsing `.require(…)` method calls
  ([#3777](https://github.com/facebook/jest/pull/3777))
* Avoid unnecessary function declarations and call in pretty-format
  ([#3962](https://github.com/facebook/jest/pull/3962))
* Avoid writing to stdout in default reporter if --json is enabled. Fixes #3941
  ([#3945](https://github.com/facebook/jest/pull/3945))
* Better error handling for --config
  ([#4230](https://github.com/facebook/jest/pull/4230))
* Call consistent pretty-format plugins within Jest
  ([#3800](https://github.com/facebook/jest/pull/3800))
* Change babel-core to peerDependency for compatibility with Babel 7
  ([#4162](https://github.com/facebook/jest/pull/4162))
* Change Promise detection code in jest-circus to support non-global Promise
  implementations ([#4375](https://github.com/facebook/jest/pull/4375))
* Changed files eager loading
  ([#3979](https://github.com/facebook/jest/pull/3979))
* Check whether we should output to stdout or stderr
  ([#3953](https://github.com/facebook/jest/pull/3953))
* Clarify what objects toContain and toContainEqual can be used on
  ([#4307](https://github.com/facebook/jest/pull/4307))
* Clean up resolve() logic. Provide useful names for variables and functions.
  Test that a directory exists before attempting to resolve files within it.
  ([#4325](https://github.com/facebook/jest/pull/4325))
* cleanupStackTrace ([#3696](https://github.com/facebook/jest/pull/3696))
* compare objects with Symbol keys
  ([#3437](https://github.com/facebook/jest/pull/3437))
* Complain if expect is passed multiple arguments
  ([#4237](https://github.com/facebook/jest/pull/4237))
* Completes nodeCrawl with empty roots
  ([#3776](https://github.com/facebook/jest/pull/3776))
* Consistent naming of files
  ([#3798](https://github.com/facebook/jest/pull/3798))
* Convert code base to ESM import
  ([#3778](https://github.com/facebook/jest/pull/3778))
* Correct summary message for flag --findRelatedTests.
  ([#4309](https://github.com/facebook/jest/pull/4309))
* Coverage thresholds can be set up for individual files
  ([#4185](https://github.com/facebook/jest/pull/4185))
* custom reporter error handling
  ([#4051](https://github.com/facebook/jest/pull/4051))
* Define separate type for pretty-format plugin Options
  ([#3802](https://github.com/facebook/jest/pull/3802))
* Delete confusing async keyword
  ([#3679](https://github.com/facebook/jest/pull/3679))
* Delete redundant branch in ReactElement and HTMLElement plugins
  ([#3731](https://github.com/facebook/jest/pull/3731))
* Don't format node assert errors when there's no 'assert' module
  ([#4376](https://github.com/facebook/jest/pull/4376))
* Don't print test summary in --silent
  ([#4106](https://github.com/facebook/jest/pull/4106))
* Don't try to build ghost packages
  ([#3934](https://github.com/facebook/jest/pull/3934))
* Escape double quotes in attribute values in HTMLElement plugin
  ([#3797](https://github.com/facebook/jest/pull/3797))
* Explain how to clear the cache
  ([#4232](https://github.com/facebook/jest/pull/4232))
* Factor out common code for collections in pretty-format
  ([#4184](https://github.com/facebook/jest/pull/4184))
* Factor out common code for markup in React plugins
  ([#4171](https://github.com/facebook/jest/pull/4171))
* Feature/internal resolve ([#4315](https://github.com/facebook/jest/pull/4315))
* Fix --logHeapUsage ([#4176](https://github.com/facebook/jest/pull/4176))
* Fix --showConfig to show all project configs
  ([#4078](https://github.com/facebook/jest/pull/4078))
* Fix --watchAll ([#4254](https://github.com/facebook/jest/pull/4254))
* Fix bug when setTimeout is mocked
  ([#3769](https://github.com/facebook/jest/pull/3769))
* Fix changedFilesWithAncestor
  ([#4193](https://github.com/facebook/jest/pull/4193))
* Fix colors for expected/stored snapshot message
  ([#3702](https://github.com/facebook/jest/pull/3702))
* Fix concurrent test failure
  ([#4159](https://github.com/facebook/jest/pull/4159))
* Fix for 4286: Compare Maps and Sets by value rather than order
  ([#4303](https://github.com/facebook/jest/pull/4303))
* fix forceExit ([#4105](https://github.com/facebook/jest/pull/4105))
* Fix grammar in React Native docs
  ([#3838](https://github.com/facebook/jest/pull/3838))
* Fix inconsistent name of complex values in pretty-format
  ([#4001](https://github.com/facebook/jest/pull/4001))
* Fix issue mocking bound method
  ([#3805](https://github.com/facebook/jest/pull/3805))
* Fix jest-circus ([#4290](https://github.com/facebook/jest/pull/4290))
* Fix lint warning in master
  ([#4132](https://github.com/facebook/jest/pull/4132))
* Fix linting ([#3946](https://github.com/facebook/jest/pull/3946))
* fix merge conflict ([#4144](https://github.com/facebook/jest/pull/4144))
* Fix minor typo ([#3729](https://github.com/facebook/jest/pull/3729))
* fix missing console.log messages
  ([#3895](https://github.com/facebook/jest/pull/3895))
* fix mock return value ([#3933](https://github.com/facebook/jest/pull/3933))
* Fix mocking for modules with folders on windows
  ([#4238](https://github.com/facebook/jest/pull/4238))
* Fix NODE_PATH resolving for relative paths
  ([#3616](https://github.com/facebook/jest/pull/3616))
* Fix options.moduleNameMapper override order with preset
  ([#3565](https://github.com/facebook/jest/pull/3565)
  ([#3689](https://github.com/facebook/jest/pull/3689))
* Fix React PropTypes warning in tests for Immutable plugin
  ([#4412](https://github.com/facebook/jest/pull/4412))
* Fix regression in mockReturnValueOnce
  ([#3857](https://github.com/facebook/jest/pull/3857))
* Fix sample code of mock class constructors
  ([#4115](https://github.com/facebook/jest/pull/4115))
* Fix setup-test-framework-test
  ([#3773](https://github.com/facebook/jest/pull/3773))
* fix typescript jest test crash
  ([#4363](https://github.com/facebook/jest/pull/4363))
* Fix watch mode ([#4084](https://github.com/facebook/jest/pull/4084))
* Fix Watchman on windows ([#4018](https://github.com/facebook/jest/pull/4018))
* Fix(babel): Handle ignored files in babel v7
  ([#4393](https://github.com/facebook/jest/pull/4393))
* Fix(babel): Support upcoming beta
  ([#4403](https://github.com/facebook/jest/pull/4403))
* Fixed object matcher ([#3799](https://github.com/facebook/jest/pull/3799))
* Fixes #3820 use extractExpectedAssertionsErrors in jasmine setup
* Flow upgrade ([#4355](https://github.com/facebook/jest/pull/4355))
* Force message in matchers to always be a function
  ([#3972](https://github.com/facebook/jest/pull/3972))
* Format `describe` and use `test` instead of `it` alias
  ([#3792](https://github.com/facebook/jest/pull/3792))
* global_config.js for multi-project runner
  ([#4023](https://github.com/facebook/jest/pull/4023))
* Handle async errors ([#4016](https://github.com/facebook/jest/pull/4016))
* Hard-fail if hasteImpl is throwing an error during initialization.
  ([#3812](https://github.com/facebook/jest/pull/3812))
* Ignore import type for extract_requires
  ([#4079](https://github.com/facebook/jest/pull/4079))
* Ignore indentation of data structures in jest-diff
  ([#3429](https://github.com/facebook/jest/pull/3429))
* Implement 'jest.requireMock'
  ([#4292](https://github.com/facebook/jest/pull/4292))
* Improve Jest phabricator plugin
  ([#4195](https://github.com/facebook/jest/pull/4195))
* Improve Seq and remove newline from non-min empty in Immutable plugin
  ([#4241](https://github.com/facebook/jest/pull/4241))
* Improved the jest reporter with snapshot info per test.
  ([#3660](https://github.com/facebook/jest/pull/3660))
* Include fullName in formattedAssertion
  ([#4273](https://github.com/facebook/jest/pull/4273))
* Integrated with Yarn workspaces
  ([#3906](https://github.com/facebook/jest/pull/3906))
* jest --all ([#4020](https://github.com/facebook/jest/pull/4020))
* jest-circus test failures
  ([#3770](https://github.com/facebook/jest/pull/3770))
* jest-circus Timeouts ([#3760](https://github.com/facebook/jest/pull/3760))
* jest-haste-map: add test case for broken handling of ignore pattern
  ([#4047](https://github.com/facebook/jest/pull/4047))
* jest-haste-map: add test+fix for broken platform module support
  ([#3885](https://github.com/facebook/jest/pull/3885))
* jest-haste-map: deprecate functional ignorePattern and use it in cache key
  ([#4063](https://github.com/facebook/jest/pull/4063))
* jest-haste-map: mock 'fs' with more idiomatic jest.mock()
  ([#4046](https://github.com/facebook/jest/pull/4046))
* jest-haste-map: only file IO errors should be silently ignored
  ([#3816](https://github.com/facebook/jest/pull/3816))
* jest-haste-map: throw when trying to get a duplicated module
  ([#3976](https://github.com/facebook/jest/pull/3976))
* jest-haste-map: watchman crawler: normalize paths
  ([#3887](https://github.com/facebook/jest/pull/3887))
* jest-runtime: atomic cache write, and check validity of data
  ([#4088](https://github.com/facebook/jest/pull/4088))
* Join lines with newline in jest-diff
  ([#4314](https://github.com/facebook/jest/pull/4314))
* Keep ARGV only in CLI files
  ([#4012](https://github.com/facebook/jest/pull/4012))
* let transformers adjust cache key based on mapCoverage
  ([#4187](https://github.com/facebook/jest/pull/4187))
* Lift requires ([#3780](https://github.com/facebook/jest/pull/3780))
* Log stack when reporting errors in jest-runtime
  ([#3833](https://github.com/facebook/jest/pull/3833))
* Make --listTests return a new line separated list when not using --json
  ([#4229](https://github.com/facebook/jest/pull/4229))
* Make build script printing small-terminals-friendly
  ([#3892](https://github.com/facebook/jest/pull/3892))
* Make error messages more explicit for toBeCalledWith assertions
  ([#3913](https://github.com/facebook/jest/pull/3913))
* Make jest-matcher-utils use ESM exports
  ([#4342](https://github.com/facebook/jest/pull/4342))
* Make jest-runner a standalone package.
  ([#4236](https://github.com/facebook/jest/pull/4236))
* Make Jest’s Test Runner configurable.
  ([#4240](https://github.com/facebook/jest/pull/4240))
* Make listTests always print to console.log
  ([#4391](https://github.com/facebook/jest/pull/4391))
* Make providesModuleNodeModules ignore nested node_modules directories
* Make sure function mocks match original arity
  ([#4170](https://github.com/facebook/jest/pull/4170))
* Make sure runAllTimers also clears all ticks
  ([#3915](https://github.com/facebook/jest/pull/3915))
* Make toBe matcher error message more helpful for objects and arrays
  ([#4277](https://github.com/facebook/jest/pull/4277))
* Make useRealTimers play well with timers: fake
  ([#3858](https://github.com/facebook/jest/pull/3858))
* Move getType from jest-matcher-utils to separate package
  ([#3559](https://github.com/facebook/jest/pull/3559))
* Multiroot jest-change-files
  ([#3969](https://github.com/facebook/jest/pull/3969))
* Output created snapshot when using --ci option
  ([#3693](https://github.com/facebook/jest/pull/3693))
* Point out you can use matchers in .toMatchObject
  ([#3796](https://github.com/facebook/jest/pull/3796))
* Prevent babelrc package import failure on relative current path
  ([#3723](https://github.com/facebook/jest/pull/3723))
* Print RDP details for windows builds
  ([#4017](https://github.com/facebook/jest/pull/4017))
* Provide better error checking for transformed content
  ([#3807](https://github.com/facebook/jest/pull/3807))
* Provide printText and printComment in markup.js for HTMLElement plugin
  ([#4344](https://github.com/facebook/jest/pull/4344))
* Provide regex visualization for testRegex
  ([#3758](https://github.com/facebook/jest/pull/3758))
* Refactor CLI ([#3862](https://github.com/facebook/jest/pull/3862))
* Refactor names and delimiters of complex values in pretty-format
  ([#3986](https://github.com/facebook/jest/pull/3986))
* Replace concat(Immutable) with Immutable as item of plugins array
  ([#4207](https://github.com/facebook/jest/pull/4207))
* Replace Jasmine with jest-circus
  ([#3668](https://github.com/facebook/jest/pull/3668))
* Replace match with test and omit redundant String conversion
  ([#4311](https://github.com/facebook/jest/pull/4311))
* Replace print with serialize in AsymmetricMatcher plugin
  ([#4173](https://github.com/facebook/jest/pull/4173))
* Replace print with serialize in ConvertAnsi plugin
  ([#4225](https://github.com/facebook/jest/pull/4225))
* Replace print with serialize in HTMLElement plugin
  ([#4215](https://github.com/facebook/jest/pull/4215))
* Replace print with serialize in Immutable plugins
  ([#4189](https://github.com/facebook/jest/pull/4189))
* Replace unchanging args with one config arg within pretty-format
  ([#4076](https://github.com/facebook/jest/pull/4076))
* Return UNDEFINED for undefined type in ReactElement plugin
  ([#4360](https://github.com/facebook/jest/pull/4360))
* Rewrite some read bumps in pretty-format
  ([#4093](https://github.com/facebook/jest/pull/4093))
* Run update method before installing JRE on Circle
  ([#4318](https://github.com/facebook/jest/pull/4318))
* Separated the snapshot summary creation from the printing to improve
  testability. ([#4373](https://github.com/facebook/jest/pull/4373))
* Set coverageDirectory during normalize phase
  ([#3966](https://github.com/facebook/jest/pull/3966))
* Setup custom reporters after default reporters
  ([#4053](https://github.com/facebook/jest/pull/4053))
* Setup for Circle 2 ([#4149](https://github.com/facebook/jest/pull/4149))
* Simplify readme ([#3790](https://github.com/facebook/jest/pull/3790))
* Simplify snapshots definition
  ([#3791](https://github.com/facebook/jest/pull/3791))
* skipNodeResolution config option
  ([#3987](https://github.com/facebook/jest/pull/3987))
* Small fixes to toHaveProperty docs
  ([#3878](https://github.com/facebook/jest/pull/3878))
* Sort attributes by name in HTMLElement plugin
  ([#3783](https://github.com/facebook/jest/pull/3783))
* Specify watchPathIgnorePatterns will only be available in Jest 21+
  ([#4398](https://github.com/facebook/jest/pull/4398))
* Split TestRunner off of TestScheduler
  ([#4233](https://github.com/facebook/jest/pull/4233))
* Strict and explicit config resolution logic
  ([#4122](https://github.com/facebook/jest/pull/4122))
* Support maxDepth option in React plugins
  ([#4208](https://github.com/facebook/jest/pull/4208))
* Support SVG elements in HTMLElement plugin
  ([#4335](https://github.com/facebook/jest/pull/4335))
* Test empty Immutable collections with {min: false} option
  ([#4121](https://github.com/facebook/jest/pull/4121))
* test to debug travis failure in master
  ([#4145](https://github.com/facebook/jest/pull/4145))
* testPathPattern message test
  ([#4006](https://github.com/facebook/jest/pull/4006))
* Throw Error When Using Nested It Specs
  ([#4039](https://github.com/facebook/jest/pull/4039))
* Throw when moduleNameMapper points to inexistent module
  ([#3567](https://github.com/facebook/jest/pull/3567))
* Unified 'no tests found' message for non-verbose MPR
  ([#4354](https://github.com/facebook/jest/pull/4354))
* Update migration guide with jest-codemods transformers
  ([#4306](https://github.com/facebook/jest/pull/4306))
* Use "inputSourceMap" for coverage re-mapping.
  ([#4009](https://github.com/facebook/jest/pull/4009))
* Use "verbose" no test found message when there is only one project
  ([#4378](https://github.com/facebook/jest/pull/4378))
* Use babel transform to inline all requires
  ([#4340](https://github.com/facebook/jest/pull/4340))
* Use eslint plugins to run prettier
  ([#3971](https://github.com/facebook/jest/pull/3971))
* Use iterableEquality in spy matchers
  ([#3651](https://github.com/facebook/jest/pull/3651))
* Use modern HTML5 <!DOCTYPE>
  ([#3937](https://github.com/facebook/jest/pull/3937))
* Wrap `Error.captureStackTrace` in a try
  ([#4035](https://github.com/facebook/jest/pull/4035))

## jest 20.0.4

* Fix jest-haste-map's handling of duplicate module IDs.
  ([#3647](https://github.com/facebook/jest/pull/3647))
* Fix behavior of `enableAutomock()` when automock is set to false.
  ([#3624](https://github.com/facebook/jest/pull/3624))
* Fix progress bar in windows.
  ([#3626](https://github.com/facebook/jest/pull/3626))

## jest 20.0.3

* Fix reporters 'default' setting.
  ([#3562](https://github.com/facebook/jest/pull/3562))
* Fix to make Jest fail when the coverage threshold not met.
  ([#3554](https://github.com/facebook/jest/pull/3554))

## jest 20.0.1

* Add ansi-regex to pretty-format dependencies
  ([#3498](https://github.com/facebook/jest/pull/3498))
* Fix <rootDir> replacement in testMatch and moduleDirectories
  ([#3538](https://github.com/facebook/jest/pull/3538))
* Fix expect.hasAssertions() to throw when passed arguments
  ([#3526](https://github.com/facebook/jest/pull/3526))
* Fix stack traces without proper error messages
  ([#3513](https://github.com/facebook/jest/pull/3513))
* Fix support for custom extensions through haste packages
  ([#3537](https://github.com/facebook/jest/pull/3537))
* Fix test contexts between test functions
  ([#3506](https://github.com/facebook/jest/pull/3506))

## jest 20.0.0

* New `--projects` option to run one instance of Jest in multiple projects at
  the same time. ([#3400](https://github.com/facebook/jest/pull/3400))
* New multi project runner ([#3156](https://github.com/facebook/jest/pull/3156))
* New --listTests flag. ([#3441](https://github.com/facebook/jest/pull/3441))
* New --showConfig flag. ([#3296](https://github.com/facebook/jest/pull/3296))
* New promise support for all `expect` matchers through `.resolves` and
  `.rejects`. ([#3068](https://github.com/facebook/jest/pull/3068))
* New `expect.hasAssertions()` function similar to `expect.assertions()`.
  ([#3379](https://github.com/facebook/jest/pull/3379))
* New `this.equals` function exposed to custom matchers.
  ([#3469](https://github.com/facebook/jest/pull/3469))
* New `valid-expect` lint rule in `eslint-plugin-jest`.
  ([#3067](https://github.com/facebook/jest/pull/3067))
* New HtmlElement pretty-format plugin.
  ([#3230](https://github.com/facebook/jest/pull/3230))
* New Immutable pretty-format plugins.
  ([#2899](https://github.com/facebook/jest/pull/2899))
* New test environment per file setting through `@jest-environment` in the
  docblock. ([#2859](https://github.com/facebook/jest/pull/2859))
* New feature that allows every configuration option to be set from the command
  line. ([#3424](https://github.com/facebook/jest/pull/3424))
* New feature to add custom reporters to Jest through `reporters` in the
  configuration. ([#3349](https://github.com/facebook/jest/pull/3349))
* New feature to add expected and actual values to AssertionError.
  ([#3217](https://github.com/facebook/jest/pull/3217))
* New feature to map code coverage from transformers.
  ([#2290](https://github.com/facebook/jest/pull/2290))
* New feature to run untested code coverage in parallel.
  ([#3407](https://github.com/facebook/jest/pull/3407))
* New option to define a custom resolver.
  ([#2998](https://github.com/facebook/jest/pull/2998))
* New printing support for text and comment nodes in html pretty-format.
  ([#3355](https://github.com/facebook/jest/pull/3355))
* New snapshot testing FAQ ([#3425](https://github.com/facebook/jest/pull/3425))
* New support for custom platforms on jest-haste-map.
  ([#3162](https://github.com/facebook/jest/pull/3162))
* New support for mocking native async methods.
  ([#3209](https://github.com/facebook/jest/pull/3209))
* New guide on how to use Jest with any JavaScript framework.
  ([#3243](https://github.com/facebook/jest/pull/3243))
* New translation system for the Jest website.
* New collapsing watch mode usage prompt after first run.
  ([#3078](https://github.com/facebook/jest/pull/3078))
* Breaking Change: Forked Jasmine 2.5 into Jest's own test runner and rewrote
  large parts of Jasmine. ([#3147](https://github.com/facebook/jest/pull/3147))
* Breaking Change: Jest does not write new snapshots by default on CI.
  ([#3456](https://github.com/facebook/jest/pull/3456))
* Breaking Change: Moved the typescript parser from `jest-editor-support` into a
  separate `jest-test-typescript-parser` package.
  ([#2973](https://github.com/facebook/jest/pull/2973))
* Breaking Change: Replaced auto-loading of babel-polyfill with only
  regenerator-runtime, fixes a major memory leak.
  ([#2755](https://github.com/facebook/jest/pull/2755))
* Fixed `babel-jest` to look up the `babel` field in `package.json` as a
  fallback.
* Fixed `jest-editor-support`'s parser to not crash on incomplete ASTs.
  ([#3259](https://github.com/facebook/jest/pull/3259))
* Fixed `jest-resolve` to use `is-builtin-module` instead of `resolve.isCore`.
  ([#2997](https://github.com/facebook/jest/pull/2997))
* Fixed `jest-snapshot` to normalize line endings in the `serialize` function.
  ([#3002](https://github.com/facebook/jest/pull/3002))
* Fixed behavior of `--silent` flag.
  ([#3003](https://github.com/facebook/jest/pull/3003))
* Fixed bug with watchers on macOS causing test to crash.
  ([#2957](https://github.com/facebook/jest/pull/2957))
* Fixed CLI `notify` option not taking precedence over config option.
  ([#3340](https://github.com/facebook/jest/pull/3340))
* Fixed detection of the npm client in SummaryReporter to support Yarn.
  ([#3263](https://github.com/facebook/jest/pull/3263))
* Fixed done.fail not passing arguments
  ([#3241](https://github.com/facebook/jest/pull/3241))
* Fixed fake timers to restore after resetting mocks.
  ([#2467](https://github.com/facebook/jest/pull/2467))
* Fixed handling of babylon's parser options in `jest-editor-support`.
  ([#3344](https://github.com/facebook/jest/pull/3344))
* Fixed Jest to properly cache transform results.
  ([#3334](https://github.com/facebook/jest/pull/3334))
* Fixed Jest to use human-readable colors for Jest's own snapshots.
  ([#3119](https://github.com/facebook/jest/pull/3119))
* Fixed jest-config to use UID for default cache folder.
  ([#3380](https://github.com/facebook/jest/pull/3380)),
  ([#3387](https://github.com/facebook/jest/pull/3387))
* Fixed jest-runtime to expose inner error when it fails to write to the cache.
  ([#3373](https://github.com/facebook/jest/pull/3373))
* Fixed lifecycle hooks to make afterAll hooks operate the same as afterEach.
  ([#3275](https://github.com/facebook/jest/pull/3275))
* Fixed pretty-format to run plugins before serializing nested basic values.
  ([#3017](https://github.com/facebook/jest/pull/3017))
* Fixed return value of mocks so they can explicitly be set to return
  `undefined`. ([#3354](https://github.com/facebook/jest/pull/3354))
* Fixed runner to run tests associated with snapshots when the snapshot changes.
  ([#3025](https://github.com/facebook/jest/pull/3025))
* Fixed snapshot serializer require, restructured pretty-format.
  ([#3399](https://github.com/facebook/jest/pull/3399))
* Fixed support for Babel 7 in babel-jest.
  ([#3271](https://github.com/facebook/jest/pull/3271))
* Fixed testMatch to find tests in .folders.
  ([#3006](https://github.com/facebook/jest/pull/3006))
* Fixed testNamePattern and testPathPattern to work better together.
  ([#3327](https://github.com/facebook/jest/pull/3327))
* Fixed to show reject reason when expecting resolve.
  ([#3134](https://github.com/facebook/jest/pull/3134))
* Fixed toHaveProperty() to use hasOwnProperty from Object
  ([#3410](https://github.com/facebook/jest/pull/3410))
* Fixed watch mode's screen clearing.
  ([#2959](https://github.com/facebook/jest/pull/2959))
  ([#3294](https://github.com/facebook/jest/pull/3294))
* Improved and consolidated Jest's configuration file resolution.
  ([#3472](https://github.com/facebook/jest/pull/3472))
* Improved documentation throughout the Jest website.
* Improved documentation to explicitly mention that snapshots must be reviewed.
  ([#3203](https://github.com/facebook/jest/pull/3203))
* Improved documentation to make it clear CRA users don't need to add
  dependencies. ([#3312](https://github.com/facebook/jest/pull/3312))
* Improved eslint-plugin-jest's handling of `expect`.
  ([#3306](https://github.com/facebook/jest/pull/3306))
* Improved flow-coverage, eslint rules and test coverage within the Jest
  repository.
* Improved printing of `expect.assertions` error.
  ([#3033](https://github.com/facebook/jest/pull/3033))
* Improved Windows test coverage of Jest.
* Refactored configs & transform
  ([#3376](https://github.com/facebook/jest/pull/3376))
* Refactored reporters to pass individual Tests to reporters.
  ([#3289](https://github.com/facebook/jest/pull/3289))
* Refactored TestRunner ([#3166](https://github.com/facebook/jest/pull/3166))
* Refactored watch mode prompts.
  ([#3290](https://github.com/facebook/jest/pull/3290))
* Deleted `jest-file-exists`.
  ([#3105](https://github.com/facebook/jest/pull/3105))
* Removed `Config` type. ([#3366](https://github.com/facebook/jest/pull/3366))
* Removed all usage of `jest-file-exists`.
  ([#3101](https://github.com/facebook/jest/pull/3101))
* Adopted prettier on the Jest codebase.

## jest 19.0.1

* Fix infinite loop when using `--watch` with `--coverage`.
* Fixed `watchman` config option.
* Fixed a bug in the jest-editor-support static analysis.
* Fixed eslint plugin warning.
* Fixed missing space in front of "Did you mean …?".
* Fixed path printing in the reporter on Windows.

## jest 19.0.0

* Breaking Change: Added a version for snapshots.
* Breaking Change: Removed the `mocksPattern` configuration option, it never
  worked correctly.
* Breaking Change: Renamed `testPathDirs` to `roots` to avoid confusion when
  configuring Jest.
* Breaking Change: Updated printing of React elements to cause fewer changes
  when props change.
* Breaking Change: Updated snapshot format to properly escape data.
* Fixed --color to be recognized correctly again.
* Fixed `babel-plugin-jest-hoist` to work properly with type annotations in
  tests.
* Fixed behavior for console.log calls and fixed a memory leak (#2539).
* Fixed cache directory path for Jest to avoid ENAMETOOLONG errors.
* Fixed change events to be emitted in jest-haste-map's watch mode. This fixes
  issues with Jest's new watch mode and react-native-packager.
* Fixed cli arguments to be used when loading the config from file, they were
  previously ignored.
* Fixed Jest to load json files that include a BOM.
* Fixed Jest to throw errors instead of ignoring invalid cli options.
* Fixed mocking behavior for virtual modules.
* Fixed mocking behavior with transitive dependencies.
* Fixed support for asymmetric matchers in `toMatchObject`.
* Fixed test interruption and `--bail` behavior.
* Fixed watch mode to clean up worker processes when a test run gets
  interrupted.
* Fixed whitespace to be highlighted in snapshots and assertion errors.
* Improved `babel-jest` plugin: babel is loaded lazily, istanbul comments are
  only added when coverage is used.
* Improved error for invalid transform config.
* Improved moduleNameMapper to not overwrite mocks when many patterns map to the
  same file.
* Improved printing of skipped tests in verbose mode.
* Improved resolution code in jest-resolve.
* Improved to only show patch marks in assertion errors when the comparison
  results in large objects.
* New `--collectCoverageFrom` cli argument.
* New `--coverageDirectory` cli argument.
* New `expect.addSnapshotSerializer` to add custom snapshot serializers for
  tests.
* New `jest.spyOn`.
* New `testMatch` configuration option that accepts glob patterns.
* New eslint-plugin-jest with no-disabled-tests, no-focuses-tests and
  no-identical-title rules and default configuration and globals.
* New expect.stringContaining asymmetric matcher.
* New feature to make manual mocks with nested folders work. For example
  `__mocks__/react-native/Library/Text.js` will now work as expected.
* New feature to re-run tests through the notification when using `--notify`.
* New jest-phabricator package to integrate Jest code coverage in phabriactor.
* New jest-validate package to improve configuration errors, help with
  suggestions of correct configuration and to be adopted in other libraries.
* New pretty-printing for asymmetric matchers.
* New RSS feed for Jest's blog.
* New way to provide a reducer to extract haste module ids.
* New website, new documentation, new color scheme and new homepage.
* Rewritten watch mode for instant feedback, better code quality and to build
  new features on top of it (#2362).

## jest 18.1.0

* Fixed console.log and fake timer behavior in node 7.3.
* Updated istanbul-api.
* Updated jest-diff equality error message.
* Disabled arrow keys when entering a pattern in watch mode to prevent broken
  behavior. Will be improved in a future release.
* Moved asymmetric matchers and equality functionality from Jasmine into
  jest-matchers.
* Removed jasmine and jest-snapshot dependency from jest-matchers.
* Removed unused global `context` variable.
* Show a better error message if the config is invalid JSON.
* Highlight trailing whitespace in assertion diffs and snapshots.
* Jest now uses micromatch instead of minimatch.
* Added `-h` as alias for `--help`.

## jest 18.0.0

See https://facebook.github.io/jest/blog/2016/12/15/2016-in-jest.html

* The testResultsProcessor function is now required to return the modified
  results.
* Removed `pit` and `mockImpl`. Use `it` or `mockImplementation` instead.
* Fixed re-running tests when `--bail` is used together with `--watch`.
* `pretty-format` is now merged into Jest.
* `require('v8')` now works properly in a test context.
* Jest now clears the entire scrollback in watch mode.
* Added `expect.any`, `expect.anything`, `expect.objectContaining`,
  `expect.arrayContaining`, `expect.stringMatching`.
* Properly resolve `snapshotSerializers`, `setupFiles`, `transform`,
  `testRunner` and `testResultsProcessor` instead of using `path.resolve`.
* `--testResultsProcessor` is now exposed through the cli.
* Renamed `--jsonOutputFile` to `--outputFile`.
* Added `jest-editor-support` for vscode and Nuclide integration.
* Fixed `test.concurrent` unhandled promise rejections.
* The Jest website is now auto-deployed when merging into master.
* Updated `testRegex` to include `test.js` and `spec.js` files.
* Fixes for `babel-plugin-jest-hoist` when using `jest.mock` with three
  arguments.
* The `JSON` global in `jest-environment-node` now comes from the vm context
  instead of the parent context.
* Jest does not print stack traces from babel any longer.
* Fake timers are reset when `FakeTimers.useTimers()` is called.
* Usage of Jest in watch mode can be hidden through `JEST_HIDE_USAGE`.
* Added `expect.assertions(number)` which will ensure that a specified amount of
  assertions is made in one test.
* Added `.toMatchSnapshot(?string)` feature to give snapshots a name.
* Escape regex in snapshots.
* `jest-react-native` was deprecated and now forwards `react-native`.
* Added `.toMatchObject` matcher.
* Further improve printing of large objects.
* Fixed `NaN% Failed` in the OS notification when using `--notify`.
* The first test run without cached timings will now use separate processes
  instead of running in band.
* Added `.toHaveProperty` matcher.
* Fixed `Map`/`Set` comparisons.
* `test.concurrent` now works with `--testNamePattern`.

## jest 17.0.3

* Improved file-watching feature in jest-haste-map.
* Added `.toHaveLength` matcher.
* Improved `.toContain` matcher.

## jest 17.0.2

* Fixed performance regression in module resolution.

## jest 17.0.1

* Fixed pretty printing of big objects.
* Fixed resolution of `.native.js` files in react-native projects.

## jest 17.0.0

* Added `expect.extend`.
* Properly resolve modules with platform extensions on react-native.
* Added support for custom snapshots serializers.
* Updated to Jasmine 2.5.2.
* Big diffs are now collapsed by default in snapshots and assertions. Added
  `--expand` (or `-e`) to show the full diff.
* Replaced `scriptPreprocessor` with the new `transform` option.
* Added `jest.resetAllMocks` which replaces `jest.clearAllMocks`.
* Fixes for react-native preset.
* Fixes for global built in objects in `jest-environment-node`.
* Create mock objects in the vm context instead of the parent context.
* `.babelrc` is now part of the transform cache key in `babel-jest`.
* Fixes for docblock parsing with haste modules.
* Exit with the proper code when the coverage threshold is not reached.
* Implemented file watching in `jest-haste-map`.
* `--json` now includes information about individual tests inside a file.

## jest 16.0.2

* Symbols are now properly mocked when using `jest-mock`.
* `toHaveBeenCalledWith()` works without arguments again.
* Newlines in snapshots are now normalized across different operating systems.

## jest 16.0.1

* Fix infinite loop.

## jest 16.0.0

* Previously failed tests are now always run first.
* A new concurrent reporter shows currently running tests, a test summary, a
  progress bar and estimated remaining time if possible.
* Improved CLI colors.
* `jest <pattern>` is now case-insensitive.
* Added `it.only`, `it.skip`, `test.only`, `test.skip` and `xtest`.
* Added `--testNamePattern=pattern` or `-t <pattern>` to run individual tests in
  test files.
* Jest now warns for duplicate mock files.
* Pressing `a`, `o`, `p`, `q` or `enter` while tests are running in the watch
  mode, the test run will be interrupted.
* `--bail` now works together with `--watch`.
* Added `test.concurrent` for concurrent async tests.
* Jest now automatically considers files and tests with the `.jsx` extension.
* Added `jest.clearAllMocks` to clear all mocks manually.
* Rewrote Jest's snapshot implementation. `jest-snapshot` can now be more easily
  integrated into other test runners and used in other projects.
* This requires most snapshots to be updated when upgrading Jest.
* Objects and Arrays in snapshots are now printed with a trailing comma.
* Function names are not printed in snapshots any longer to reduce issues with
  code coverage instrumentation and different Node versions.
* Snapshots are now sorted using natural sort order.
* Snapshots are not marked as obsolete any longer when using `fit` or when an
  error is thrown in a test.
* Finished migration of Jasmine matchers to the new Jest matchers.
* Pretty print `toHaveBeenLastCalledWith`, `toHaveBeenCalledWith`,
  `lastCalledWith` and `toBeCalledWith` failure messages.
* Added `toBeInstanceOf` matcher.
* Added `toContainEqual` matcher.
* Added `toThrowErrorMatchingSnapshot` matcher.
* Improved `moduleNameMapper` resolution.
* Module registry fixes.
* Fixed invocation of the `setupTestFrameworkScriptFile` script to make it
  easier to use chai together with Jest.
* Removed react-native special case in Jest's configuration.
* Added `--findRelatedTests <fileA> <fileB>` cli option to run tests related to
  the specified files.
* Added `jest.deepUnmock` to `babel-plugin-jest-hoist`.
* Added `jest.runTimersToTime` which is useful together with fake timers.
* Improved automated mocks for ES modules compiled with babel.

## jest 15.1.1

* Fixed issues with test paths that include hyphens on Windows.
* Fixed `testEnvironment` resolution.
* Updated watch file name pattern input.

## jest 15.1.0

* Pretty printer updates for React and global window objects.
* `jest-runtime` overwrites automocking from configuration files.
* Improvements for watch mode on Windows.
* afterAll/afterEach/beforeAll/beforeEach can now return a Promise and be used
  together with async/await.
* Improved stack trace printing on Node 4.

## jest 15.0.2

* Fixed Jest with npm2 when using coverage.

## jest 15.0.1

* Updated toThrow and toThrowMatchers and aliased them to the same matcher.
* Improvements for watch mode.
* Fixed Symbol reassignment in tests would break Jest's matchers.
* Fixed `--bail` option.

## jest 15.0.0

* See https://facebook.github.io/jest/blog/2016/09/01/jest-15.html
* Jest by default now also recognizes files ending in `.spec.js` and `.test.js`
  as test files.
* Completely replaced most Jasmine matchers with new Jest matchers.
* Rewrote Jest's CLI output for test failures and summaries.
* Added `--env` option to override the default test environment.
* Disabled automocking, fake timers and resetting the module registry by
  default.
* Added `--watchAll`, made `--watch` interactive and added the ability to update
  snapshots and select test patterns in watch mode.
* Jest uses verbose mode when running a single test file.
* Console messages are now buffered and printed along with the test results.
* Fix `testEnvironment` resolution to prefer `jest-environment-{name}` instead
  of `{name}` only. This prevents a module colision when using `jsdom` as test
  environment.
* `moduleNameMapper` now uses a resolution algorithm.
* Improved performance for small test runs.
* Improved API documentation.
* Jest now works properly with directories that have special characters in them.
* Improvements to Jest's own test infra by merging integration and unit tests.
  Code coverage is now collected for Jest.
* Added `global.global` to the node environment.
* Fixed babel-jest-plugin-hoist issues with functions called `mock`.
* Improved jest-react-native preset with mocks for ListView, TextInput,
  ActivityIndicator and ScrollView.
* Added `collectCoverageFrom` to collect code coverage from untested files.
* Rewritten code coverage support.

## jest 14.1.0

* Changed Jest's default cache directory.
* Fixed `jest-react-native` for react 15.3.0.
* Updated react and react-native example to use `react-test-renderer`.
* Started to refactor code coverage.

## jest 14.0.2

* `babel-jest` bugfix.

## jest 14.0.1

* `babel-jest` can now be used to compose a transformer.
* Updated snapshot instructions to run `jest -u` or `npm test -- -u`.
* Fixed `config` cli option to enable JSON objects as configuration.
* Updated printing of preset path in the CLI.

## jest 14.0.0

* Official release of snapshot tests.
* Started to replace Jasmine matchers with Jest matchers: `toBe`, `toBeFalsy`,
  `toBeTruthy`, `toBeNaN`, `toBe{Greater,Less}Than{,OrEqual}`, `toBeNull`,
  `toBeDefined`, `toBeUndefined`, `toContain`, `toMatch`, `toBeCloseTo` were
  rewritten.
* Rewrite of Jest's reporters.
* Experimental react-native support.
* Removed Jasmine 1 support from Jest.
* Transform caching improvements.

## jest 13.2.0

* Snapshot bugfixes.
* Timer bugfixes.

## jest 13.1.0

* Added `test` global function as an alias for `it`.
* Added `coveragePathIgnorePatterns` to the config.
* Fixed printing of "JSX objects" in snapshots.
* Fixes for `--verbose` option and top level `it` calls.
* Extended the node environment with more globals.
* testcheck now needs to be required explicitly through `require('jest-check')`.
* Added `jest.deepUnmock`.
* Fail test suite if it does not contain any tests.

## jest 13.0.0

* Added duration of individual tests in verbose mode.
* Added a `browser` config option to properly resolve npm packages with a
  browser field in `package.json` if you are writing tests for client side apps
* Added `jest-repl`.
* Split up `jest-cli` into `jest-runtime` and `jest-config`.
* Added a notification plugin that shows a test run notification using
  `--notify`.
* Refactored `TestRunner` into `SearchSource` and improved the "no tests found"
  message.
* Added `jest.isMockFunction(jest.fn())` to test for mock functions.
* Improved test reporter printing and added a test failure summary when running
  many tests.
  * Add support for property testing via testcheck-js.
* Added a webpack tutorial.
* Added support for virtual mocks through
  `jest.mock('Module', implementation, {virtual: true})`.
* Added snapshot functionality through `toMatchSnapshot()`.
* Redesigned website.

## jest-cli 12.1.1

* Windows stability fixes.
* Mock module resolution fixes.
* Remove test files from code coverage.

## jest-cli 12.1.0

* Jest is now also published in the `jest` package on npm.
* Added `testRegex` to match for tests outside of specific folders. Deprecated
  both `testDirectoryName` and `testFileExtensions`.
* `it` can now return a Promise for async testing. `pit` was deprecated.
* Added `jest-resolve` as a standalone package based on the Facebook module
  resolution algorithm.
* Added `jest-changed-files` as a standalone package to detect changed files in
  a git or hg repo.
* Added `--setupTestFrameworkFile` to cli.
* Added support for coverage thresholds. See
  http://facebook.github.io/jest/docs/api.html#coveragethreshold-object.
* Updated to jsdom 9.0.
* Updated and improved stack trace reporting.
* Added `module.filename` and removed the invalid `module.__filename` field.
* Further improved the `lastCalledWith` and `toBeCalledWith` custom matchers.
  They now print the most recent calls.
* Fixed jest-haste-map on continuous integration systems.
* Fixes for hg/git integration.
* Added a re-try for the watchman crawler.

## jest-cli 12.0.2

* Bug fixes when running a single test file and for scoped package names.

## jest-cli 12.0.1

* Added custom equality matchers for Map/Set and iterables.
* Bug fixes

## jest-cli 12.0.0

* Reimplemented `node-haste` as `jest-haste-map`:
  https://github.com/facebook/jest/pull/896
* Fixes for the upcoming release of nodejs 6.
* Removed global mock caching which caused negative side-effects on test runs.
* Updated Jasmine from 2.3.4 to 2.4.1.
* Fixed our Jasmine fork to work better with `Object.create(null)`.
* Added a `--silent` flag to silence console messages during a test run.
* Run a test file directly if a path is passed as an argument to Jest.
* Added support for the undocumented nodejs feature `module.paths`.

## jest-cli 11.0.2

* Fixed `jest -o` error when Mercurial isn't installed on the system
* Fixed Jasmine failure message when expected values were mutated after tests.

## jest-cli 11.0.1, babel-jest 11.0.1

* Added support for Mercurial repositories when using `jest -o`
* Added `mockImplementationOnce` API to `jest.fn()`.

## jest-cli 11.0.0, babel-jest 11.0.0 (pre-releases 0.9 to 0.10)

* New implementation of node-haste and rewrite of internal module loading and
  resolution. Fixed both startup and runtime performance.
  [#599](https://github.com/facebook/jest/pull/599)
* Jasmine 2 is now the default test runner. To keep using Jasmine 1, put
  `testRunner: "jasmine1"` into your configuration.
* Added `jest-util`, `jest-mock`, `jest-jasmine1`, `jest-jasmine2`,
  `jest-environment-node`, `jest-environment-jsdom` packages.
* Added `babel-jest-preset` and `babel-jest` as packages. `babel-jest` is now
  being auto-detected.
* Added `babel-plugin-jest-hoist` which hoists `jest.unmock`, `jest.mock` and
  the new `jest.enableAutomock` and `jest.disableAutomock` API.
* Improved `babel-jest` integration and `react-native` testing.
* Improved code coverage reporting when using `babel-jest`.
* Added the `jest.mock('moduleName', moduleFactory)` feature. `jest.mock` now
  gets hoisted by default. `jest.doMock` was added to explicitly mock a module
  without the hoisting feature of `babel-jest`.
* Updated jsdom to 8.3.x.
* Improved responsiveness of the system while using `--watch`.
* Clear the terminal window when using `--watch`.
* By default, `--watch` will now only runs tests related to changed files.
  `--watch=all` can be used to run all tests on file system changes.
* Debounce `--watch` re-runs to not trigger test runs during a branch switch in
  version control.
* Added `jest.fn()` and `jest.fn(implementation)` as convenient shorcuts for
  `jest.genMockFunction()` and `jest.genMockFunction().mockImplementation()`.
* Added an `automock` option to turn off automocking globally.
* Added a "no tests found" message if no tests can be found.
* Jest sets `process.NODE_ENV` to `test` unless otherwise specified.
* Fixed `moduleNameMapper` config option when used with paths.
* Fixed an error with Jasmine 2 and tests that `throw 'string errors'`.
* Fixed issues with unmocking symlinked module names.
* Fixed mocking of boolean values.
* Fixed mocking of fields that start with an underscore ("private fields").
* Fixed unmocking behavior with npm3.
* Fixed and improved `--onlyChanged` option.
* Fixed support for running Jest as a git submodule.
* Improved verbose logger output
* Fixed test runtime error reporting and stack traces.
* Improved `toBeCalled` Jasmine 2 custom matcher messages.
* Improved error reporting when a syntax error occurs.
* Renamed HasteModuleLoader to Runtime.
* Jest now properly reports pending tests disabled with `xit` and `xdescribe`.
* Removed `preprocessCachingDisabled` config option.
* Added a `testEnvironment` option to customize the sandbox environment.
* Added support for `@scoped/name` npm packages.
* Added an integration test runner for Jest that runs all tests for examples and
  packages.

## 0.8.2

* Performance improvements.
* jest now uses `chalk` instead of its own colors implementation.

## 0.8.1

* `--bail` now reports with the proper error code.
* Fixed loading of the setup file when using jasmine2.
* Updated jsdom to 7.2.0.

## 0.8.0

* Added optional support for jasmine2 through the `testRunner` config option.
* Fixed mocking support for Map, WeakMap and Set.
* `node` was added to the defaults in `moduleFileExtensions`.
* Updated the list of node core modules that are properly being recognized by
  the module loader.

## 0.7.1

* Correctly map `process.on` into jsdom environments, fixes a bug introduced in
  jest 0.7.0.

## 0.7.0

* Fixed a memory leak with test contexts. Jest now properly cleans up test
  environments after each test. Added `--logHeapUsage` to log memory usage after
  each test. Note: this is option is meant for debugging memory leaks and might
  significantly slow down your test run.
* Removed `mock-modules`, `node-haste` and `mocks` virtual modules. This is a
  breaking change of undocumented public API. Usage of this API can safely be
  automatically updated through an automated codemod:
* Example: http://astexplorer.net/#/zrybZ6UvRA
* Codemod:
  https://github.com/cpojer/js-codemod/blob/master/transforms/jest-update.js
* jscodeshift: https://github.com/facebook/jscodeshift
* Removed `navigator.onLine` and `mockSetReadOnlyProperty` from the global jsdom
  environment. Use `window.navigator.onLine = true;` in your test setup and
  `Object.defineProperty` instead.

## 0.6.1

* Updated jsdom to 7.0.2.
* Use the current working directory as root when passing a jest config from the
  command line.
* Updated the React examples and getting started guide
* Modules now receive a `module.parent` field so unmocked modules don't assume
  they are run directly any longer.

## 0.6.0

* jest now reports the number of tests that were run instead of the number of
  test files.
* Added a `--json` option to print test results as JSON.
* Changed the preprocessor API. A preprocessor now receives the script, file and
  config. The cache key function receives the script, file and stringified
  config to be able to create consistent hashes.
* Removed node-worker-pool in favor of node-worker-farm (#540).
* `toEqual` now also checks the internal class name of an object. This fixes
  invalid tests like `expect([]).toEqual({})` which were previously passing.
* Added the option to provide map modules to stub modules by providing the
  `moduleNameMapper` config option.
* Allow to specify a custom `testRunner` in the configuration (#531).
* Added a `--no-cache` option to make it easier to debug preprocessor scripts.
* Fix code coverage on windows (#499).

## 0.5.6

* Cache test run performance and run slowest tests first to maximize worker
  utilization
* Update to jsdom 6.5.0

## 0.5.5

* Improve failure stack traces.
* Fix syntax error reporting.
* Add `--watch` option (#472).

## 0.5.2

* Fixed a bug with syntax errors in test files (#487).
* Fixed chmod error for preprocess-cache (#491).
* Support for the upcoming node 4.0 release (#490, #489).

## 0.5.1

* Upgraded node-worker-pool to 3.0.0, use the native `Promise` implementation.
* `testURL` can be used to set the location of the jsdom environment.
* Updated all of jest's dependencies, now using jsdom 6.3.
* jest now uses the native `Promise` implementation.
* Fixed a bug when passed an empty `testPathIgnorePatterns`.
* Moved preprocessor cache into the haste cache directory.

## 0.5.0

* Added `--noStackTrace` option to disable stack traces.
* Jest now only works with iojs v2 and up. If you are still using node we
  recommend upgrading to iojs or keep using jest 0.4.0.
* Upgraded to jsdom 6.1.0 and removed all the custom jsdom overwrites.

## <=0.4.0

* See commit history for changes in previous versions of jest.<|MERGE_RESOLUTION|>--- conflicted
+++ resolved
@@ -1,11 +1,10 @@
 ## master
 
-<<<<<<< HEAD
 ### Features
 
 * `[jest-matcher-utils]` Add `isNot` option to `matcherHint` function
   ([#5512](https://github.com/facebook/jest/pull/5512))
-=======
+
 ### Fixes
 
 * `[jest-resolve]` Update node module resolution algorithm to correctly handle
@@ -117,7 +116,6 @@
   ([#5524](https://github.com/facebook/jest/pull/5524))
 * `[filenames]` Standardize files names in "integration-tests" folder
   ([#5513](https://github.com/facebook/jest/pull/5513))
->>>>>>> 0d1420c0
 
 ## jest 22.2.2
 
