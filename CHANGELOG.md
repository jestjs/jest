## master

<<<<<<< HEAD
### Fixes

* `[babel-jest]` Revert "Remove retainLines from babel-jest"
  ([#5496](https://github.com/facebook/jest/pull/5496))
=======
### Features

* `[jest-worker]` Assign a unique id for each worker and pass it to the child
  process. It will be available via `process.env.JEST_WORKER_ID`
  ([#5494](https://github.com/facebook/jest/pull/5494))
>>>>>>> efec0540

## jest 22.2.1

### Fixes

* `[jest-config]` "all" takes precedence over "lastCommit"
  ([#5486](https://github.com/facebook/jest/pull/5486))

## jest 22.2.0

### Features

* `[jest-runner]` Move test summary to after coverage report
  ([#4512](https://github.com/facebook/jest/pull/4512))
* `[jest-cli]` Added `--notifyMode` to specify when to be notified.
  ([#5125](https://github.com/facebook/jest/pull/5125))
* `[diff-sequences]` New package compares items in two sequences to find a
  **longest common subsequence**.
  ([#5407](https://github.com/facebook/jest/pull/5407))
* `[jest-config]` Allow lastComit and changedFilesWithAncestor via JSON config
  ([#5476](https://github.com/facebook/jest/pull/5476))
* `[jest-util]` Add deletion to `process.env` as well
  ([#5466](https://github.com/facebook/jest/pull/5466))
* `[jest-util]` Add case-insensitive getters/setters to `process.env`
  ([#5465](https://github.com/facebook/jest/pull/5465))
* `[jest-mock]` Add util methods to create async functions.
  ([#5318](https://github.com/facebook/jest/pull/5318))

### Fixes

* `[jest-cli]` Add trailing slash when checking root folder
  ([#5464](https://github.com/facebook/jest/pull/5464))
* `[jest-cli]` Hide interactive mode if there are no failed snapshot tests
  ([#5450](https://github.com/facebook/jest/pull/5450))
* `[babel-jest]` Remove retainLines from babel-jest
  ([#5439](https://github.com/facebook/jest/pull/5439))
* `[jest-cli]` Glob patterns ignore non-`require`-able files (e.g. `README.md`)
  ([#5199](https://github.com/facebook/jest/issues/5199))
* `[jest-mock]` Add backticks support (\`\`) to `mock` a certain package via the
  `__mocks__` folder. ([#5426](https://github.com/facebook/jest/pull/5426))
* `[jest-message-util]` Prevent an `ENOENT` crash when the test file contained a
  malformed source-map. ([#5405](https://github.com/facebook/jest/pull/5405)).
* `[jest]` Add `import-local` to `jest` package.
  ([#5353](https://github.com/facebook/jest/pull/5353))
* `[expect]` Support class instances in `.toHaveProperty()` matcher.
  ([#5367](https://github.com/facebook/jest/pull/5367))
* `[jest-cli]` Fix npm update command for snapshot summary.
  ([#5376](https://github.com/facebook/jest/pull/5376),
  [5389](https://github.com/facebook/jest/pull/5389/))
* `[expect]` Make `rejects` and `resolves` synchronously validate its argument.
  ([#5364](https://github.com/facebook/jest/pull/5364))
* `[docs]` Add tutorial page for ES6 class mocks.
  ([#5383](https://github.com/facebook/jest/pull/5383))
* `[jest-resolve]` Search required modules in node_modules and then in custom
  paths. ([#5403](https://github.com/facebook/jest/pull/5403))
* `[jest-resolve]` Get builtin modules from node core.
  ([#5411](https://github.com/facebook/jest/pull/5411))
* `[jest-resolve]` Detect and preserve absolute paths in `moduleDirectories`. Do
  not generate additional (invalid) paths by prepending each ancestor of `cwd`
  to the absolute path. Additionally, this fixes functionality in Windows OS.
  ([#5398](https://github.com/facebook/jest/pull/5398))

### Chore & Maintenance

* `[jest-util]` Implement watch plugins
  ([#5399](https://github.com/facebook/jest/pull/5399))

## jest 22.1.4

### Fixes

* `[jest-util]` Add "debug" method to "console" implementations
  ([#5350](https://github.com/facebook/jest/pull/5350))
* `[jest-resolve]` Add condition to avoid infinite loop when node module package
  main is ".". ([#5344)](https://github.com/facebook/jest/pull/5344)

### Features

* `[jest-cli]` `--changedSince`: allow selectively running tests for code
  changed since arbitrary revisions.
  ([#5312](https://github.com/facebook/jest/pull/5312))

## jest 22.1.3

### Fixes

* `[jest-cli]` Check if the file belongs to the checked project before adding it
  to the list, also checking that the file name is not explicitly blacklisted
  ([#5341](https://github.com/facebook/jest/pull/5341))
* `[jest-editor-support]` Add option to spawn command in shell
  ([#5340](https://github.com/facebook/jest/pull/5340))

## jest 22.1.2

### Fixes

* `[jest-cli]` Check if the file belongs to the checked project before adding it
  to the list ([#5335](https://github.com/facebook/jest/pull/5335))
* `[jest-cli]` Fix `EISDIR` when a directory is passed as an argument to `jest`.
  ([#5317](https://github.com/facebook/jest/pull/5317))
* `[jest-config]` Added restoreMocks config option.
  ([#5327](https://github.com/facebook/jest/pull/5327))

## jest 22.1.1

### Fixes

* `[*]` Move from "process.exit" to "exit.
  ([#5313](https://github.com/facebook/jest/pull/5313))

## jest 22.1.0

### Features

* `[jest-cli]` Make Jest exit without an error when no tests are found in the
  case of `--lastCommit`, `--findRelatedTests`, or `--onlyChanged` options
  having been passed to the CLI

### Fixes

* `[jest-cli]` Use `import-local` to support global Jest installations.
  ([#5304](https://github.com/facebook/jest/pull/5304))
* `[jest-runner]` Fix memory leak in coverage reporting
  ([#5289](https://github.com/facebook/jest/pull/5289))
* `[docs]` Update mention of the minimal version of node supported
  ([#4947](https://github.com/facebook/jest/issues/4947))
* `[jest-cli]` Fix missing newline in console message
  ([#5308](https://github.com/facebook/jest/pull/5308))
* `[jest-cli]` `--lastCommit` and `--changedFilesWithAncestor` now take effect
  even when `--onlyChanged` is not specified.
  ([#5307](https://github.com/facebook/jest/pull/5307))

### Chore & Maintenance

* `[filenames]` Standardize folder names under `integration-tests/`
  ([#5298](https://github.com/facebook/jest/pull/5298))

## jest 22.0.6

### Fixes

* `[jest-jasmine2]` Fix memory leak in snapshot reporting
  ([#5279](https://github.com/facebook/jest/pull/5279))
* `[jest-config]` Fix breaking change in `--testPathPattern`
  ([#5269](https://github.com/facebook/jest/pull/5269))

### Fixes

* `[docs]` Document caveat with mocks, Enzyme, snapshots and React 16
  ([#5258](https://github.com/facebook/jest/issues/5258))

## jest 22.0.5

### Fixes

* `[jest-leak-detector]` Removed the reference to `weak`. Now, parent projects
  must install it by hand for the module to work.
* `[expect]` Fail test when the types of `stringContaining` and `stringMatching`
  matchers do not match. ([#5069](https://github.com/facebook/jest/pull/5069))
* `[jest-cli]` Treat dumb terminals as noninteractive
  ([#5237](https://github.com/facebook/jest/pull/5237))
* `[jest-cli]` `jest --onlyChanged --changedFilesWithAncestor` now also works
  with git. ([#5189](https://github.com/facebook/jest/pull/5189))
* `[jest-config]` fix unexpected condition to avoid infinite recursion in
  Windows platform. ([#5161](https://github.com/facebook/jest/pull/5161))
* `[jest-config]` Escape parentheses and other glob characters in `rootDir`
  before interpolating with `testMatch`.
  ([#4838](https://github.com/facebook/jest/issues/4838))
* `[jest-regex-util]` Fix breaking change in `--testPathPattern`
  ([#5230](https://github.com/facebook/jest/pull/5230))
* `[expect]` Do not override `Error` stack (with `Error.captureStackTrace`) for
  custom matchers. ([#5162](https://github.com/facebook/jest/pull/5162))
* `[pretty-format]` Pretty format for DOMStringMap and NamedNodeMap
  ([#5233](https://github.com/facebook/jest/pull/5233))
* `[jest-cli]` Use a better console-clearing string on Windows
  ([#5251](https://github.com/facebook/jest/pull/5251))

### Features

* `[jest-jasmine]` Allowed classes and functions as `describe` names.
  ([#5154](https://github.com/facebook/jest/pull/5154))
* `[jest-jasmine2]` Support generator functions as specs.
  ([#5166](https://github.com/facebook/jest/pull/5166))
* `[jest-jasmine2]` Allow `spyOn` with getters and setters.
  ([#5107](https://github.com/facebook/jest/pull/5107))
* `[jest-config]` Allow configuration objects inside `projects` array
  ([#5176](https://github.com/facebook/jest/pull/5176))
* `[expect]` Add support to `.toHaveProperty` matcher to accept the keyPath
  argument as an array of properties/indices.
  ([#5220](https://github.com/facebook/jest/pull/5220))
* `[docs]` Add documentation for .toHaveProperty matcher to accept the keyPath
  argument as an array of properties/indices.
  ([#5220](https://github.com/facebook/jest/pull/5220))
* `[jest-runner]` test environments are now passed a new `options` parameter.
  Currently this only has the `console` which is the test console that Jest will
  expose to tests. ([#5223](https://github.com/facebook/jest/issues/5223))
* `[jest-environment-jsdom]` pass the `options.console` to a custom instance of
  `virtualConsole` so jsdom is using the same console as the test.
  ([#5223](https://github.com/facebook/jest/issues/5223))

### Chore & Maintenance

* `[docs]` Describe the order of execution of describe and test blocks.
  ([#5217](https://github.com/facebook/jest/pull/5217),
  [#5238](https://github.com/facebook/jest/pull/5238))
* `[docs]` Add a note on `moduleNameMapper` ordering.
  ([#5249](https://github.com/facebook/jest/pull/5249))

## jest 22.0.4

### Fixes

* `[jest-cli]` New line before quitting watch mode.
  ([#5158](https://github.com/facebook/jest/pull/5158))

### Features

* `[babel-jest]` moduleFileExtensions not passed to babel transformer.
  ([#5110](https://github.com/facebook/jest/pull/5110))

### Chore & Maintenance

* `[*]` Tweaks to better support Node 4
  ([#5142](https://github.com/facebook/jest/pull/5142))

## jest 22.0.2 && 22.0.3

### Chore & Maintenance

* `[*]` Tweaks to better support Node 4
  ([#5134](https://github.com/facebook/jest/pull/5134))

## jest 22.0.1

### Fixes

* `[jest-runtime]` fix error for test files providing coverage.
  ([#5117](https://github.com/facebook/jest/pull/5117))

### Features

* `[jest-config]` Add `forceCoverageMatch` to allow collecting coverage from
  ignored files. ([#5081](https://github.com/facebook/jest/pull/5081))

## jest 22.0.0

### Fixes

* `[jest-resolve]` Use `module.builtinModules` as `BUILTIN_MODULES` when it
  exists
* `[jest-worker]` Remove `debug` and `inspect` flags from the arguments sent to
  the child ([#5068](https://github.com/facebook/jest/pull/5068))
* `[jest-config]` Use all `--testPathPattern` and `<regexForTestFiles>` args in
  `testPathPattern` ([#5066](https://github.com/facebook/jest/pull/5066))
* `[jest-cli]` Do not support `--watch` inside non-version-controlled
  environments ([#5060](https://github.com/facebook/jest/pull/5060))
* `[jest-config]` Escape Windows path separator in testPathPattern CLI arguments
  ([#5054](https://github.com/facebook/jest/pull/5054)
* `[jest-jasmine]` Register sourcemaps as node environment to improve
  performance with jsdom ([#5045](https://github.com/facebook/jest/pull/5045))
* `[pretty-format]` Do not call toJSON recursively
  ([#5044](https://github.com/facebook/jest/pull/5044))
* `[pretty-format]` Fix errors when identity-obj-proxy mocks CSS Modules
  ([#4935](https://github.com/facebook/jest/pull/4935))
* `[babel-jest]` Fix support for namespaced babel version 7
  ([#4918](https://github.com/facebook/jest/pull/4918))
* `[expect]` fix .toThrow for promises
  ([#4884](https://github.com/facebook/jest/pull/4884))
* `[jest-docblock]` pragmas should preserve urls
  ([#4837](https://github.com/facebook/jest/pull/4629))
* `[jest-cli]` Check if `npm_lifecycle_script` calls Jest directly
  ([#4629](https://github.com/facebook/jest/pull/4629))
* `[jest-cli]` Fix --showConfig to show all configs
  ([#4494](https://github.com/facebook/jest/pull/4494))
* `[jest-cli]` Throw if `maxWorkers` doesn't have a value
  ([#4591](https://github.com/facebook/jest/pull/4591))
* `[jest-cli]` Use `fs.realpathSync.native` if available
  ([#5031](https://github.com/facebook/jest/pull/5031))
* `[jest-config]` Fix `--passWithNoTests`
  ([#4639](https://github.com/facebook/jest/pull/4639))
* `[jest-config]` Support `rootDir` tag in testEnvironment
  ([#4579](https://github.com/facebook/jest/pull/4579))
* `[jest-editor-support]` Fix `--showConfig` to support jest 20 and jest 21
  ([#4575](https://github.com/facebook/jest/pull/4575))
* `[jest-editor-support]` Fix editor support test for node 4
  ([#4640](https://github.com/facebook/jest/pull/4640))
* `[jest-mock]` Support mocking constructor in `mockImplementationOnce`
  ([#4599](https://github.com/facebook/jest/pull/4599))
* `[jest-runtime]` Fix manual user mocks not working with custom resolver
  ([#4489](https://github.com/facebook/jest/pull/4489))
* `[jest-util]` Fix `runOnlyPendingTimers` for `setTimeout` inside
  `setImmediate` ([#4608](https://github.com/facebook/jest/pull/4608))
* `[jest-message-util]` Always remove node internals from stacktraces
  ([#4695](https://github.com/facebook/jest/pull/4695))
* `[jest-resolve]` changes method of determining builtin modules to include
  missing builtins ([#4740](https://github.com/facebook/jest/pull/4740))
* `[pretty-format]` Prevent error in pretty-format for window in jsdom test env
  ([#4750](https://github.com/facebook/jest/pull/4750))
* `[jest-resolve]` Preserve module identity for symlinks
  ([#4761](https://github.com/facebook/jest/pull/4761))
* `[jest-config]` Include error message for `preset` json
  ([#4766](https://github.com/facebook/jest/pull/4766))
* `[pretty-format]` Throw `PrettyFormatPluginError` if a plugin halts with an
  exception ([#4787](https://github.com/facebook/jest/pull/4787))
* `[expect]` Keep the stack trace unchanged when `PrettyFormatPluginError` is
  thrown by pretty-format ([#4787](https://github.com/facebook/jest/pull/4787))
* `[jest-environment-jsdom]` Fix asynchronous test will fail due to timeout
  issue. ([#4669](https://github.com/facebook/jest/pull/4669))
* `[jest-cli]` Fix `--onlyChanged` path case sensitivity on Windows platform
  ([#4730](https://github.com/facebook/jest/pull/4730))
* `[jest-runtime]` Use realpath to match transformers
  ([#5000](https://github.com/facebook/jest/pull/5000))
* `[expect]` [**BREAKING**] Replace identity equality with Object.is in toBe
  matcher ([#4917](https://github.com/facebook/jest/pull/4917))

### Features

* `[jest-message-util]` Add codeframe to test assertion failures
  ([#5087](https://github.com/facebook/jest/pull/5087))
* `[jest-config]` Add Global Setup/Teardown options
  ([#4716](https://github.com/facebook/jest/pull/4716))
* `[jest-config]` Add `testEnvironmentOptions` to apply to jsdom options or node
  context. ([#5003](https://github.com/facebook/jest/pull/5003))
* `[jest-jasmine2]` Update Timeout error message to `jest.timeout` and display
  current timeout value ([#4990](https://github.com/facebook/jest/pull/4990))
* `[jest-runner]` Enable experimental detection of leaked contexts
  ([#4895](https://github.com/facebook/jest/pull/4895))
* `[jest-cli]` Add combined coverage threshold for directories.
  ([#4885](https://github.com/facebook/jest/pull/4885))
* `[jest-mock]` Add `timestamps` to mock state.
  ([#4866](https://github.com/facebook/jest/pull/4866))
* `[eslint-plugin-jest]` Add `prefer-to-have-length` lint rule.
  ([#4771](https://github.com/facebook/jest/pull/4771))
* `[jest-environment-jsdom]` [**BREAKING**] Upgrade to JSDOM@11
  ([#4770](https://github.com/facebook/jest/pull/4770))
* `[jest-environment-*]` [**BREAKING**] Add Async Test Environment APIs, dispose
  is now teardown ([#4506](https://github.com/facebook/jest/pull/4506))
* `[jest-cli]` Add an option to clear the cache
  ([#4430](https://github.com/facebook/jest/pull/4430))
* `[babel-plugin-jest-hoist]` Improve error message, that the second argument of
  `jest.mock` must be an inline function
  ([#4593](https://github.com/facebook/jest/pull/4593))
* `[jest-snapshot]` [**BREAKING**] Concatenate name of test and snapshot
  ([#4460](https://github.com/facebook/jest/pull/4460))
* `[jest-cli]` [**BREAKING**] Fail if no tests are found
  ([#3672](https://github.com/facebook/jest/pull/3672))
* `[jest-diff]` Highlight only last of odd length leading spaces
  ([#4558](https://github.com/facebook/jest/pull/4558))
* `[jest-docblock]` Add `docblock.print()`
  ([#4517](https://github.com/facebook/jest/pull/4517))
* `[jest-docblock]` Add `strip`
  ([#4571](https://github.com/facebook/jest/pull/4571))
* `[jest-docblock]` Preserve leading whitespace in docblock comments
  ([#4576](https://github.com/facebook/jest/pull/4576))
* `[jest-docblock]` remove leading newlines from `parswWithComments().comments`
  ([#4610](https://github.com/facebook/jest/pull/4610))
* `[jest-editor-support]` Add Snapshots metadata
  ([#4570](https://github.com/facebook/jest/pull/4570))
* `[jest-editor-support]` Adds an 'any' to the typedef for
  `updateFileWithJestStatus`
  ([#4636](https://github.com/facebook/jest/pull/4636))
* `[jest-editor-support]` Better monorepo support
  ([#4572](https://github.com/facebook/jest/pull/4572))
* `[jest-environment-jsdom]` Add simple rAF polyfill in jsdom environment to
  work with React 16 ([#4568](https://github.com/facebook/jest/pull/4568))
* `[jest-environment-node]` Implement node Timer api
  ([#4622](https://github.com/facebook/jest/pull/4622))
* `[jest-jasmine2]` Add testPath to reporter callbacks
  ([#4594](https://github.com/facebook/jest/pull/4594))
* `[jest-mock]` Added support for naming mocked functions with
  `.mockName(value)` and `.mockGetName()`
  ([#4586](https://github.com/facebook/jest/pull/4586))
* `[jest-runtime]` Add `module.loaded`, and make `module.require` not enumerable
  ([#4623](https://github.com/facebook/jest/pull/4623))
* `[jest-runtime]` Add `module.parent`
  ([#4614](https://github.com/facebook/jest/pull/4614))
* `[jest-runtime]` Support sourcemaps in transformers
  ([#3458](https://github.com/facebook/jest/pull/3458))
* `[jest-snapshot]` [**BREAKING**] Add a serializer for `jest.fn` to allow a
  snapshot of a jest mock ([#4668](https://github.com/facebook/jest/pull/4668))
* `[jest-worker]` Initial version of parallel worker abstraction, say hello!
  ([#4497](https://github.com/facebook/jest/pull/4497))
* `[jest-jasmine2]` Add `testLocationInResults` flag to add location information
  per spec to test results ([#4782](https://github.com/facebook/jest/pull/4782))
* `[jest-environment-jsdom]` Update JSOM to 11.4, which includes built-in
  support for `requestAnimationFrame`
  ([#4919](https://github.com/facebook/jest/pull/4919))
* `[jest-cli]` Hide watch usage output when running on non-interactive
  environments ([#4958](https://github.com/facebook/jest/pull/4958))
* `[jest-snapshot]` Promises support for `toThrowErrorMatchingSnapshot`
  ([#4946](https://github.com/facebook/jest/pull/4946))
* `[jest-cli]` Explain which snapshots are obsolete
  ([#5005](https://github.com/facebook/jest/pull/5005))

### Chore & Maintenance

* `[docs]` Add guide of using with puppeteer
  ([#5093](https://github.com/facebook/jest/pull/5093))
* `[jest-util]` `jest-util` should not depend on `jest-mock`
  ([#4992](https://github.com/facebook/jest/pull/4992))
* `[*]` [**BREAKING**] Drop support for Node.js version 4
  ([#4769](https://github.com/facebook/jest/pull/4769))
* `[docs]` Wrap code comments at 80 characters
  ([#4781](https://github.com/facebook/jest/pull/4781))
* `[eslint-plugin-jest]` Removed from the Jest core repo, and moved to
  https://github.com/jest-community/eslint-plugin-jest
  ([#4867](https://github.com/facebook/jest/pull/4867))
* `[babel-jest]` Explicitly bump istanbul to newer versions
  ([#4616](https://github.com/facebook/jest/pull/4616))
* `[expect]` Upgrade mocha and rollup for browser testing
  ([#4642](https://github.com/facebook/jest/pull/4642))
* `[docs]` Add info about `coveragePathIgnorePatterns`
  ([#4602](https://github.com/facebook/jest/pull/4602))
* `[docs]` Add Vuejs series of testing with Jest
  ([#4648](https://github.com/facebook/jest/pull/4648))
* `[docs]` Mention about optional `done` argument in test function
  ([#4556](https://github.com/facebook/jest/pull/4556))
* `[jest-cli]` Bump node-notifier version
  ([#4609](https://github.com/facebook/jest/pull/4609))
* `[jest-diff]` Simplify highlight for leading and trailing spaces
  ([#4553](https://github.com/facebook/jest/pull/4553))
* `[jest-get-type]` Add support for date
  ([#4621](https://github.com/facebook/jest/pull/4621))
* `[jest-matcher-utils]` Call `chalk.inverse` for trailing spaces
  ([#4578](https://github.com/facebook/jest/pull/4578))
* `[jest-runtime]` Add `.advanceTimersByTime`; keep `.runTimersToTime()` as an
  alias.
* `[docs]` Include missing dependency in TestEnvironment sample code
* `[docs]` Add clarification for hook execution order
* `[docs]` Update `expect.anything()` sample code
  ([#5007](https://github.com/facebook/jest/pull/5007))

## jest 21.2.1

* Fix watchAll not running tests on save
  ([#4550](https://github.com/facebook/jest/pull/4550))
* Add missing escape sequences to ConvertAnsi plugin
  ([#4544](https://github.com/facebook/jest/pull/4544))

## jest 21.2.0

* 🃏 Change license from BSD+Patents to MIT.
* Allow eslint-plugin to recognize more disabled tests
  ([#4533](https://github.com/facebook/jest/pull/4533))
* Add babel-plugin for object spread syntax to babel-preset-jest
  ([#4519](https://github.com/facebook/jest/pull/4519))
* Display outer element and trailing newline consistently in jest-diff
  ([#4520](https://github.com/facebook/jest/pull/4520))
* Do not modify stack trace of JestAssertionError
  ([#4516](https://github.com/facebook/jest/pull/4516))
* Print errors after test structure in verbose mode
  ([#4504](https://github.com/facebook/jest/pull/4504))
* Fix `--silent --verbose` problem
  ([#4505](https://github.com/facebook/jest/pull/4505))
* Fix: Reset local state of assertions when using hasAssertions
  ([#4498](https://github.com/facebook/jest/pull/4498))
* jest-resolve: Prevent default resolver failure when potential resolution
  directory does not exist ([#4483](https://github.com/facebook/jest/pull/4483))

## jest 21.1.0

* (minor) Use ES module exports
  ([#4454](https://github.com/facebook/jest/pull/4454))
* Allow chaining mockClear and mockReset
  ([#4475](https://github.com/facebook/jest/pull/4475))
* Call jest-diff and pretty-format more precisely in toHaveProperty matcher
  ([#4445](https://github.com/facebook/jest/pull/4445))
* Expose restoreAllMocks to object
  ([#4463](https://github.com/facebook/jest/pull/4463))
* Fix function name cleaning when making mock fn
  ([#4464](https://github.com/facebook/jest/pull/4464))
* Fix Map/Set equality checker
  ([#4404](https://github.com/facebook/jest/pull/4404))
* Make FUNCTION_NAME_RESERVED_PATTERN stateless
  ([#4466](https://github.com/facebook/jest/pull/4466))

## jest 21.0.2

* Take precedence of NODE_PATH when resolving node_modules directories
  ([#4453](https://github.com/facebook/jest/pull/4453))
* Fix race condition with --coverage and babel-jest identical file contents edge
  case ([#4432](https://github.com/facebook/jest/pull/4432))
* Add extra parameter `--runTestsByPath`.
  ([#4411](https://github.com/facebook/jest/pull/4411))
* Upgrade all outdated deps
  ([#4425](https://github.com/facebook/jest/pull/4425))

## jest 21.0.1

* Remove obsolete error ([#4417](https://github.com/facebook/jest/pull/4417))

## jest 21.0.0

* Add --changedFilesWithAncestor
  ([#4070](https://github.com/facebook/jest/pull/4070))
* Add --findRelatedFiles ([#4131](https://github.com/facebook/jest/pull/4131))
* Add --onlyChanged tests ([#3977](https://github.com/facebook/jest/pull/3977))
* Add `contextLines` option to jest-diff
  ([#4152](https://github.com/facebook/jest/pull/4152))
* Add alternative serialize API for pretty-format plugins
  ([#4114](https://github.com/facebook/jest/pull/4114))
* Add displayName to MPR ([#4327](https://github.com/facebook/jest/pull/4327))
* Add displayName to TestResult
  ([#4408](https://github.com/facebook/jest/pull/4408))
* Add es5 build of pretty-format
  ([#4075](https://github.com/facebook/jest/pull/4075))
* Add extra info to no tests for changed files message
  ([#4188](https://github.com/facebook/jest/pull/4188))
* Add fake chalk in browser builds in order to support IE10
  ([#4367](https://github.com/facebook/jest/pull/4367))
* Add jest.requireActual ([#4260](https://github.com/facebook/jest/pull/4260))
* Add maxWorkers to globalConfig
  ([#4005](https://github.com/facebook/jest/pull/4005))
* Add skipped tests support for jest-editor-support
  ([#4346](https://github.com/facebook/jest/pull/4346))
* Add source map support for better debugging experience
  ([#3738](https://github.com/facebook/jest/pull/3738))
* Add support for Error objects in toMatchObject
  ([#4339](https://github.com/facebook/jest/pull/4339))
* Add support for Immutable.Record in pretty-format
  ([#3678](https://github.com/facebook/jest/pull/3678))
* Add tests for extract_requires on export types
  ([#4080](https://github.com/facebook/jest/pull/4080))
* Add that toMatchObject can match arrays
  ([#3994](https://github.com/facebook/jest/pull/3994))
* Add watchPathIgnorePatterns to exclude paths to trigger test re-run in watch
  mode ([#4331](https://github.com/facebook/jest/pull/4331))
* Adding ancestorTitles property to JSON test output
  ([#4293](https://github.com/facebook/jest/pull/4293))
* Allow custom resolver to be used with[out] moduleNameMapper
  ([#4174](https://github.com/facebook/jest/pull/4174))
* Avoid parsing `.require(…)` method calls
  ([#3777](https://github.com/facebook/jest/pull/3777))
* Avoid unnecessary function declarations and call in pretty-format
  ([#3962](https://github.com/facebook/jest/pull/3962))
* Avoid writing to stdout in default reporter if --json is enabled. Fixes #3941
  ([#3945](https://github.com/facebook/jest/pull/3945))
* Better error handling for --config
  ([#4230](https://github.com/facebook/jest/pull/4230))
* Call consistent pretty-format plugins within Jest
  ([#3800](https://github.com/facebook/jest/pull/3800))
* Change babel-core to peerDependency for compatibility with Babel 7
  ([#4162](https://github.com/facebook/jest/pull/4162))
* Change Promise detection code in jest-circus to support non-global Promise
  implementations ([#4375](https://github.com/facebook/jest/pull/4375))
* Changed files eager loading
  ([#3979](https://github.com/facebook/jest/pull/3979))
* Check whether we should output to stdout or stderr
  ([#3953](https://github.com/facebook/jest/pull/3953))
* Clarify what objects toContain and toContainEqual can be used on
  ([#4307](https://github.com/facebook/jest/pull/4307))
* Clean up resolve() logic. Provide useful names for variables and functions.
  Test that a directory exists before attempting to resolve files within it.
  ([#4325](https://github.com/facebook/jest/pull/4325))
* cleanupStackTrace ([#3696](https://github.com/facebook/jest/pull/3696))
* compare objects with Symbol keys
  ([#3437](https://github.com/facebook/jest/pull/3437))
* Complain if expect is passed multiple arguments
  ([#4237](https://github.com/facebook/jest/pull/4237))
* Completes nodeCrawl with empty roots
  ([#3776](https://github.com/facebook/jest/pull/3776))
* Consistent naming of files
  ([#3798](https://github.com/facebook/jest/pull/3798))
* Convert code base to ESM import
  ([#3778](https://github.com/facebook/jest/pull/3778))
* Correct summary message for flag --findRelatedTests.
  ([#4309](https://github.com/facebook/jest/pull/4309))
* Coverage thresholds can be set up for individual files
  ([#4185](https://github.com/facebook/jest/pull/4185))
* custom reporter error handling
  ([#4051](https://github.com/facebook/jest/pull/4051))
* Define separate type for pretty-format plugin Options
  ([#3802](https://github.com/facebook/jest/pull/3802))
* Delete confusing async keyword
  ([#3679](https://github.com/facebook/jest/pull/3679))
* Delete redundant branch in ReactElement and HTMLElement plugins
  ([#3731](https://github.com/facebook/jest/pull/3731))
* Don't format node assert errors when there's no 'assert' module
  ([#4376](https://github.com/facebook/jest/pull/4376))
* Don't print test summary in --silent
  ([#4106](https://github.com/facebook/jest/pull/4106))
* Don't try to build ghost packages
  ([#3934](https://github.com/facebook/jest/pull/3934))
* Escape double quotes in attribute values in HTMLElement plugin
  ([#3797](https://github.com/facebook/jest/pull/3797))
* Explain how to clear the cache
  ([#4232](https://github.com/facebook/jest/pull/4232))
* Factor out common code for collections in pretty-format
  ([#4184](https://github.com/facebook/jest/pull/4184))
* Factor out common code for markup in React plugins
  ([#4171](https://github.com/facebook/jest/pull/4171))
* Feature/internal resolve ([#4315](https://github.com/facebook/jest/pull/4315))
* Fix --logHeapUsage ([#4176](https://github.com/facebook/jest/pull/4176))
* Fix --showConfig to show all project configs
  ([#4078](https://github.com/facebook/jest/pull/4078))
* Fix --watchAll ([#4254](https://github.com/facebook/jest/pull/4254))
* Fix bug when setTimeout is mocked
  ([#3769](https://github.com/facebook/jest/pull/3769))
* Fix changedFilesWithAncestor
  ([#4193](https://github.com/facebook/jest/pull/4193))
* Fix colors for expected/stored snapshot message
  ([#3702](https://github.com/facebook/jest/pull/3702))
* Fix concurrent test failure
  ([#4159](https://github.com/facebook/jest/pull/4159))
* Fix for 4286: Compare Maps and Sets by value rather than order
  ([#4303](https://github.com/facebook/jest/pull/4303))
* fix forceExit ([#4105](https://github.com/facebook/jest/pull/4105))
* Fix grammar in React Native docs
  ([#3838](https://github.com/facebook/jest/pull/3838))
* Fix inconsistent name of complex values in pretty-format
  ([#4001](https://github.com/facebook/jest/pull/4001))
* Fix issue mocking bound method
  ([#3805](https://github.com/facebook/jest/pull/3805))
* Fix jest-circus ([#4290](https://github.com/facebook/jest/pull/4290))
* Fix lint warning in master
  ([#4132](https://github.com/facebook/jest/pull/4132))
* Fix linting ([#3946](https://github.com/facebook/jest/pull/3946))
* fix merge conflict ([#4144](https://github.com/facebook/jest/pull/4144))
* Fix minor typo ([#3729](https://github.com/facebook/jest/pull/3729))
* fix missing console.log messages
  ([#3895](https://github.com/facebook/jest/pull/3895))
* fix mock return value ([#3933](https://github.com/facebook/jest/pull/3933))
* Fix mocking for modules with folders on windows
  ([#4238](https://github.com/facebook/jest/pull/4238))
* Fix NODE_PATH resolving for relative paths
  ([#3616](https://github.com/facebook/jest/pull/3616))
* Fix options.moduleNameMapper override order with preset
  ([#3565](https://github.com/facebook/jest/pull/3565)
  ([#3689](https://github.com/facebook/jest/pull/3689))
* Fix React PropTypes warning in tests for Immutable plugin
  ([#4412](https://github.com/facebook/jest/pull/4412))
* Fix regression in mockReturnValueOnce
  ([#3857](https://github.com/facebook/jest/pull/3857))
* Fix sample code of mock class constructors
  ([#4115](https://github.com/facebook/jest/pull/4115))
* Fix setup-test-framework-test
  ([#3773](https://github.com/facebook/jest/pull/3773))
* fix typescript jest test crash
  ([#4363](https://github.com/facebook/jest/pull/4363))
* Fix watch mode ([#4084](https://github.com/facebook/jest/pull/4084))
* Fix Watchman on windows ([#4018](https://github.com/facebook/jest/pull/4018))
* Fix(babel): Handle ignored files in babel v7
  ([#4393](https://github.com/facebook/jest/pull/4393))
* Fix(babel): Support upcoming beta
  ([#4403](https://github.com/facebook/jest/pull/4403))
* Fixed object matcher ([#3799](https://github.com/facebook/jest/pull/3799))
* Fixes #3820 use extractExpectedAssertionsErrors in jasmine setup
* Flow upgrade ([#4355](https://github.com/facebook/jest/pull/4355))
* Force message in matchers to always be a function
  ([#3972](https://github.com/facebook/jest/pull/3972))
* Format `describe` and use `test` instead of `it` alias
  ([#3792](https://github.com/facebook/jest/pull/3792))
* global_config.js for multi-project runner
  ([#4023](https://github.com/facebook/jest/pull/4023))
* Handle async errors ([#4016](https://github.com/facebook/jest/pull/4016))
* Hard-fail if hasteImpl is throwing an error during initialization.
  ([#3812](https://github.com/facebook/jest/pull/3812))
* Ignore import type for extract_requires
  ([#4079](https://github.com/facebook/jest/pull/4079))
* Ignore indentation of data structures in jest-diff
  ([#3429](https://github.com/facebook/jest/pull/3429))
* Implement 'jest.requireMock'
  ([#4292](https://github.com/facebook/jest/pull/4292))
* Improve Jest phabricator plugin
  ([#4195](https://github.com/facebook/jest/pull/4195))
* Improve Seq and remove newline from non-min empty in Immutable plugin
  ([#4241](https://github.com/facebook/jest/pull/4241))
* Improved the jest reporter with snapshot info per test.
  ([#3660](https://github.com/facebook/jest/pull/3660))
* Include fullName in formattedAssertion
  ([#4273](https://github.com/facebook/jest/pull/4273))
* Integrated with Yarn workspaces
  ([#3906](https://github.com/facebook/jest/pull/3906))
* jest --all ([#4020](https://github.com/facebook/jest/pull/4020))
* jest-circus test failures
  ([#3770](https://github.com/facebook/jest/pull/3770))
* jest-circus Timeouts ([#3760](https://github.com/facebook/jest/pull/3760))
* jest-haste-map: add test case for broken handling of ignore pattern
  ([#4047](https://github.com/facebook/jest/pull/4047))
* jest-haste-map: add test+fix for broken platform module support
  ([#3885](https://github.com/facebook/jest/pull/3885))
* jest-haste-map: deprecate functional ignorePattern and use it in cache key
  ([#4063](https://github.com/facebook/jest/pull/4063))
* jest-haste-map: mock 'fs' with more idiomatic jest.mock()
  ([#4046](https://github.com/facebook/jest/pull/4046))
* jest-haste-map: only file IO errors should be silently ignored
  ([#3816](https://github.com/facebook/jest/pull/3816))
* jest-haste-map: throw when trying to get a duplicated module
  ([#3976](https://github.com/facebook/jest/pull/3976))
* jest-haste-map: watchman crawler: normalize paths
  ([#3887](https://github.com/facebook/jest/pull/3887))
* jest-runtime: atomic cache write, and check validity of data
  ([#4088](https://github.com/facebook/jest/pull/4088))
* Join lines with newline in jest-diff
  ([#4314](https://github.com/facebook/jest/pull/4314))
* Keep ARGV only in CLI files
  ([#4012](https://github.com/facebook/jest/pull/4012))
* let transformers adjust cache key based on mapCoverage
  ([#4187](https://github.com/facebook/jest/pull/4187))
* Lift requires ([#3780](https://github.com/facebook/jest/pull/3780))
* Log stack when reporting errors in jest-runtime
  ([#3833](https://github.com/facebook/jest/pull/3833))
* Make --listTests return a new line separated list when not using --json
  ([#4229](https://github.com/facebook/jest/pull/4229))
* Make build script printing small-terminals-friendly
  ([#3892](https://github.com/facebook/jest/pull/3892))
* Make error messages more explicit for toBeCalledWith assertions
  ([#3913](https://github.com/facebook/jest/pull/3913))
* Make jest-matcher-utils use ESM exports
  ([#4342](https://github.com/facebook/jest/pull/4342))
* Make jest-runner a standalone package.
  ([#4236](https://github.com/facebook/jest/pull/4236))
* Make Jest’s Test Runner configurable.
  ([#4240](https://github.com/facebook/jest/pull/4240))
* Make listTests always print to console.log
  ([#4391](https://github.com/facebook/jest/pull/4391))
* Make providesModuleNodeModules ignore nested node_modules directories
* Make sure function mocks match original arity
  ([#4170](https://github.com/facebook/jest/pull/4170))
* Make sure runAllTimers also clears all ticks
  ([#3915](https://github.com/facebook/jest/pull/3915))
* Make toBe matcher error message more helpful for objects and arrays
  ([#4277](https://github.com/facebook/jest/pull/4277))
* Make useRealTimers play well with timers: fake
  ([#3858](https://github.com/facebook/jest/pull/3858))
* Move getType from jest-matcher-utils to separate package
  ([#3559](https://github.com/facebook/jest/pull/3559))
* Multiroot jest-change-files
  ([#3969](https://github.com/facebook/jest/pull/3969))
* Output created snapshot when using --ci option
  ([#3693](https://github.com/facebook/jest/pull/3693))
* Point out you can use matchers in .toMatchObject
  ([#3796](https://github.com/facebook/jest/pull/3796))
* Prevent babelrc package import failure on relative current path
  ([#3723](https://github.com/facebook/jest/pull/3723))
* Print RDP details for windows builds
  ([#4017](https://github.com/facebook/jest/pull/4017))
* Provide better error checking for transformed content
  ([#3807](https://github.com/facebook/jest/pull/3807))
* Provide printText and printComment in markup.js for HTMLElement plugin
  ([#4344](https://github.com/facebook/jest/pull/4344))
* Provide regex visualization for testRegex
  ([#3758](https://github.com/facebook/jest/pull/3758))
* Refactor CLI ([#3862](https://github.com/facebook/jest/pull/3862))
* Refactor names and delimiters of complex values in pretty-format
  ([#3986](https://github.com/facebook/jest/pull/3986))
* Replace concat(Immutable) with Immutable as item of plugins array
  ([#4207](https://github.com/facebook/jest/pull/4207))
* Replace Jasmine with jest-circus
  ([#3668](https://github.com/facebook/jest/pull/3668))
* Replace match with test and omit redundant String conversion
  ([#4311](https://github.com/facebook/jest/pull/4311))
* Replace print with serialize in AsymmetricMatcher plugin
  ([#4173](https://github.com/facebook/jest/pull/4173))
* Replace print with serialize in ConvertAnsi plugin
  ([#4225](https://github.com/facebook/jest/pull/4225))
* Replace print with serialize in HTMLElement plugin
  ([#4215](https://github.com/facebook/jest/pull/4215))
* Replace print with serialize in Immutable plugins
  ([#4189](https://github.com/facebook/jest/pull/4189))
* Replace unchanging args with one config arg within pretty-format
  ([#4076](https://github.com/facebook/jest/pull/4076))
* Return UNDEFINED for undefined type in ReactElement plugin
  ([#4360](https://github.com/facebook/jest/pull/4360))
* Rewrite some read bumps in pretty-format
  ([#4093](https://github.com/facebook/jest/pull/4093))
* Run update method before installing JRE on Circle
  ([#4318](https://github.com/facebook/jest/pull/4318))
* Separated the snapshot summary creation from the printing to improve
  testability. ([#4373](https://github.com/facebook/jest/pull/4373))
* Set coverageDirectory during normalize phase
  ([#3966](https://github.com/facebook/jest/pull/3966))
* Setup custom reporters after default reporters
  ([#4053](https://github.com/facebook/jest/pull/4053))
* Setup for Circle 2 ([#4149](https://github.com/facebook/jest/pull/4149))
* Simplify readme ([#3790](https://github.com/facebook/jest/pull/3790))
* Simplify snapshots definition
  ([#3791](https://github.com/facebook/jest/pull/3791))
* skipNodeResolution config option
  ([#3987](https://github.com/facebook/jest/pull/3987))
* Small fixes to toHaveProperty docs
  ([#3878](https://github.com/facebook/jest/pull/3878))
* Sort attributes by name in HTMLElement plugin
  ([#3783](https://github.com/facebook/jest/pull/3783))
* Specify watchPathIgnorePatterns will only be available in Jest 21+
  ([#4398](https://github.com/facebook/jest/pull/4398))
* Split TestRunner off of TestScheduler
  ([#4233](https://github.com/facebook/jest/pull/4233))
* Strict and explicit config resolution logic
  ([#4122](https://github.com/facebook/jest/pull/4122))
* Support maxDepth option in React plugins
  ([#4208](https://github.com/facebook/jest/pull/4208))
* Support SVG elements in HTMLElement plugin
  ([#4335](https://github.com/facebook/jest/pull/4335))
* Test empty Immutable collections with {min: false} option
  ([#4121](https://github.com/facebook/jest/pull/4121))
* test to debug travis failure in master
  ([#4145](https://github.com/facebook/jest/pull/4145))
* testPathPattern message test
  ([#4006](https://github.com/facebook/jest/pull/4006))
* Throw Error When Using Nested It Specs
  ([#4039](https://github.com/facebook/jest/pull/4039))
* Throw when moduleNameMapper points to inexistent module
  ([#3567](https://github.com/facebook/jest/pull/3567))
* Unified 'no tests found' message for non-verbose MPR
  ([#4354](https://github.com/facebook/jest/pull/4354))
* Update migration guide with jest-codemods transformers
  ([#4306](https://github.com/facebook/jest/pull/4306))
* Use "inputSourceMap" for coverage re-mapping.
  ([#4009](https://github.com/facebook/jest/pull/4009))
* Use "verbose" no test found message when there is only one project
  ([#4378](https://github.com/facebook/jest/pull/4378))
* Use babel transform to inline all requires
  ([#4340](https://github.com/facebook/jest/pull/4340))
* Use eslint plugins to run prettier
  ([#3971](https://github.com/facebook/jest/pull/3971))
* Use iterableEquality in spy matchers
  ([#3651](https://github.com/facebook/jest/pull/3651))
* Use modern HTML5 <!DOCTYPE>
  ([#3937](https://github.com/facebook/jest/pull/3937))
* Wrap `Error.captureStackTrace` in a try
  ([#4035](https://github.com/facebook/jest/pull/4035))

## jest 20.0.4

* Fix jest-haste-map's handling of duplicate module IDs.
  ([#3647](https://github.com/facebook/jest/pull/3647))
* Fix behavior of `enableAutomock()` when automock is set to false.
  ([#3624](https://github.com/facebook/jest/pull/3624))
* Fix progress bar in windows.
  ([#3626](https://github.com/facebook/jest/pull/3626))

## jest 20.0.3

* Fix reporters 'default' setting.
  ([#3562](https://github.com/facebook/jest/pull/3562))
* Fix to make Jest fail when the coverage threshold not met.
  ([#3554](https://github.com/facebook/jest/pull/3554))

## jest 20.0.1

* Add ansi-regex to pretty-format dependencies
  ([#3498](https://github.com/facebook/jest/pull/3498))
* Fix <rootDir> replacement in testMatch and moduleDirectories
  ([#3538](https://github.com/facebook/jest/pull/3538))
* Fix expect.hasAssertions() to throw when passed arguments
  ([#3526](https://github.com/facebook/jest/pull/3526))
* Fix stack traces without proper error messages
  ([#3513](https://github.com/facebook/jest/pull/3513))
* Fix support for custom extensions through haste packages
  ([#3537](https://github.com/facebook/jest/pull/3537))
* Fix test contexts between test functions
  ([#3506](https://github.com/facebook/jest/pull/3506))

## jest 20.0.0

* New `--projects` option to run one instance of Jest in multiple projects at
  the same time. ([#3400](https://github.com/facebook/jest/pull/3400))
* New multi project runner ([#3156](https://github.com/facebook/jest/pull/3156))
* New --listTests flag. ([#3441](https://github.com/facebook/jest/pull/3441))
* New --showConfig flag. ([#3296](https://github.com/facebook/jest/pull/3296))
* New promise support for all `expect` matchers through `.resolves` and
  `.rejects`. ([#3068](https://github.com/facebook/jest/pull/3068))
* New `expect.hasAssertions()` function similar to `expect.assertions()`.
  ([#3379](https://github.com/facebook/jest/pull/3379))
* New `this.equals` function exposed to custom matchers.
  ([#3469](https://github.com/facebook/jest/pull/3469))
* New `valid-expect` lint rule in `eslint-plugin-jest`.
  ([#3067](https://github.com/facebook/jest/pull/3067))
* New HtmlElement pretty-format plugin.
  ([#3230](https://github.com/facebook/jest/pull/3230))
* New Immutable pretty-format plugins.
  ([#2899](https://github.com/facebook/jest/pull/2899))
* New test environment per file setting through `@jest-environment` in the
  docblock. ([#2859](https://github.com/facebook/jest/pull/2859))
* New feature that allows every configuration option to be set from the command
  line. ([#3424](https://github.com/facebook/jest/pull/3424))
* New feature to add custom reporters to Jest through `reporters` in the
  configuration. ([#3349](https://github.com/facebook/jest/pull/3349))
* New feature to add expected and actual values to AssertionError.
  ([#3217](https://github.com/facebook/jest/pull/3217))
* New feature to map code coverage from transformers.
  ([#2290](https://github.com/facebook/jest/pull/2290))
* New feature to run untested code coverage in parallel.
  ([#3407](https://github.com/facebook/jest/pull/3407))
* New option to define a custom resolver.
  ([#2998](https://github.com/facebook/jest/pull/2998))
* New printing support for text and comment nodes in html pretty-format.
  ([#3355](https://github.com/facebook/jest/pull/3355))
* New snapshot testing FAQ ([#3425](https://github.com/facebook/jest/pull/3425))
* New support for custom platforms on jest-haste-map.
  ([#3162](https://github.com/facebook/jest/pull/3162))
* New support for mocking native async methods.
  ([#3209](https://github.com/facebook/jest/pull/3209))
* New guide on how to use Jest with any JavaScript framework.
  ([#3243](https://github.com/facebook/jest/pull/3243))
* New translation system for the Jest website.
* New collapsing watch mode usage prompt after first run.
  ([#3078](https://github.com/facebook/jest/pull/3078))
* Breaking Change: Forked Jasmine 2.5 into Jest's own test runner and rewrote
  large parts of Jasmine. ([#3147](https://github.com/facebook/jest/pull/3147))
* Breaking Change: Jest does not write new snapshots by default on CI.
  ([#3456](https://github.com/facebook/jest/pull/3456))
* Breaking Change: Moved the typescript parser from `jest-editor-support` into a
  separate `jest-test-typescript-parser` package.
  ([#2973](https://github.com/facebook/jest/pull/2973))
* Breaking Change: Replaced auto-loading of babel-polyfill with only
  regenerator-runtime, fixes a major memory leak.
  ([#2755](https://github.com/facebook/jest/pull/2755))
* Fixed `babel-jest` to look up the `babel` field in `package.json` as a
  fallback.
* Fixed `jest-editor-support`'s parser to not crash on incomplete ASTs.
  ([#3259](https://github.com/facebook/jest/pull/3259))
* Fixed `jest-resolve` to use `is-builtin-module` instead of `resolve.isCore`.
  ([#2997](https://github.com/facebook/jest/pull/2997))
* Fixed `jest-snapshot` to normalize line endings in the `serialize` function.
  ([#3002](https://github.com/facebook/jest/pull/3002))
* Fixed behavior of `--silent` flag.
  ([#3003](https://github.com/facebook/jest/pull/3003))
* Fixed bug with watchers on macOS causing test to crash.
  ([#2957](https://github.com/facebook/jest/pull/2957))
* Fixed CLI `notify` option not taking precedence over config option.
  ([#3340](https://github.com/facebook/jest/pull/3340))
* Fixed detection of the npm client in SummaryReporter to support Yarn.
  ([#3263](https://github.com/facebook/jest/pull/3263))
* Fixed done.fail not passing arguments
  ([#3241](https://github.com/facebook/jest/pull/3241))
* Fixed fake timers to restore after resetting mocks.
  ([#2467](https://github.com/facebook/jest/pull/2467))
* Fixed handling of babylon's parser options in `jest-editor-support`.
  ([#3344](https://github.com/facebook/jest/pull/3344))
* Fixed Jest to properly cache transform results.
  ([#3334](https://github.com/facebook/jest/pull/3334))
* Fixed Jest to use human-readable colors for Jest's own snapshots.
  ([#3119](https://github.com/facebook/jest/pull/3119))
* Fixed jest-config to use UID for default cache folder.
  ([#3380](https://github.com/facebook/jest/pull/3380)),
  ([#3387](https://github.com/facebook/jest/pull/3387))
* Fixed jest-runtime to expose inner error when it fails to write to the cache.
  ([#3373](https://github.com/facebook/jest/pull/3373))
* Fixed lifecycle hooks to make afterAll hooks operate the same as afterEach.
  ([#3275](https://github.com/facebook/jest/pull/3275))
* Fixed pretty-format to run plugins before serializing nested basic values.
  ([#3017](https://github.com/facebook/jest/pull/3017))
* Fixed return value of mocks so they can explicitly be set to return
  `undefined`. ([#3354](https://github.com/facebook/jest/pull/3354))
* Fixed runner to run tests associated with snapshots when the snapshot changes.
  ([#3025](https://github.com/facebook/jest/pull/3025))
* Fixed snapshot serializer require, restructured pretty-format.
  ([#3399](https://github.com/facebook/jest/pull/3399))
* Fixed support for Babel 7 in babel-jest.
  ([#3271](https://github.com/facebook/jest/pull/3271))
* Fixed testMatch to find tests in .folders.
  ([#3006](https://github.com/facebook/jest/pull/3006))
* Fixed testNamePattern and testPathPattern to work better together.
  ([#3327](https://github.com/facebook/jest/pull/3327))
* Fixed to show reject reason when expecting resolve.
  ([#3134](https://github.com/facebook/jest/pull/3134))
* Fixed toHaveProperty() to use hasOwnProperty from Object
  ([#3410](https://github.com/facebook/jest/pull/3410))
* Fixed watch mode's screen clearing.
  ([#2959](https://github.com/facebook/jest/pull/2959))
  ([#3294](https://github.com/facebook/jest/pull/3294))
* Improved and consolidated Jest's configuration file resolution.
  ([#3472](https://github.com/facebook/jest/pull/3472))
* Improved documentation throughout the Jest website.
* Improved documentation to explicitly mention that snapshots must be reviewed.
  ([#3203](https://github.com/facebook/jest/pull/3203))
* Improved documentation to make it clear CRA users don't need to add
  dependencies. ([#3312](https://github.com/facebook/jest/pull/3312))
* Improved eslint-plugin-jest's handling of `expect`.
  ([#3306](https://github.com/facebook/jest/pull/3306))
* Improved flow-coverage, eslint rules and test coverage within the Jest
  repository.
* Improved printing of `expect.assertions` error.
  ([#3033](https://github.com/facebook/jest/pull/3033))
* Improved Windows test coverage of Jest.
* Refactored configs & transform
  ([#3376](https://github.com/facebook/jest/pull/3376))
* Refactored reporters to pass individual Tests to reporters.
  ([#3289](https://github.com/facebook/jest/pull/3289))
* Refactored TestRunner ([#3166](https://github.com/facebook/jest/pull/3166))
* Refactored watch mode prompts.
  ([#3290](https://github.com/facebook/jest/pull/3290))
* Deleted `jest-file-exists`.
  ([#3105](https://github.com/facebook/jest/pull/3105))
* Removed `Config` type. ([#3366](https://github.com/facebook/jest/pull/3366))
* Removed all usage of `jest-file-exists`.
  ([#3101](https://github.com/facebook/jest/pull/3101))
* Adopted prettier on the Jest codebase.

## jest 19.0.1

* Fix infinite loop when using `--watch` with `--coverage`.
* Fixed `watchman` config option.
* Fixed a bug in the jest-editor-support static analysis.
* Fixed eslint plugin warning.
* Fixed missing space in front of "Did you mean …?".
* Fixed path printing in the reporter on Windows.

## jest 19.0.0

* Breaking Change: Added a version for snapshots.
* Breaking Change: Removed the `mocksPattern` configuration option, it never
  worked correctly.
* Breaking Change: Renamed `testPathDirs` to `roots` to avoid confusion when
  configuring Jest.
* Breaking Change: Updated printing of React elements to cause fewer changes
  when props change.
* Breaking Change: Updated snapshot format to properly escape data.
* Fixed --color to be recognized correctly again.
* Fixed `babel-plugin-jest-hoist` to work properly with type annotations in
  tests.
* Fixed behavior for console.log calls and fixed a memory leak (#2539).
* Fixed cache directory path for Jest to avoid ENAMETOOLONG errors.
* Fixed change events to be emitted in jest-haste-map's watch mode. This fixes
  issues with Jest's new watch mode and react-native-packager.
* Fixed cli arguments to be used when loading the config from file, they were
  previously ignored.
* Fixed Jest to load json files that include a BOM.
* Fixed Jest to throw errors instead of ignoring invalid cli options.
* Fixed mocking behavior for virtual modules.
* Fixed mocking behavior with transitive dependencies.
* Fixed support for asymmetric matchers in `toMatchObject`.
* Fixed test interruption and `--bail` behavior.
* Fixed watch mode to clean up worker processes when a test run gets
  interrupted.
* Fixed whitespace to be highlighted in snapshots and assertion errors.
* Improved `babel-jest` plugin: babel is loaded lazily, istanbul comments are
  only added when coverage is used.
* Improved error for invalid transform config.
* Improved moduleNameMapper to not overwrite mocks when many patterns map to the
  same file.
* Improved printing of skipped tests in verbose mode.
* Improved resolution code in jest-resolve.
* Improved to only show patch marks in assertion errors when the comparison
  results in large objects.
* New `--collectCoverageFrom` cli argument.
* New `--coverageDirectory` cli argument.
* New `expect.addSnapshotSerializer` to add custom snapshot serializers for
  tests.
* New `jest.spyOn`.
* New `testMatch` configuration option that accepts glob patterns.
* New eslint-plugin-jest with no-disabled-tests, no-focuses-tests and
  no-identical-title rules and default configuration and globals.
* New expect.stringContaining asymmetric matcher.
* New feature to make manual mocks with nested folders work. For example
  `__mocks__/react-native/Library/Text.js` will now work as expected.
* New feature to re-run tests through the notification when using `--notify`.
* New jest-phabricator package to integrate Jest code coverage in phabriactor.
* New jest-validate package to improve configuration errors, help with
  suggestions of correct configuration and to be adopted in other libraries.
* New pretty-printing for asymmetric matchers.
* New RSS feed for Jest's blog.
* New way to provide a reducer to extract haste module ids.
* New website, new documentation, new color scheme and new homepage.
* Rewritten watch mode for instant feedback, better code quality and to build
  new features on top of it (#2362).

## jest 18.1.0

* Fixed console.log and fake timer behavior in node 7.3.
* Updated istanbul-api.
* Updated jest-diff equality error message.
* Disabled arrow keys when entering a pattern in watch mode to prevent broken
  behavior. Will be improved in a future release.
* Moved asymmetric matchers and equality functionality from Jasmine into
  jest-matchers.
* Removed jasmine and jest-snapshot dependency from jest-matchers.
* Removed unused global `context` variable.
* Show a better error message if the config is invalid JSON.
* Highlight trailing whitespace in assertion diffs and snapshots.
* Jest now uses micromatch instead of minimatch.
* Added `-h` as alias for `--help`.

## jest 18.0.0

See https://facebook.github.io/jest/blog/2016/12/15/2016-in-jest.html

* The testResultsProcessor function is now required to return the modified
  results.
* Removed `pit` and `mockImpl`. Use `it` or `mockImplementation` instead.
* Fixed re-running tests when `--bail` is used together with `--watch`.
* `pretty-format` is now merged into Jest.
* `require('v8')` now works properly in a test context.
* Jest now clears the entire scrollback in watch mode.
* Added `expect.any`, `expect.anything`, `expect.objectContaining`,
  `expect.arrayContaining`, `expect.stringMatching`.
* Properly resolve `snapshotSerializers`, `setupFiles`, `transform`,
  `testRunner` and `testResultsProcessor` instead of using `path.resolve`.
* `--testResultsProcessor` is now exposed through the cli.
* Renamed `--jsonOutputFile` to `--outputFile`.
* Added `jest-editor-support` for vscode and Nuclide integration.
* Fixed `test.concurrent` unhandled promise rejections.
* The Jest website is now auto-deployed when merging into master.
* Updated `testRegex` to include `test.js` and `spec.js` files.
* Fixes for `babel-plugin-jest-hoist` when using `jest.mock` with three
  arguments.
* The `JSON` global in `jest-environment-node` now comes from the vm context
  instead of the parent context.
* Jest does not print stack traces from babel any longer.
* Fake timers are reset when `FakeTimers.useTimers()` is called.
* Usage of Jest in watch mode can be hidden through `JEST_HIDE_USAGE`.
* Added `expect.assertions(number)` which will ensure that a specified amount of
  assertions is made in one test.
* Added `.toMatchSnapshot(?string)` feature to give snapshots a name.
* Escape regex in snapshots.
* `jest-react-native` was deprecated and now forwards `react-native`.
* Added `.toMatchObject` matcher.
* Further improve printing of large objects.
* Fixed `NaN% Failed` in the OS notification when using `--notify`.
* The first test run without cached timings will now use separate processes
  instead of running in band.
* Added `.toHaveProperty` matcher.
* Fixed `Map`/`Set` comparisons.
* `test.concurrent` now works with `--testNamePattern`.

## jest 17.0.3

* Improved file-watching feature in jest-haste-map.
* Added `.toHaveLength` matcher.
* Improved `.toContain` matcher.

## jest 17.0.2

* Fixed performance regression in module resolution.

## jest 17.0.1

* Fixed pretty printing of big objects.
* Fixed resolution of `.native.js` files in react-native projects.

## jest 17.0.0

* Added `expect.extend`.
* Properly resolve modules with platform extensions on react-native.
* Added support for custom snapshots serializers.
* Updated to Jasmine 2.5.2.
* Big diffs are now collapsed by default in snapshots and assertions. Added
  `--expand` (or `-e`) to show the full diff.
* Replaced `scriptPreprocessor` with the new `transform` option.
* Added `jest.resetAllMocks` which replaces `jest.clearAllMocks`.
* Fixes for react-native preset.
* Fixes for global built in objects in `jest-environment-node`.
* Create mock objects in the vm context instead of the parent context.
* `.babelrc` is now part of the transform cache key in `babel-jest`.
* Fixes for docblock parsing with haste modules.
* Exit with the proper code when the coverage threshold is not reached.
* Implemented file watching in `jest-haste-map`.
* `--json` now includes information about individual tests inside a file.

## jest 16.0.2

* Symbols are now properly mocked when using `jest-mock`.
* `toHaveBeenCalledWith()` works without arguments again.
* Newlines in snapshots are now normalized across different operating systems.

## jest 16.0.1

* Fix infinite loop.

## jest 16.0.0

* Previously failed tests are now always run first.
* A new concurrent reporter shows currently running tests, a test summary, a
  progress bar and estimated remaining time if possible.
* Improved CLI colors.
* `jest <pattern>` is now case-insensitive.
* Added `it.only`, `it.skip`, `test.only`, `test.skip` and `xtest`.
* Added `--testNamePattern=pattern` or `-t <pattern>` to run individual tests in
  test files.
* Jest now warns for duplicate mock files.
* Pressing `a`, `o`, `p`, `q` or `enter` while tests are running in the watch
  mode, the test run will be interrupted.
* `--bail` now works together with `--watch`.
* Added `test.concurrent` for concurrent async tests.
* Jest now automatically considers files and tests with the `.jsx` extension.
* Added `jest.clearAllMocks` to clear all mocks manually.
* Rewrote Jest's snapshot implementation. `jest-snapshot` can now be more easily
  integrated into other test runners and used in other projects.
* This requires most snapshots to be updated when upgrading Jest.
* Objects and Arrays in snapshots are now printed with a trailing comma.
* Function names are not printed in snapshots any longer to reduce issues with
  code coverage instrumentation and different Node versions.
* Snapshots are now sorted using natural sort order.
* Snapshots are not marked as obsolete any longer when using `fit` or when an
  error is thrown in a test.
* Finished migration of Jasmine matchers to the new Jest matchers.
* Pretty print `toHaveBeenLastCalledWith`, `toHaveBeenCalledWith`,
  `lastCalledWith` and `toBeCalledWith` failure messages.
* Added `toBeInstanceOf` matcher.
* Added `toContainEqual` matcher.
* Added `toThrowErrorMatchingSnapshot` matcher.
* Improved `moduleNameMapper` resolution.
* Module registry fixes.
* Fixed invocation of the `setupTestFrameworkScriptFile` script to make it
  easier to use chai together with Jest.
* Removed react-native special case in Jest's configuration.
* Added `--findRelatedTests <fileA> <fileB>` cli option to run tests related to
  the specified files.
* Added `jest.deepUnmock` to `babel-plugin-jest-hoist`.
* Added `jest.runTimersToTime` which is useful together with fake timers.
* Improved automated mocks for ES modules compiled with babel.

## jest 15.1.1

* Fixed issues with test paths that include hyphens on Windows.
* Fixed `testEnvironment` resolution.
* Updated watch file name pattern input.

## jest 15.1.0

* Pretty printer updates for React and global window objects.
* `jest-runtime` overwrites automocking from configuration files.
* Improvements for watch mode on Windows.
* afterAll/afterEach/beforeAll/beforeEach can now return a Promise and be used
  together with async/await.
* Improved stack trace printing on Node 4.

## jest 15.0.2

* Fixed Jest with npm2 when using coverage.

## jest 15.0.1

* Updated toThrow and toThrowMatchers and aliased them to the same matcher.
* Improvements for watch mode.
* Fixed Symbol reassignment in tests would break Jest's matchers.
* Fixed `--bail` option.

## jest 15.0.0

* See https://facebook.github.io/jest/blog/2016/09/01/jest-15.html
* Jest by default now also recognizes files ending in `.spec.js` and `.test.js`
  as test files.
* Completely replaced most Jasmine matchers with new Jest matchers.
* Rewrote Jest's CLI output for test failures and summaries.
* Added `--env` option to override the default test environment.
* Disabled automocking, fake timers and resetting the module registry by
  default.
* Added `--watchAll`, made `--watch` interactive and added the ability to update
  snapshots and select test patterns in watch mode.
* Jest uses verbose mode when running a single test file.
* Console messages are now buffered and printed along with the test results.
* Fix `testEnvironment` resolution to prefer `jest-environment-{name}` instead
  of `{name}` only. This prevents a module colision when using `jsdom` as test
  environment.
* `moduleNameMapper` now uses a resolution algorithm.
* Improved performance for small test runs.
* Improved API documentation.
* Jest now works properly with directories that have special characters in them.
* Improvements to Jest's own test infra by merging integration and unit tests.
  Code coverage is now collected for Jest.
* Added `global.global` to the node environment.
* Fixed babel-jest-plugin-hoist issues with functions called `mock`.
* Improved jest-react-native preset with mocks for ListView, TextInput,
  ActivityIndicator and ScrollView.
* Added `collectCoverageFrom` to collect code coverage from untested files.
* Rewritten code coverage support.

## jest 14.1.0

* Changed Jest's default cache directory.
* Fixed `jest-react-native` for react 15.3.0.
* Updated react and react-native example to use `react-test-renderer`.
* Started to refactor code coverage.

## jest 14.0.2

* `babel-jest` bugfix.

## jest 14.0.1

* `babel-jest` can now be used to compose a transformer.
* Updated snapshot instructions to run `jest -u` or `npm test -- -u`.
* Fixed `config` cli option to enable JSON objects as configuration.
* Updated printing of preset path in the CLI.

## jest 14.0.0

* Official release of snapshot tests.
* Started to replace Jasmine matchers with Jest matchers: `toBe`, `toBeFalsy`,
  `toBeTruthy`, `toBeNaN`, `toBe{Greater,Less}Than{,OrEqual}`, `toBeNull`,
  `toBeDefined`, `toBeUndefined`, `toContain`, `toMatch`, `toBeCloseTo` were
  rewritten.
* Rewrite of Jest's reporters.
* Experimental react-native support.
* Removed Jasmine 1 support from Jest.
* Transform caching improvements.

## jest 13.2.0

* Snapshot bugfixes.
* Timer bugfixes.

## jest 13.1.0

* Added `test` global function as an alias for `it`.
* Added `coveragePathIgnorePatterns` to the config.
* Fixed printing of "JSX objects" in snapshots.
* Fixes for `--verbose` option and top level `it` calls.
* Extended the node environment with more globals.
* testcheck now needs to be required explicitly through `require('jest-check')`.
* Added `jest.deepUnmock`.
* Fail test suite if it does not contain any tests.

## jest 13.0.0

* Added duration of individual tests in verbose mode.
* Added a `browser` config option to properly resolve npm packages with a
  browser field in `package.json` if you are writing tests for client side apps
* Added `jest-repl`.
* Split up `jest-cli` into `jest-runtime` and `jest-config`.
* Added a notification plugin that shows a test run notification using
  `--notify`.
* Refactored `TestRunner` into `SearchSource` and improved the "no tests found"
  message.
* Added `jest.isMockFunction(jest.fn())` to test for mock functions.
* Improved test reporter printing and added a test failure summary when running
  many tests.
  * Add support for property testing via testcheck-js.
* Added a webpack tutorial.
* Added support for virtual mocks through
  `jest.mock('Module', implementation, {virtual: true})`.
* Added snapshot functionality through `toMatchSnapshot()`.
* Redesigned website.

## jest-cli 12.1.1

* Windows stability fixes.
* Mock module resolution fixes.
* Remove test files from code coverage.

## jest-cli 12.1.0

* Jest is now also published in the `jest` package on npm.
* Added `testRegex` to match for tests outside of specific folders. Deprecated
  both `testDirectoryName` and `testFileExtensions`.
* `it` can now return a Promise for async testing. `pit` was deprecated.
* Added `jest-resolve` as a standalone package based on the Facebook module
  resolution algorithm.
* Added `jest-changed-files` as a standalone package to detect changed files in
  a git or hg repo.
* Added `--setupTestFrameworkFile` to cli.
* Added support for coverage thresholds. See
  http://facebook.github.io/jest/docs/api.html#coveragethreshold-object.
* Updated to jsdom 9.0.
* Updated and improved stack trace reporting.
* Added `module.filename` and removed the invalid `module.__filename` field.
* Further improved the `lastCalledWith` and `toBeCalledWith` custom matchers.
  They now print the most recent calls.
* Fixed jest-haste-map on continuous integration systems.
* Fixes for hg/git integration.
* Added a re-try for the watchman crawler.

## jest-cli 12.0.2

* Bug fixes when running a single test file and for scoped package names.

## jest-cli 12.0.1

* Added custom equality matchers for Map/Set and iterables.
* Bug fixes

## jest-cli 12.0.0

* Reimplemented `node-haste` as `jest-haste-map`:
  https://github.com/facebook/jest/pull/896
* Fixes for the upcoming release of nodejs 6.
* Removed global mock caching which caused negative side-effects on test runs.
* Updated Jasmine from 2.3.4 to 2.4.1.
* Fixed our Jasmine fork to work better with `Object.create(null)`.
* Added a `--silent` flag to silence console messages during a test run.
* Run a test file directly if a path is passed as an argument to Jest.
* Added support for the undocumented nodejs feature `module.paths`.

## jest-cli 11.0.2

* Fixed `jest -o` error when Mercurial isn't installed on the system
* Fixed Jasmine failure message when expected values were mutated after tests.

## jest-cli 11.0.1, babel-jest 11.0.1

* Added support for Mercurial repositories when using `jest -o`
* Added `mockImplementationOnce` API to `jest.fn()`.

## jest-cli 11.0.0, babel-jest 11.0.0 (pre-releases 0.9 to 0.10)

* New implementation of node-haste and rewrite of internal module loading and
  resolution. Fixed both startup and runtime performance.
  [#599](https://github.com/facebook/jest/pull/599)
* Jasmine 2 is now the default test runner. To keep using Jasmine 1, put
  `testRunner: "jasmine1"` into your configuration.
* Added `jest-util`, `jest-mock`, `jest-jasmine1`, `jest-jasmine2`,
  `jest-environment-node`, `jest-environment-jsdom` packages.
* Added `babel-jest-preset` and `babel-jest` as packages. `babel-jest` is now
  being auto-detected.
* Added `babel-plugin-jest-hoist` which hoists `jest.unmock`, `jest.mock` and
  the new `jest.enableAutomock` and `jest.disableAutomock` API.
* Improved `babel-jest` integration and `react-native` testing.
* Improved code coverage reporting when using `babel-jest`.
* Added the `jest.mock('moduleName', moduleFactory)` feature. `jest.mock` now
  gets hoisted by default. `jest.doMock` was added to explicitly mock a module
  without the hoisting feature of `babel-jest`.
* Updated jsdom to 8.3.x.
* Improved responsiveness of the system while using `--watch`.
* Clear the terminal window when using `--watch`.
* By default, `--watch` will now only runs tests related to changed files.
  `--watch=all` can be used to run all tests on file system changes.
* Debounce `--watch` re-runs to not trigger test runs during a branch switch in
  version control.
* Added `jest.fn()` and `jest.fn(implementation)` as convenient shorcuts for
  `jest.genMockFunction()` and `jest.genMockFunction().mockImplementation()`.
* Added an `automock` option to turn off automocking globally.
* Added a "no tests found" message if no tests can be found.
* Jest sets `process.NODE_ENV` to `test` unless otherwise specified.
* Fixed `moduleNameMapper` config option when used with paths.
* Fixed an error with Jasmine 2 and tests that `throw 'string errors'`.
* Fixed issues with unmocking symlinked module names.
* Fixed mocking of boolean values.
* Fixed mocking of fields that start with an underscore ("private fields").
* Fixed unmocking behavior with npm3.
* Fixed and improved `--onlyChanged` option.
* Fixed support for running Jest as a git submodule.
* Improved verbose logger output
* Fixed test runtime error reporting and stack traces.
* Improved `toBeCalled` Jasmine 2 custom matcher messages.
* Improved error reporting when a syntax error occurs.
* Renamed HasteModuleLoader to Runtime.
* Jest now properly reports pending tests disabled with `xit` and `xdescribe`.
* Removed `preprocessCachingDisabled` config option.
* Added a `testEnvironment` option to customize the sandbox environment.
* Added support for `@scoped/name` npm packages.
* Added an integration test runner for Jest that runs all tests for examples and
  packages.

## 0.8.2

* Performance improvements.
* jest now uses `chalk` instead of its own colors implementation.

## 0.8.1

* `--bail` now reports with the proper error code.
* Fixed loading of the setup file when using jasmine2.
* Updated jsdom to 7.2.0.

## 0.8.0

* Added optional support for jasmine2 through the `testRunner` config option.
* Fixed mocking support for Map, WeakMap and Set.
* `node` was added to the defaults in `moduleFileExtensions`.
* Updated the list of node core modules that are properly being recognized by
  the module loader.

## 0.7.1

* Correctly map `process.on` into jsdom environments, fixes a bug introduced in
  jest 0.7.0.

## 0.7.0

* Fixed a memory leak with test contexts. Jest now properly cleans up test
  environments after each test. Added `--logHeapUsage` to log memory usage after
  each test. Note: this is option is meant for debugging memory leaks and might
  significantly slow down your test run.
* Removed `mock-modules`, `node-haste` and `mocks` virtual modules. This is a
  breaking change of undocumented public API. Usage of this API can safely be
  automatically updated through an automated codemod:
* Example: http://astexplorer.net/#/zrybZ6UvRA
* Codemod:
  https://github.com/cpojer/js-codemod/blob/master/transforms/jest-update.js
* jscodeshift: https://github.com/facebook/jscodeshift
* Removed `navigator.onLine` and `mockSetReadOnlyProperty` from the global jsdom
  environment. Use `window.navigator.onLine = true;` in your test setup and
  `Object.defineProperty` instead.

## 0.6.1

* Updated jsdom to 7.0.2.
* Use the current working directory as root when passing a jest config from the
  command line.
* Updated the React examples and getting started guide
* Modules now receive a `module.parent` field so unmocked modules don't assume
  they are run directly any longer.

## 0.6.0

* jest now reports the number of tests that were run instead of the number of
  test files.
* Added a `--json` option to print test results as JSON.
* Changed the preprocessor API. A preprocessor now receives the script, file and
  config. The cache key function receives the script, file and stringified
  config to be able to create consistent hashes.
* Removed node-worker-pool in favor of node-worker-farm (#540).
* `toEqual` now also checks the internal class name of an object. This fixes
  invalid tests like `expect([]).toEqual({})` which were previously passing.
* Added the option to provide map modules to stub modules by providing the
  `moduleNameMapper` config option.
* Allow to specify a custom `testRunner` in the configuration (#531).
* Added a `--no-cache` option to make it easier to debug preprocessor scripts.
* Fix code coverage on windows (#499).

## 0.5.6

* Cache test run performance and run slowest tests first to maximize worker
  utilization
* Update to jsdom 6.5.0

## 0.5.5

* Improve failure stack traces.
* Fix syntax error reporting.
* Add `--watch` option (#472).

## 0.5.2

* Fixed a bug with syntax errors in test files (#487).
* Fixed chmod error for preprocess-cache (#491).
* Support for the upcoming node 4.0 release (#490, #489).

## 0.5.1

* Upgraded node-worker-pool to 3.0.0, use the native `Promise` implementation.
* `testURL` can be used to set the location of the jsdom environment.
* Updated all of jest's dependencies, now using jsdom 6.3.
* jest now uses the native `Promise` implementation.
* Fixed a bug when passed an empty `testPathIgnorePatterns`.
* Moved preprocessor cache into the haste cache directory.

## 0.5.0

* Added `--noStackTrace` option to disable stack traces.
* Jest now only works with iojs v2 and up. If you are still using node we
  recommend upgrading to iojs or keep using jest 0.4.0.
* Upgraded to jsdom 6.1.0 and removed all the custom jsdom overwrites.

## <=0.4.0

* See commit history for changes in previous versions of jest.<|MERGE_RESOLUTION|>--- conflicted
+++ resolved
@@ -1,17 +1,15 @@
 ## master
 
-<<<<<<< HEAD
 ### Fixes
 
 * `[babel-jest]` Revert "Remove retainLines from babel-jest"
   ([#5496](https://github.com/facebook/jest/pull/5496))
-=======
+
 ### Features
 
 * `[jest-worker]` Assign a unique id for each worker and pass it to the child
   process. It will be available via `process.env.JEST_WORKER_ID`
   ([#5494](https://github.com/facebook/jest/pull/5494))
->>>>>>> efec0540
 
 ## jest 22.2.1
 
