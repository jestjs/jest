## master

### Features

* `[jest-runtime]` Prevent modules from marking themselves as their own parent
  ([#5235](https://github.com/facebook/jest/issues/5235))
* `[jest-mock]` Add support for auto-mocking generator functions
  ([#5983](https://github.com/facebook/jest/pull/5983))
* `[expect]` Add support for async matchers
  ([#5836](https://github.com/facebook/jest/pull/5919))
* `[expect]` Suggest toContainEqual
  ([#5948](https://github.com/facebook/jest/pull/5953))
* `[jest-config]` Export Jest's default options
  ([#5948](https://github.com/facebook/jest/pull/5948))
* `[jest-editor-support]` Move `coverage` to `ProjectWorkspace.collectCoverage`
  ([#5929](https://github.com/facebook/jest/pull/5929))
* `[jest-editor-support]` Add `coverage` option to runner
  ([#5836](https://github.com/facebook/jest/pull/5836))
* `[jest-haste-map]` Support extracting dynamic `import`s
  ([#5883](https://github.com/facebook/jest/pull/5883))
* `[expect]` Improve output format for mismatchedArgs in mock/spy calls.
  ([#5846](https://github.com/facebook/jest/pull/5846))
* `[jest-cli]` Add support for using `--coverage` in combination with watch
  mode, `--onlyChanged`, `--findRelatedTests` and more
  ([#5601](https://github.com/facebook/jest/pull/5601))
* `[jest-jasmine2]` Adds error throwing and descriptive errors to `it`/ `test`
  for invalid arguments. `[jest-circus]` Adds error throwing and descriptive
  errors to `it`/ `test` for invalid arguments
  ([#5558](https://github.com/facebook/jest/pull/5558))
* `[jest-matcher-utils]` Add `isNot` option to `matcherHint` function
  ([#5512](https://github.com/facebook/jest/pull/5512))
* `[jest-config]` Add `<rootDir>` to runtime files not found error report
  ([#5693](https://github.com/facebook/jest/pull/5693))
* `[expect]` Make toThrow matcher pass only if Error object is returned from
  promises ([#5670](https://github.com/facebook/jest/pull/5670))
* `[expect]` Add isError to utils
  ([#5670](https://github.com/facebook/jest/pull/5670))
* `[expect]` Add inverse matchers (`expect.not.arrayContaining`, etc.,
  [#5517](https://github.com/facebook/jest/pull/5517))
* `[expect]` `expect.extend` now also extends asymmetric matchers
  ([#5503](https://github.com/facebook/jest/pull/5503))
* `[jest-mock]` Update `spyOnProperty` to support spying on the prototype chain
  ([#5753](https://github.com/facebook/jest/pull/5753))
* `[jest-mock]` Add tracking of return values in the `mock` property
  ([#5752](https://github.com/facebook/jest/pull/5752))
* `[jest-mock]` Add tracking of thrown errors in the `mock` property
  ([#5764](https://github.com/facebook/jest/pull/5764))
* `[expect]`Add nthCalledWith spy matcher
  ([#5605](https://github.com/facebook/jest/pull/5605))
* `[jest-cli]` Add `isSerial` property that runners can expose to specify that
  they can not run in parallel
  ([#5706](https://github.com/facebook/jest/pull/5706))
* `[expect]` Add `.toBeCalledTimes` and `toHaveBeenNthCalledWith` aliases
  ([#5826](https://github.com/facebook/jest/pull/5826))
* `[jest-cli]` Interactive Snapshot Mode improvements
  ([#5864](https://github.com/facebook/jest/pull/5864))
* `[jest-editor-support]` Add `no-color` option to runner
  ([#5909](https://github.com/facebook/jest/pull/5909))
* Pretty-print non-Error object errors
  ([#5980](https://github.com/facebook/jest/pull/5980))
* `[jest-message-util]` Include column in stack frames
  ([#5889](https://github.com/facebook/jest/pull/5889))

### Fixes

* `[jest-runtime]` Throw a more useful error when trying to require modules
  after the test environment is torn down
  ([#5888](https://github.com/facebook/jest/pull/5888))
* `[jest-mock]` [**BREAKING**] Replace timestamps with `invocationCallOrder`
  ([#5867](https://github.com/facebook/jest/pull/5867))
* `[jest-jasmine2]` Install `sourcemap-support` into normal runtime to catch
  runtime errors ([#5945](https://github.com/facebook/jest/pull/5945))
* `[jest-jasmine2]` Added assertion error handling inside `afterAll hook`
  ([#5884](https://github.com/facebook/jest/pull/5884))
* `[jest-cli]` Remove the notifier actions in case of failure when not in watch
  mode. ([#5861](https://github.com/facebook/jest/pull/5861))
* `[jest-mock]` Extend .toHaveBeenCalled return message with outcome
  ([#5951](https://github.com/facebook/jest/pull/5951))
* `[jest-runner]` Assign `process.env.JEST_WORKER_ID="1"` when in runInBand mode
  ([#5860](https://github.com/facebook/jest/pull/5860))
* `[jest-cli]` Add descriptive error message when trying to use
  `globalSetup`/`globalTeardown` file that doesn't export a function.
  ([#5835](https://github.com/facebook/jest/pull/5835))
* `[expect]` Do not rely on `instanceof RegExp`, since it will not work for
  RegExps created inside of a different VM
  ([#5729](https://github.com/facebook/jest/pull/5729))
* `[jest-resolve]` Update node module resolution algorithm to correctly handle
  symlinked paths ([#5085](https://github.com/facebook/jest/pull/5085))
* `[jest-editor-support]` Update `Settings` to use spawn in shell option
  ([#5658](https://github.com/facebook/jest/pull/5658))
* `[jest-cli]` Improve the error message when 2 projects resolve to the same
  config ([#5674](https://github.com/facebook/jest/pull/5674))
* `[jest-runtime]` remove retainLines from coverage instrumentation
  ([#5692](https://github.com/facebook/jest/pull/5692))
* `[jest-cli]` Fix update snapshot issue when using watchAll
  ([#5696](https://github.com/facebook/jest/pull/5696))
* `[expect]` Fix rejects.not matcher
  ([#5670](https://github.com/facebook/jest/pull/5670))
* `[jest-runtime]` Prevent Babel warnings on large files
  ([#5702](https://github.com/facebook/jest/pull/5702))
* `[jest-mock]` Prevent `mockRejectedValue` from causing unhandled rejection
  ([#5720](https://github.com/facebook/jest/pull/5720))
* `[pretty-format]` Handle React fragments better
  ([#5816](https://github.com/facebook/jest/pull/5816))
* `[jest-cli]` Switch collectCoverageFrom back to a string
  ([#5914](https://github.com/facebook/jest/pull/5914))
* `[jest-regex-util]` Fix handling regex symbols in tests path on Windows
  ([#5941](https://github.com/facebook/jest/pull/5941))
* `[jest-util]` Fix handling of NaN/Infinity in mock timer delay
  ([#5966](https://github.com/facebook/jest/pull/5966))
* `[jest-resolve]` Generalise test for package main entries equivalent to ".".
  ([#5968](https://github.com/facebook/jest/pull/5968))
* `[jest-config]` Ensure that custom resolvers are used when resolving the
  configuration ([#5976](https://github.com/facebook/jest/pull/5976))

### Chore & Maintenance

<<<<<<< HEAD
* `[jest-util]` Extract error duck-typing to `jest-util`
  ([#5994](https://github.com/facebook/jest/pull/5994))
=======
* `[babel-jest]` [**BREAKING**] Always return object from transformer
  ([#5991](https://github.com/facebook/jest/pull/5991))
>>>>>>> 70e7ac26
* `[jest-jasmine2]` Simplify `Env.execute` and TreeProcessor to setup and clean
  resources for the top suite the same way as for all of the children suites
  ([#5885](https://github.com/facebook/jest/pull/5885))
* `[*]` Run Prettier on compiled output
  ([#5858](https://github.com/facebook/jest/pull/3497))
* `[jest-cli]` Add fileChange hook for plugins
  ([#5708](https://github.com/facebook/jest/pull/5708))
* `[docs]` Add docs on using `jest.mock(...)`
  ([#5648](https://github.com/facebook/jest/pull/5648))
* `[docs]` Mention Jest Puppeteer Preset
  ([#5722](https://github.com/facebook/jest/pull/5722))
* `[docs]` Add jest-community section to website
  ([#5675](https://github.com/facebook/jest/pull/5675))
* `[docs]` Add versioned docs for v22.4
  ([##5733](https://github.com/facebook/jest/pull/#5733))

## 22.4.2

### Fixes

* `[jest-haste-map]` Recreate Haste map when deserialization fails
  ([#5642](https://github.com/facebook/jest/pull/5642))

## 22.4.1

### Fixes

* `[jest-haste-map]` Parallelize Watchman calls in crawler
  ([#5640](https://github.com/facebook/jest/pull/5640))
* `[jest-editor-support]` Update TypeScript definitions
  ([#5625](https://github.com/facebook/jest/pull/5625))
* `[babel-jest]` Remove `retainLines` argument to babel.
  ([#5594](https://github.com/facebook/jest/pull/5594))

### Features

* `[jest-runtime]` Provide `require.main` property set to module with test suite
  ([#5618](https://github.com/facebook/jest/pull/5618))

### Chore & Maintenance

* `[docs]` Add note about Node version support
  ([#5622](https://github.com/facebook/jest/pull/5622))
* `[docs]` Update to use yarn
  ([#5624](https://github.com/facebook/jest/pull/5624))
* `[docs]` Add how to mock scoped modules to Manual Mocks doc
  ([#5638](https://github.com/facebook/jest/pull/5638))

## 22.4.0

### Fixes

* `[jest-haste-map]` Overhauls how Watchman crawler works fixing Windows
  ([#5615](https://github.com/facebook/jest/pull/5615))
* `[expect]` Allow matching of Errors against plain objects
  ([#5611](https://github.com/facebook/jest/pull/5611))
* `[jest-haste-map]` Do not read binary files in Haste, even when instructed to
  do so ([#5612](https://github.com/facebook/jest/pull/5612))
* `[jest-cli]` Don't skip matchers for exact files
  ([#5582](https://github.com/facebook/jest/pull/5582))
* `[docs]` Update discord links
  ([#5586](https://github.com/facebook/jest/pull/5586))
* `[jest-runtime]` Align handling of testRegex on Windows between searching for
  tests and instrumentation checks
  ([#5560](https://github.com/facebook/jest/pull/5560))
* `[jest-config]` Make it possible to merge `transform` option with preset
  ([#5505](https://github.com/facebook/jest/pull/5505))
* `[jest-util]` Fix `console.assert` behavior in custom & buffered consoles
  ([#5576](https://github.com/facebook/jest/pull/5576))

### Features

* `[docs]` Add MongoDB guide
  ([#5571](https://github.com/facebook/jest/pull/5571))
* `[jest-runtime]` Deprecate mapCoverage option.
  ([#5177](https://github.com/facebook/jest/pull/5177))
* `[babel-jest]` Add option to return sourcemap from the transformer separately
  from source. ([#5177](https://github.com/facebook/jest/pull/5177))
* `[jest-validate]` Add ability to log deprecation warnings for CLI flags.
  ([#5536](https://github.com/facebook/jest/pull/5536))
* `[jest-serializer]` Added new module for serializing. Works using V8 or JSON
  ([#5609](https://github.com/facebook/jest/pull/5609))
* `[docs]` Add a documentation note for project `displayName` configuration
  ([#5600](https://github.com/facebook/jest/pull/5600))

### Chore & Maintenance

* `[docs]` Update automatic mocks documentation
  ([#5630](https://github.com/facebook/jest/pull/5630))

## jest 22.3.0

### Fixes

* `[expect]` Add descriptive error message to CalledWith methods when missing
  optional arguments ([#5547](https://github.com/facebook/jest/pull/5547))
* `[jest-cli]` Fix inability to quit watch mode while debugger is still attached
  ([#5029](https://github.com/facebook/jest/pull/5029))
* `[jest-haste-map]` Properly handle platform-specific file deletions
  ([#5534](https://github.com/facebook/jest/pull/5534))

### Features

* `[jest-util]` Add the following methods to the "console" implementations:
  `assert`, `count`, `countReset`, `dir`, `dirxml`, `group`, `groupCollapsed`,
  `groupEnd`, `time`, `timeEnd`
  ([#5514](https://github.com/facebook/jest/pull/5514))
* `[docs]` Add documentation for interactive snapshot mode
  ([#5291](https://github.com/facebook/jest/pull/5291))
* `[jest-editor-support]` Add watchAll flag
  ([#5523](https://github.com/facebook/jest/pull/5523))
* `[jest-cli]` Support multiple glob patterns for `collectCoverageFrom`
  ([#5537](https://github.com/facebook/jest/pull/5537))
* `[docs]` Add versioned documentation to the website
  ([#5541](https://github.com/facebook/jest/pull/5541))

### Chore & Maintenance

* `[jest-config]` Allow `<rootDir>` to be used with `collectCoverageFrom`
  ([#5524](https://github.com/facebook/jest/pull/5524))
* `[filenames]` Standardize files names in "integration-tests" folder
  ([#5513](https://github.com/facebook/jest/pull/5513))

## jest 22.2.2

### Fixes

* `[babel-jest]` Revert "Remove retainLines from babel-jest"
  ([#5496](https://github.com/facebook/jest/pull/5496))
* `[jest-docblock]` Support multiple of the same `@pragma`.
  ([#5154](https://github.com/facebook/jest/pull/5502))

### Features

* `[jest-worker]` Assign a unique id for each worker and pass it to the child
  process. It will be available via `process.env.JEST_WORKER_ID`
  ([#5494](https://github.com/facebook/jest/pull/5494))

### Chore & Maintenance

* `[filenames]` Standardize file names in root
  ([#5500](https://github.com/facebook/jest/pull/5500))

## jest 22.2.1

### Fixes

* `[jest-config]` "all" takes precedence over "lastCommit"
  ([#5486](https://github.com/facebook/jest/pull/5486))

## jest 22.2.0

### Features

* `[jest-runner]` Move test summary to after coverage report
  ([#4512](https://github.com/facebook/jest/pull/4512))
* `[jest-cli]` Added `--notifyMode` to specify when to be notified.
  ([#5125](https://github.com/facebook/jest/pull/5125))
* `[diff-sequences]` New package compares items in two sequences to find a
  **longest common subsequence**.
  ([#5407](https://github.com/facebook/jest/pull/5407))
* `[jest-matcher-utils]` Add `comment` option to `matcherHint` function
  ([#5437](https://github.com/facebook/jest/pull/5437))
* `[jest-config]` Allow lastComit and changedFilesWithAncestor via JSON config
  ([#5476](https://github.com/facebook/jest/pull/5476))
* `[jest-util]` Add deletion to `process.env` as well
  ([#5466](https://github.com/facebook/jest/pull/5466))
* `[jest-util]` Add case-insensitive getters/setters to `process.env`
  ([#5465](https://github.com/facebook/jest/pull/5465))
* `[jest-mock]` Add util methods to create async functions.
  ([#5318](https://github.com/facebook/jest/pull/5318))

### Fixes

* `[jest-cli]` Add trailing slash when checking root folder
  ([#5464](https://github.com/facebook/jest/pull/5464))
* `[jest-cli]` Hide interactive mode if there are no failed snapshot tests
  ([#5450](https://github.com/facebook/jest/pull/5450))
* `[babel-jest]` Remove retainLines from babel-jest
  ([#5439](https://github.com/facebook/jest/pull/5439))
* `[jest-cli]` Glob patterns ignore non-`require`-able files (e.g. `README.md`)
  ([#5199](https://github.com/facebook/jest/issues/5199))
* `[jest-mock]` Add backticks support (\`\`) to `mock` a certain package via the
  `__mocks__` folder. ([#5426](https://github.com/facebook/jest/pull/5426))
* `[jest-message-util]` Prevent an `ENOENT` crash when the test file contained a
  malformed source-map. ([#5405](https://github.com/facebook/jest/pull/5405)).
* `[jest]` Add `import-local` to `jest` package.
  ([#5353](https://github.com/facebook/jest/pull/5353))
* `[expect]` Support class instances in `.toHaveProperty()` and `.toMatchObject`
  matcher. ([#5367](https://github.com/facebook/jest/pull/5367))
* `[jest-cli]` Fix npm update command for snapshot summary.
  ([#5376](https://github.com/facebook/jest/pull/5376),
  [5389](https://github.com/facebook/jest/pull/5389/))
* `[expect]` Make `rejects` and `resolves` synchronously validate its argument.
  ([#5364](https://github.com/facebook/jest/pull/5364))
* `[docs]` Add tutorial page for ES6 class mocks.
  ([#5383](https://github.com/facebook/jest/pull/5383))
* `[jest-resolve]` Search required modules in node_modules and then in custom
  paths. ([#5403](https://github.com/facebook/jest/pull/5403))
* `[jest-resolve]` Get builtin modules from node core.
  ([#5411](https://github.com/facebook/jest/pull/5411))
* `[jest-resolve]` Detect and preserve absolute paths in `moduleDirectories`. Do
  not generate additional (invalid) paths by prepending each ancestor of `cwd`
  to the absolute path. Additionally, this fixes functionality in Windows OS.
  ([#5398](https://github.com/facebook/jest/pull/5398))

### Chore & Maintenance

* `[jest-util]` Implement watch plugins
  ([#5399](https://github.com/facebook/jest/pull/5399))

## jest 22.1.4

### Fixes

* `[jest-util]` Add "debug" method to "console" implementations
  ([#5350](https://github.com/facebook/jest/pull/5350))
* `[jest-resolve]` Add condition to avoid infinite loop when node module package
  main is ".". ([#5344)](https://github.com/facebook/jest/pull/5344)

### Features

* `[jest-cli]` `--changedSince`: allow selectively running tests for code
  changed since arbitrary revisions.
  ([#5312](https://github.com/facebook/jest/pull/5312))

## jest 22.1.3

### Fixes

* `[jest-cli]` Check if the file belongs to the checked project before adding it
  to the list, also checking that the file name is not explicitly blacklisted
  ([#5341](https://github.com/facebook/jest/pull/5341))
* `[jest-editor-support]` Add option to spawn command in shell
  ([#5340](https://github.com/facebook/jest/pull/5340))

## jest 22.1.2

### Fixes

* `[jest-cli]` Check if the file belongs to the checked project before adding it
  to the list ([#5335](https://github.com/facebook/jest/pull/5335))
* `[jest-cli]` Fix `EISDIR` when a directory is passed as an argument to `jest`.
  ([#5317](https://github.com/facebook/jest/pull/5317))
* `[jest-config]` Added restoreMocks config option.
  ([#5327](https://github.com/facebook/jest/pull/5327))

## jest 22.1.1

### Fixes

* `[*]` Move from "process.exit" to "exit.
  ([#5313](https://github.com/facebook/jest/pull/5313))

## jest 22.1.0

### Features

* `[jest-cli]` Make Jest exit without an error when no tests are found in the
  case of `--lastCommit`, `--findRelatedTests`, or `--onlyChanged` options
  having been passed to the CLI
* `[jest-cli]` Add interactive snapshot mode
  ([#3831](https://github.com/facebook/jest/pull/3831))

### Fixes

* `[jest-cli]` Use `import-local` to support global Jest installations.
  ([#5304](https://github.com/facebook/jest/pull/5304))
* `[jest-runner]` Fix memory leak in coverage reporting
  ([#5289](https://github.com/facebook/jest/pull/5289))
* `[docs]` Update mention of the minimal version of node supported
  ([#4947](https://github.com/facebook/jest/issues/4947))
* `[jest-cli]` Fix missing newline in console message
  ([#5308](https://github.com/facebook/jest/pull/5308))
* `[jest-cli]` `--lastCommit` and `--changedFilesWithAncestor` now take effect
  even when `--onlyChanged` is not specified.
  ([#5307](https://github.com/facebook/jest/pull/5307))

### Chore & Maintenance

* `[filenames]` Standardize folder names under `integration-tests/`
  ([#5298](https://github.com/facebook/jest/pull/5298))

## jest 22.0.6

### Fixes

* `[jest-jasmine2]` Fix memory leak in snapshot reporting
  ([#5279](https://github.com/facebook/jest/pull/5279))
* `[jest-config]` Fix breaking change in `--testPathPattern`
  ([#5269](https://github.com/facebook/jest/pull/5269))
* `[docs]` Document caveat with mocks, Enzyme, snapshots and React 16
  ([#5258](https://github.com/facebook/jest/issues/5258))

## jest 22.0.5

### Fixes

* `[jest-leak-detector]` Removed the reference to `weak`. Now, parent projects
  must install it by hand for the module to work.
* `[expect]` Fail test when the types of `stringContaining` and `stringMatching`
  matchers do not match. ([#5069](https://github.com/facebook/jest/pull/5069))
* `[jest-cli]` Treat dumb terminals as noninteractive
  ([#5237](https://github.com/facebook/jest/pull/5237))
* `[jest-cli]` `jest --onlyChanged --changedFilesWithAncestor` now also works
  with git. ([#5189](https://github.com/facebook/jest/pull/5189))
* `[jest-config]` fix unexpected condition to avoid infinite recursion in
  Windows platform. ([#5161](https://github.com/facebook/jest/pull/5161))
* `[jest-config]` Escape parentheses and other glob characters in `rootDir`
  before interpolating with `testMatch`.
  ([#4838](https://github.com/facebook/jest/issues/4838))
* `[jest-regex-util]` Fix breaking change in `--testPathPattern`
  ([#5230](https://github.com/facebook/jest/pull/5230))
* `[expect]` Do not override `Error` stack (with `Error.captureStackTrace`) for
  custom matchers. ([#5162](https://github.com/facebook/jest/pull/5162))
* `[pretty-format]` Pretty format for DOMStringMap and NamedNodeMap
  ([#5233](https://github.com/facebook/jest/pull/5233))
* `[jest-cli]` Use a better console-clearing string on Windows
  ([#5251](https://github.com/facebook/jest/pull/5251))

### Features

* `[jest-jasmine]` Allowed classes and functions as `describe` names.
  ([#5154](https://github.com/facebook/jest/pull/5154))
* `[jest-jasmine2]` Support generator functions as specs.
  ([#5166](https://github.com/facebook/jest/pull/5166))
* `[jest-jasmine2]` Allow `spyOn` with getters and setters.
  ([#5107](https://github.com/facebook/jest/pull/5107))
* `[jest-config]` Allow configuration objects inside `projects` array
  ([#5176](https://github.com/facebook/jest/pull/5176))
* `[expect]` Add support to `.toHaveProperty` matcher to accept the keyPath
  argument as an array of properties/indices.
  ([#5220](https://github.com/facebook/jest/pull/5220))
* `[docs]` Add documentation for .toHaveProperty matcher to accept the keyPath
  argument as an array of properties/indices.
  ([#5220](https://github.com/facebook/jest/pull/5220))
* `[jest-runner]` test environments are now passed a new `options` parameter.
  Currently this only has the `console` which is the test console that Jest will
  expose to tests. ([#5223](https://github.com/facebook/jest/issues/5223))
* `[jest-environment-jsdom]` pass the `options.console` to a custom instance of
  `virtualConsole` so jsdom is using the same console as the test.
  ([#5223](https://github.com/facebook/jest/issues/5223))

### Chore & Maintenance

* `[docs]` Describe the order of execution of describe and test blocks.
  ([#5217](https://github.com/facebook/jest/pull/5217),
  [#5238](https://github.com/facebook/jest/pull/5238))
* `[docs]` Add a note on `moduleNameMapper` ordering.
  ([#5249](https://github.com/facebook/jest/pull/5249))

## jest 22.0.4

### Fixes

* `[jest-cli]` New line before quitting watch mode.
  ([#5158](https://github.com/facebook/jest/pull/5158))

### Features

* `[babel-jest]` moduleFileExtensions not passed to babel transformer.
  ([#5110](https://github.com/facebook/jest/pull/5110))

### Chore & Maintenance

* `[*]` Tweaks to better support Node 4
  ([#5142](https://github.com/facebook/jest/pull/5142))

## jest 22.0.2 && 22.0.3

### Chore & Maintenance

* `[*]` Tweaks to better support Node 4
  ([#5134](https://github.com/facebook/jest/pull/5134))

## jest 22.0.1

### Fixes

* `[jest-runtime]` fix error for test files providing coverage.
  ([#5117](https://github.com/facebook/jest/pull/5117))

### Features

* `[jest-config]` Add `forceCoverageMatch` to allow collecting coverage from
  ignored files. ([#5081](https://github.com/facebook/jest/pull/5081))

## jest 22.0.0

### Fixes

* `[jest-resolve]` Use `module.builtinModules` as `BUILTIN_MODULES` when it
  exists
* `[jest-worker]` Remove `debug` and `inspect` flags from the arguments sent to
  the child ([#5068](https://github.com/facebook/jest/pull/5068))
* `[jest-config]` Use all `--testPathPattern` and `<regexForTestFiles>` args in
  `testPathPattern` ([#5066](https://github.com/facebook/jest/pull/5066))
* `[jest-cli]` Do not support `--watch` inside non-version-controlled
  environments ([#5060](https://github.com/facebook/jest/pull/5060))
* `[jest-config]` Escape Windows path separator in testPathPattern CLI arguments
  ([#5054](https://github.com/facebook/jest/pull/5054)
* `[jest-jasmine]` Register sourcemaps as node environment to improve
  performance with jsdom ([#5045](https://github.com/facebook/jest/pull/5045))
* `[pretty-format]` Do not call toJSON recursively
  ([#5044](https://github.com/facebook/jest/pull/5044))
* `[pretty-format]` Fix errors when identity-obj-proxy mocks CSS Modules
  ([#4935](https://github.com/facebook/jest/pull/4935))
* `[babel-jest]` Fix support for namespaced babel version 7
  ([#4918](https://github.com/facebook/jest/pull/4918))
* `[expect]` fix .toThrow for promises
  ([#4884](https://github.com/facebook/jest/pull/4884))
* `[jest-docblock]` pragmas should preserve urls
  ([#4837](https://github.com/facebook/jest/pull/4629))
* `[jest-cli]` Check if `npm_lifecycle_script` calls Jest directly
  ([#4629](https://github.com/facebook/jest/pull/4629))
* `[jest-cli]` Fix --showConfig to show all configs
  ([#4494](https://github.com/facebook/jest/pull/4494))
* `[jest-cli]` Throw if `maxWorkers` doesn't have a value
  ([#4591](https://github.com/facebook/jest/pull/4591))
* `[jest-cli]` Use `fs.realpathSync.native` if available
  ([#5031](https://github.com/facebook/jest/pull/5031))
* `[jest-config]` Fix `--passWithNoTests`
  ([#4639](https://github.com/facebook/jest/pull/4639))
* `[jest-config]` Support `rootDir` tag in testEnvironment
  ([#4579](https://github.com/facebook/jest/pull/4579))
* `[jest-editor-support]` Fix `--showConfig` to support jest 20 and jest 21
  ([#4575](https://github.com/facebook/jest/pull/4575))
* `[jest-editor-support]` Fix editor support test for node 4
  ([#4640](https://github.com/facebook/jest/pull/4640))
* `[jest-mock]` Support mocking constructor in `mockImplementationOnce`
  ([#4599](https://github.com/facebook/jest/pull/4599))
* `[jest-runtime]` Fix manual user mocks not working with custom resolver
  ([#4489](https://github.com/facebook/jest/pull/4489))
* `[jest-util]` Fix `runOnlyPendingTimers` for `setTimeout` inside
  `setImmediate` ([#4608](https://github.com/facebook/jest/pull/4608))
* `[jest-message-util]` Always remove node internals from stacktraces
  ([#4695](https://github.com/facebook/jest/pull/4695))
* `[jest-resolve]` changes method of determining builtin modules to include
  missing builtins ([#4740](https://github.com/facebook/jest/pull/4740))
* `[pretty-format]` Prevent error in pretty-format for window in jsdom test env
  ([#4750](https://github.com/facebook/jest/pull/4750))
* `[jest-resolve]` Preserve module identity for symlinks
  ([#4761](https://github.com/facebook/jest/pull/4761))
* `[jest-config]` Include error message for `preset` json
  ([#4766](https://github.com/facebook/jest/pull/4766))
* `[pretty-format]` Throw `PrettyFormatPluginError` if a plugin halts with an
  exception ([#4787](https://github.com/facebook/jest/pull/4787))
* `[expect]` Keep the stack trace unchanged when `PrettyFormatPluginError` is
  thrown by pretty-format ([#4787](https://github.com/facebook/jest/pull/4787))
* `[jest-environment-jsdom]` Fix asynchronous test will fail due to timeout
  issue. ([#4669](https://github.com/facebook/jest/pull/4669))
* `[jest-cli]` Fix `--onlyChanged` path case sensitivity on Windows platform
  ([#4730](https://github.com/facebook/jest/pull/4730))
* `[jest-runtime]` Use realpath to match transformers
  ([#5000](https://github.com/facebook/jest/pull/5000))
* `[expect]` [**BREAKING**] Replace identity equality with Object.is in toBe
  matcher ([#4917](https://github.com/facebook/jest/pull/4917))

### Features

* `[jest-message-util]` Add codeframe to test assertion failures
  ([#5087](https://github.com/facebook/jest/pull/5087))
* `[jest-config]` Add Global Setup/Teardown options
  ([#4716](https://github.com/facebook/jest/pull/4716))
* `[jest-config]` Add `testEnvironmentOptions` to apply to jsdom options or node
  context. ([#5003](https://github.com/facebook/jest/pull/5003))
* `[jest-jasmine2]` Update Timeout error message to `jest.timeout` and display
  current timeout value ([#4990](https://github.com/facebook/jest/pull/4990))
* `[jest-runner]` Enable experimental detection of leaked contexts
  ([#4895](https://github.com/facebook/jest/pull/4895))
* `[jest-cli]` Add combined coverage threshold for directories.
  ([#4885](https://github.com/facebook/jest/pull/4885))
* `[jest-mock]` Add `timestamps` to mock state.
  ([#4866](https://github.com/facebook/jest/pull/4866))
* `[eslint-plugin-jest]` Add `prefer-to-have-length` lint rule.
  ([#4771](https://github.com/facebook/jest/pull/4771))
* `[jest-environment-jsdom]` [**BREAKING**] Upgrade to JSDOM@11
  ([#4770](https://github.com/facebook/jest/pull/4770))
* `[jest-environment-*]` [**BREAKING**] Add Async Test Environment APIs, dispose
  is now teardown ([#4506](https://github.com/facebook/jest/pull/4506))
* `[jest-cli]` Add an option to clear the cache
  ([#4430](https://github.com/facebook/jest/pull/4430))
* `[babel-plugin-jest-hoist]` Improve error message, that the second argument of
  `jest.mock` must be an inline function
  ([#4593](https://github.com/facebook/jest/pull/4593))
* `[jest-snapshot]` [**BREAKING**] Concatenate name of test and snapshot
  ([#4460](https://github.com/facebook/jest/pull/4460))
* `[jest-cli]` [**BREAKING**] Fail if no tests are found
  ([#3672](https://github.com/facebook/jest/pull/3672))
* `[jest-diff]` Highlight only last of odd length leading spaces
  ([#4558](https://github.com/facebook/jest/pull/4558))
* `[jest-docblock]` Add `docblock.print()`
  ([#4517](https://github.com/facebook/jest/pull/4517))
* `[jest-docblock]` Add `strip`
  ([#4571](https://github.com/facebook/jest/pull/4571))
* `[jest-docblock]` Preserve leading whitespace in docblock comments
  ([#4576](https://github.com/facebook/jest/pull/4576))
* `[jest-docblock]` remove leading newlines from `parswWithComments().comments`
  ([#4610](https://github.com/facebook/jest/pull/4610))
* `[jest-editor-support]` Add Snapshots metadata
  ([#4570](https://github.com/facebook/jest/pull/4570))
* `[jest-editor-support]` Adds an 'any' to the typedef for
  `updateFileWithJestStatus`
  ([#4636](https://github.com/facebook/jest/pull/4636))
* `[jest-editor-support]` Better monorepo support
  ([#4572](https://github.com/facebook/jest/pull/4572))
* `[jest-environment-jsdom]` Add simple rAF polyfill in jsdom environment to
  work with React 16 ([#4568](https://github.com/facebook/jest/pull/4568))
* `[jest-environment-node]` Implement node Timer api
  ([#4622](https://github.com/facebook/jest/pull/4622))
* `[jest-jasmine2]` Add testPath to reporter callbacks
  ([#4594](https://github.com/facebook/jest/pull/4594))
* `[jest-mock]` Added support for naming mocked functions with
  `.mockName(value)` and `.mockGetName()`
  ([#4586](https://github.com/facebook/jest/pull/4586))
* `[jest-runtime]` Add `module.loaded`, and make `module.require` not enumerable
  ([#4623](https://github.com/facebook/jest/pull/4623))
* `[jest-runtime]` Add `module.parent`
  ([#4614](https://github.com/facebook/jest/pull/4614))
* `[jest-runtime]` Support sourcemaps in transformers
  ([#3458](https://github.com/facebook/jest/pull/3458))
* `[jest-snapshot]` [**BREAKING**] Add a serializer for `jest.fn` to allow a
  snapshot of a jest mock ([#4668](https://github.com/facebook/jest/pull/4668))
* `[jest-worker]` Initial version of parallel worker abstraction, say hello!
  ([#4497](https://github.com/facebook/jest/pull/4497))
* `[jest-jasmine2]` Add `testLocationInResults` flag to add location information
  per spec to test results ([#4782](https://github.com/facebook/jest/pull/4782))
* `[jest-environment-jsdom]` Update JSOM to 11.4, which includes built-in
  support for `requestAnimationFrame`
  ([#4919](https://github.com/facebook/jest/pull/4919))
* `[jest-cli]` Hide watch usage output when running on non-interactive
  environments ([#4958](https://github.com/facebook/jest/pull/4958))
* `[jest-snapshot]` Promises support for `toThrowErrorMatchingSnapshot`
  ([#4946](https://github.com/facebook/jest/pull/4946))
* `[jest-cli]` Explain which snapshots are obsolete
  ([#5005](https://github.com/facebook/jest/pull/5005))

### Chore & Maintenance

* `[docs]` Add guide of using with puppeteer
  ([#5093](https://github.com/facebook/jest/pull/5093))
* `[jest-util]` `jest-util` should not depend on `jest-mock`
  ([#4992](https://github.com/facebook/jest/pull/4992))
* `[*]` [**BREAKING**] Drop support for Node.js version 4
  ([#4769](https://github.com/facebook/jest/pull/4769))
* `[docs]` Wrap code comments at 80 characters
  ([#4781](https://github.com/facebook/jest/pull/4781))
* `[eslint-plugin-jest]` Removed from the Jest core repo, and moved to
  https://github.com/jest-community/eslint-plugin-jest
  ([#4867](https://github.com/facebook/jest/pull/4867))
* `[babel-jest]` Explicitly bump istanbul to newer versions
  ([#4616](https://github.com/facebook/jest/pull/4616))
* `[expect]` Upgrade mocha and rollup for browser testing
  ([#4642](https://github.com/facebook/jest/pull/4642))
* `[docs]` Add info about `coveragePathIgnorePatterns`
  ([#4602](https://github.com/facebook/jest/pull/4602))
* `[docs]` Add Vuejs series of testing with Jest
  ([#4648](https://github.com/facebook/jest/pull/4648))
* `[docs]` Mention about optional `done` argument in test function
  ([#4556](https://github.com/facebook/jest/pull/4556))
* `[jest-cli]` Bump node-notifier version
  ([#4609](https://github.com/facebook/jest/pull/4609))
* `[jest-diff]` Simplify highlight for leading and trailing spaces
  ([#4553](https://github.com/facebook/jest/pull/4553))
* `[jest-get-type]` Add support for date
  ([#4621](https://github.com/facebook/jest/pull/4621))
* `[jest-matcher-utils]` Call `chalk.inverse` for trailing spaces
  ([#4578](https://github.com/facebook/jest/pull/4578))
* `[jest-runtime]` Add `.advanceTimersByTime`; keep `.runTimersToTime()` as an
  alias.
* `[docs]` Include missing dependency in TestEnvironment sample code
* `[docs]` Add clarification for hook execution order
* `[docs]` Update `expect.anything()` sample code
  ([#5007](https://github.com/facebook/jest/pull/5007))

## jest 21.2.1

* Fix watchAll not running tests on save
  ([#4550](https://github.com/facebook/jest/pull/4550))
* Add missing escape sequences to ConvertAnsi plugin
  ([#4544](https://github.com/facebook/jest/pull/4544))

## jest 21.2.0

* 🃏 Change license from BSD+Patents to MIT.
* Allow eslint-plugin to recognize more disabled tests
  ([#4533](https://github.com/facebook/jest/pull/4533))
* Add babel-plugin for object spread syntax to babel-preset-jest
  ([#4519](https://github.com/facebook/jest/pull/4519))
* Display outer element and trailing newline consistently in jest-diff
  ([#4520](https://github.com/facebook/jest/pull/4520))
* Do not modify stack trace of JestAssertionError
  ([#4516](https://github.com/facebook/jest/pull/4516))
* Print errors after test structure in verbose mode
  ([#4504](https://github.com/facebook/jest/pull/4504))
* Fix `--silent --verbose` problem
  ([#4505](https://github.com/facebook/jest/pull/4505))
* Fix: Reset local state of assertions when using hasAssertions
  ([#4498](https://github.com/facebook/jest/pull/4498))
* jest-resolve: Prevent default resolver failure when potential resolution
  directory does not exist ([#4483](https://github.com/facebook/jest/pull/4483))

## jest 21.1.0

* (minor) Use ES module exports
  ([#4454](https://github.com/facebook/jest/pull/4454))
* Allow chaining mockClear and mockReset
  ([#4475](https://github.com/facebook/jest/pull/4475))
* Call jest-diff and pretty-format more precisely in toHaveProperty matcher
  ([#4445](https://github.com/facebook/jest/pull/4445))
* Expose restoreAllMocks to object
  ([#4463](https://github.com/facebook/jest/pull/4463))
* Fix function name cleaning when making mock fn
  ([#4464](https://github.com/facebook/jest/pull/4464))
* Fix Map/Set equality checker
  ([#4404](https://github.com/facebook/jest/pull/4404))
* Make FUNCTION_NAME_RESERVED_PATTERN stateless
  ([#4466](https://github.com/facebook/jest/pull/4466))

## jest 21.0.2

* Take precedence of NODE_PATH when resolving node_modules directories
  ([#4453](https://github.com/facebook/jest/pull/4453))
* Fix race condition with --coverage and babel-jest identical file contents edge
  case ([#4432](https://github.com/facebook/jest/pull/4432))
* Add extra parameter `--runTestsByPath`.
  ([#4411](https://github.com/facebook/jest/pull/4411))
* Upgrade all outdated deps
  ([#4425](https://github.com/facebook/jest/pull/4425))

## jest 21.0.1

* Remove obsolete error ([#4417](https://github.com/facebook/jest/pull/4417))

## jest 21.0.0

* Add --changedFilesWithAncestor
  ([#4070](https://github.com/facebook/jest/pull/4070))
* Add --findRelatedFiles ([#4131](https://github.com/facebook/jest/pull/4131))
* Add --onlyChanged tests ([#3977](https://github.com/facebook/jest/pull/3977))
* Add `contextLines` option to jest-diff
  ([#4152](https://github.com/facebook/jest/pull/4152))
* Add alternative serialize API for pretty-format plugins
  ([#4114](https://github.com/facebook/jest/pull/4114))
* Add displayName to MPR ([#4327](https://github.com/facebook/jest/pull/4327))
* Add displayName to TestResult
  ([#4408](https://github.com/facebook/jest/pull/4408))
* Add es5 build of pretty-format
  ([#4075](https://github.com/facebook/jest/pull/4075))
* Add extra info to no tests for changed files message
  ([#4188](https://github.com/facebook/jest/pull/4188))
* Add fake chalk in browser builds in order to support IE10
  ([#4367](https://github.com/facebook/jest/pull/4367))
* Add jest.requireActual ([#4260](https://github.com/facebook/jest/pull/4260))
* Add maxWorkers to globalConfig
  ([#4005](https://github.com/facebook/jest/pull/4005))
* Add skipped tests support for jest-editor-support
  ([#4346](https://github.com/facebook/jest/pull/4346))
* Add source map support for better debugging experience
  ([#3738](https://github.com/facebook/jest/pull/3738))
* Add support for Error objects in toMatchObject
  ([#4339](https://github.com/facebook/jest/pull/4339))
* Add support for Immutable.Record in pretty-format
  ([#3678](https://github.com/facebook/jest/pull/3678))
* Add tests for extract_requires on export types
  ([#4080](https://github.com/facebook/jest/pull/4080))
* Add that toMatchObject can match arrays
  ([#3994](https://github.com/facebook/jest/pull/3994))
* Add watchPathIgnorePatterns to exclude paths to trigger test re-run in watch
  mode ([#4331](https://github.com/facebook/jest/pull/4331))
* Adding ancestorTitles property to JSON test output
  ([#4293](https://github.com/facebook/jest/pull/4293))
* Allow custom resolver to be used with[out] moduleNameMapper
  ([#4174](https://github.com/facebook/jest/pull/4174))
* Avoid parsing `.require(…)` method calls
  ([#3777](https://github.com/facebook/jest/pull/3777))
* Avoid unnecessary function declarations and call in pretty-format
  ([#3962](https://github.com/facebook/jest/pull/3962))
* Avoid writing to stdout in default reporter if --json is enabled. Fixes #3941
  ([#3945](https://github.com/facebook/jest/pull/3945))
* Better error handling for --config
  ([#4230](https://github.com/facebook/jest/pull/4230))
* Call consistent pretty-format plugins within Jest
  ([#3800](https://github.com/facebook/jest/pull/3800))
* Change babel-core to peerDependency for compatibility with Babel 7
  ([#4162](https://github.com/facebook/jest/pull/4162))
* Change Promise detection code in jest-circus to support non-global Promise
  implementations ([#4375](https://github.com/facebook/jest/pull/4375))
* Changed files eager loading
  ([#3979](https://github.com/facebook/jest/pull/3979))
* Check whether we should output to stdout or stderr
  ([#3953](https://github.com/facebook/jest/pull/3953))
* Clarify what objects toContain and toContainEqual can be used on
  ([#4307](https://github.com/facebook/jest/pull/4307))
* Clean up resolve() logic. Provide useful names for variables and functions.
  Test that a directory exists before attempting to resolve files within it.
  ([#4325](https://github.com/facebook/jest/pull/4325))
* cleanupStackTrace ([#3696](https://github.com/facebook/jest/pull/3696))
* compare objects with Symbol keys
  ([#3437](https://github.com/facebook/jest/pull/3437))
* Complain if expect is passed multiple arguments
  ([#4237](https://github.com/facebook/jest/pull/4237))
* Completes nodeCrawl with empty roots
  ([#3776](https://github.com/facebook/jest/pull/3776))
* Consistent naming of files
  ([#3798](https://github.com/facebook/jest/pull/3798))
* Convert code base to ESM import
  ([#3778](https://github.com/facebook/jest/pull/3778))
* Correct summary message for flag --findRelatedTests.
  ([#4309](https://github.com/facebook/jest/pull/4309))
* Coverage thresholds can be set up for individual files
  ([#4185](https://github.com/facebook/jest/pull/4185))
* custom reporter error handling
  ([#4051](https://github.com/facebook/jest/pull/4051))
* Define separate type for pretty-format plugin Options
  ([#3802](https://github.com/facebook/jest/pull/3802))
* Delete confusing async keyword
  ([#3679](https://github.com/facebook/jest/pull/3679))
* Delete redundant branch in ReactElement and HTMLElement plugins
  ([#3731](https://github.com/facebook/jest/pull/3731))
* Don't format node assert errors when there's no 'assert' module
  ([#4376](https://github.com/facebook/jest/pull/4376))
* Don't print test summary in --silent
  ([#4106](https://github.com/facebook/jest/pull/4106))
* Don't try to build ghost packages
  ([#3934](https://github.com/facebook/jest/pull/3934))
* Escape double quotes in attribute values in HTMLElement plugin
  ([#3797](https://github.com/facebook/jest/pull/3797))
* Explain how to clear the cache
  ([#4232](https://github.com/facebook/jest/pull/4232))
* Factor out common code for collections in pretty-format
  ([#4184](https://github.com/facebook/jest/pull/4184))
* Factor out common code for markup in React plugins
  ([#4171](https://github.com/facebook/jest/pull/4171))
* Feature/internal resolve ([#4315](https://github.com/facebook/jest/pull/4315))
* Fix --logHeapUsage ([#4176](https://github.com/facebook/jest/pull/4176))
* Fix --showConfig to show all project configs
  ([#4078](https://github.com/facebook/jest/pull/4078))
* Fix --watchAll ([#4254](https://github.com/facebook/jest/pull/4254))
* Fix bug when setTimeout is mocked
  ([#3769](https://github.com/facebook/jest/pull/3769))
* Fix changedFilesWithAncestor
  ([#4193](https://github.com/facebook/jest/pull/4193))
* Fix colors for expected/stored snapshot message
  ([#3702](https://github.com/facebook/jest/pull/3702))
* Fix concurrent test failure
  ([#4159](https://github.com/facebook/jest/pull/4159))
* Fix for 4286: Compare Maps and Sets by value rather than order
  ([#4303](https://github.com/facebook/jest/pull/4303))
* fix forceExit ([#4105](https://github.com/facebook/jest/pull/4105))
* Fix grammar in React Native docs
  ([#3838](https://github.com/facebook/jest/pull/3838))
* Fix inconsistent name of complex values in pretty-format
  ([#4001](https://github.com/facebook/jest/pull/4001))
* Fix issue mocking bound method
  ([#3805](https://github.com/facebook/jest/pull/3805))
* Fix jest-circus ([#4290](https://github.com/facebook/jest/pull/4290))
* Fix lint warning in master
  ([#4132](https://github.com/facebook/jest/pull/4132))
* Fix linting ([#3946](https://github.com/facebook/jest/pull/3946))
* fix merge conflict ([#4144](https://github.com/facebook/jest/pull/4144))
* Fix minor typo ([#3729](https://github.com/facebook/jest/pull/3729))
* fix missing console.log messages
  ([#3895](https://github.com/facebook/jest/pull/3895))
* fix mock return value ([#3933](https://github.com/facebook/jest/pull/3933))
* Fix mocking for modules with folders on windows
  ([#4238](https://github.com/facebook/jest/pull/4238))
* Fix NODE_PATH resolving for relative paths
  ([#3616](https://github.com/facebook/jest/pull/3616))
* Fix options.moduleNameMapper override order with preset
  ([#3565](https://github.com/facebook/jest/pull/3565)
  ([#3689](https://github.com/facebook/jest/pull/3689))
* Fix React PropTypes warning in tests for Immutable plugin
  ([#4412](https://github.com/facebook/jest/pull/4412))
* Fix regression in mockReturnValueOnce
  ([#3857](https://github.com/facebook/jest/pull/3857))
* Fix sample code of mock class constructors
  ([#4115](https://github.com/facebook/jest/pull/4115))
* Fix setup-test-framework-test
  ([#3773](https://github.com/facebook/jest/pull/3773))
* fix typescript jest test crash
  ([#4363](https://github.com/facebook/jest/pull/4363))
* Fix watch mode ([#4084](https://github.com/facebook/jest/pull/4084))
* Fix Watchman on windows ([#4018](https://github.com/facebook/jest/pull/4018))
* Fix(babel): Handle ignored files in babel v7
  ([#4393](https://github.com/facebook/jest/pull/4393))
* Fix(babel): Support upcoming beta
  ([#4403](https://github.com/facebook/jest/pull/4403))
* Fixed object matcher ([#3799](https://github.com/facebook/jest/pull/3799))
* Fixes #3820 use extractExpectedAssertionsErrors in jasmine setup
* Flow upgrade ([#4355](https://github.com/facebook/jest/pull/4355))
* Force message in matchers to always be a function
  ([#3972](https://github.com/facebook/jest/pull/3972))
* Format `describe` and use `test` instead of `it` alias
  ([#3792](https://github.com/facebook/jest/pull/3792))
* global_config.js for multi-project runner
  ([#4023](https://github.com/facebook/jest/pull/4023))
* Handle async errors ([#4016](https://github.com/facebook/jest/pull/4016))
* Hard-fail if hasteImpl is throwing an error during initialization.
  ([#3812](https://github.com/facebook/jest/pull/3812))
* Ignore import type for extract_requires
  ([#4079](https://github.com/facebook/jest/pull/4079))
* Ignore indentation of data structures in jest-diff
  ([#3429](https://github.com/facebook/jest/pull/3429))
* Implement 'jest.requireMock'
  ([#4292](https://github.com/facebook/jest/pull/4292))
* Improve Jest phabricator plugin
  ([#4195](https://github.com/facebook/jest/pull/4195))
* Improve Seq and remove newline from non-min empty in Immutable plugin
  ([#4241](https://github.com/facebook/jest/pull/4241))
* Improved the jest reporter with snapshot info per test.
  ([#3660](https://github.com/facebook/jest/pull/3660))
* Include fullName in formattedAssertion
  ([#4273](https://github.com/facebook/jest/pull/4273))
* Integrated with Yarn workspaces
  ([#3906](https://github.com/facebook/jest/pull/3906))
* jest --all ([#4020](https://github.com/facebook/jest/pull/4020))
* jest-circus test failures
  ([#3770](https://github.com/facebook/jest/pull/3770))
* jest-circus Timeouts ([#3760](https://github.com/facebook/jest/pull/3760))
* jest-haste-map: add test case for broken handling of ignore pattern
  ([#4047](https://github.com/facebook/jest/pull/4047))
* jest-haste-map: add test+fix for broken platform module support
  ([#3885](https://github.com/facebook/jest/pull/3885))
* jest-haste-map: deprecate functional ignorePattern and use it in cache key
  ([#4063](https://github.com/facebook/jest/pull/4063))
* jest-haste-map: mock 'fs' with more idiomatic jest.mock()
  ([#4046](https://github.com/facebook/jest/pull/4046))
* jest-haste-map: only file IO errors should be silently ignored
  ([#3816](https://github.com/facebook/jest/pull/3816))
* jest-haste-map: throw when trying to get a duplicated module
  ([#3976](https://github.com/facebook/jest/pull/3976))
* jest-haste-map: watchman crawler: normalize paths
  ([#3887](https://github.com/facebook/jest/pull/3887))
* jest-runtime: atomic cache write, and check validity of data
  ([#4088](https://github.com/facebook/jest/pull/4088))
* Join lines with newline in jest-diff
  ([#4314](https://github.com/facebook/jest/pull/4314))
* Keep ARGV only in CLI files
  ([#4012](https://github.com/facebook/jest/pull/4012))
* let transformers adjust cache key based on mapCoverage
  ([#4187](https://github.com/facebook/jest/pull/4187))
* Lift requires ([#3780](https://github.com/facebook/jest/pull/3780))
* Log stack when reporting errors in jest-runtime
  ([#3833](https://github.com/facebook/jest/pull/3833))
* Make --listTests return a new line separated list when not using --json
  ([#4229](https://github.com/facebook/jest/pull/4229))
* Make build script printing small-terminals-friendly
  ([#3892](https://github.com/facebook/jest/pull/3892))
* Make error messages more explicit for toBeCalledWith assertions
  ([#3913](https://github.com/facebook/jest/pull/3913))
* Make jest-matcher-utils use ESM exports
  ([#4342](https://github.com/facebook/jest/pull/4342))
* Make jest-runner a standalone package.
  ([#4236](https://github.com/facebook/jest/pull/4236))
* Make Jest’s Test Runner configurable.
  ([#4240](https://github.com/facebook/jest/pull/4240))
* Make listTests always print to console.log
  ([#4391](https://github.com/facebook/jest/pull/4391))
* Make providesModuleNodeModules ignore nested node_modules directories
* Make sure function mocks match original arity
  ([#4170](https://github.com/facebook/jest/pull/4170))
* Make sure runAllTimers also clears all ticks
  ([#3915](https://github.com/facebook/jest/pull/3915))
* Make toBe matcher error message more helpful for objects and arrays
  ([#4277](https://github.com/facebook/jest/pull/4277))
* Make useRealTimers play well with timers: fake
  ([#3858](https://github.com/facebook/jest/pull/3858))
* Move getType from jest-matcher-utils to separate package
  ([#3559](https://github.com/facebook/jest/pull/3559))
* Multiroot jest-change-files
  ([#3969](https://github.com/facebook/jest/pull/3969))
* Output created snapshot when using --ci option
  ([#3693](https://github.com/facebook/jest/pull/3693))
* Point out you can use matchers in .toMatchObject
  ([#3796](https://github.com/facebook/jest/pull/3796))
* Prevent babelrc package import failure on relative current path
  ([#3723](https://github.com/facebook/jest/pull/3723))
* Print RDP details for windows builds
  ([#4017](https://github.com/facebook/jest/pull/4017))
* Provide better error checking for transformed content
  ([#3807](https://github.com/facebook/jest/pull/3807))
* Provide printText and printComment in markup.js for HTMLElement plugin
  ([#4344](https://github.com/facebook/jest/pull/4344))
* Provide regex visualization for testRegex
  ([#3758](https://github.com/facebook/jest/pull/3758))
* Refactor CLI ([#3862](https://github.com/facebook/jest/pull/3862))
* Refactor names and delimiters of complex values in pretty-format
  ([#3986](https://github.com/facebook/jest/pull/3986))
* Replace concat(Immutable) with Immutable as item of plugins array
  ([#4207](https://github.com/facebook/jest/pull/4207))
* Replace Jasmine with jest-circus
  ([#3668](https://github.com/facebook/jest/pull/3668))
* Replace match with test and omit redundant String conversion
  ([#4311](https://github.com/facebook/jest/pull/4311))
* Replace print with serialize in AsymmetricMatcher plugin
  ([#4173](https://github.com/facebook/jest/pull/4173))
* Replace print with serialize in ConvertAnsi plugin
  ([#4225](https://github.com/facebook/jest/pull/4225))
* Replace print with serialize in HTMLElement plugin
  ([#4215](https://github.com/facebook/jest/pull/4215))
* Replace print with serialize in Immutable plugins
  ([#4189](https://github.com/facebook/jest/pull/4189))
* Replace unchanging args with one config arg within pretty-format
  ([#4076](https://github.com/facebook/jest/pull/4076))
* Return UNDEFINED for undefined type in ReactElement plugin
  ([#4360](https://github.com/facebook/jest/pull/4360))
* Rewrite some read bumps in pretty-format
  ([#4093](https://github.com/facebook/jest/pull/4093))
* Run update method before installing JRE on Circle
  ([#4318](https://github.com/facebook/jest/pull/4318))
* Separated the snapshot summary creation from the printing to improve
  testability. ([#4373](https://github.com/facebook/jest/pull/4373))
* Set coverageDirectory during normalize phase
  ([#3966](https://github.com/facebook/jest/pull/3966))
* Setup custom reporters after default reporters
  ([#4053](https://github.com/facebook/jest/pull/4053))
* Setup for Circle 2 ([#4149](https://github.com/facebook/jest/pull/4149))
* Simplify readme ([#3790](https://github.com/facebook/jest/pull/3790))
* Simplify snapshots definition
  ([#3791](https://github.com/facebook/jest/pull/3791))
* skipNodeResolution config option
  ([#3987](https://github.com/facebook/jest/pull/3987))
* Small fixes to toHaveProperty docs
  ([#3878](https://github.com/facebook/jest/pull/3878))
* Sort attributes by name in HTMLElement plugin
  ([#3783](https://github.com/facebook/jest/pull/3783))
* Specify watchPathIgnorePatterns will only be available in Jest 21+
  ([#4398](https://github.com/facebook/jest/pull/4398))
* Split TestRunner off of TestScheduler
  ([#4233](https://github.com/facebook/jest/pull/4233))
* Strict and explicit config resolution logic
  ([#4122](https://github.com/facebook/jest/pull/4122))
* Support maxDepth option in React plugins
  ([#4208](https://github.com/facebook/jest/pull/4208))
* Support SVG elements in HTMLElement plugin
  ([#4335](https://github.com/facebook/jest/pull/4335))
* Test empty Immutable collections with {min: false} option
  ([#4121](https://github.com/facebook/jest/pull/4121))
* test to debug travis failure in master
  ([#4145](https://github.com/facebook/jest/pull/4145))
* testPathPattern message test
  ([#4006](https://github.com/facebook/jest/pull/4006))
* Throw Error When Using Nested It Specs
  ([#4039](https://github.com/facebook/jest/pull/4039))
* Throw when moduleNameMapper points to inexistent module
  ([#3567](https://github.com/facebook/jest/pull/3567))
* Unified 'no tests found' message for non-verbose MPR
  ([#4354](https://github.com/facebook/jest/pull/4354))
* Update migration guide with jest-codemods transformers
  ([#4306](https://github.com/facebook/jest/pull/4306))
* Use "inputSourceMap" for coverage re-mapping.
  ([#4009](https://github.com/facebook/jest/pull/4009))
* Use "verbose" no test found message when there is only one project
  ([#4378](https://github.com/facebook/jest/pull/4378))
* Use babel transform to inline all requires
  ([#4340](https://github.com/facebook/jest/pull/4340))
* Use eslint plugins to run prettier
  ([#3971](https://github.com/facebook/jest/pull/3971))
* Use iterableEquality in spy matchers
  ([#3651](https://github.com/facebook/jest/pull/3651))
* Use modern HTML5 <!DOCTYPE>
  ([#3937](https://github.com/facebook/jest/pull/3937))
* Wrap `Error.captureStackTrace` in a try
  ([#4035](https://github.com/facebook/jest/pull/4035))

## jest 20.0.4

* Fix jest-haste-map's handling of duplicate module IDs.
  ([#3647](https://github.com/facebook/jest/pull/3647))
* Fix behavior of `enableAutomock()` when automock is set to false.
  ([#3624](https://github.com/facebook/jest/pull/3624))
* Fix progress bar in windows.
  ([#3626](https://github.com/facebook/jest/pull/3626))

## jest 20.0.3

* Fix reporters 'default' setting.
  ([#3562](https://github.com/facebook/jest/pull/3562))
* Fix to make Jest fail when the coverage threshold not met.
  ([#3554](https://github.com/facebook/jest/pull/3554))

## jest 20.0.1

* Add ansi-regex to pretty-format dependencies
  ([#3498](https://github.com/facebook/jest/pull/3498))
* Fix <rootDir> replacement in testMatch and moduleDirectories
  ([#3538](https://github.com/facebook/jest/pull/3538))
* Fix expect.hasAssertions() to throw when passed arguments
  ([#3526](https://github.com/facebook/jest/pull/3526))
* Fix stack traces without proper error messages
  ([#3513](https://github.com/facebook/jest/pull/3513))
* Fix support for custom extensions through haste packages
  ([#3537](https://github.com/facebook/jest/pull/3537))
* Fix test contexts between test functions
  ([#3506](https://github.com/facebook/jest/pull/3506))

## jest 20.0.0

* New `--projects` option to run one instance of Jest in multiple projects at
  the same time. ([#3400](https://github.com/facebook/jest/pull/3400))
* New multi project runner ([#3156](https://github.com/facebook/jest/pull/3156))
* New --listTests flag. ([#3441](https://github.com/facebook/jest/pull/3441))
* New --showConfig flag. ([#3296](https://github.com/facebook/jest/pull/3296))
* New promise support for all `expect` matchers through `.resolves` and
  `.rejects`. ([#3068](https://github.com/facebook/jest/pull/3068))
* New `expect.hasAssertions()` function similar to `expect.assertions()`.
  ([#3379](https://github.com/facebook/jest/pull/3379))
* New `this.equals` function exposed to custom matchers.
  ([#3469](https://github.com/facebook/jest/pull/3469))
* New `valid-expect` lint rule in `eslint-plugin-jest`.
  ([#3067](https://github.com/facebook/jest/pull/3067))
* New HtmlElement pretty-format plugin.
  ([#3230](https://github.com/facebook/jest/pull/3230))
* New Immutable pretty-format plugins.
  ([#2899](https://github.com/facebook/jest/pull/2899))
* New test environment per file setting through `@jest-environment` in the
  docblock. ([#2859](https://github.com/facebook/jest/pull/2859))
* New feature that allows every configuration option to be set from the command
  line. ([#3424](https://github.com/facebook/jest/pull/3424))
* New feature to add custom reporters to Jest through `reporters` in the
  configuration. ([#3349](https://github.com/facebook/jest/pull/3349))
* New feature to add expected and actual values to AssertionError.
  ([#3217](https://github.com/facebook/jest/pull/3217))
* New feature to map code coverage from transformers.
  ([#2290](https://github.com/facebook/jest/pull/2290))
* New feature to run untested code coverage in parallel.
  ([#3407](https://github.com/facebook/jest/pull/3407))
* New option to define a custom resolver.
  ([#2998](https://github.com/facebook/jest/pull/2998))
* New printing support for text and comment nodes in html pretty-format.
  ([#3355](https://github.com/facebook/jest/pull/3355))
* New snapshot testing FAQ ([#3425](https://github.com/facebook/jest/pull/3425))
* New support for custom platforms on jest-haste-map.
  ([#3162](https://github.com/facebook/jest/pull/3162))
* New support for mocking native async methods.
  ([#3209](https://github.com/facebook/jest/pull/3209))
* New guide on how to use Jest with any JavaScript framework.
  ([#3243](https://github.com/facebook/jest/pull/3243))
* New translation system for the Jest website.
* New collapsing watch mode usage prompt after first run.
  ([#3078](https://github.com/facebook/jest/pull/3078))
* Breaking Change: Forked Jasmine 2.5 into Jest's own test runner and rewrote
  large parts of Jasmine. ([#3147](https://github.com/facebook/jest/pull/3147))
* Breaking Change: Jest does not write new snapshots by default on CI.
  ([#3456](https://github.com/facebook/jest/pull/3456))
* Breaking Change: Moved the typescript parser from `jest-editor-support` into a
  separate `jest-test-typescript-parser` package.
  ([#2973](https://github.com/facebook/jest/pull/2973))
* Breaking Change: Replaced auto-loading of babel-polyfill with only
  regenerator-runtime, fixes a major memory leak.
  ([#2755](https://github.com/facebook/jest/pull/2755))
* Fixed `babel-jest` to look up the `babel` field in `package.json` as a
  fallback.
* Fixed `jest-editor-support`'s parser to not crash on incomplete ASTs.
  ([#3259](https://github.com/facebook/jest/pull/3259))
* Fixed `jest-resolve` to use `is-builtin-module` instead of `resolve.isCore`.
  ([#2997](https://github.com/facebook/jest/pull/2997))
* Fixed `jest-snapshot` to normalize line endings in the `serialize` function.
  ([#3002](https://github.com/facebook/jest/pull/3002))
* Fixed behavior of `--silent` flag.
  ([#3003](https://github.com/facebook/jest/pull/3003))
* Fixed bug with watchers on macOS causing test to crash.
  ([#2957](https://github.com/facebook/jest/pull/2957))
* Fixed CLI `notify` option not taking precedence over config option.
  ([#3340](https://github.com/facebook/jest/pull/3340))
* Fixed detection of the npm client in SummaryReporter to support Yarn.
  ([#3263](https://github.com/facebook/jest/pull/3263))
* Fixed done.fail not passing arguments
  ([#3241](https://github.com/facebook/jest/pull/3241))
* Fixed fake timers to restore after resetting mocks.
  ([#2467](https://github.com/facebook/jest/pull/2467))
* Fixed handling of babylon's parser options in `jest-editor-support`.
  ([#3344](https://github.com/facebook/jest/pull/3344))
* Fixed Jest to properly cache transform results.
  ([#3334](https://github.com/facebook/jest/pull/3334))
* Fixed Jest to use human-readable colors for Jest's own snapshots.
  ([#3119](https://github.com/facebook/jest/pull/3119))
* Fixed jest-config to use UID for default cache folder.
  ([#3380](https://github.com/facebook/jest/pull/3380)),
  ([#3387](https://github.com/facebook/jest/pull/3387))
* Fixed jest-runtime to expose inner error when it fails to write to the cache.
  ([#3373](https://github.com/facebook/jest/pull/3373))
* Fixed lifecycle hooks to make afterAll hooks operate the same as afterEach.
  ([#3275](https://github.com/facebook/jest/pull/3275))
* Fixed pretty-format to run plugins before serializing nested basic values.
  ([#3017](https://github.com/facebook/jest/pull/3017))
* Fixed return value of mocks so they can explicitly be set to return
  `undefined`. ([#3354](https://github.com/facebook/jest/pull/3354))
* Fixed runner to run tests associated with snapshots when the snapshot changes.
  ([#3025](https://github.com/facebook/jest/pull/3025))
* Fixed snapshot serializer require, restructured pretty-format.
  ([#3399](https://github.com/facebook/jest/pull/3399))
* Fixed support for Babel 7 in babel-jest.
  ([#3271](https://github.com/facebook/jest/pull/3271))
* Fixed testMatch to find tests in .folders.
  ([#3006](https://github.com/facebook/jest/pull/3006))
* Fixed testNamePattern and testPathPattern to work better together.
  ([#3327](https://github.com/facebook/jest/pull/3327))
* Fixed to show reject reason when expecting resolve.
  ([#3134](https://github.com/facebook/jest/pull/3134))
* Fixed toHaveProperty() to use hasOwnProperty from Object
  ([#3410](https://github.com/facebook/jest/pull/3410))
* Fixed watch mode's screen clearing.
  ([#2959](https://github.com/facebook/jest/pull/2959))
  ([#3294](https://github.com/facebook/jest/pull/3294))
* Improved and consolidated Jest's configuration file resolution.
  ([#3472](https://github.com/facebook/jest/pull/3472))
* Improved documentation throughout the Jest website.
* Improved documentation to explicitly mention that snapshots must be reviewed.
  ([#3203](https://github.com/facebook/jest/pull/3203))
* Improved documentation to make it clear CRA users don't need to add
  dependencies. ([#3312](https://github.com/facebook/jest/pull/3312))
* Improved eslint-plugin-jest's handling of `expect`.
  ([#3306](https://github.com/facebook/jest/pull/3306))
* Improved flow-coverage, eslint rules and test coverage within the Jest
  repository.
* Improved printing of `expect.assertions` error.
  ([#3033](https://github.com/facebook/jest/pull/3033))
* Improved Windows test coverage of Jest.
* Refactored configs & transform
  ([#3376](https://github.com/facebook/jest/pull/3376))
* Refactored reporters to pass individual Tests to reporters.
  ([#3289](https://github.com/facebook/jest/pull/3289))
* Refactored TestRunner ([#3166](https://github.com/facebook/jest/pull/3166))
* Refactored watch mode prompts.
  ([#3290](https://github.com/facebook/jest/pull/3290))
* Deleted `jest-file-exists`.
  ([#3105](https://github.com/facebook/jest/pull/3105))
* Removed `Config` type. ([#3366](https://github.com/facebook/jest/pull/3366))
* Removed all usage of `jest-file-exists`.
  ([#3101](https://github.com/facebook/jest/pull/3101))
* Adopted prettier on the Jest codebase.

## jest 19.0.1

* Fix infinite loop when using `--watch` with `--coverage`.
* Fixed `watchman` config option.
* Fixed a bug in the jest-editor-support static analysis.
* Fixed eslint plugin warning.
* Fixed missing space in front of "Did you mean …?".
* Fixed path printing in the reporter on Windows.

## jest 19.0.0

* Breaking Change: Added a version for snapshots.
* Breaking Change: Removed the `mocksPattern` configuration option, it never
  worked correctly.
* Breaking Change: Renamed `testPathDirs` to `roots` to avoid confusion when
  configuring Jest.
* Breaking Change: Updated printing of React elements to cause fewer changes
  when props change.
* Breaking Change: Updated snapshot format to properly escape data.
* Fixed --color to be recognized correctly again.
* Fixed `babel-plugin-jest-hoist` to work properly with type annotations in
  tests.
* Fixed behavior for console.log calls and fixed a memory leak (#2539).
* Fixed cache directory path for Jest to avoid ENAMETOOLONG errors.
* Fixed change events to be emitted in jest-haste-map's watch mode. This fixes
  issues with Jest's new watch mode and react-native-packager.
* Fixed cli arguments to be used when loading the config from file, they were
  previously ignored.
* Fixed Jest to load json files that include a BOM.
* Fixed Jest to throw errors instead of ignoring invalid cli options.
* Fixed mocking behavior for virtual modules.
* Fixed mocking behavior with transitive dependencies.
* Fixed support for asymmetric matchers in `toMatchObject`.
* Fixed test interruption and `--bail` behavior.
* Fixed watch mode to clean up worker processes when a test run gets
  interrupted.
* Fixed whitespace to be highlighted in snapshots and assertion errors.
* Improved `babel-jest` plugin: babel is loaded lazily, istanbul comments are
  only added when coverage is used.
* Improved error for invalid transform config.
* Improved moduleNameMapper to not overwrite mocks when many patterns map to the
  same file.
* Improved printing of skipped tests in verbose mode.
* Improved resolution code in jest-resolve.
* Improved to only show patch marks in assertion errors when the comparison
  results in large objects.
* New `--collectCoverageFrom` cli argument.
* New `--coverageDirectory` cli argument.
* New `expect.addSnapshotSerializer` to add custom snapshot serializers for
  tests.
* New `jest.spyOn`.
* New `testMatch` configuration option that accepts glob patterns.
* New eslint-plugin-jest with no-disabled-tests, no-focuses-tests and
  no-identical-title rules and default configuration and globals.
* New expect.stringContaining asymmetric matcher.
* New feature to make manual mocks with nested folders work. For example
  `__mocks__/react-native/Library/Text.js` will now work as expected.
* New feature to re-run tests through the notification when using `--notify`.
* New jest-phabricator package to integrate Jest code coverage in phabriactor.
* New jest-validate package to improve configuration errors, help with
  suggestions of correct configuration and to be adopted in other libraries.
* New pretty-printing for asymmetric matchers.
* New RSS feed for Jest's blog.
* New way to provide a reducer to extract haste module ids.
* New website, new documentation, new color scheme and new homepage.
* Rewritten watch mode for instant feedback, better code quality and to build
  new features on top of it (#2362).

## jest 18.1.0

* Fixed console.log and fake timer behavior in node 7.3.
* Updated istanbul-api.
* Updated jest-diff equality error message.
* Disabled arrow keys when entering a pattern in watch mode to prevent broken
  behavior. Will be improved in a future release.
* Moved asymmetric matchers and equality functionality from Jasmine into
  jest-matchers.
* Removed jasmine and jest-snapshot dependency from jest-matchers.
* Removed unused global `context` variable.
* Show a better error message if the config is invalid JSON.
* Highlight trailing whitespace in assertion diffs and snapshots.
* Jest now uses micromatch instead of minimatch.
* Added `-h` as alias for `--help`.

## jest 18.0.0

See https://facebook.github.io/jest/blog/2016/12/15/2016-in-jest.html

* The testResultsProcessor function is now required to return the modified
  results.
* Removed `pit` and `mockImpl`. Use `it` or `mockImplementation` instead.
* Fixed re-running tests when `--bail` is used together with `--watch`.
* `pretty-format` is now merged into Jest.
* `require('v8')` now works properly in a test context.
* Jest now clears the entire scrollback in watch mode.
* Added `expect.any`, `expect.anything`, `expect.objectContaining`,
  `expect.arrayContaining`, `expect.stringMatching`.
* Properly resolve `snapshotSerializers`, `setupFiles`, `transform`,
  `testRunner` and `testResultsProcessor` instead of using `path.resolve`.
* `--testResultsProcessor` is now exposed through the cli.
* Renamed `--jsonOutputFile` to `--outputFile`.
* Added `jest-editor-support` for vscode and Nuclide integration.
* Fixed `test.concurrent` unhandled promise rejections.
* The Jest website is now auto-deployed when merging into master.
* Updated `testRegex` to include `test.js` and `spec.js` files.
* Fixes for `babel-plugin-jest-hoist` when using `jest.mock` with three
  arguments.
* The `JSON` global in `jest-environment-node` now comes from the vm context
  instead of the parent context.
* Jest does not print stack traces from babel any longer.
* Fake timers are reset when `FakeTimers.useTimers()` is called.
* Usage of Jest in watch mode can be hidden through `JEST_HIDE_USAGE`.
* Added `expect.assertions(number)` which will ensure that a specified amount of
  assertions is made in one test.
* Added `.toMatchSnapshot(?string)` feature to give snapshots a name.
* Escape regex in snapshots.
* `jest-react-native` was deprecated and now forwards `react-native`.
* Added `.toMatchObject` matcher.
* Further improve printing of large objects.
* Fixed `NaN% Failed` in the OS notification when using `--notify`.
* The first test run without cached timings will now use separate processes
  instead of running in band.
* Added `.toHaveProperty` matcher.
* Fixed `Map`/`Set` comparisons.
* `test.concurrent` now works with `--testNamePattern`.

## jest 17.0.3

* Improved file-watching feature in jest-haste-map.
* Added `.toHaveLength` matcher.
* Improved `.toContain` matcher.

## jest 17.0.2

* Fixed performance regression in module resolution.

## jest 17.0.1

* Fixed pretty printing of big objects.
* Fixed resolution of `.native.js` files in react-native projects.

## jest 17.0.0

* Added `expect.extend`.
* Properly resolve modules with platform extensions on react-native.
* Added support for custom snapshots serializers.
* Updated to Jasmine 2.5.2.
* Big diffs are now collapsed by default in snapshots and assertions. Added
  `--expand` (or `-e`) to show the full diff.
* Replaced `scriptPreprocessor` with the new `transform` option.
* Added `jest.resetAllMocks` which replaces `jest.clearAllMocks`.
* Fixes for react-native preset.
* Fixes for global built in objects in `jest-environment-node`.
* Create mock objects in the vm context instead of the parent context.
* `.babelrc` is now part of the transform cache key in `babel-jest`.
* Fixes for docblock parsing with haste modules.
* Exit with the proper code when the coverage threshold is not reached.
* Implemented file watching in `jest-haste-map`.
* `--json` now includes information about individual tests inside a file.

## jest 16.0.2

* Symbols are now properly mocked when using `jest-mock`.
* `toHaveBeenCalledWith()` works without arguments again.
* Newlines in snapshots are now normalized across different operating systems.

## jest 16.0.1

* Fix infinite loop.

## jest 16.0.0

* Previously failed tests are now always run first.
* A new concurrent reporter shows currently running tests, a test summary, a
  progress bar and estimated remaining time if possible.
* Improved CLI colors.
* `jest <pattern>` is now case-insensitive.
* Added `it.only`, `it.skip`, `test.only`, `test.skip` and `xtest`.
* Added `--testNamePattern=pattern` or `-t <pattern>` to run individual tests in
  test files.
* Jest now warns for duplicate mock files.
* Pressing `a`, `o`, `p`, `q` or `enter` while tests are running in the watch
  mode, the test run will be interrupted.
* `--bail` now works together with `--watch`.
* Added `test.concurrent` for concurrent async tests.
* Jest now automatically considers files and tests with the `.jsx` extension.
* Added `jest.clearAllMocks` to clear all mocks manually.
* Rewrote Jest's snapshot implementation. `jest-snapshot` can now be more easily
  integrated into other test runners and used in other projects.
* This requires most snapshots to be updated when upgrading Jest.
* Objects and Arrays in snapshots are now printed with a trailing comma.
* Function names are not printed in snapshots any longer to reduce issues with
  code coverage instrumentation and different Node versions.
* Snapshots are now sorted using natural sort order.
* Snapshots are not marked as obsolete any longer when using `fit` or when an
  error is thrown in a test.
* Finished migration of Jasmine matchers to the new Jest matchers.
* Pretty print `toHaveBeenLastCalledWith`, `toHaveBeenCalledWith`,
  `lastCalledWith` and `toBeCalledWith` failure messages.
* Added `toBeInstanceOf` matcher.
* Added `toContainEqual` matcher.
* Added `toThrowErrorMatchingSnapshot` matcher.
* Improved `moduleNameMapper` resolution.
* Module registry fixes.
* Fixed invocation of the `setupTestFrameworkScriptFile` script to make it
  easier to use chai together with Jest.
* Removed react-native special case in Jest's configuration.
* Added `--findRelatedTests <fileA> <fileB>` cli option to run tests related to
  the specified files.
* Added `jest.deepUnmock` to `babel-plugin-jest-hoist`.
* Added `jest.runTimersToTime` which is useful together with fake timers.
* Improved automated mocks for ES modules compiled with babel.

## jest 15.1.1

* Fixed issues with test paths that include hyphens on Windows.
* Fixed `testEnvironment` resolution.
* Updated watch file name pattern input.

## jest 15.1.0

* Pretty printer updates for React and global window objects.
* `jest-runtime` overwrites automocking from configuration files.
* Improvements for watch mode on Windows.
* afterAll/afterEach/beforeAll/beforeEach can now return a Promise and be used
  together with async/await.
* Improved stack trace printing on Node 4.

## jest 15.0.2

* Fixed Jest with npm2 when using coverage.

## jest 15.0.1

* Updated toThrow and toThrowMatchers and aliased them to the same matcher.
* Improvements for watch mode.
* Fixed Symbol reassignment in tests would break Jest's matchers.
* Fixed `--bail` option.

## jest 15.0.0

* See https://facebook.github.io/jest/blog/2016/09/01/jest-15.html
* Jest by default now also recognizes files ending in `.spec.js` and `.test.js`
  as test files.
* Completely replaced most Jasmine matchers with new Jest matchers.
* Rewrote Jest's CLI output for test failures and summaries.
* Added `--env` option to override the default test environment.
* Disabled automocking, fake timers and resetting the module registry by
  default.
* Added `--watchAll`, made `--watch` interactive and added the ability to update
  snapshots and select test patterns in watch mode.
* Jest uses verbose mode when running a single test file.
* Console messages are now buffered and printed along with the test results.
* Fix `testEnvironment` resolution to prefer `jest-environment-{name}` instead
  of `{name}` only. This prevents a module colision when using `jsdom` as test
  environment.
* `moduleNameMapper` now uses a resolution algorithm.
* Improved performance for small test runs.
* Improved API documentation.
* Jest now works properly with directories that have special characters in them.
* Improvements to Jest's own test infra by merging integration and unit tests.
  Code coverage is now collected for Jest.
* Added `global.global` to the node environment.
* Fixed babel-jest-plugin-hoist issues with functions called `mock`.
* Improved jest-react-native preset with mocks for ListView, TextInput,
  ActivityIndicator and ScrollView.
* Added `collectCoverageFrom` to collect code coverage from untested files.
* Rewritten code coverage support.

## jest 14.1.0

* Changed Jest's default cache directory.
* Fixed `jest-react-native` for react 15.3.0.
* Updated react and react-native example to use `react-test-renderer`.
* Started to refactor code coverage.

## jest 14.0.2

* `babel-jest` bugfix.

## jest 14.0.1

* `babel-jest` can now be used to compose a transformer.
* Updated snapshot instructions to run `jest -u` or `npm test -- -u`.
* Fixed `config` cli option to enable JSON objects as configuration.
* Updated printing of preset path in the CLI.

## jest 14.0.0

* Official release of snapshot tests.
* Started to replace Jasmine matchers with Jest matchers: `toBe`, `toBeFalsy`,
  `toBeTruthy`, `toBeNaN`, `toBe{Greater,Less}Than{,OrEqual}`, `toBeNull`,
  `toBeDefined`, `toBeUndefined`, `toContain`, `toMatch`, `toBeCloseTo` were
  rewritten.
* Rewrite of Jest's reporters.
* Experimental react-native support.
* Removed Jasmine 1 support from Jest.
* Transform caching improvements.

## jest 13.2.0

* Snapshot bugfixes.
* Timer bugfixes.

## jest 13.1.0

* Added `test` global function as an alias for `it`.
* Added `coveragePathIgnorePatterns` to the config.
* Fixed printing of "JSX objects" in snapshots.
* Fixes for `--verbose` option and top level `it` calls.
* Extended the node environment with more globals.
* testcheck now needs to be required explicitly through `require('jest-check')`.
* Added `jest.deepUnmock`.
* Fail test suite if it does not contain any tests.

## jest 13.0.0

* Added duration of individual tests in verbose mode.
* Added a `browser` config option to properly resolve npm packages with a
  browser field in `package.json` if you are writing tests for client side apps
* Added `jest-repl`.
* Split up `jest-cli` into `jest-runtime` and `jest-config`.
* Added a notification plugin that shows a test run notification using
  `--notify`.
* Refactored `TestRunner` into `SearchSource` and improved the "no tests found"
  message.
* Added `jest.isMockFunction(jest.fn())` to test for mock functions.
* Improved test reporter printing and added a test failure summary when running
  many tests.
  * Add support for property testing via testcheck-js.
* Added a webpack tutorial.
* Added support for virtual mocks through
  `jest.mock('Module', implementation, {virtual: true})`.
* Added snapshot functionality through `toMatchSnapshot()`.
* Redesigned website.

## jest-cli 12.1.1

* Windows stability fixes.
* Mock module resolution fixes.
* Remove test files from code coverage.

## jest-cli 12.1.0

* Jest is now also published in the `jest` package on npm.
* Added `testRegex` to match for tests outside of specific folders. Deprecated
  both `testDirectoryName` and `testFileExtensions`.
* `it` can now return a Promise for async testing. `pit` was deprecated.
* Added `jest-resolve` as a standalone package based on the Facebook module
  resolution algorithm.
* Added `jest-changed-files` as a standalone package to detect changed files in
  a git or hg repo.
* Added `--setupTestFrameworkFile` to cli.
* Added support for coverage thresholds. See
  http://facebook.github.io/jest/docs/api.html#coveragethreshold-object.
* Updated to jsdom 9.0.
* Updated and improved stack trace reporting.
* Added `module.filename` and removed the invalid `module.__filename` field.
* Further improved the `lastCalledWith` and `toBeCalledWith` custom matchers.
  They now print the most recent calls.
* Fixed jest-haste-map on continuous integration systems.
* Fixes for hg/git integration.
* Added a re-try for the watchman crawler.

## jest-cli 12.0.2

* Bug fixes when running a single test file and for scoped package names.

## jest-cli 12.0.1

* Added custom equality matchers for Map/Set and iterables.
* Bug fixes

## jest-cli 12.0.0

* Reimplemented `node-haste` as `jest-haste-map`:
  https://github.com/facebook/jest/pull/896
* Fixes for the upcoming release of nodejs 6.
* Removed global mock caching which caused negative side-effects on test runs.
* Updated Jasmine from 2.3.4 to 2.4.1.
* Fixed our Jasmine fork to work better with `Object.create(null)`.
* Added a `--silent` flag to silence console messages during a test run.
* Run a test file directly if a path is passed as an argument to Jest.
* Added support for the undocumented nodejs feature `module.paths`.

## jest-cli 11.0.2

* Fixed `jest -o` error when Mercurial isn't installed on the system
* Fixed Jasmine failure message when expected values were mutated after tests.

## jest-cli 11.0.1, babel-jest 11.0.1

* Added support for Mercurial repositories when using `jest -o`
* Added `mockImplementationOnce` API to `jest.fn()`.

## jest-cli 11.0.0, babel-jest 11.0.0 (pre-releases 0.9 to 0.10)

* New implementation of node-haste and rewrite of internal module loading and
  resolution. Fixed both startup and runtime performance.
  [#599](https://github.com/facebook/jest/pull/599)
* Jasmine 2 is now the default test runner. To keep using Jasmine 1, put
  `testRunner: "jasmine1"` into your configuration.
* Added `jest-util`, `jest-mock`, `jest-jasmine1`, `jest-jasmine2`,
  `jest-environment-node`, `jest-environment-jsdom` packages.
* Added `babel-jest-preset` and `babel-jest` as packages. `babel-jest` is now
  being auto-detected.
* Added `babel-plugin-jest-hoist` which hoists `jest.unmock`, `jest.mock` and
  the new `jest.enableAutomock` and `jest.disableAutomock` API.
* Improved `babel-jest` integration and `react-native` testing.
* Improved code coverage reporting when using `babel-jest`.
* Added the `jest.mock('moduleName', moduleFactory)` feature. `jest.mock` now
  gets hoisted by default. `jest.doMock` was added to explicitly mock a module
  without the hoisting feature of `babel-jest`.
* Updated jsdom to 8.3.x.
* Improved responsiveness of the system while using `--watch`.
* Clear the terminal window when using `--watch`.
* By default, `--watch` will now only runs tests related to changed files.
  `--watch=all` can be used to run all tests on file system changes.
* Debounce `--watch` re-runs to not trigger test runs during a branch switch in
  version control.
* Added `jest.fn()` and `jest.fn(implementation)` as convenient shorcuts for
  `jest.genMockFunction()` and `jest.genMockFunction().mockImplementation()`.
* Added an `automock` option to turn off automocking globally.
* Added a "no tests found" message if no tests can be found.
* Jest sets `process.NODE_ENV` to `test` unless otherwise specified.
* Fixed `moduleNameMapper` config option when used with paths.
* Fixed an error with Jasmine 2 and tests that `throw 'string errors'`.
* Fixed issues with unmocking symlinked module names.
* Fixed mocking of boolean values.
* Fixed mocking of fields that start with an underscore ("private fields").
* Fixed unmocking behavior with npm3.
* Fixed and improved `--onlyChanged` option.
* Fixed support for running Jest as a git submodule.
* Improved verbose logger output
* Fixed test runtime error reporting and stack traces.
* Improved `toBeCalled` Jasmine 2 custom matcher messages.
* Improved error reporting when a syntax error occurs.
* Renamed HasteModuleLoader to Runtime.
* Jest now properly reports pending tests disabled with `xit` and `xdescribe`.
* Removed `preprocessCachingDisabled` config option.
* Added a `testEnvironment` option to customize the sandbox environment.
* Added support for `@scoped/name` npm packages.
* Added an integration test runner for Jest that runs all tests for examples and
  packages.

## 0.8.2

* Performance improvements.
* jest now uses `chalk` instead of its own colors implementation.

## 0.8.1

* `--bail` now reports with the proper error code.
* Fixed loading of the setup file when using jasmine2.
* Updated jsdom to 7.2.0.

## 0.8.0

* Added optional support for jasmine2 through the `testRunner` config option.
* Fixed mocking support for Map, WeakMap and Set.
* `node` was added to the defaults in `moduleFileExtensions`.
* Updated the list of node core modules that are properly being recognized by
  the module loader.

## 0.7.1

* Correctly map `process.on` into jsdom environments, fixes a bug introduced in
  jest 0.7.0.

## 0.7.0

* Fixed a memory leak with test contexts. Jest now properly cleans up test
  environments after each test. Added `--logHeapUsage` to log memory usage after
  each test. Note: this is option is meant for debugging memory leaks and might
  significantly slow down your test run.
* Removed `mock-modules`, `node-haste` and `mocks` virtual modules. This is a
  breaking change of undocumented public API. Usage of this API can safely be
  automatically updated through an automated codemod:
* Example: http://astexplorer.net/#/zrybZ6UvRA
* Codemod:
  https://github.com/cpojer/js-codemod/blob/master/transforms/jest-update.js
* jscodeshift: https://github.com/facebook/jscodeshift
* Removed `navigator.onLine` and `mockSetReadOnlyProperty` from the global jsdom
  environment. Use `window.navigator.onLine = true;` in your test setup and
  `Object.defineProperty` instead.

## 0.6.1

* Updated jsdom to 7.0.2.
* Use the current working directory as root when passing a jest config from the
  command line.
* Updated the React examples and getting started guide
* Modules now receive a `module.parent` field so unmocked modules don't assume
  they are run directly any longer.

## 0.6.0

* jest now reports the number of tests that were run instead of the number of
  test files.
* Added a `--json` option to print test results as JSON.
* Changed the preprocessor API. A preprocessor now receives the script, file and
  config. The cache key function receives the script, file and stringified
  config to be able to create consistent hashes.
* Removed node-worker-pool in favor of node-worker-farm (#540).
* `toEqual` now also checks the internal class name of an object. This fixes
  invalid tests like `expect([]).toEqual({})` which were previously passing.
* Added the option to provide map modules to stub modules by providing the
  `moduleNameMapper` config option.
* Allow to specify a custom `testRunner` in the configuration (#531).
* Added a `--no-cache` option to make it easier to debug preprocessor scripts.
* Fix code coverage on windows (#499).

## 0.5.6

* Cache test run performance and run slowest tests first to maximize worker
  utilization
* Update to jsdom 6.5.0

## 0.5.5

* Improve failure stack traces.
* Fix syntax error reporting.
* Add `--watch` option (#472).

## 0.5.2

* Fixed a bug with syntax errors in test files (#487).
* Fixed chmod error for preprocess-cache (#491).
* Support for the upcoming node 4.0 release (#490, #489).

## 0.5.1

* Upgraded node-worker-pool to 3.0.0, use the native `Promise` implementation.
* `testURL` can be used to set the location of the jsdom environment.
* Updated all of jest's dependencies, now using jsdom 6.3.
* jest now uses the native `Promise` implementation.
* Fixed a bug when passed an empty `testPathIgnorePatterns`.
* Moved preprocessor cache into the haste cache directory.

## 0.5.0

* Added `--noStackTrace` option to disable stack traces.
* Jest now only works with iojs v2 and up. If you are still using node we
  recommend upgrading to iojs or keep using jest 0.4.0.
* Upgraded to jsdom 6.1.0 and removed all the custom jsdom overwrites.

## <=0.4.0

* See commit history for changes in previous versions of jest.<|MERGE_RESOLUTION|>--- conflicted
+++ resolved
@@ -115,13 +115,10 @@
 
 ### Chore & Maintenance
 
-<<<<<<< HEAD
 * `[jest-util]` Extract error duck-typing to `jest-util`
   ([#5994](https://github.com/facebook/jest/pull/5994))
-=======
 * `[babel-jest]` [**BREAKING**] Always return object from transformer
   ([#5991](https://github.com/facebook/jest/pull/5991))
->>>>>>> 70e7ac26
 * `[jest-jasmine2]` Simplify `Env.execute` and TreeProcessor to setup and clean
   resources for the top suite the same way as for all of the children suites
   ([#5885](https://github.com/facebook/jest/pull/5885))
