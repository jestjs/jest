--- conflicted
+++ resolved
@@ -1,14 +1,12 @@
 ## master
 
-<<<<<<< HEAD
+### Fixes
+
+- `[jest-haste-map]` [**BREAKING**] Replaced internal data structures to improve performance ([#6960](https://github.com/facebook/jest/pull/6960))
+
 ### Chore & Maintenance
 
 - `[docs]` Explain how to rewrite assertions to avoid large irrelevant diff ([#6971](https://github.com/facebook/jest/pull/6971))
-=======
-### Fixes
-
-- `[jest-haste-map]` [**BREAKING**] Replaced internal data structures to improve performance ([#6960](https://github.com/facebook/jest/pull/6960))
->>>>>>> 84ec4bc5
 
 ## 23.6.0
 
