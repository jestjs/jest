## main

### Features

### Fixes

<<<<<<< HEAD
- `[jest-circus]` Added explicit mention of test failing because `done()` is not being called in error message ([#13847](https://github.com/facebook/jest/pull/13847))
=======
- `[expect, @jest/expect]` Provide type of `actual` as a generic argument to `Matchers` to allow better-typed extensions ([#13848](https://github.com/facebook/jest/pull/13848))
>>>>>>> 427fe2bf

### Chore & Maintenance

- `[*]` make sure to exclude `.eslintcache` from published module ([#13832](https://github.com/facebook/jest/pull/13832))

### Performance

## 29.4.1

### Features

- `[expect, jest-circus, @jest/types]` Implement `numPassingAsserts` of testResults to track the number of passing asserts in a test ([#13795](https://github.com/facebook/jest/pull/13795))
- `[jest-core]` Add newlines to JSON output ([#13817](https://github.com/facebook/jest/pull/13817))
- `[@jest/reporters]` Automatic log folding in GitHub Actions Reporter ([#13626](https://github.com/facebook/jest/pull/13626))

### Fixes

- `[@jest/expect-utils]` `toMatchObject` diffs should include `Symbol` properties ([#13810](https://github.com/facebook/jest/pull/13810))
- `[jest-runtime]` Handle missing `replaceProperty` ([#13823](https://github.com/facebook/jest/pull/13823))
- `[@jest/types]` Add partial support for `done` callbacks in typings of `each` ([#13756](https://github.com/facebook/jest/pull/13756))

## 29.4.0

### Features

- `[expect, @jest/expect-utils]` Support custom equality testers ([#13654](https://github.com/facebook/jest/pull/13654))
- `[jest-config, jest-worker]` Use `os.availableParallelism` if available to calculate number of workers to spawn ([#13738](https://github.com/facebook/jest/pull/13738))
- `[@jest/globals, jest-mock]` Add `jest.replaceProperty()` that replaces property value ([#13496](https://github.com/facebook/jest/pull/13496))
- `[jest-haste-map]` ignore Sapling vcs directories (`.sl/`) ([#13674](https://github.com/facebook/jest/pull/13674))
- `[jest-resolve]` Support subpath imports ([#13705](https://github.com/facebook/jest/pull/13705), [#13723](https://github.com/facebook/jest/pull/13723), [#13777](https://github.com/facebook/jest/pull/13777))
- `[jest-runtime]` Add `jest.isolateModulesAsync` for scoped module initialization of asynchronous functions ([#13680](https://github.com/facebook/jest/pull/13680))
- `[jest-runtime]` Add `jest.isEnvironmentTornDown` function ([#13741](https://github.com/facebook/jest/pull/13741))
- `[jest-test-result]` Added `skipped` and `focused` status to `FormattedTestResult` ([#13700](https://github.com/facebook/jest/pull/13700))
- `[jest-transform]` Support for asynchronous `createTransformer` ([#13762](https://github.com/facebook/jest/pull/13762))

### Fixes

- `[jest-environment-node]` Fix non-configurable globals ([#13687](https://github.com/facebook/jest/pull/13687))
- `[@jest/expect-utils]` `toMatchObject` should handle `Symbol` properties ([#13639](https://github.com/facebook/jest/pull/13639))
- `[jest-mock]` Fix `mockReset` and `resetAllMocks` `undefined` return value([#13692](https://github.com/facebook/jest/pull/13692))
- `[jest-resolve]` Add global paths to `require.resolve.paths` ([#13633](https://github.com/facebook/jest/pull/13633))
- `[jest-resolve]` Correct node core module detection when using `node:` specifiers ([#13806](https://github.com/facebook/jest/pull/13806))
- `[jest-runtime]` Support WASM files that import JS resources ([#13608](https://github.com/facebook/jest/pull/13608))
- `[jest-runtime]` Use the `scriptTransformer` cache in `jest-runner` ([#13735](https://github.com/facebook/jest/pull/13735))
- `[jest-runtime]` Enforce import assertions when importing JSON in ESM ([#12755](https://github.com/facebook/jest/pull/12755) & [#13805](https://github.com/facebook/jest/pull/13805))
- `[jest-snapshot]` Make sure to import `babel` outside of the sandbox ([#13694](https://github.com/facebook/jest/pull/13694))
- `[jest-transform]` Ensure the correct configuration is passed to preprocessors specified multiple times in the `transform` option ([#13770](https://github.com/facebook/jest/pull/13770))

### Chore & Maintenance

- `[@jest/fake-timers]` Update `@sinonjs/fake-timers` ([#13612](https://github.com/facebook/jest/pull/13612))
- `[docs]` Improve custom puppeteer example to prevent worker warnings ([#13619](https://github.com/facebook/jest/pull/13619))

## 29.3.1

### Fixes

- `[jest-config]` Do not warn about `preset` in `ProjectConfig` ([#13583](https://github.com/facebook/jest/pull/13583))

### Performance

- `[jest-transform]` Defer creation of cache directory ([#13420](https://github.com/facebook/jest/pull/13420))

## 29.3.0

### Features

- `[jest-runtime]` Support WebAssembly (Wasm) imports in ESM modules ([#13505](https://github.com/facebook/jest/pull/13505))

### Fixes

- `[jest-config]` Add config validation for `projects` option ([#13565](https://github.com/facebook/jest/pull/13565))
- `[jest-mock]` Treat cjs modules as objects so they can be mocked ([#13513](https://github.com/facebook/jest/pull/13513))
- `[jest-worker]` Throw an error instead of hanging when jest workers terminate unexpectedly ([#13566](https://github.com/facebook/jest/pull/13566))

### Chore & Maintenance

- `[@jest/transform]` Update `convert-source-map` ([#13509](https://github.com/facebook/jest/pull/13509))
- `[docs]` Mention `toStrictEqual` in UsingMatchers docs. ([#13560](https://github.com/facebook/jest/pull/13560))

## 29.2.2

### Fixes

- `[@jest/test-sequencer]` Make sure sharding does not produce empty groups ([#13476](https://github.com/facebook/jest/pull/13476))
- `[jest-circus]` Test marked as `todo` are shown as todo when inside a focussed describe ([#13504](https://github.com/facebook/jest/pull/13504))
- `[jest-mock]` Ensure mock resolved and rejected values are promises from correct realm ([#13503](https://github.com/facebook/jest/pull/13503))
- `[jest-snapshot]` Don't highlight passing asymmetric property matchers in snapshot diff ([#13480](https://github.com/facebook/jest/issues/13480))

### Chore & Maintenance

- `[docs]` Update link to Jest 28 upgrade guide in error message ([#13483](https://github.com/facebook/jest/pull/13483))
- `[jest-runner, jest-watcher]` Update `emittery` ([#13490](https://github.com/facebook/jest/pull/13490))

## 29.2.1

### Features

- `[@jest/globals, jest-mock]` Add `jest.Spied*` utility types ([#13440](https://github.com/facebook/jest/pull/13440))

### Fixes

- `[jest-environment-node]` make `globalThis.performance` writable for Node 19 and fake timers ([#13467](https://github.com/facebook/jest/pull/13467))
- `[jest-mock]` Revert [#13398](https://github.com/facebook/jest/pull/13398) to restore mocking of setters ([#13472](https://github.com/facebook/jest/pull/13472))

### Performance

- `[*]` Use sha1 instead of sha256 for hashing ([#13421](https://github.com/facebook/jest/pull/13421))

## 29.2.0

### Features

- `[@jest/cli, jest-config]` A seed for the test run will be randomly generated, or set by a CLI option ([#13400](https://github.com/facebook/jest/pull/13400))
- `[@jest/cli, jest-config]` `--show-seed` will display the seed value in the report, and can be set via a CLI flag or through the config file ([#13400](https://github.com/facebook/jest/pull/13400))
- `[jest-config]` Add `readInitialConfig` utility function ([#13356](https://github.com/facebook/jest/pull/13356))
- `[jest-core]` Allow `testResultsProcessor` to be async ([#13343](https://github.com/facebook/jest/pull/13343))
- `[@jest/environment, jest-environment-node, jest-environment-jsdom, jest-runtime]` Add `getSeed()` to the `jest` object ([#13400](https://github.com/facebook/jest/pull/13400))
- `[expect, @jest/expect-utils]` Allow `isA` utility to take a type argument ([#13355](https://github.com/facebook/jest/pull/13355))
- `[expect]` Expose `AsyncExpectationResult` and `SyncExpectationResult` types ([#13411](https://github.com/facebook/jest/pull/13411))

### Fixes

- `[babel-plugin-jest-hoist]` Ignore `TSTypeQuery` when checking for hoisted references ([#13367](https://github.com/facebook/jest/pull/13367))
- `[jest-core]` Fix `detectOpenHandles` false positives for some special objects such as `TLSWRAP` ([#13414](https://github.com/facebook/jest/pull/13414))
- `[jest-mock]` Fix mocking of getters and setters on classes ([#13398](https://github.com/facebook/jest/pull/13398))
- `[jest-reporters]` Revert: Transform file paths into hyperlinks ([#13399](https://github.com/facebook/jest/pull/13399))
- `[@jest/types]` Infer type of `each` table correctly when the table is a tuple or array ([#13381](https://github.com/facebook/jest/pull/13381))
- `[@jest/types]` Rework typings to allow the `*ReturnedWith` matchers to be called with no argument ([#13385](https://github.com/facebook/jest/pull/13385))

### Chore & Maintenance

- `[*]` Update `@babel/*` deps, resulting in slightly different stack traces for `each` ([#13422](https://github.com/facebook/jest/pull/13422))

### Performance

- `[jest-runner]` Do not instrument v8 coverage data if coverage should not be collected ([#13282](https://github.com/facebook/jest/pull/13282))

## 29.1.2

### Fixes

- `[expect, @jest/expect]` Revert buggy inference of argument types for `*CalledWith` and `*ReturnedWith` matchers introduced in 29.1.0 ([#13339](https://github.com/facebook/jest/pull/13339))
- `[jest-worker]` Add missing dependency on `jest-util` ([#13341](https://github.com/facebook/jest/pull/13341))

## 29.1.1

### Fixes

- `[jest-mock]` Revert [#13145](https://github.com/facebook/jest/pull/13145) which broke mocking of transpiled ES modules

## 29.1.0

### Features

- `[expect, @jest/expect]` Support type inference for function parameters in `CalledWith` assertions ([#13268](https://github.com/facebook/jest/pull/13268))
- `[expect, @jest/expect]` Infer type of `*ReturnedWith` matchers argument ([#13278](https://github.com/facebook/jest/pull/13278))
- `[@jest/environment, jest-runtime]` Allow `jest.requireActual` and `jest.requireMock` to take a type argument ([#13253](https://github.com/facebook/jest/pull/13253))
- `[@jest/environment]` Allow `jest.mock` and `jest.doMock` to take a type argument ([#13254](https://github.com/facebook/jest/pull/13254))
- `[@jest/fake-timers]` Add `jest.now()` to return the current fake clock time ([#13244](https://github.com/facebook/jest/pull/13244), [#13246](https://github.com/facebook/jest/pull/13246))
- `[@jest/mock]` Add `withImplementation` method for temporarily overriding a mock ([#13281](https://github.com/facebook/jest/pull/13281))
- `[expect]` Export `toThrow*` matchers ([#13328](https://github.com/facebook/jest/pull/13328))

### Fixes

- `[jest-circus, jest-jasmine2]` Fix error messages for Node's `assert.throes` ([#13322](https://github.com/facebook/jest/pull/13322))
- `[jest-haste-map]` Remove `__proto__` usage ([#13256](https://github.com/facebook/jest/pull/13256))
- `[jest-mock]` Improve `spyOn` typings to handle optional properties ([#13247](https://github.com/facebook/jest/pull/13247))
- `[jest-mock]` Fix mocking of getters and setters on classes ([#13145](https://github.com/facebook/jest/pull/13145))
- `[jest-snapshot]` Throw useful error when an array is passed as property matchers ([#13263](https://github.com/facebook/jest/pull/13263))
- `[jest-snapshot]` Prioritize parser used in the project ([#13323](https://github.com/facebook/jest/pull/13323))
- `[jest-transform]` Attempt to work around issues with atomic writes on Windows ([#11423](https://github.com/facebook/jest/pull/11423))

## 29.0.3

### Features

- `[@jest/environment, jest-runtime]` Allow passing a generic type argument to `jest.createMockFromModule<T>()` method ([#13202](https://github.com/facebook/jest/pull/13202))
- `[expect]` Expose `ExpectationResult` type ([#13240](https://github.com/facebook/jest/pull/13240))
- `[jest-snapshot]` Expose `Context` type ([#13240](https://github.com/facebook/jest/pull/13240))
- `[@jest/globals]` Add `jest.Mock` type helper ([#13235](https://github.com/facebook/jest/pull/13235))

### Fixes

- `[jest-core]` Capture `execError` during `TestScheduler.scheduleTests` and dispatch to reporters ([#13203](https://github.com/facebook/jest/pull/13203))
- `[jest-resolve]` Make sure to resolve module paths after looking at `exports` ([#13242](https://github.com/facebook/jest/pull/13242))
- `[jest-resolve]` Improve error on module not found deep in the `require` stack ([#8704](https://github.com/facebook/jest/pull/8704))
- `[jest-snapshot]` Fix typings of snapshot matchers ([#13240](https://github.com/facebook/jest/pull/13240))

### Chore & Maintenance

- `[*]` Fix inconsistent workspace prefixes ([#13217](https://github.com/facebook/jest/pull/13217))
- `[jest-haste-map]` Expose a minimal public API to TypeScript ([#13023](https://github.com/facebook/jest/pull/13023))

## 29.0.2

### Features

- `[jest-transform]` Expose `TransformFactory` type ([#13184](https://github.com/facebook/jest/pull/13184))

### Fixes

- `[babel-plugin-jest-hoist]` Support imported `jest` in mock factory ([#13188](https://github.com/facebook/jest/pull/13188))
- `[jest-mock]` Align the behavior and return type of `generateFromMetadata` method ([#13207](https://github.com/facebook/jest/pull/13207))
- `[jest-runtime]` Support `jest.resetModules()` with ESM ([#13211](https://github.com/facebook/jest/pull/13211))

## 29.0.1

### Fixes

- `[jest-snapshot]` Pass `snapshotFormat` through when diffing snapshots ([#13181](https://github.com/facebook/jest/pull/13181))

## 29.0.0

### Features

- `[expect]` [**BREAKING**] Differentiate between `MatcherContext` `MatcherUtils` and `MatcherState` types ([#13141](https://github.com/facebook/jest/pull/13141))
- `[jest-circus]` Add support for `test.failing.each` ([#13142](https://github.com/facebook/jest/pull/13142))
- `[jest-config]` [**BREAKING**] Make `snapshotFormat` default to `escapeString: false` and `printBasicPrototype: false` ([#13036](https://github.com/facebook/jest/pull/13036))
- `[jest-config]` [**BREAKING**] Remove undocumented `collectCoverageOnlyFrom` option ([#13156](https://github.com/facebook/jest/pull/13156))
- `[jest-environment-jsdom]` [**BREAKING**] Upgrade to `jsdom@20` ([#13037](https://github.com/facebook/jest/pull/13037), [#13058](https://github.com/facebook/jest/pull/13058))
- `[@jest/globals]` Add `jest.Mocked`, `jest.MockedClass`, `jest.MockedFunction` and `jest.MockedObject` utility types ([#12727](https://github.com/facebook/jest/pull/12727))
- `[jest-mock]` [**BREAKING**] Refactor `Mocked*` utility types. `MaybeMockedDeep` and `MaybeMocked` became `Mocked` and `MockedShallow` respectively; only deep mocked variants of `MockedClass`, `MockedFunction` and `MockedObject` are exported ([#13123](https://github.com/facebook/jest/pull/13123), [#13124](https://github.com/facebook/jest/pull/13124))
- `[jest-mock]` [**BREAKING**] Change the default `jest.mocked` helper’s behavior to deep mocked ([#13125](https://github.com/facebook/jest/pull/13125))
- `[jest-snapshot]` [**BREAKING**] Let `babel` find config when updating inline snapshots ([#13150](https://github.com/facebook/jest/pull/13150))
- `[@jest/test-result, @jest/types]` [**BREAKING**] Replace `Bytes` and `Milliseconds` types with `number` ([#13155](https://github.com/facebook/jest/pull/13155))
- `[jest-worker]` Adds `workerIdleMemoryLimit` option which is used as a check for worker memory leaks >= Node 16.11.0 and recycles child workers as required ([#13056](https://github.com/facebook/jest/pull/13056), [#13105](https://github.com/facebook/jest/pull/13105), [#13106](https://github.com/facebook/jest/pull/13106), [#13107](https://github.com/facebook/jest/pull/13107))
- `[pretty-format]` [**BREAKING**] Remove `ConvertAnsi` plugin in favour of `jest-serializer-ansi-escapes` ([#13040](https://github.com/facebook/jest/pull/13040))
- `[pretty-format]` Allow to opt out from sorting object keys with `compareKeys: null` ([#12443](https://github.com/facebook/jest/pull/12443))

### Fixes

- `[jest-config]` Fix testing multiple projects with TypeScript config files ([#13099](https://github.com/facebook/jest/pull/13099))
- `[@jest/expect-utils]` Fix deep equality of ImmutableJS Record ([#13055](https://github.com/facebook/jest/pull/13055))
- `[jest-haste-map]` Increase the maximum possible file size that jest-haste-map can handle ([#13094](https://github.com/facebook/jest/pull/13094))
- `[jest-runtime]` Properly support CJS re-exports from dual packages ([#13170](https://github.com/facebook/jest/pull/13170))
- `[jest-snapshot]` Make `prettierPath` optional in `SnapshotState` ([#13149](https://github.com/facebook/jest/pull/13149))
- `[jest-snapshot]` Fix parsing error from inline snapshot files with `JSX` ([#12760](https://github.com/facebook/jest/pull/12760))
- `[jest-worker]` When a process runs out of memory worker exits correctly and doesn't spin indefinitely ([#13054](https://github.com/facebook/jest/pull/13054))

### Chore & Maintenance

- `[*]` [**BREAKING**] Drop support for Node v12 and v17 ([#13033](https://github.com/facebook/jest/pull/13033))
- `[docs]` Fix webpack name ([#13049](https://github.com/facebook/jest/pull/13049))
- `[docs]` Explicit how to set `n` for `--bail` ([#13128](https://github.com/facebook/jest/pull/13128))
- `[docs]` Update Enzyme URL ([#13166](https://github.com/facebook/jest/pull/13166))
- `[jest-leak-detector]` Remove support for `weak-napi` ([#13035](https://github.com/facebook/jest/pull/13035))
- `[jest-snapshot]` [**BREAKING**] Require `rootDir` as argument to `SnapshotState` ([#13150](https://github.com/facebook/jest/pull/13150))

## 28.1.3

### Features

- `[jest-leak-detector]` Use native `FinalizationRegistry` when it exists to get rid of external C dependency ([#12973](https://github.com/facebook/jest/pull/12973))

### Fixes

- `[jest-changed-files]` Fix a lock-up after repeated invocations ([#12757](https://github.com/facebook/jest/issues/12757))
- `[@jest/expect-utils]` Fix deep equality of ImmutableJS OrderedSets ([#12977](https://github.com/facebook/jest/pull/12977))
- `[jest-mock]` Add index signature support for `spyOn` types ([#13013](https://github.com/facebook/jest/pull/13013), [#13020](https://github.com/facebook/jest/pull/13020))
- `[jest-snapshot]` Fix indentation of awaited inline snapshots ([#12986](https://github.com/facebook/jest/pull/12986))

### Chore & Maintenance

- `[*]` Replace internal usage of `pretty-format/ConvertAnsi` with `jest-serializer-ansi-escapes` ([#12935](https://github.com/facebook/jest/pull/12935), [#13004](https://github.com/facebook/jest/pull/13004))
- `[docs]` Update spyOn docs ([#13000](https://github.com/facebook/jest/pull/13000))

## 28.1.2

### Fixes

- `[jest-runtime]` Avoid star type import from `@jest/globals` ([#12949](https://github.com/facebook/jest/pull/12949))

### Chore & Maintenance

- `[docs]` Mention that jest-codemods now supports Sinon ([#12898](https://github.com/facebook/jest/pull/12898))

## 28.1.1

### Features

- `[jest]` Expose `Config` type ([#12848](https://github.com/facebook/jest/pull/12848))
- `[@jest/reporters]` Improve `GitHubActionsReporter`s annotation format ([#12826](https://github.com/facebook/jest/pull/12826))
- `[@jest/types]` Infer argument types passed to `test` and `describe` callback functions from `each` tables ([#12885](https://github.com/facebook/jest/pull/12885), [#12905](https://github.com/facebook/jest/pull/12905))

### Fixes

- `[@jest/expect-utils]` Fix deep equality of ImmutableJS OrderedMaps ([#12763](https://github.com/facebook/jest/pull/12899))
- `[jest-docblock]` Handle multiline comments in parseWithComments ([#12845](https://github.com/facebook/jest/pull/12845))
- `[jest-mock]` Improve `spyOn` error messages ([#12901](https://github.com/facebook/jest/pull/12901))
- `[jest-runtime]` Correctly report V8 coverage with `resetModules: true` ([#12912](https://github.com/facebook/jest/pull/12912))
- `[jest-worker]` Make `JestWorkerFarm` helper type to include methods of worker module that take more than one argument ([#12839](https://github.com/facebook/jest/pull/12839))

### Chore & Maintenance

- `[docs]` Updated docs to indicate that `jest-environment-jsdom` is a separate package [#12828](https://github.com/facebook/jest/issues/12828)
- `[docs]` Document the comments used by coverage providers [#12835](https://github.com/facebook/jest/issues/12835)
- `[docs]` Use `docusaurus-remark-plugin-tab-blocks` to format tabs with code examples ([#12859](https://github.com/facebook/jest/pull/12859))
- `[jest-haste-map]` Bump `walker` version ([#12324](https://github.com/facebook/jest/pull/12324))

## 28.1.0

### Features

- `[jest-circus]` Add `failing` test modifier that inverts the behavior of tests ([#12610](https://github.com/facebook/jest/pull/12610))
- `[jest-environment-node, jest-environment-jsdom]` Allow specifying `customExportConditions` ([#12774](https://github.com/facebook/jest/pull/12774))

### Fixes

- `[expect]` Adjust typings of `lastCalledWith`, `nthCalledWith`, `toBeCalledWith` matchers to allow a case there a mock was called with no arguments ([#12807](https://github.com/facebook/jest/pull/12807))
- `[@jest/expect-utils]` Fix deep equality of ImmutableJS Lists ([#12763](https://github.com/facebook/jest/pull/12763))
- `[jest-core]` Do not collect `SIGNREQUEST` as open handles ([#12789](https://github.com/facebook/jest/pull/12789))

### Chore & Maintenance

- `[docs]` Specified documentation about `--filter` CLI docs ([#12799](https://github.com/facebook/jest/pull/12799))
- `[@jest-reporters]` Move helper functions from `utils.ts` into separate files ([#12782](https://github.com/facebook/jest/pull/12782))
- `[jest-resolve]` Replace `process.versions.pnp` type declaration with `@types/pnpapi` devDependency ([#12783](https://github.com/facebook/jest/pull/12783))

## 28.0.3

### Fixes

- `[jest-config]` Normalize `reporters` option defined in presets ([#12769](https://github.com/facebook/jest/pull/12769))
- `[@jest/reporters]` Fix trailing slash in matching `coverageThreshold` key ([#12714](https://github.com/facebook/jest/pull/12714))
- `[jest-resolve]` Fix (experimental) ESM module mocking for re-exports ([#12766](https://github.com/facebook/jest/pull/12766))
- `[@jest/transform]` Throw better error if an invalid return value if encountered ([#12764](https://github.com/facebook/jest/pull/12764))

### Chore & Maintenance

- `[docs]` Fix typo in `--shard` CLI docs ([#12761](https://github.com/facebook/jest/pull/12761))

## 28.0.2

### Features

- `[jest-worker]` Add `JestWorkerFarm` helper type ([#12753](https://github.com/facebook/jest/pull/12753))

### Fixes

- `[*]` Lower Node 16 requirement to 16.10 from 16.13 due to a [Node bug](https://github.com/nodejs/node/issues/40014) that causes memory and performance issues ([#12754](https://github.com/facebook/jest/pull/12754))

## 28.0.1

### Features

- `[jest-resolve]` Expose `ResolverOptions` type ([#12736](https://github.com/facebook/jest/pull/12736))

### Fixes

- `[expect]` Add missing dependency `jest-util` ([#12744](https://github.com/facebook/jest/pull/12744))
- `[jest-circus]` Improve `test.concurrent` ([#12748](https://github.com/facebook/jest/pull/12748))
- `[jest-resolve]` Correctly throw an error if `jsdom` test environment is used, but not installed ([#12749](https://github.com/facebook/jest/pull/12749))

### Chore & Maintenance

- `[jest-serializer]` Remove deprecated module from source tree ([#12735](https://github.com/facebook/jest/pull/12735))

## 28.0.0

### Features

- `[babel-jest]` Export `createTransformer` function ([#12399](https://github.com/facebook/jest/pull/12399))
- `[expect]` Expose `AsymmetricMatchers`, `MatcherFunction` and `MatcherFunctionWithState` interfaces ([#12363](https://github.com/facebook/jest/pull/12363), [#12376](https://github.com/facebook/jest/pull/12376))
- `[jest-circus]` Support error logging before retry ([#12201](https://github.com/facebook/jest/pull/12201))
- `[jest-circus, jest-jasmine2]` Allowed classes and functions as `describe` and `it`/`test` names ([#12484](https://github.com/facebook/jest/pull/12484))
- `[jest-cli, jest-config]` [**BREAKING**] Remove `testURL` config, use `testEnvironmentOptions.url` instead ([#10797](https://github.com/facebook/jest/pull/10797))
- `[jest-cli, jest-core]` Add `--shard` parameter for distributed parallel test execution ([#12546](https://github.com/facebook/jest/pull/12546))
- `[jest-cli]` [**BREAKING**] Remove undocumented `--timers` option ([#12572](https://github.com/facebook/jest/pull/12572))
- `[jest-config]` [**BREAKING**] Stop shipping `jest-environment-jsdom` by default ([#12354](https://github.com/facebook/jest/pull/12354))
- `[jest-config]` [**BREAKING**] Stop shipping `jest-jasmine2` by default ([#12355](https://github.com/facebook/jest/pull/12355))
- `[jest-config, @jest/types]` Add `ci` to `GlobalConfig` ([#12378](https://github.com/facebook/jest/pull/12378))
- `[jest-config]` [**BREAKING**] Rename `moduleLoader` to `runtime` ([#10817](https://github.com/facebook/jest/pull/10817))
- `[jest-config]` [**BREAKING**] Rename `extraGlobals` to `sandboxInjectedGlobals` ([#10817](https://github.com/facebook/jest/pull/10817))
- `[jest-config]` [**BREAKING**] Throw an error instead of showing a warning if multiple configs are used ([#12510](https://github.com/facebook/jest/pull/12510))
- `[jest-config]` [**BREAKING**] Do not normalize long deprecated configuration options `preprocessorIgnorePatterns`, `scriptPreprocessor`, `setupTestFrameworkScriptFile` and `testPathDirs` ([#12701](https://github.com/facebook/jest/pull/12701))
- `[jest-cli, jest-core]` Add `--ignoreProjects` CLI argument to ignore test suites by project name ([#12620](https://github.com/facebook/jest/pull/12620))
- `[jest-core]` Pass project config to `globalSetup`/`globalTeardown` function as second argument ([#12440](https://github.com/facebook/jest/pull/12440))
- `[jest-core]` Stabilize test runners with event emitters ([#12641](https://github.com/facebook/jest/pull/12641))
- `[jest-core, jest-watcher]` [**BREAKING**] Move `TestWatcher` class to `jest-watcher` package ([#12652](https://github.com/facebook/jest/pull/12652))
- `[jest-core]` Allow using Summary Reporter as stand-alone reporter ([#12687](https://github.com/facebook/jest/pull/12687))
- `[jest-environment-jsdom]` [**BREAKING**] Upgrade jsdom to 19.0.0 ([#12290](https://github.com/facebook/jest/pull/12290))
- `[jest-environment-jsdom]` [**BREAKING**] Add default `browser` condition to `exportConditions` for `jsdom` environment ([#11924](https://github.com/facebook/jest/pull/11924))
- `[jest-environment-jsdom]` [**BREAKING**] Pass global config to Jest environment constructor for `jsdom` environment ([#12461](https://github.com/facebook/jest/pull/12461))
- `[jest-environment-jsdom]` [**BREAKING**] Second argument `context` to constructor is mandatory ([#12469](https://github.com/facebook/jest/pull/12469))
- `[jest-environment-node]` [**BREAKING**] Add default `node` and `node-addon` conditions to `exportConditions` for `node` environment ([#11924](https://github.com/facebook/jest/pull/11924))
- `[jest-environment-node]` [**BREAKING**] Pass global config to Jest environment constructor for `node` environment ([#12461](https://github.com/facebook/jest/pull/12461))
- `[jest-environment-node]` [**BREAKING**] Second argument `context` to constructor is mandatory ([#12469](https://github.com/facebook/jest/pull/12469))
- `[jest-environment-node]` Add all available globals to test globals, not just explicit ones ([#12642](https://github.com/facebook/jest/pull/12642), [#12696](https://github.com/facebook/jest/pull/12696))
- `[@jest/expect]` New module which extends `expect` with `jest-snapshot` matchers ([#12404](https://github.com/facebook/jest/pull/12404), [#12410](https://github.com/facebook/jest/pull/12410), [#12418](https://github.com/facebook/jest/pull/12418))
- `[@jest/expect-utils]` New module exporting utils for `expect` ([#12323](https://github.com/facebook/jest/pull/12323))
- `[@jest/fake-timers]` [**BREAKING**] Rename `timers` configuration option to `fakeTimers` ([#12572](https://github.com/facebook/jest/pull/12572))
- `[@jest/fake-timers]` [**BREAKING**] Allow `jest.useFakeTimers()` and `projectConfig.fakeTimers` to take an options bag ([#12572](https://github.com/facebook/jest/pull/12572))
- `[jest-haste-map]` [**BREAKING**] `HasteMap.create` now returns a promise ([#12008](https://github.com/facebook/jest/pull/12008))
- `[jest-haste-map]` Add support for `dependencyExtractor` written in ESM ([#12008](https://github.com/facebook/jest/pull/12008))
- `[jest-mock]` [**BREAKING**] Rename exported utility types `ClassLike`, `FunctionLike`, `ConstructorLikeKeys`, `MethodLikeKeys`, `PropertyLikeKeys`; remove exports of utility types `ArgumentsOf`, `ArgsType`, `ConstructorArgumentsOf` - TS builtin utility types `ConstructorParameters` and `Parameters` should be used instead ([#12435](https://github.com/facebook/jest/pull/12435), [#12489](https://github.com/facebook/jest/pull/12489))
- `[jest-mock]` Improve `isMockFunction` to infer types of passed function ([#12442](https://github.com/facebook/jest/pull/12442))
- `[jest-mock]` [**BREAKING**] Improve the usage of `jest.fn` generic type argument ([#12489](https://github.com/facebook/jest/pull/12489))
- `[jest-mock]` Add support for auto-mocking async generator functions ([#11080](https://github.com/facebook/jest/pull/11080))
- `[jest-mock]` Add `contexts` member to mock functions ([#12601](https://github.com/facebook/jest/pull/12601))
- `[@jest/reporters]` Add GitHub Actions reporter ([#11320](https://github.com/facebook/jest/pull/11320), [#12658](https://github.com/facebook/jest/pull/12658))
- `[@jest/reporters]` Pass `reporterContext` to custom reporter constructors as third argument ([#12657](https://github.com/facebook/jest/pull/12657))
- `[jest-resolve]` [**BREAKING**] Add support for `package.json` `exports` ([#11961](https://github.com/facebook/jest/pull/11961), [#12373](https://github.com/facebook/jest/pull/12373))
- `[jest-resolve]` Support package self-reference ([#12682](https://github.com/facebook/jest/pull/12682))
- `[jest-resolve, jest-runtime]` Add support for `data:` URI import and mock ([#12392](https://github.com/facebook/jest/pull/12392))
- `[jest-resolve, jest-runtime]` Add support for async resolver ([#11540](https://github.com/facebook/jest/pull/11540))
- `[jest-resolve]` [**BREAKING**] Remove `browser?: boolean` from resolver options, `conditions: ['browser']` should be used instead ([#12707](https://github.com/facebook/jest/pull/12707))
- `[jest-resolve]` Expose `JestResolver`, `AsyncResolver`, `SyncResolver`, `PackageFilter`, `PathFilter` and `PackageJSON` types ([#12707](https://github.com/facebook/jest/pull/12707), ([#12712](https://github.com/facebook/jest/pull/12712))
- `[jest-runner]` Allow `setupFiles` module to export an async function ([#12042](https://github.com/facebook/jest/pull/12042))
- `[jest-runner]` Allow passing `testEnvironmentOptions` via docblocks ([#12470](https://github.com/facebook/jest/pull/12470))
- `[jest-runner]` Expose `CallbackTestRunner`, `EmittingTestRunner` abstract classes and `CallbackTestRunnerInterface`, `EmittingTestRunnerInterface` to help typing third party runners ([#12646](https://github.com/facebook/jest/pull/12646), [#12715](https://github.com/facebook/jest/pull/12715))
- `[jest-runner]` Lock version of `source-map-support` to 0.5.13 ([#12720](https://github.com/facebook/jest/pull/12720))
- `[jest-runtime]` [**BREAKING**] `Runtime.createHasteMap` now returns a promise ([#12008](https://github.com/facebook/jest/pull/12008))
- `[jest-runtime]` Calling `jest.resetModules` function will clear FS and transform cache ([#12531](https://github.com/facebook/jest/pull/12531))
- `[jest-runtime]` [**BREAKING**] Remove `Context` type export, it must be imported from `@jest/test-result` ([#12685](https://github.com/facebook/jest/pull/12685))
- `[jest-runtime]` Add `import.meta.jest` ([#12698](https://github.com/facebook/jest/pull/12698))
- `[@jest/schemas]` New module for JSON schemas for Jest's config ([#12384](https://github.com/facebook/jest/pull/12384))
- `[@jest/source-map]` Migrate from `source-map` to `@jridgewell/trace-mapping` ([#12692](https://github.com/facebook/jest/pull/12692))
- `[jest-transform]` [**BREAKING**] Make it required for `process()` and `processAsync()` methods to always return structured data ([#12638](https://github.com/facebook/jest/pull/12638))
- `[jest-test-result]` Add duration property to JSON test output ([#12518](https://github.com/facebook/jest/pull/12518))
- `[jest-watcher]` [**BREAKING**] Make `PatternPrompt` class to take `entityName` as third constructor parameter instead of `this._entityName` ([#12591](https://github.com/facebook/jest/pull/12591))
- `[jest-worker]` [**BREAKING**] Allow only absolute `workerPath` ([#12343](https://github.com/facebook/jest/pull/12343))
- `[jest-worker]` [**BREAKING**] Default to advanced serialization when using child process workers ([#10983](https://github.com/facebook/jest/pull/10983))
- `[pretty-format]` New `maxWidth` parameter ([#12402](https://github.com/facebook/jest/pull/12402))

### Fixes

- `[*]` Use `sha256` instead of `md5` as hashing algortihm for compatibility with FIPS systems ([#12722](https://github.com/facebook/jest/pull/12722))
- `[babel-jest]` [**BREAKING**] Pass `rootDir` as `root` in Babel's options ([#12689](https://github.com/facebook/jest/pull/12689))
- `[expect]` Move typings of `.not`, `.rejects` and `.resolves` modifiers outside of `Matchers` interface ([#12346](https://github.com/facebook/jest/pull/12346))
- `[expect]` Throw useful error if `expect.extend` is called with invalid matchers ([#12488](https://github.com/facebook/jest/pull/12488))
- `[expect]` Fix `iterableEquality` ignores other properties ([#8359](https://github.com/facebook/jest/pull/8359))
- `[expect]` Fix print for the `closeTo` matcher ([#12626](https://github.com/facebook/jest/pull/12626))
- `[jest-changed-files]` Improve `changedFilesWithAncestor` pattern for Mercurial SCM ([#12322](https://github.com/facebook/jest/pull/12322))
- `[jest-circus, @jest/types]` Disallow undefined value in `TestContext` type ([#12507](https://github.com/facebook/jest/pull/12507))
- `[jest-config]` Correctly detect CI environment and update snapshots accordingly ([#12378](https://github.com/facebook/jest/pull/12378))
- `[jest-config]` Pass `moduleTypes` to `ts-node` to enforce CJS when transpiling ([#12397](https://github.com/facebook/jest/pull/12397))
- `[jest-config]` [**BREAKING**] Add `mjs` and `cjs` to default `moduleFileExtensions` config ([#12578](https://github.com/facebook/jest/pull/12578))
- `[jest-config, jest-haste-map]` Allow searching for tests in `node_modules` by exposing `retainAllFiles` ([#11084](https://github.com/facebook/jest/pull/11084))
- `[jest-core]` [**BREAKING**] Exit with status `1` if no tests are found with `--findRelatedTests` flag ([#12487](https://github.com/facebook/jest/pull/12487))
- `[jest-core]` Do not report unref-ed subprocesses as open handles ([#12705](https://github.com/facebook/jest/pull/12705))
- `[jest-each]` `%#` is not replaced with index of the test case ([#12517](https://github.com/facebook/jest/pull/12517))
- `[jest-each]` Fixes error message with incorrect count of missing arguments ([#12464](https://github.com/facebook/jest/pull/12464))
- `[jest-environment-jsdom]` Make `jsdom` accessible to extending environments again ([#12232](https://github.com/facebook/jest/pull/12232))
- `[jest-environment-jsdom]` Log JSDOM errors more cleanly ([#12386](https://github.com/facebook/jest/pull/12386))
- `[jest-environment-node]` Add `MessageChannel`, `MessageEvent` to globals ([#12553](https://github.com/facebook/jest/pull/12553))
- `[jest-environment-node]` Add `structuredClone` to globals ([#12631](https://github.com/facebook/jest/pull/12631))
- `[@jest/expect-utils]` [**BREAKING**] Fix false positives when looking for `undefined` prop ([#8923](https://github.com/facebook/jest/pull/8923))
- `[jest-haste-map]` Don't use partial results if file crawl errors ([#12420](https://github.com/facebook/jest/pull/12420))
- `[jest-haste-map]` Make watchman existence check lazy+async ([#12675](https://github.com/facebook/jest/pull/12675))
- `[jest-jasmine2, jest-types]` [**BREAKING**] Move all `jasmine` specific types from `@jest/types` to its own package ([#12125](https://github.com/facebook/jest/pull/12125))
- `[jest-jasmine2]` Do not set `duration` to `0` for skipped tests ([#12518](https://github.com/facebook/jest/pull/12518))
- `[jest-matcher-utils]` Pass maxWidth to `pretty-format` to avoid printing every element in arrays by default ([#12402](https://github.com/facebook/jest/pull/12402))
- `[jest-mock]` Fix function overloads for `spyOn` to allow more correct type inference in complex object ([#12442](https://github.com/facebook/jest/pull/12442))
- `[jest-mock]` Handle overridden `Function.name` property ([#12674](https://github.com/facebook/jest/pull/12674))
- `[@jest/reporters]` Notifications generated by the `--notify` flag are no longer persistent in GNOME Shell. ([#11733](https://github.com/facebook/jest/pull/11733))
- `[@jest/reporters]` Move missing icon file which is needed for `NotifyReporter` class. ([#12593](https://github.com/facebook/jest/pull/12593))
- `[@jest/reporters]` Update `v8-to-istanbul` ([#12697](https://github.com/facebook/jest/pull/12697))
- `[jest-resolver]` Call custom resolver with core node.js modules ([#12654](https://github.com/facebook/jest/pull/12654))
- `[jest-runner]` Correctly resolve `source-map-support` ([#12706](https://github.com/facebook/jest/pull/12706))
- `[jest-worker]` Fix `Farm` execution results memory leak ([#12497](https://github.com/facebook/jest/pull/12497))

### Chore & Maintenance

- `[*]` [**BREAKING**] Drop support for Node v10 and v15 and target first LTS `16.13.0` ([#12220](https://github.com/facebook/jest/pull/12220))
- `[*]` [**BREAKING**] Drop support for `typescript@3.8`, minimum version is now `4.3` ([#11142](https://github.com/facebook/jest/pull/11142), [#12648](https://github.com/facebook/jest/pull/12648))
- `[*]` Bundle all `.d.ts` files into a single `index.d.ts` per module ([#12345](https://github.com/facebook/jest/pull/12345))
- `[*]` Use `globalThis` instead of `global` ([#12447](https://github.com/facebook/jest/pull/12447))
- `[babel-jest]` [**BREAKING**] Only export `createTransformer` ([#12407](https://github.com/facebook/jest/pull/12407))
- `[docs]` Add note about not mixing `done()` with Promises ([#11077](https://github.com/facebook/jest/pull/11077))
- `[docs, examples]` Update React examples to match with the new React guidelines for code examples ([#12217](https://github.com/facebook/jest/pull/12217))
- `[docs]` Add clarity for module factory hoisting limitations ([#12453](https://github.com/facebook/jest/pull/12453))
- `[docs]` Add more information about how code transformers work ([#12407](https://github.com/facebook/jest/pull/12407))
- `[docs]` Add upgrading guide ([#12633](https://github.com/facebook/jest/pull/12633))
- `[expect]` [**BREAKING**] Remove support for importing `build/utils` ([#12323](https://github.com/facebook/jest/pull/12323))
- `[expect]` [**BREAKING**] Migrate to ESM ([#12344](https://github.com/facebook/jest/pull/12344))
- `[expect]` [**BREAKING**] Snapshot matcher types are moved to `@jest/expect` ([#12404](https://github.com/facebook/jest/pull/12404))
- `[jest-cli]` Update `yargs` to v17 ([#12357](https://github.com/facebook/jest/pull/12357))
- `[jest-config]` [**BREAKING**] Remove `getTestEnvironment` export ([#12353](https://github.com/facebook/jest/pull/12353))
- `[jest-config]` [**BREAKING**] Rename config option `name` to `id` ([#11981](https://github.com/facebook/jest/pull/11981))
- `[jest-create-cache-key-function]` Added README.md file with basic usage instructions ([#12492](https://github.com/facebook/jest/pull/12492))
- `[@jest/core]` Use `index.ts` instead of `jest.ts` as main export ([#12329](https://github.com/facebook/jest/pull/12329))
- `[jest-environment-jsdom]` [**BREAKING**] Migrate to ESM ([#12340](https://github.com/facebook/jest/pull/12340))
- `[jest-environment-node]` [**BREAKING**] Migrate to ESM ([#12340](https://github.com/facebook/jest/pull/12340))
- `[jest-haste-map]` Remove legacy `isRegExpSupported` ([#12676](https://github.com/facebook/jest/pull/12676))
- `[@jest/fake-timers]` Update `@sinonjs/fake_timers` to v9 ([#12357](https://github.com/facebook/jest/pull/12357))
- `[jest-jasmine2, jest-runtime]` [**BREAKING**] Use `Symbol` to pass `jest.setTimeout` value instead of `jasmine` specific logic ([#12124](https://github.com/facebook/jest/pull/12124))
- `[jest-phabricator]` [**BREAKING**] Migrate to ESM ([#12341](https://github.com/facebook/jest/pull/12341))
- `[jest-resolve]` [**BREAKING**] Make `requireResolveFunction` argument mandatory ([#12353](https://github.com/facebook/jest/pull/12353))
- `[jest-runner]` [**BREAKING**] Remove some type exports from `@jest/test-result` ([#12353](https://github.com/facebook/jest/pull/12353))
- `[jest-runner]` [**BREAKING**] Second argument to constructor (`Context`) is not optional ([#12640](https://github.com/facebook/jest/pull/12640))
- `[jest-serializer]` [**BREAKING**] Deprecate package in favour of using `v8` APIs directly ([#12391](https://github.com/facebook/jest/pull/12391))
- `[jest-snapshot]` [**BREAKING**] Migrate to ESM ([#12342](https://github.com/facebook/jest/pull/12342))
- `[jest-transform]` Update `write-file-atomic` to v4 ([#12357](https://github.com/facebook/jest/pull/12357))
- `[jest-types]` [**BREAKING**] Remove `Config.Glob` and `Config.Path` ([#12406](https://github.com/facebook/jest/pull/12406))
- `[jest]` Use `index.ts` instead of `jest.ts` as main export ([#12329](https://github.com/facebook/jest/pull/12329))

### Performance

- `[jest-haste-map]` [**BREAKING**] Default to `node` crawler over shelling out to `find` if `watchman` is not enabled ([#12320](https://github.com/facebook/jest/pull/12320))

## 27.5.1

### Features

- `[jest-config]` Support comments in JSON config file ([#12316](https://github.com/facebook/jest/pull/12316))
- `[pretty-format]` Expose `ConvertAnsi` plugin ([#12308](https://github.com/facebook/jest/pull/12308))

### Fixes

- `[expect]` Add type definitions for asymmetric `closeTo` matcher ([#12304](https://github.com/facebook/jest/pull/12304))
- `[jest-cli]` Load binary via exported API ([#12315](https://github.com/facebook/jest/pull/12315))
- `[jest-config]` Replace `jsonlint` with `parse-json` ([#12316](https://github.com/facebook/jest/pull/12316))
- `[jest-repl]` Make module importable ([#12311](https://github.com/facebook/jest/pull/12311) & [#12315](https://github.com/facebook/jest/pull/12315))

### Chore & Maintenance

- `[*]` Avoid anonymous default exports ([#12313](https://github.com/facebook/jest/pull/12313))

## 27.5.0

### Features

- `[expect]` Add asymmetric matcher `expect.closeTo` ([#12243](https://github.com/facebook/jest/pull/12243))
- `[jest-mock]` Added `mockFn.mock.lastCall` to retrieve last argument ([#12285](https://github.com/facebook/jest/pull/12285))

### Fixes

- `[expect]` Add a fix for `.toHaveProperty('')` ([#12251](https://github.com/facebook/jest/pull/12251))
- `[jest-each, @jest/globals]` Allow passing `ReadonlyArray` type of a table to `describe.each` and `test.each` ([#12297](https://github.com/facebook/jest/pull/12297))
- `[@jest/globals]` Add missing `options` argument to `jest.doMock` typing ([#12292](https://github.com/facebook/jest/pull/12292))
- `[jest-environment-node]` Add `atob` and `btoa` ([#12269](https://github.com/facebook/jest/pull/12269))
- `[jest-matcher-utils]` Correct diff for expected asymmetric matchers ([#12264](https://github.com/facebook/jest/pull/12264))
- `[jest-message-util]` Fix `.getTopFrame()` (and `toMatchInlineSnapshot()`) with `mjs` files ([#12277](https://github.com/facebook/jest/pull/12277))

### Chore & Maintenance

- `[*]` Update `graceful-fs` to `^4.2.9` ([#11749](https://github.com/facebook/jest/pull/11749))

### Performance

- `[jest-resolve]` perf: skip error creation on not found `stat` calls ([#11749](https://github.com/facebook/jest/pull/11749))

## 27.4.7

### Fixes

- `jest-config` Add missing `@babel/core` dependency ([#12216](https://github.com/facebook/jest/pull/12216))

## 27.4.6

### Fixes

- `[jest-environment-node]` Add `AbortSignal` ([#12157](https://github.com/facebook/jest/pull/12157))
- `[jest-environment-node]` Add Missing node global `performance` ([#12002](https://github.com/facebook/jest/pull/12002))
- `[jest-runtime]` Handle missing `mocked` property ([#12213](https://github.com/facebook/jest/pull/12213))
- `[@jest/transform]` Update dependency package `pirates` to 4.0.4 ([#12002](https://github.com/facebook/jest/pull/12002))

### Performance

- `jest-config` perf: only register ts-node once when loading TS config files ([#12160](https://github.com/facebook/jest/pull/12160))

## 27.4.5

### Fixes

- `[jest-worker]` Stop explicitly passing `process.env` ([#12141](https://github.com/facebook/jest/pull/12141))

## 27.4.4

### Fixes

- `[babel-jest]` Add `process.version` chunk to the cache key ([#12122](https://github.com/facebook/jest/pull/12122))
- `[jest-environment]` Add `mocked` to `jest` object ([#12133](https://github.com/facebook/jest/pull/12133))
- `[jest-worker]` Stop explicitly passing `execArgv` ([#12128](https://github.com/facebook/jest/pull/12128))

### Chore & Maintenance

- `[website]` Fix the card front that looks overlapping part of the card back

## 27.4.3

### Fixes

- `[jest-environment-jsdom]` Remove `@types/jsdom` dependency (and make its `dom` property `private`) ([#12107](https://github.com/facebook/jest/pull/12107))

## 27.4.2

### Fixes

- `[jest-worker]` Add additional `execArgv` to filter ([#12103](https://github.com/facebook/jest/pull/12103))

## 27.4.1

### Fixes

- `[jest-worker]` Filter `execArgv` correctly ([#12097](https://github.com/facebook/jest/pull/12097))

## 27.4.0

### Features

- `[expect]` Enhancing the `toHaveProperty` matcher to support array selection ([#12092](https://github.com/facebook/jest/pull/12092))
- `[jest-core]` Add support for `testResultsProcessor` written in ESM ([#12006](https://github.com/facebook/jest/pull/12006))
- `[jest-diff, pretty-format]` Add `compareKeys` option for custom sorting of object keys ([#11992](https://github.com/facebook/jest/pull/11992))
- `[jest-mock]` Add `ts-jest` mock util functions ([#12089](https://github.com/facebook/jest/pull/12089))

### Fixes

- `[expect]` Allow again `expect.Matchers` generic with single value ([#11986](https://github.com/facebook/jest/pull/11986))
- `[jest-circus, jest-jasmine2]` Avoid false concurrent test failures due to unhandled promise rejections ([#11987](https://github.com/facebook/jest/pull/11987))
- `[jest-config]` Add missing `slash` dependency to `package.json` ([#12080](https://github.com/facebook/jest/pull/12080))
- `[jest-core]` Incorrect detection of open ZLIB handles ([#12022](https://github.com/facebook/jest/pull/12022))
- `[jest-diff]` Break dependency cycle ([#10818](https://github.com/facebook/jest/pull/10818))
- `[jest-environment-jsdom]` Add `@types/jsdom` dependency ([#11999](https://github.com/facebook/jest/pull/11999))
- `[jest-environment-jsdom]` Do not reset the global.document too early on teardown ([#11871](https://github.com/facebook/jest/pull/11871))
- `[jest-transform]` Improve error and warning messages ([#11998](https://github.com/facebook/jest/pull/11998))
- `[jest-worker]` Pass `execArgv` correctly to `worker_threads` worker ([#12069](https://github.com/facebook/jest/pull/12069))

### Chore & Maintenance

- `[docs]` CLI options alphabetized ([#11586](https://github.com/facebook/jest/pull/11586))
- `[jest-runner]` Add info regarding timers to forcedExit message([#12083](https://github.com/facebook/jest/pull/12083))
- `[*]` Replaced `substr` method with `substring` ([#12066](https://github.com/facebook/jest/pull/12066))
- `[*]` Add `types` entry to all export maps ([#12073](https://github.com/facebook/jest/pull/12073))

## 27.3.1

### Fixes

- `[expect]` Make `expect` extension properties `configurable` ([#11978](https://github.com/facebook/jest/pull/11978))
- `[expect]` Fix `.any()` checks on primitive wrapper classes ([#11976](https://github.com/facebook/jest/pull/11976))

### Chore & Maintenance

- `[expect]` `BigInt` global is always defined, don't check for its existence at runtime ([#11979](https://github.com/facebook/jest/pull/11979))
- `[jest-config, jest-util]` Use `ci-info` instead of `is-ci` to detect CI environment ([#11973](https://github.com/facebook/jest/pull/11973))

## 27.3.0

### Features

- `[jest-config]` Add `testEnvironmentOptions.html` to apply to jsdom input ([#11950](https://github.com/facebook/jest/pull/11950))
- `[jest-resolver]` Support default export (`.`) in `exports` field _if_ `main` is missing ([#11919](https://github.com/facebook/jest/pull/11919))

### Fixes

- `[expect]` Tweak and improve types ([#11949](https://github.com/facebook/jest/pull/11949))
- `[jest-runtime]` Ensure absolute paths can be resolved within test modules ([#11943](https://github.com/facebook/jest/pull/11943))
- `[jest-runtime]` Fix `instanceof` for `ModernFakeTimers` and `LegacyFakeTimers` methods ([#11946](https://github.com/facebook/jest/pull/11946))

## 27.2.5

### Features

- `[jest-config]` Warn when multiple Jest configs are located ([#11922](https://github.com/facebook/jest/pull/11922))

### Fixes

- `[expect]` Pass matcher context to asymmetric matchers ([#11926](https://github.com/facebook/jest/pull/11926) & [#11930](https://github.com/facebook/jest/pull/11930))
- `[expect]` Improve TypeScript types ([#11931](https://github.com/facebook/jest/pull/11931))
- `[expect]` Improve typings of `toThrow()` and `toThrowError()` matchers ([#11929](https://github.com/facebook/jest/pull/11929))
- `[jest-cli]` Improve `--help` printout by removing defunct `--browser` option ([#11914](https://github.com/facebook/jest/pull/11914))
- `[jest-haste-map]` Use distinct cache paths for different values of `computeDependencies` ([#11916](https://github.com/facebook/jest/pull/11916))
- `[@jest/reporters]` Do not buffer `console.log`s when using verbose reporter ([#11054](https://github.com/facebook/jest/pull/11054))

### Chore & Maintenance

- `[expect]` Export default matchers ([#11932](https://github.com/facebook/jest/pull/11932))
- `[@jest/types]` Mark deprecated configuration options as `@deprecated` ([#11913](https://github.com/facebook/jest/pull/11913))

## 27.2.4

### Features

- `[expect]` Add equality checks for Array Buffers in `expect.ToStrictEqual()` ([#11805](https://github.com/facebook/jest/pull/11805))

### Fixes

- `[jest-snapshot]` Correctly indent inline snapshots ([#11560](https://github.com/facebook/jest/pull/11560))

## 27.2.3

### Features

- `[@jest/fake-timers]` Update `@sinonjs/fake-timers` to v8 ([#11879](https://github.com/facebook/jest/pull/11879))

### Fixes

- `[jest-config]` Parse `testEnvironmentOptions` if received from CLI ([#11902](https://github.com/facebook/jest/pull/11902))
- `[jest-reporters]` Call `destroy` on `v8-to-istanbul` converters to free memory ([#11896](https://github.com/facebook/jest/pull/11896))

## 27.2.2

### Fixes

- `[jest-runtime]` Correct `wrapperLength` value for ESM modules. ([#11893](https://github.com/facebook/jest/pull/11893))

## 27.2.1

### Features

- `[jest-transform]` Improve the unexpected token error message. ([#11807](https://github.com/facebook/jest/pull/11807))

### Fixes

- `[jest-runtime]` Fix regression when using `jest.isolateModules` and mocks ([#11882](https://github.com/facebook/jest/pull/11882))
- `[jest-runtime]` Include test name when importing modules after test has completed ([#11885](https://github.com/facebook/jest/pull/11885))
- `[jest-runtime]` Error when ESM import is used after test is torn down ([#11885](https://github.com/facebook/jest/pull/11885))

## 27.2.0

### Features

- `[jest-resolver, jest-runtime]` Pass `conditions` to custom resolvers to enable them to implement support for package.json `exports` field ([#11859](https://github.com/facebook/jest/pull/11859))
- `[jest-runtime]` Allow custom envs to specify `exportConditions` which is passed together with Jest's own conditions to custom resolvers ([#11863](https://github.com/facebook/jest/pull/11863))

### Fixes

- `[@jest/reporters]` Use async transform if available to transform files with no coverage ([#11852](https://github.com/facebook/jest/pull/11852))
- `[jest-util]` Return correct value from `process.send` stub ([#11799](https://github.com/facebook/jest/pull/11799))

## 27.1.1

### Features

- `[jest-runtime]` Add experimental, limited (and undocumented) support for mocking ECMAScript Modules ([#11818](https://github.com/facebook/jest/pull/11818))

### Fixes

- `[jest-resolver]` Support `node:` prefix when importing Node core modules with ESM ([#11817](https://github.com/facebook/jest/pull/11817))
- `[jest-types]` Export the `PrettyFormatOptions` interface ([#11801](https://github.com/facebook/jest/pull/11801))

## 27.1.0

### Features

- `[jest-haste-map]` Use watchman suffix-set option for faster file indexing. ([#11784](https://github.com/facebook/jest/pull/11784))
- `[jest-cli]` Adds a new config options `snapshotFormat` which offers a way to override any of the formatting settings which come with [pretty-format](https://www.npmjs.com/package/pretty-format#usage-with-options). ([#11654](https://github.com/facebook/jest/pull/11654))
- `[jest-reporters]` Expose the `getSummary` util ([#11695](https://github.com/facebook/jest/pull/11695)).
- `[jest-resolver]` Support `node:` prefix when importing Node core modules ([#11331](https://github.com/facebook/jest/pull/11331))

### Fixes

- `[jest-each]` Relaxed the validation to allow multibyte characters in headings ([#11575](https://github.com/facebook/jest/pull/11575))
- `[jest-environment-jsdom]` Add support for `userAgent` option ([#11773](https://github.com/facebook/jest/pull/11773))
- `[jest-environment-node]` Add `Event` and `EventTarget` to node global environment. ([#11727](https://github.com/facebook/jest/pull/11727))
- `[jest-mock]` Fix `spyOn` to use `Object.prototype.hasOwnProperty` ([#11721](https://github.com/facebook/jest/pull/11721))
- `[jest-resolver]` Add dependency on `jest-haste-map` ([#11759](https://github.com/facebook/jest/pull/11759))
- `[jest-types]` Compat with `@types/node` v16 ([#11645](https://github.com/facebook/jest/pull/11645))

### Chore & Maintenance

- `[docs]` Correct `expects.assertions` documentation by adding async/await for asynchronous function.

## 27.0.6

### Fixes

- `[*]` Publish all modules to include the build change in ([#11569](https://github.com/facebook/jest/pull/11569))

## 27.0.5

### Features

- `[@jest/fake-timers]` Flush callbacks scheduled with `requestAnimationFrame` every 16ms when using legacy timers. ([#11523](https://github.com/facebook/jest/pull/11567))
- `[pretty-format]` Use `globalThis` (with polyfill if required) to bring support for esbuild's browser bundling mode ([#11569](https://github.com/facebook/jest/pull/11569))

### Fixes

- `[jest-core]` Support special characters like `@`, `+` and `()` on Windows with `--findRelatedTests` ([#11548](https://github.com/facebook/jest/pull/11548))
- `[@jest/fake-timers]` Do not add `setImmediate` and `clearImmediate` if they do not exist in the global environment ([#11599](https://github.com/facebook/jest/pull/11599))
- `[@jest/reporters]` Allow `node-notifier@10` as peer dependency ([#11523](https://github.com/facebook/jest/pull/11523))
- `[@jest/reporters]` Update `v8-to-istanbul` ([#11523](https://github.com/facebook/jest/pull/11523))

## 27.0.4

### Fixes

- `[jest-config, jest-resolve]` Pass in `require.resolve` to resolvers to resolve from correct base ([#11493](https://github.com/facebook/jest/pull/11493))

## 27.0.3

### Fixes

- `[jest-config]` `require.resolve` on default test sequencer and test environment ([#11482](https://github.com/facebook/jest/pull/11482))
- `[jest-mock]` Fixed `fn` and `spyOn` exports ([#11480](https://github.com/facebook/jest/pull/11480))

## 27.0.2

### Features

- `[jest-circus]` Add some APIs to make it easier to build your own test runner
- `[jest-reporters]` Expose the `getResultHeader` util ([#11460](https://github.com/facebook/jest/pull/11460))
- `[jest-resolver]` Export `resolve*` utils for different Jest modules ([#11466](https://github.com/facebook/jest/pull/11466))
- `[@jest/test-result]` Export `Test`, `TestEvents` and `TestFileEvent` ([#11466](https://github.com/facebook/jest/pull/11466))

### Fixes

- `[jest-circus]` Add missing `slash` dependency ([#11465](https://github.com/facebook/jest/pull/11465))
- `[jest-circus, @jest/test-sequencer]` Remove dependency on `jest-runner` ([#11466](https://github.com/facebook/jest/pull/11466))
- `[jest-config]` Resolve `config.runner` to absolute path ([#11465](https://github.com/facebook/jest/pull/11465))
- `[jest-config]` Make sure to support functions as config ([#11475](https://github.com/facebook/jest/pull/11475))
- `[jest-core]` Do not warn about `DNSCHANNEL` handles when using the `--detectOpenHandles` option ([#11470](https://github.com/facebook/jest/pull/11470))
- `[jest-runner]` Remove dependency on `jest-config` ([#11466](https://github.com/facebook/jest/pull/11466))
- `[jest-worker]` Loosen engine requirement to `>= 10.13.0` ([#11451](https://github.com/facebook/jest/pull/11451))

## 27.0.1

### Fixes

- `[jest-environment-jsdom]` Bump version of JSDOM to avoid deprecated `request` package ([#11442](https://github.com/facebook/jest/pull/11442))

## 27.0.0

### Features

- `[babel-jest]` Add async transformation ([#11192](https://github.com/facebook/jest/pull/11192))
- `[jest-changed-files]` Use '--' to separate paths from revisions ([#11160](https://github.com/facebook/jest/pull/11160))
- `[jest-circus]` [**BREAKING**] Fail tests when multiple `done()` calls are made ([#10624](https://github.com/facebook/jest/pull/10624))
- `[jest-circus, jest-jasmine2]` [**BREAKING**] Fail the test instead of just warning when describe returns a value ([#10947](https://github.com/facebook/jest/pull/10947))
- `[jest-config]` [**BREAKING**] Default to Node testing environment instead of browser (JSDOM) ([#9874](https://github.com/facebook/jest/pull/9874))
- `[jest-config]` [**BREAKING**] Use `jest-circus` as default test runner ([#10686](https://github.com/facebook/jest/pull/10686))
- `[jest-config]` Add support for `preset` written in ESM ([#11200](https://github.com/facebook/jest/pull/11200))
- `[jest-config, jest-runtime]` Support ESM for files other than `.js` and `.mjs` ([#10823](https://github.com/facebook/jest/pull/10823))
- `[jest-config, jest-runtime]` [**BREAKING**] Use "modern" implementation as default for fake timers ([#10874](https://github.com/facebook/jest/pull/10874) & [#11197](https://github.com/facebook/jest/pull/11197))
- `[jest-config` Allow passing `forceNodeFilesystemAPI` through to `jest-haste-map` ([#11264](https://github.com/facebook/jest/pull/11264))
- `[jest-config, jest-haste-map, jest-resolve, jest-runner, jest-runtime, jest-test-sequencer, jest-transform, jest-types]` [**BREAKING**] Add custom HasteMap class implementation config option ([#11107](https://github.com/facebook/jest/pull/11107))
- `[jest-core]` make `TestWatcher` extend `emittery` ([#10324](https://github.com/facebook/jest/pull/10324))
- `[jest-core]` Run failed tests interactively the same way we do with snapshots ([#10858](https://github.com/facebook/jest/pull/10858))
- `[jest-core]` more `TestSequencer` methods can be async ([#10980](https://github.com/facebook/jest/pull/10980))
- `[jest-core]` Add support for `testSequencer` written in ESM ([#11207](https://github.com/facebook/jest/pull/11207))
- `[jest-core]` Add support for `globalSetup` and `globalTeardown` written in ESM ([#11267](https://github.com/facebook/jest/pull/11267))
- `[jest-core]` Add support for `watchPlugins` written in ESM ([#11315](https://github.com/facebook/jest/pull/11315))
- `[jest-core]` Add support for `runner` written in ESM ([#11232](https://github.com/facebook/jest/pull/11232))
- `[jest-core]` Add support for `reporters` written in ESM ([#11427](https://github.com/facebook/jest/pull/11427))
- `[jest-each]` Add support for interpolation with object properties ([#11388](https://github.com/facebook/jest/pull/11388))
- `[jest-environment-node]` Add AbortController to globals ([#11182](https://github.com/facebook/jest/pull/11182))
- `[@jest/fake-timers]` Update to `@sinonjs/fake-timers` to v7 ([#11198](https://github.com/facebook/jest/pull/11198))
- `[jest-haste-map]` Handle injected scm clocks ([#10966](https://github.com/facebook/jest/pull/10966))
- `[jest-haste-map]` Add `enableSymlinks` configuration option to follow symlinks for test files ([#9351](https://github.com/facebook/jest/pull/9351))
- `[jest-repl, jest-runner]` [**BREAKING**] Run transforms over environment ([#8751](https://github.com/facebook/jest/pull/8751))
- `[jest-repl]` Add support for `testEnvironment` written in ESM ([#11232](https://github.com/facebook/jest/pull/11232))
- `[jest-reporters]` Add static filepath property to all reporters ([#11015](https://github.com/facebook/jest/pull/11015))
- `[jest-runner]` [**BREAKING**] set exit code to 1 if test logs after teardown ([#10728](https://github.com/facebook/jest/pull/10728))
- `[jest-runner]` [**BREAKING**] Run transforms over `runner` ([#8823](https://github.com/facebook/jest/pull/8823))
- `[jest-runner]` [**BREAKING**] Run transforms over `testRunner` ([#8823](https://github.com/facebook/jest/pull/8823))
- `[jest-runner]` Possibility to use ESM for test environment ([11033](https://github.com/facebook/jest/pull/11033))
- `[jest-runner]` Add support for `testRunner` written in ESM ([#11232](https://github.com/facebook/jest/pull/11232))
- `[jest-runtime]` Detect reexports from CJS as named exports in ESM ([#10988](https://github.com/facebook/jest/pull/10988))
- `[jest-runtime]` Support for async code transformations ([#11191](https://github.com/facebook/jest/pull/11191) & [#11220](https://github.com/facebook/jest/pull/11220))
- `[jest-snapshot]` [**BREAKING**] Make prettier optional for inline snapshots - fall back to string replacement ([#7792](https://github.com/facebook/jest/pull/7792) & [#11192](https://github.com/facebook/jest/pull/11192))
- `[jest-snapshot]` [**BREAKING**] Run transforms over `snapshotResolver` ([#8751](https://github.com/facebook/jest/pull/8829))
- `[jest-transform]` Pass config options defined in Jest's config to transformer's `process` and `getCacheKey` functions ([#10926](https://github.com/facebook/jest/pull/10926))
- `[jest-transform]` Add support for transformers written in ESM ([#11163](https://github.com/facebook/jest/pull/11163))
- `[jest-transform]` [**BREAKING**] Do not export `ScriptTransformer` class, instead export the async function `createScriptTransformer` ([#11163](https://github.com/facebook/jest/pull/11163))
- `[jest-transform]` Async code transformations ([#9889](https://github.com/facebook/jest/pull/9889))
- `[jest-transform]` Support transpiled transformers ([#11193](https://github.com/facebook/jest/pull/11193))
- `[jest-transform]` [**BREAKING**] `requireAndTranspileModule` always return a `Promise`, and the third parameter type is changed to `RequireAndTranspileModuleOptions` which accept `applyInteropRequireDefault` option ([#11232](https://github.com/facebook/jest/pull/11232))
- `[jest-transform]` [**BREAKING**] `createTranspilingRequire` return function which return a `Promise` now ([#11232](https://github.com/facebook/jest/pull/11232))
- `[jest-util]` add requireOrImportModule for importing CJS or ESM ([#11199](https://github.com/facebook/jest/pull/11199))
- `[jest-util]` add `applyInteropRequireDefault` option on `requireOrImportModule` ([#11232](https://github.com/facebook/jest/pull/11232))
- `[jest-watcher]` Added support for clearing the line when `<C-u>` is pressed in a watch mode pattern prompt ([#11358](https://github.com/facebook/jest/pull/11358))
- `[jest-worker]` Add support for custom task queues and adds a `PriorityQueue` implementation. ([#10921](https://github.com/facebook/jest/pull/10921))
- `[jest-worker]` Add in-order scheduling policy to jest worker ([10902](https://github.com/facebook/jest/pull/10902))
- `[pretty-format]` Better print for sparse arrays ([11326](https://github.com/facebook/jest/pull/11326))
- `[pretty-print]` Add option `printBasicPrototype` which determines whether or not the prototype should be printed for raw objects or arrays ([#11441](https://github.com/facebook/jest/pull/11441))

### Fixes

- `[babel-plugin-jest-hoist]` Add `__dirname` and `__filename` to whitelisted globals ([#10903](https://github.com/facebook/jest/pull/10903))
- `[expect]` [**BREAKING**] Revise `expect.not.objectContaining()` to be the inverse of `expect.objectContaining()`, as documented. ([#10708](https://github.com/facebook/jest/pull/10708))
- `[expect]` [**BREAKING**] Make `toContain` more strict with the received type ([#10119](https://github.com/facebook/jest/pull/10119) & [#10929](https://github.com/facebook/jest/pull/10929))
- `[expect]` [**BREAKING**] `matcherResult` on `JestAssertionError` are now strings rather than functions ([#10989](https://github.com/facebook/jest/pull/10989))
- `[jest-circus]` Fixed the issue of beforeAll & afterAll hooks getting executed even if it is inside a skipped `describe` block ([#10806](https://github.com/facebook/jest/pull/10806))
- `[jest-circus]` Fix `testLocation` on Windows when using `test.each` ([#10871](https://github.com/facebook/jest/pull/10871))
- `[jest-cli]` Use testFailureExitCode when bailing from a failed test ([#10958](https://github.com/facebook/jest/pull/10958))
- `[jest-cli]` Print custom error if error thrown from global hooks is not an error already ([#11003](https://github.com/facebook/jest/pull/11003))
- `[jest-cli]` Allow running multiple "projects" from programmatic API ([#11307](https://github.com/facebook/jest/pull/11307))
- `[jest-cli]` Fix missing collectCoverage after init ([#11353](https://github.com/facebook/jest/pull/11353))
- `[jest-cli, jest-config, jest-types]` Move all default values into `jest-config` ([#9924](https://github.com/facebook/jest/pull/9924))
- `[jest-config]` [**BREAKING**] Change default file extension order by moving json behind ts and tsx ([10572](https://github.com/facebook/jest/pull/10572))
- `[jest-console]` `console.dir` now respects the second argument correctly ([#10638](https://github.com/facebook/jest/pull/10638))
- `[jest-core]` Don't report PerformanceObserver as open handle ([#11123](https://github.com/facebook/jest/pull/11123))
- `[jest-core]` Use `WeakRef` to hold timers when detecting open handles ([#11277](https://github.com/facebook/jest/pull/11277))
- `[jest-core]` Correctly detect open handles that were created in test functions using `done` callbacks ([#11382](https://github.com/facebook/jest/pull/11382))
- `[jest-core]` Do not collect `RANDOMBYTESREQUEST` as open handles ([#11278](https://github.com/facebook/jest/pull/11278))
- `[jest-core]` Wait briefly for open handles to close before flagging them when using `--detectOpenHandles` ([#11429](https://github.com/facebook/jest/pull/11429))
- `[jest-diff]` [**BREAKING**] Use only named exports ([#11371](https://github.com/facebook/jest/pull/11371))
- `[jest-each]` [**BREAKING**] Ignore excess words in headings ([#8766](https://github.com/facebook/jest/pull/8766))
- `[jest-each]` Support array index with template strings ([#10763](https://github.com/facebook/jest/pull/10763))
- `[jest-each]` Interpolate `%%` correctly ([#11364](https://github.com/facebook/jest/pull/11364))
- `[jest-each]` Fix wrong interpolation when the value of array contains multiple `%` ([#11364](https://github.com/facebook/jest/pull/11364))
- `[jest-environment]` [**BREAKING**] Drop support for `runScript` for test environments ([#11155](https://github.com/facebook/jest/pull/11155))
- `[jest-environment-jsdom]` Use inner realm’s `ArrayBuffer` constructor ([#10885](https://github.com/facebook/jest/pull/10885))
- `[jest-environment-jsdom]` [**BREAKING**] Remove Node globals `setImmediate` and `clearImmediate` ([#11222](https://github.com/facebook/jest/pull/11222))
- `[jest-get-type]` [**BREAKING**] Convert to ES Module ([#11359](https://github.com/facebook/jest/pull/11359))
- `[jest-globals]` [**BREAKING**] Disallow return values other than a `Promise` from hooks and tests ([#10512](https://github.com/facebook/jest/pull/10512))
- `[jest-globals]` [**BREAKING**] Disallow mixing a done callback and returning a `Promise` from hooks and tests ([#10512](https://github.com/facebook/jest/pull/10512))
- `[jest-haste-map]` Vendor `NodeWatcher` from `sane` ([#10919](https://github.com/facebook/jest/pull/10919))
- `[jest-jasmine2]` Fixed the issue of `beforeAll` & `afterAll` hooks getting executed even if it is inside a skipped `describe` block when it has child `tests` marked as either `only` or `todo` ([#10806](https://github.com/facebook/jest/pull/10806))
- `[jest-jasmine2]` Fixed the issues of child `tests` marked with `only` or `todo` getting executed even if it is inside a skipped parent `describe` block ([#10806](https://github.com/facebook/jest/pull/10806))
- `[jest-jasmine2]` Wrap all test functions so they open handles that were created in test functions using `done` callbacks can be detected ([#11382](https://github.com/facebook/jest/pull/11382))
- `[jest-reporter]` Handle empty files when reporting code coverage with V8 ([#10819](https://github.com/facebook/jest/pull/10819))
- `[jest-resolve]` Replace read-pkg-up with escalade package ([#10781](https://github.com/facebook/jest/pull/10781))
- `[jest-resolve]` Disable `jest-pnp-resolver` for Yarn 2 ([#10847](https://github.com/facebook/jest/pull/10847))
- `[jest-runtime]` [**BREAKING**] Do not inject `global` variable into module wrapper ([#10644](https://github.com/facebook/jest/pull/10644))
- `[jest-runtime]` [**BREAKING**] remove long-deprecated `jest.addMatchers`, `jest.resetModuleRegistry`, and `jest.runTimersToTime` ([#9853](https://github.com/facebook/jest/pull/9853))
- `[jest-runtime]` Fix stack overflow and promise deadlock when importing mutual dependant ES module ([#10892](https://github.com/facebook/jest/pull/10892))
- `[jest-runtime]` Prevent global module registry from leaking into `isolateModules` registry ([#10963](https://github.com/facebook/jest/pull/10963))
- `[jest-runtime]` Refactor to prevent race condition when linking and evaluating ES Modules ([#11150](https://github.com/facebook/jest/pull/11150))
- `[jest-runtime]` Throw correct error when attempting to load ESM via `require` ([#11260](https://github.com/facebook/jest/pull/11260))
- `[jest-runtime]` Do not cache modules that throw during evaluation ([#11263](https://github.com/facebook/jest/pull/11263))
- `[jest-transform]` Show enhanced `SyntaxError` message for all `SyntaxError`s ([#10749](https://github.com/facebook/jest/pull/10749))
- `[jest-transform]` [**BREAKING**] Refactor API to pass an options bag around rather than multiple boolean options ([#10753](https://github.com/facebook/jest/pull/10753))
- `[jest-transform]` [**BREAKING**] Refactor API of transformers to pass an options bag rather than separate `config` and other options ([#10834](https://github.com/facebook/jest/pull/10834))
- `[jest-types]` Fix `Config.ts` `projects` types ([#11285](https://github.com/facebook/jest/pull/11285))
- `[jest-util]` Replace micromatch with picomatch to fix issues with negated globs ([#11287](https://github.com/facebook/jest/pull/11287))
- `[jest-validate]` Use `en-US` locale to avoid case conversion problems while validating CLI options on machines with some certain locales(e.g. Turkish) set as default locale. ([#11412](https://github.com/facebook/jest/pull/11412))
- `[jest-worker]` [**BREAKING**] Use named exports ([#10623](https://github.com/facebook/jest/pull/10623))
- `[jest-worker]` Do not swallow errors during serialization ([#10984](https://github.com/facebook/jest/pull/10984))
- `[jest-worker]` Handle `ERR_IPC_CHANNEL_CLOSED` errors properly ([#11143](https://github.com/facebook/jest/pull/11143))
- `[pretty-format]` [**BREAKING**] Convert to ES Modules ([#10515](https://github.com/facebook/jest/pull/10515))
- `[pretty-format]` Only call `hasAttribute` if it's a function ([#11000](https://github.com/facebook/jest/pull/11000))
- `[pretty-format]` Handle jsdom attributes properly ([#11189](https://github.com/facebook/jest/pull/11189))
- `[pretty-format]` Import pretty-format using named imports ([#11360](https://github.com/facebook/jest/pull/11360))

### Chore & Maintenance

- `[*]` [**BREAKING**] Only support Node LTS releases and Node 15 ([#10685](https://github.com/facebook/jest/pull/10685))
- `[*]` [**BREAKING**] Add `exports` field to all `package.json`s ([#9921](https://github.com/facebook/jest/pull/9921))
- `[*]` Make it easier for Jest's packages to use the VM escape hatch ([#10824](https://github.com/facebook/jest/pull/10824))
- `[*]` [**BREAKING**] Remove deprecated `mapCoverage` ([#9968](https://github.com/facebook/jest/pull/9968))
- `[babel-jest]` [**BREAKING**] Migrate to ESM ([#11193](https://github.com/facebook/jest/pull/11193))
- `[docs]` Correct example using `browser-resolve` ([#11140](https://github.com/facebook/jest/pull/11140))
- `[docs]` Clarify `timers` configuration property ([#11376](https://github.com/facebook/jest/pull/11376))
- `[jest, jest-core]` [**BREAKING**] Replace `TestScheduler` export with `createTestScheduler` ([#11427](https://github.com/facebook/jest/pull/11427))
- `[jest-config]` [**BREAKING**] Remove `enabledTestsMap` config, use `filter` instead ([#10787](https://github.com/facebook/jest/pull/10787))
- `[jest-console]` [**BREAKING**] Move `root` into `config` and take `GlobalConfig` as mandatory parameter for `getConsoleOutput` ([#10126](https://github.com/facebook/jest/pull/10126))
- `[jest-console]` Export LogEntry ([#11017](https://github.com/facebook/jest/pull/11017))
- `[jest-fake-timers]` Clarify global behavior of `jest.useFakeTimers` and `jest.useRealTimers` ([#10867](https://github.com/facebook/jest/pull/10867))
- `[jest-haste-map]` [**BREAKING**] Migrate to ESM ([#10875](https://github.com/facebook/jest/pull/10875))
- `[jest-haste-map]` [**BREAKING**] Remove support for deprecated option `ignorePattern` as function ([#10348](https://github.com/facebook/jest/pull/10348))
- `[jest-jasmine2]` [**BREAKING**] Migrate to ESM ([#10906](https://github.com/facebook/jest/pull/10906))
- `[jest-jasmine2]` [**BREAKING**] Remove unused options argument from `Env` constructor ([#10240](https://github.com/facebook/jest/pull/10240))
- `[jest-repl, jest-runtime]` [**BREAKING**] Move the `jest-runtime` CLI into `jest-repl` ([#10016](https://github.com/facebook/jest/pull/10016) & [#10925](https://github.com/facebook/jest/pull/10925))
- `[jest-resolve]` [**BREAKING**] Migrate to ESM ([#10688](https://github.com/facebook/jest/pull/10688))
- `[jest-resolve-dependencies]` [**BREAKING**] Migrate to ESM ([#10876](https://github.com/facebook/jest/pull/10876))
- `[jest-mock]` [**BREAKING**] Migrate to ESM ([#10887](https://github.com/facebook/jest/pull/10887))
- `[jest-reporters]` [**BREAKING**] Make `node-notifier` a peer dependency ([#10977](https://github.com/facebook/jest/pull/10977))
- `[jest-resolve, jest-runtime]` [**BREAKING**] Use `Map`s instead of objects for all cached resources ([#10968](https://github.com/facebook/jest/pull/10968))
- `[jest-runner]` [**BREAKING**] Migrate to ESM ([#10900](https://github.com/facebook/jest/pull/10900))
- `[jest-runtime]` [**BREAKING**] Remove deprecated and unused `getSourceMapInfo` from Runtime ([#9969](https://github.com/facebook/jest/pull/9969))
- `[jest-transformer]` [**BREAKING**] Remove unused `isCoreModule` option ([#11166](https://github.com/facebook/jest/pull/11166))
- `[jest-util]` No longer checking `enumerable` when adding `process.domain` ([#10862](https://github.com/facebook/jest/pull/10862))
- `[jest-validate]` [**BREAKING**] Remove `recursiveBlacklist` option in favor of previously introduced `recursiveDenylist` ([#10650](https://github.com/facebook/jest/pull/10650))
- `[website]` Replace 'Github' with 'GitHub' ([#11279](https://github.com/facebook/jest/pull/11279))
- `[website]` Remove a language code from the link to the Node.js website ([#11282](https://github.com/facebook/jest/pull/11282))
- `[website]` Remove a duplicated word ([#11281](https://github.com/facebook/jest/pull/11281))
- `[website]` Add french to website ([#11361](https://github.com/facebook/jest/pull/11361))

### Performance

- `[jest-resolve]` Cache reading and parsing of `package.json`s ([#11076](https://github.com/facebook/jest/pull/11076))
- `[jest-runtime, jest-transform]` share `cacheFS` between runtime and transformer ([#10901](https://github.com/facebook/jest/pull/10901))
- `[jest-runtime]` Load `chalk` only once per worker ([#10864](https://github.com/facebook/jest/pull/10864))
- `[jest-worker]` Fix memory leak of previous task arguments while no new task is scheduled ([#11187](https://github.com/facebook/jest/pull/11187))

## 26.6.3

### Fixes

- `[jest-resolve-dependencies]` Continue dependency resolution if mock dependency can't be found ([#10779](https://github.com/facebook/jest/pull/10779))

## 26.6.2

### Features

- `[jest-core]` Add `findRelatedTests` and `nonFlagArgs` in allowed config options for `updateConfigAndRun` in watch plugins ([#10659](https://github.com/facebook/jest/pull/10659))

### Fixes

- `[babel-plugin-jest-hoist]` Preserve order of hoisted mock nodes within containing block ([#10536](https://github.com/facebook/jest/pull/10536))
- `[babel-plugin-jest-hoist]` Hoist pure constants to support experimental JSX transform in hoisted mocks ([#10723](https://github.com/facebook/jest/pull/10723))
- `[babel-preset-jest]` Update `babel-preset-current-node-syntax` to support top level await ([#10747](https://github.com/facebook/jest/pull/10747))
- `[expect]` Revert "Fix `objectContaining` to work recursively into sub-objects ([#10508](https://github.com/facebook/jest/pull/10508))" ([#10766](https://github.com/facebook/jest/pull/10766))
- `[jest-circus, jest-jasmine2]` fix: don't assume `stack` is always a string ([#10697](https://github.com/facebook/jest/pull/10697))
- `[jest-config]` Fix bug introduced in watch mode by PR [#10678](https://github.com/facebook/jest/pull/10678/files#r511037803) ([#10692](https://github.com/facebook/jest/pull/10692))
- `[jest-config]` Throw correct error for missing preset modules ([#10737](https://github.com/facebook/jest/pull/10737))
- `[jest-resolve-dependencies]` Resolve mocks as dependencies ([#10713](https://github.com/facebook/jest/pull/10713))
- `[jest-runtime]` Handle file URLs in dynamic imports ([#10744](https://github.com/facebook/jest/pull/10744))
- `[jest-runtime, babel-jest]` Pass more ESM options to `@jest/transform` ([#10752](https://github.com/facebook/jest/pull/10752))
- `[jest-runtime]` Properly inject `extraGlobals` into the runtime ([#10758](https://github.com/facebook/jest/pull/10758))
- `[jest-transform]` Link to ESM docs on syntax errors ([#10748](https://github.com/facebook/jest/pull/10748))

### Chore & Maintenance

- `[docs]` Add docs for using mocks in TypeScript ([#10415](https://github.com/facebook/jest/pull/10415))
- `[eslint-config-fb-strict]` Move package from this repo to `fbjs` repo ([#10739](https://github.com/facebook/jest/pull/10739))
- `[examples]` Update TypeScript example to show use of newer Jest types ([#10399](https://github.com/facebook/jest/pull/10399))
- `[jest-cli]` chore: standardize files and folder names ([#10698](https://github.com/facebook/jest/pull/10698))
- `[jest-config]` Switch ts-node `Register` type to `Service` due to deprecation ([#11210](https://github.com/facebook/jest/pull/11210))

## 26.6.1

### Features

- `[jest-runtime]` Support named exports from CommonJS as named ES Module imports ([#10673](https://github.com/facebook/jest/pull/10673))
- `[jest-validate]` Add support for `recursiveDenylist` option as an alternative to `recursiveBlacklist` ([#10236](https://github.com/facebook/jest/pull/10236))

### Fixes

- `[expect]` Fix `objectContaining` to work recursively into sub-objects ([#10508](https://github.com/facebook/jest/pull/10508))
- `[jest-cli, jest-core, jest-config, jest-types]` Fix `--onlyFailures` flag to work in non-watch mode ([#10678](https://github.com/facebook/jest/pull/10678/files))
- `[jest-config]` Fix for the `jest.config.ts` compiler to not interfere with `tsconfig.json` files ([#10675](https://github.com/facebook/jest/pull/10675))
- `[jest-message-util]` Update to work properly with Node 15 ([#10660](https://github.com/facebook/jest/pull/10660))
- `[jest-mock]` Allow to mock methods in getters (TypeScript 3.9 export) ([#10156](https://github.com/facebook/jest/pull/10156))

## 26.6.0

### Features

- `[jest-cli, jest-config]` Add support for the `jest.config.ts` configuration file ([#10564](https://github.com/facebook/jest/pull/10564))

### Fixes

- `[jest-config]` Simplify transform RegExp ([#10207](https://github.com/facebook/jest/pull/10207))
- `[jest-fake-timers]` Lazily instantiate mock timers ([#10551](https://github.com/facebook/jest/pull/10551))
- `[jest-runtime]` `require.main` is no longer `undefined` when using `jest.resetModules` ([#10626](https://github.com/facebook/jest/pull/10626))
- `[@jest/types]` Add missing values for `timers` ([#10632](https://github.com/facebook/jest/pull/10632))

### Chore & Maintenance

- `[docs]` Add step for fetching `backers.json` file in website setup docs ([#10631](https://github.com/facebook/jest/pull/10631))
- `[docs]` Add page detailing environment variables set by Jest ([#10630](https://github.com/facebook/jest/pull/10630))
- `[jest-circus]` Refactor `callAsyncCircusFn` parameters ([#10629](https://github.com/facebook/jest/pull/10629))

## 26.5.3

### Features

- `[jest-runtime]` add support for dynamic `import()` from CommonJS ([#10620](https://github.com/facebook/jest/pull/10620))

### Fixes

- `[jest-runner, jest-runtime]` `require.main` should not be `undefined` with `createRequire()` ([#10610](https://github.com/facebook/jest/pull/10610))
- `[jest-runtime]` add missing `module.path` property ([#10615](https://github.com/facebook/jest/pull/10615))
- `[jest-runtime]` Add `mainModule` instance variable to runtime ([#10621](https://github.com/facebook/jest/pull/10621))
- `[jest-runtime]` Evaluate Node core modules on dynamic `import()` ([#10622](https://github.com/facebook/jest/pull/10622))
- `[jest-validate]` Show suggestion only when unrecognized cli param is longer than 1 character ([#10604](https://github.com/facebook/jest/pull/10604))
- `[jest-validate]` Validate `testURL` as CLI option ([#10595](https://github.com/facebook/jest/pull/10595))

## 26.5.2

### Fixes

- `[*]` Revert usage of Escalade and rollback Yargs to v15 as it breaks Node 13 ([#10599](https://github.com/facebook/jest/pull/10599))
- `[jest-circus]` Setup globals before emitting `setup`, and include Jest globals in the `setup` payload ([#10598](https://github.com/facebook/jest/pull/10598))
- `[jest-mock]` Fix typings for `mockResolvedValue`, `mockResolvedValueOnce`, `mockRejectedValue` and `mockRejectedValueOnce` ([#10600](https://github.com/facebook/jest/pull/10600))

## 26.5.1

### Fixes

- `[jest-circus]` Handle older `jest-runtime` in `jest-circus`

## 26.5.0

### Features

- `[jest-circus, jest-config, jest-runtime]` Add new `injectGlobals` config and CLI option to disable injecting global variables into the runtime ([#10484](https://github.com/facebook/jest/pull/10484))
- `[jest-each]` Fixes `.each` type to always be callable ([#10447](https://github.com/facebook/jest/pull/10447))
- `[jest-runner]` Add support for `moduleLoader`s with `default` exports ([#10541](https://github.com/facebook/jest/pull/10541))
- `[@jest/create-cache-key-function]` Added a new package for creating cache keys ([#10587](https://github.com/facebook/jest/pull/10587))

### Fixes

- `[jest-circus, jest-jasmine2]` Find correct location for `test.each` tests ([#10413](https://github.com/facebook/jest/pull/10413))
- `[jest-console]` Add `Console` constructor to `console` object ([#10502](https://github.com/facebook/jest/pull/10502))
- `[jest-globals]` Fix lifecycle hook function types ([#10480](https://github.com/facebook/jest/pull/10480))
- `[jest-runtime]` Remove usage of `vm.compileFunction` due to a performance issue ([#10586](https://github.com/facebook/jest/pull/10586))

### Chore & Maintenance

- `[jest-resolve]` Replace read-pkg-up with escalade package ([10558](https://github.com/facebook/jest/pull/10558))
- `[jest-environment-jsdom]` Update jsdom to 16.4.0 ([10578](https://github.com/facebook/jest/pull/10578))

## 26.4.2

### Fixes

- `[expect]` Fix `toMatchObject` to work with inherited class getters ([#10381](https://github.com/facebook/jest/pull/10381))
- `[pretty-format]` Lower minimum node version to >= 10 ([#10435](https://github.com/facebook/jest/pull/10435))

## 26.4.1

### Fixes

- `[jest-core]` Don't report ELDHistogram as open handle ([#10417](https://github.com/facebook/jest/pull/10417))
- `[jest-matcher-utils]` Fix diffing object contain readonly symbol key object ([#10414](https://github.com/facebook/jest/pull/10414))
- `[jest-reporters]` Fixes notify reporter on Linux (using notify-send) ([#10393](https://github.com/facebook/jest/pull/10400))
- `[jest-snapshot]` Correctly handles arrays and property matchers in snapshots ([#10404](https://github.com/facebook/jest/pull/10404))

## 26.4.0

### Features

- `[jest-resolve]` Add support for `packageFilter` on custom resolver ([#10393](https://github.com/facebook/jest/pull/10393))

### Fixes

- `[pretty-format]` Handle `tagName` not being a string ([#10397](https://github.com/facebook/jest/pull/10397))

## 26.3.0

### Features

- `[jest-circus, jest-jasmine2]` Include `failureDetails` property in test results ([#9496](https://github.com/facebook/jest/pull/9496))
- `[jest-each, jest-jasmine, jest-circus]` Add support for `.concurrent.each` ([#9326](https://github.com/facebook/jest/pull/9326))

### Fixes

- `[jest-config]` Add `.pnp.js` to `transformIgnorePatterns` defaults ([#10383](https://github.com/facebook/jest/pull/10383))
- `[jest-leak-detector]` Wait properly for GC runs due to changes in Node 14.7 ([#10366](https://github.com/facebook/jest/pull/10366))
- `[jest-worker]` Downgrade minimum node version to 10.13 ([#10352](https://github.com/facebook/jest/pull/10352))
- `[docs]` Update snapshot testing documentation([#10359](https://github.com/facebook/jest/pull/10359))

## 26.2.2

### Fixes

- `[jest-cli]` Use correct file name to override existing jest config on init ([#10337](https://github.com/facebook/jest/pull/10337))
- `[jest-haste-map]` Properly detect support for native `find` ([#10346](https://github.com/facebook/jest/pull/10346))

## 26.2.1

### Fixes

- `[jest-worker]` Make sure to work with Node TS typings v12 ([#10336](https://github.com/facebook/jest/pull/10336))

## 26.2.0

### Features

- `[jest-core, jest-circus, jest-reporter, jest-runner]` Added support for reporting individual test cases using jest-circus ([#10227](https://github.com/facebook/jest/pull/10227))
- `[jest-config, jest-reporter, jest-runner, jest-test-sequencer]` Add `slowTestThreshold` configuration option ([#9366](https://github.com/facebook/jest/pull/9366))
- `[jest-haste-map]` Watchman crawler now includes dotfiles ([#10075](https://github.com/facebook/jest/pull/10075))
- `[jest-worker]` Added support for workers to send custom messages to parent in jest-worker ([#10293](https://github.com/facebook/jest/pull/10293))
- `[jest-worker]` Support passing `resourceLimits` ([#10335](https://github.com/facebook/jest/pull/10335))
- `[pretty-format]` Added support for serializing custom elements (web components) ([#10217](https://github.com/facebook/jest/pull/10237))

### Fixes

- `[expect]` Match symbols and bigints in `any()` ([#10223](https://github.com/facebook/jest/pull/10223))
- `[jest-changed-files]` Use `git diff` instead of `git log` for `--changedSince` ([#10155](https://github.com/facebook/jest/pull/10155))
- `[jest-console]` Add missing `console.timeLog` for compatibility with Node ([#10209](https://github.com/facebook/jest/pull/10209))
- `[jest-haste-map]` Check `find` binary supports the `-iname` parameter ([#10308](https://github.com/facebook/jest/pull/10308))
- `[jest-snapshot]` Strip added indentation for inline error snapshots ([#10217](https://github.com/facebook/jest/pull/10217))

### Chore & Maintenance

- `[*]` Add missing dependency on `@types/node` ([#10248](https://github.com/facebook/jest/pull/10248))
- `[jest-jasmine2]` Convert `PCancelable` to TypeScript ([#10215](https://github.com/facebook/jest/pull/10215))
- `[jest-jasmine2]` Refine typings of `queueRunner` ([#10215](https://github.com/facebook/jest/pull/10215))
- `[jest-jasmine2]` Remove usage of `Function` type ([#10216](https://github.com/facebook/jest/pull/10216))
- `[jest-resolve]` Improve types ([#10239](https://github.com/facebook/jest/pull/10239))
- `[docs]` Clarify the [`jest.requireActual(moduleName)`](https://jestjs.io/docs/jest-object#jestrequireactualmodulename) example
- `[jest-types]` Refine typings of `coverageReporters` ([#10275](https://github.com/facebook/jest/pull/10275))

## 26.1.0

### Features

- `[jest-mock]` Export `Mock`, `MockInstance`, `SpyInstance` types ([#10138](https://github.com/facebook/jest/pull/10138))
- `[jest-config]` Support config files exporting (`async`) `function`s ([#10001](https://github.com/facebook/jest/pull/10001))
- `[jest-cli, jest-core]` Add `--selectProjects` CLI argument to filter test suites by project name ([#8612](https://github.com/facebook/jest/pull/8612))
- `[jest-cli, jest-init]` Add `coverageProvider` to `jest --init` prompts ([#10044](https://github.com/facebook/jest/pull/10044))

### Fixes

- `[jest-console]` `getConsoleOutput` to receive global stack trace config and use it to format stack trace ([#10081](https://github.com/facebook/jest/pull/10081))
- `[jest-jasmine2]` Stop adding `:` after an error that has no message ([#9990](https://github.com/facebook/jest/pull/9990))
- `[jest-diff]` Control no diff message color with `commonColor` in diff options ([#9997](https://github.com/facebook/jest/pull/9997))
- `[jest-snapshot]` Fix TypeScript compilation ([#10008](https://github.com/facebook/jest/pull/10008))

### Chore & Maintenance

- `[docs]` Correct confusing filename in `enableAutomock` example ([#10055](https://github.com/facebook/jest/pull/10055))
- `[jest-core]` 🎉🎉🎉🎉🎉🎉🎉🎉🎉🎉🎉🎉🎉🎉🎉🎉🎉🎉🎉🎉🎉🎉🎉🎉🎉 ([#10000](https://github.com/facebook/jest/pull/10000))
- `[jest-core, jest-reporters, jest-test-result, jest-types]` Cleanup `displayName` type ([#10049](https://github.com/facebook/jest/pull/10049))
- `[jest-runtime]` Jest-internal sandbox escape hatch ([#9907](https://github.com/facebook/jest/pull/9907))
- `[jest-fake-timers]` Update `now` param type to support `Date` in addition to `number`. ([#10169](https://github.com/facebook/jest/pull/10169))
- `[docs]` Add param to `setSystemTime` docs and remove preceding period from it and `getRealSystemTime` ([#10169](https://github.com/facebook/jest/pull/10169))
- `[jest-snapshot, jest-util]` Replace `make-dir` with `fs.mkdir` ([#10136](https://github.com/facebook/jest/pull/10136))
- `[docs]` Added parcel-bundler documentation inside readme.md file

### Performance

- `[jest-core, jest-transform, jest-haste-map]` Improve Jest startup time and test runtime, particularly when running with coverage, by caching micromatch and avoiding recreating RegExp instances ([#10131](https://github.com/facebook/jest/pull/10131))

## 26.0.1

### Fixes

- `[jest-circus]` Backward compatibility for deprecated `DescribeBlock.tests` to not break e.g. Detox reporter

## 26.0.0

### Features

- `[jest-environment-jsdom]` [**BREAKING**] Upgrade `jsdom` to v16 ([#9606](https://github.com/facebook/jest/pull/9606))
- `[@jest/fake-timers]` Add possibility to use a modern implementation of fake timers, backed by `@sinonjs/fake-timers` ([#7776](https://github.com/facebook/jest/pull/7776))
- `[jest-runtime]` Add `createMockFromModule` as an alias for `genMockFromModule` ([#9962](https://github.com/facebook/jest/pull/9962))

### Fixes

- `[babel-jest]` Handle `null` being passed to `createTransformer` ([#9955](https://github.com/facebook/jest/pull/9955))
- `[jest-circus, jest-console, jest-jasmine2, jest-reporters, jest-util, pretty-format]` Fix time durating formatting and consolidate time formatting code ([#9765](https://github.com/facebook/jest/pull/9765))
- `[jest-circus]` [**BREAKING**] Fail tests if a test takes a done callback and have return values ([#9129](https://github.com/facebook/jest/pull/9129))
- `[jest-circus]` [**BREAKING**] Throw a proper error if a test / hook is defined asynchronously ([#8096](https://github.com/facebook/jest/pull/8096))
- `[jest-circus]` Throw more descriptive error if hook is defined inside test ([#9957](https://github.com/facebook/jest/pull/9957))
- `[jest-circus]` [**BREAKING**] Align execution order of tests to match `jasmine`'s top to bottom order ([#9965](https://github.com/facebook/jest/pull/9965))
- `[jest-config, jest-resolve]` [**BREAKING**] Remove support for `browser` field ([#9943](https://github.com/facebook/jest/pull/9943))
- `[jest-haste-map]` Stop reporting files as changed when they are only accessed ([#7347](https://github.com/facebook/jest/pull/7347))
- `[jest-resolve]` Show relative path from root dir for `module not found` errors ([#9963](https://github.com/facebook/jest/pull/9963))
- `[jest-runtime]` Fix absolute path moduleNameMapper + jest.mock bug ([#8727](https://github.com/facebook/jest/pull/8727))

### Chore & Maintenance

- `[*]` [**BREAKING**] TypeScript definitions requires a minimum of TypeScript v3.8 ([#9823](https://github.com/facebook/jest/pull/9823))
- `[*]` [**BREAKING**] Drop support for Node 8 ([#9423](https://github.com/facebook/jest/pull/9423))
- `[*]` Upgrade to chalk@4 ([#9752](https://github.com/facebook/jest/pull/9752))
- `[*]` Remove usage of `realpath-native` ([#9952](https://github.com/facebook/jest/pull/9952))
- `[docs]` Fix example reference implementation to use Jest with Phabricator ([#8662](https://github.com/facebook/jest/pull/8662))
- `[docs]` Added default compiler to tranform ([#8583](https://github.com/facebook/jest/pull/8583))
- `[docs]` Updated Testing Frameworks guide with React; make it generic ([#9106](https://github.com/facebook/jest/pull/9106))
- `[expect, jest-mock, pretty-format]` [**BREAKING**] Remove `build-es5` from package ([#9945](https://github.com/facebook/jest/pull/9945))
- `[@jest/fake-timers, @jest/environment]` [**BREAKING**] Rename `LolexFakeTimers` to `ModernFakeTimers` ([#9960](https://github.com/facebook/jest/pull/9960))
- `[jest-haste-map]` [**BREAKING**] removed `providesModuleNodeModules` ([#8535](https://github.com/facebook/jest/pull/8535))
- `[jest-runtime]` [**BREAKING**] Remove long-deprecated `require.requireActual` and `require.requireMock` methods ([#9854](https://github.com/facebook/jest/pull/9854))

## 25.5.4

### Fixes

- `[jest-jasmine2]` Don't run `beforeAll` / `afterAll` in skipped describe blocks ([#9931](https://github.com/facebook/jest/pull/9931))

### Chore & Maintenance

- `[jest-runtime]` Do not warn when mutating `require.cache` ([#9946](https://github.com/facebook/jest/pull/9946))

## 25.5.3

### Chore & Maintenance

- `[jest-circus]` Fix memory leak when running in band ([#9934](https://github.com/facebook/jest/pull/9934))

## 25.5.2

### Fixes

- `[jest-globals]` Export globals as values, not types ([#9925](https://github.com/facebook/jest/pull/9925))

## 25.5.1

### Fixes

- `[jest-haste-map]` Add missing `@types/graceful-fs` dependency ([#9913](https://github.com/facebook/jest/pull/9913))
- `[jest-runner]` Correctly serialize `Set` passed to worker ([#9915](https://github.com/facebook/jest/pull/9915))
- `[jest-runtime]` Vary ESM cache by query ([#9914](https://github.com/facebook/jest/pull/9914))

## 25.5.0

### Features

- `[@jest/globals]` New package so Jest's globals can be explicitly imported ([#9801](https://github.com/facebook/jest/pull/9801))
- `[jest-core]` Show coverage of sources related to tests in changed files ([#9769](https://github.com/facebook/jest/pull/9769))
- `[jest-runtime]` Populate `require.cache` ([#9841](https://github.com/facebook/jest/pull/9841))

### Fixes

- `[*]` Use `graceful-fs` directly in every package instead of relying on `fs` being monkey patched ([#9443](https://github.com/facebook/jest/pull/9443))
- `[expect]` Prints the Symbol name into the error message with a custom asymmetric matcher ([#9888](https://github.com/facebook/jest/pull/9888))
- `[jest-circus, jest-jasmine2]` Support older version of `jest-runtime` ([#9903](https://github.com/facebook/jest/pull/9903) & [#9842](https://github.com/facebook/jest/pull/9842))
- `[@jest/environment]` Make sure not to reference Jest types ([#9875](https://github.com/facebook/jest/pull/9875))
- `[jest-message-util]` Code frame printing should respect `--noStackTrace` flag ([#9866](https://github.com/facebook/jest/pull/9866))
- `[jest-runtime]` Support importing CJS from ESM using `import` statements ([#9850](https://github.com/facebook/jest/pull/9850))
- `[jest-runtime]` Support importing parallel dynamic `import`s ([#9858](https://github.com/facebook/jest/pull/9858))
- `[jest-transform]` Improve source map handling when instrumenting transformed code ([#9811](https://github.com/facebook/jest/pull/9811))

### Chore & Maintenance

- `[docs]` Add an example for mocking non-default export class

### Performance

- `[jest-resolve]` Update `resolve` to a version using native `realpath`, which is faster than the default JS implementation ([#9872](https://github.com/facebook/jest/pull/9872))
- `[jest-resolve]` Pass custom cached `realpath` function to `resolve` ([#9873](https://github.com/facebook/jest/pull/9873))
- `[jest-runtime]` Add `teardown` method to clear any caches when tests complete ([#9906](https://github.com/facebook/jest/pull/9906))
- `[jest-runtime]` Do not pass files required internally through transformation when loading them ([#9900](https://github.com/facebook/jest/pull/9900))
- `[jest-runtime]` Use `Map`s instead of object literals as cache holders ([#9901](https://github.com/facebook/jest/pull/9901))

## 25.4.0

- `[expect]` Support `async function`s in `toThrow` ([#9817](https://github.com/facebook/jest/pull/9817))
- `[jest-console]` Add code frame to `console.error` and `console.warn` ([#9741](https://github.com/facebook/jest/pull/9741))
- `[jest-runtime, jest-jasmine2, jest-circus]` Experimental, limited ECMAScript Modules support ([#9772](https://github.com/facebook/jest/pull/9772) & [#9842](https://github.com/facebook/jest/pull/9842))

### Fixes

- `[expect]` Restore support for passing functions to `toHaveLength` matcher ([#9796](https://github.com/facebook/jest/pull/9796))
- `[jest-changed-files]` `--only-changed` should include staged files ([#9799](https://github.com/facebook/jest/pull/9799))
- `[jest-circus]` Throw on nested test definitions ([#9828](https://github.com/facebook/jest/pull/9828))
- `[jest-each]` `each` will throw an error when called with too many arguments ([#9818](https://github.com/facebook/jest/pull/9818))
- `[jest-runner]` Don't print warning to stdout when using `--json` ([#9843](https://github.com/facebook/jest/pull/9843))

### Chore & Maintenance

- `[*]` Do not generate TypeScript declaration source maps ([#9822](https://github.com/facebook/jest/pull/9822))
- `[*]` Transpile code for Node 8.3, not 8.0 ([#9827](https://github.com/facebook/jest/pull/9827))

## 25.3.0

### Features

- `[babel-jest]` Support passing `supportsDynamicImport` and `supportsStaticESM` ([#9766](https://github.com/facebook/jest/pull/9766))
- `[babel-preset-jest]` Enable all syntax plugins not enabled by default that works on current version of Node ([#9774](https://github.com/facebook/jest/pull/9774))
- `[jest-circus]` Enable writing async test event handlers ([#9397](https://github.com/facebook/jest/pull/9397))
- `[jest-runtime, @jest/transformer]` Support passing `supportsDynamicImport` and `supportsStaticESM` ([#9597](https://github.com/facebook/jest/pull/9597))

### Chore & Maintenance

- `[*]` Replace `any`s with `unknown`s ([#9626](https://github.com/facebook/jest/pull/9626))
- `[@jest/transform]` Expose type `CacheKeyOptions` for `getCacheKey` ([#9762](https://github.com/facebook/jest/pull/9762))
- `[@jest/types]` Correct type `testRegex` for `ProjectConfig` ([#9780](https://github.com/facebook/jest/pull/9780))

## 25.2.7

### Fixes

- `[jest-matcher-utils]` Replace accessors with values to avoid calling setters in object descriptors when computing diffs for error reporting ([#9757](https://github.com/facebook/jest/pull/9757))
- `[@jest/watcher]` Correct return type of `shouldRunTestSuite` for `JestHookEmitter` ([#9753](https://github.com/facebook/jest/pull/9753))

## 25.2.6

### Chore & Maintenance

- `[*]` 25.2.5 was published without changes from 25.2.4 - 25.2.6 includes all changes from that version.

## 25.2.5

### Fixes

- `[@jest/console]` Fix `typescript<@3.8` compatibility in published types

### Chore & Maintenance

- `[docs]` Update link to watchman troubleshooting docs ([#9727](https://github.com/facebook/jest/pull/9727))
- `[@jest/message-util]` Remove dependency on `@jest/test-result`, which lead to a sprawling dependency tree ([#9749](https://github.com/facebook/jest/pull/9749))
- `[@jest/test-result]` Remove dependency on `@jest/transform`, which lead to a sprawling dependency tree ([#9747](https://github.com/facebook/jest/pull/9747))
- `[@jest/transform]` Expose type `TransformedSource` ([#9736](https://github.com/facebook/jest/pull/9736))

## 25.2.4

### Features

- `[jest-message-util]` Check for common errors when using the wrong test environment ([#8245](https://github.com/facebook/jest/pull/8245))

### Fixes

- `[jest-circus]` Fix type elision of jest-runtime imports ([#9717](https://github.com/facebook/jest/pull/9717))
- `[@jest/transform]` Fix coverage reporter for uncovered files without transformers, reverting [#9460](https://github.com/facebook/jest/pull/9460) ([#9724](https://github.com/facebook/jest/pull/9724))

## 25.2.3

### Fixes

- `[*]` Verify all packages are properly downleveled for older versions of TypeScript ([#9715](https://github.com/facebook/jest/pull/9715))

## 25.2.2

### Fixes

- `[jest-environment-node]` Remove `getVmContext` from Node env on older versions of Node ([#9708](https://github.com/facebook/jest/pull/9708))
- `[jest-runtime]` Return constructable class from `require('module')` ([#9711](https://github.com/facebook/jest/pull/9711))

## 25.2.1

### Fixes

- `[*]` Downlevel TypeScript definitions files for compatibility with TS<3.8 ([#9705](https://github.com/facebook/jest/pull/9705))

## 25.2.0

### Features

- `[jest-config]` Support ESM config files with `.js` extension ([#9573](https://github.com/facebook/jest/pull/9573)).
- `[jest-runtime]` Override `module.createRequire` to return a Jest-compatible `require` function ([#9469](https://github.com/facebook/jest/pull/9469))
- `[jest-haste-map]` [**BREAKING**] Remove `mapper` option ([#9581](https://github.com/facebook/jest/pull/9581))
- `[*]` Support array of paths for `moduleNameMapper` aliases ([#9465](https://github.com/facebook/jest/pull/9465))
- `[jest-reporters]` Adds ability to pass options to the istanbul-reporter through `coverageReporters` ([#9572](https://github.com/facebook/jest/pull/9572))
- `[jest-runtime]` Require stack when a module cannot be resolved ([#9681](https://github.com/facebook/jest/pull/9681))
- `[jest-transform]` `writeCacheFile` no longer calls `fsync` ([#9695](https://github.com/facebook/jest/pull/9695))

### Fixes

- `[expect]` Handle readonly properties correctly ([#9575](https://github.com/facebook/jest/pull/9575))
- `[jest-cli]` Set `coverageProvider` correctly when provided in config ([#9562](https://github.com/facebook/jest/pull/9562))
- `[jest-cli]` Allow specifying `.cjs` and `.mjs` config files by `--config` CLI option ([#9578](https://github.com/facebook/jest/pull/9578))
- `[jest-cli]` Update yargs to fix CLI flag overriding ([#9519](https://github.com/facebook/jest/pull/9519))
- `[jest-config]` Treat `setupFilesAfterEnv` like `setupFiles` when normalizing configs against presets ([#9495](https://github.com/facebook/jest/pull/9495))
- `[jest-config]` Support `.mjs` config files on Windows as well ([#9558](https://github.com/facebook/jest/pull/9558))
- `[jest-config]` Verify `rootDir` and all `roots` are directories ([#9569](https://github.com/facebook/jest/pull/9569))
- `[jest-config]` Ensure pattern of `replacePosixSep` is a string ([#9546](https://github.com/facebook/jest/pull/9546))
- `[jest-haste-map]` Fix crash on unix based systems without find ([#9579](https://github.com/facebook/jest/pull/9579))
- `[jest-jasmine2]` Fix `--testNamePattern` matching with `concurrent` tests ([#9090](https://github.com/facebook/jest/pull/9090))
- `[jest-matcher-utils]` Fix diff highlight of symbol-keyed object. ([#9499](https://github.com/facebook/jest/pull/9499))
- `[@jest/reporters]` Notifications should be fire&forget rather than having a timeout ([#9567](https://github.com/facebook/jest/pull/9567))
- `[jest-resolve]` Fix module identity preservation with symlinks and browser field resolution ([#9511](https://github.com/facebook/jest/pull/9511))
- `[jest-resolve]` Do not confuse directories with files ([#8912](https://github.com/facebook/jest/pull/8912))
- `[jest-resolve]` `moduleNameMapper` should take precedence over Node core modules ([#9563](https://github.com/facebook/jest/pull/9563))
- `[jest-runtime]` Reset `isolateModules` if it fails ([#9541](https://github.com/facebook/jest/pull/9541))
- `[jest-runtime]` Yarn PnP errors displayed to the user ([#9681](https://github.com/facebook/jest/pull/9681))
- `[jest-snapshot]` Downgrade semver to v6 to support node 8 ([#9451](https://github.com/facebook/jest/pull/9451))
- `[jest-snapshot]` Properly indent new snapshots in the presences of existing ones ([#9523](https://github.com/facebook/jest/pull/9523))
- `[jest-transform]` Correct sourcemap behavior for transformed and instrumented code ([#9460](https://github.com/facebook/jest/pull/9460))
- `[jest-transform]` Allow instrumentation of transformed files with weird file extensions ([#9589](https://github.com/facebook/jest/pull/9589))
- `[@jest/types]` Make `ConfigGlobals` an interface to allow for declaration merging. ([#9570](https://github.com/facebook/jest/pull/9570))
- `[pretty-format]` Export `OldPlugin` type ([#9491](https://github.com/facebook/jest/pull/9491))

### Chore & Maintenance

- `[docs]` Warn about unexpected behavior / bug of node-notifier when using the `notify` options.
- `[docs]` Grammatical corrections to Async docs page. ([#9679](https://github.com/facebook/jest/pull/9679))
- `[jest-resolver]` Use `resolve` package to implement custom module resolution ([#9520](https://github.com/facebook/jest/pull/9520))
- `[jest-runtime]` Move execution of `setupFiles` to `jest-runner` ([#9596](https://github.com/facebook/jest/pull/9596))
- `[jest-runtime]` Update anchor link in `helpers` ([#9616](https://github.com/facebook/jest/pull/9616))
- `[@jest/reporters]` Remove unused dependencies and type exports ([#9462](https://github.com/facebook/jest/pull/9462))
- `[website]` Update pictures of reports when matchers fail ([#9214](https://github.com/facebook/jest/pull/9214))

### Performance

- `[jest-haste-map]` Reduce number of `lstat` calls in node crawler ([#9514](https://github.com/facebook/jest/pull/9514))

## 25.1.0

### Features

- `[babel-plugin-jest-hoist]` Show codeframe on static hoisting issues ([#8865](https://github.com/facebook/jest/pull/8865))
- `[babel-plugin-jest-hoist]` Add `BigInt` to `ALLOWED_IDENTIFIERS` ([#8382](https://github.com/facebook/jest/pull/8382))
- `[babel-preset-jest]` Add `@babel/plugin-syntax-bigint` ([#8382](https://github.com/facebook/jest/pull/8382))
- `[expect]` Add `BigInt` support to `toBeGreaterThan`, `toBeGreaterThanOrEqual`, `toBeLessThan` and `toBeLessThanOrEqual` ([#8382](https://github.com/facebook/jest/pull/8382))
- `[expect, jest-matcher-utils]` Display change counts in annotation lines ([#9035](https://github.com/facebook/jest/pull/9035))
- `[expect, jest-snapshot]` Support custom inline snapshot matchers ([#9278](https://github.com/facebook/jest/pull/9278))
- `[jest-config]` Throw the full error message and stack when a Jest preset is missing a dependency ([#8924](https://github.com/facebook/jest/pull/8924))
- `[jest-config]` [**BREAKING**] Set default display name color based on runner ([#8689](https://github.com/facebook/jest/pull/8689))
- `[jest-config]` Merge preset globals with project globals ([#9027](https://github.com/facebook/jest/pull/9027))
- `[jest-config]` Support `.cjs` config files ([#9291](https://github.com/facebook/jest/pull/9291))
- `[jest-config]` [**BREAKING**] Support `.mjs` config files ([#9431](https://github.com/facebook/jest/pull/9431))
- `[jest-core]` Support reporters as default exports ([#9161](https://github.com/facebook/jest/pull/9161))
- `[jest-core]` Support `--findRelatedTests` paths case insensitivity on Windows ([#8961](https://github.com/facebook/jest/pull/8961))
- `[jest-diff]` Add options for colors and symbols ([#8841](https://github.com/facebook/jest/pull/8841))
- `[jest-diff]` [**BREAKING**] Export as ECMAScript module ([#8873](https://github.com/facebook/jest/pull/8873))
- `[jest-diff]` Add `includeChangeCounts` and rename `Indicator` options ([#8881](https://github.com/facebook/jest/pull/8881))
- `[jest-diff]` Add `changeColor` and `patchColor` options ([#8911](https://github.com/facebook/jest/pull/8911))
- `[jest-diff]` Add `trailingSpaceFormatter` option and replace cyan with `commonColor` ([#8927](https://github.com/facebook/jest/pull/8927))
- `[jest-diff]` Add `firstOrLastEmptyLineReplacement` option and export 3 `diffLines` functions ([#8955](https://github.com/facebook/jest/pull/8955))
- `[jest-environment]` Add optional `getVmContext` next to `runScript` ([#9252](https://github.com/facebook/jest/pull/9252) & [#9428](https://github.com/facebook/jest/pull/9428))
- `[jest-environment-jsdom]` Add `fakeTimersLolex` ([#8925](https://github.com/facebook/jest/pull/8925))
- `[jest-environment-node]` Add `fakeTimersLolex` ([#8925](https://github.com/facebook/jest/pull/8925))
- `[jest-environment-node]` Add `queueMicrotask` ([#9140](https://github.com/facebook/jest/pull/9140))
- `[jest-environment-node]` Implement `getVmContext` ([#9252](https://github.com/facebook/jest/pull/9252) & [#9428](https://github.com/facebook/jest/pull/9428))
- `[@jest/fake-timers]` Add Lolex as implementation of fake timers ([#8897](https://github.com/facebook/jest/pull/8897))
- `[jest-get-type]` Add `BigInt` support. ([#8382](https://github.com/facebook/jest/pull/8382))
- `[jest-matcher-utils]` Add `BigInt` support to `ensureNumbers` `ensureActualIsNumber`, `ensureExpectedIsNumber` ([#8382](https://github.com/facebook/jest/pull/8382))
- `[jest-matcher-utils]` Ignore highlighting matched asymmetricMatcher in diffs ([#9257](https://github.com/facebook/jest/pull/9257))
- `[jest-reporters]` Export utils for path formatting ([#9162](https://github.com/facebook/jest/pull/9162))
- `[jest-reporters]` Provides global coverage thresholds as watermarks for istanbul ([#9416](https://github.com/facebook/jest/pull/9416))
- `[jest-runner]` Warn if a worker had to be force exited ([#8206](https://github.com/facebook/jest/pull/8206))
- `[jest-runtime]` [**BREAKING**] Do not export `ScriptTransformer` - it can be imported from `@jest/transform` instead ([#9256](https://github.com/facebook/jest/pull/9256))
- `[jest-runtime]` Use `JestEnvironment.getVmContext` and `vm.compileFunction` if available to avoid the module wrapper ([#9252](https://github.com/facebook/jest/pull/9252) & [#9428](https://github.com/facebook/jest/pull/9428))
- `[jest-snapshot]` Display change counts in annotation lines ([#8982](https://github.com/facebook/jest/pull/8982))
- `[jest-snapshot]` [**BREAKING**] Improve report when the matcher has properties ([#9104](https://github.com/facebook/jest/pull/9104))
- `[jest-snapshot]` Improve colors when snapshots are updatable ([#9132](https://github.com/facebook/jest/pull/9132))
- `[jest-snapshot]` Ignore indentation for most serialized objects ([#9203](https://github.com/facebook/jest/pull/9203))
- `[jest-transform]` Create `createTranspilingRequire` function for easy transpiling modules ([#9194](https://github.com/facebook/jest/pull/9194))
- `[jest-transform]` [**BREAKING**] Return transformed code as a string, do not wrap in `vm.Script` ([#9253](https://github.com/facebook/jest/pull/9253))
- `[@jest/test-result]` Create method to create empty `TestResult` ([#8867](https://github.com/facebook/jest/pull/8867))
- `[jest-worker]` [**BREAKING**] Return a promise from `end()`, resolving with the information whether workers exited gracefully ([#8206](https://github.com/facebook/jest/pull/8206))
- `[jest-reporters]` Transform file paths into hyperlinks ([#8980](https://github.com/facebook/jest/pull/8980))

### Fixes

- `[expect]` Display `expectedDiff` more carefully in `toBeCloseTo` ([#8389](https://github.com/facebook/jest/pull/8389))
- `[expect]` Avoid incorrect difference for subset when `toMatchObject` fails ([#9005](https://github.com/facebook/jest/pull/9005))
- `[expect]` Consider all RegExp flags for equality ([#9167](https://github.com/facebook/jest/pull/9167))
- `[expect]` [**BREAKING**] Consider primitives different from wrappers instantiated with `new` ([#9167](https://github.com/facebook/jest/pull/9167))
- `[expect]` Prevent maintaining RegExp state between multiple tests ([#9289](https://github.com/facebook/jest/pull/9289))
- `[expect]` Fix subsetEquality false circular reference detection ([#9322](https://github.com/facebook/jest/pull/9322))
- `[jest-config]` Use half of the available cores when `watchAll` mode is enabled ([#9117](https://github.com/facebook/jest/pull/9117))
- `[jest-config]` Fix Jest multi project runner still cannot handle exactly one project ([#8894](https://github.com/facebook/jest/pull/8894))
- `[jest-console]` Add missing `console.group` calls to `NullConsole` ([#9024](https://github.com/facebook/jest/pull/9024))
- `[jest-core]` Don't include unref'd timers in --detectOpenHandles results ([#8941](https://github.com/facebook/jest/pull/8941))
- `[jest-core]` Limit number of workers when creating haste maps in projects ([#9259](https://github.com/facebook/jest/pull/9259))
- `[jest-diff]` Do not inverse format if line consists of one change ([#8903](https://github.com/facebook/jest/pull/8903))
- `[jest-diff]` Rename some new options and change their default values ([#9077](https://github.com/facebook/jest/pull/9077))
- `[jest-environment-node]` Fix `TextEncoder.encode` not referencing same global `Uint8Array` constructor ([#9261](https://github.com/facebook/jest/pull/9261))
- `[jest-fake-timers]` `getTimerCount` will not include cancelled immediates ([#8764](https://github.com/facebook/jest/pull/8764))
- `[jest-fake-timers]` Support `util.promisify` on `setTimeout` ([#9180](https://github.com/facebook/jest/pull/9180))
- `[jest-jasmine2, jest-circus]` Improve error message format for Node's assert.fail ([#9262](https://github.com/facebook/jest/pull/9262))
- `[jest-leak-detector]` [**BREAKING**] Use `weak-napi` instead of `weak` package ([#8686](https://github.com/facebook/jest/pull/8686))
- `[jest-mock]` Fix for mockReturnValue overriding mockImplementationOnce ([#8398](https://github.com/facebook/jest/pull/8398))
- `[jest-reporters]` Make node-notifier an optional dependency ([#8918](https://github.com/facebook/jest/pull/8918))
- `[jest-reporters]` Make all arguments to methods on `BaseReporter` optional ([#9159](https://github.com/facebook/jest/pull/9159))
- `[jest-resolve]`: Set MODULE_NOT_FOUND as error code when module is not resolved from paths ([#8487](https://github.com/facebook/jest/pull/8487))
- `[jest-resolve-dependencies]` Handle dynamic dependencies correctly even when using module maps ([#9303](https://github.com/facebook/jest/pull/9303))
- `[jest-snapshot]` Remove only the added newlines in multiline snapshots ([#8859](https://github.com/facebook/jest/pull/8859))
- `[jest-snapshot]` Distinguish empty string from external snapshot not written ([#8880](https://github.com/facebook/jest/pull/8880))
- `[jest-snapshot]` [**BREAKING**] Distinguish empty string from internal snapshot not written ([#8898](https://github.com/facebook/jest/pull/8898))
- `[jest-snapshot]` [**BREAKING**] Remove `report` method and throw matcher errors ([#9049](https://github.com/facebook/jest/pull/9049))
- `[jest-snapshot]` Omit irrelevant `received` properties when property matchers fail ([#9198](https://github.com/facebook/jest/pull/9198))
- `[jest-transform]` Properly cache transformed files across tests ([#8890](https://github.com/facebook/jest/pull/8890))
- `[jest-transform]` Don't fail the test suite when a generated source map is invalid ([#9058](https://github.com/facebook/jest/pull/9058))
- `[jest-types]` [**BREAKING**] Use less `null | undefined` in config types ([#9200](https://github.com/facebook/jest/pull/9200))
- `[jest-util]` Allow querying process.domain ([#9136](https://github.com/facebook/jest/pull/9136))
- `[pretty-format]` Correctly detect memoized elements ([#9196](https://github.com/facebook/jest/pull/9196))
- `[pretty-format]` Fix pretty-format to respect displayName on forwardRef ([#9422](https://github.com/facebook/jest/pull/9422))

### Chore & Maintenance

- `[*]` [**BREAKING**] Drop support for Node 6 ([#8455](https://github.com/facebook/jest/pull/8455))
- `[*]` Add Node 12 to CI ([#8411](https://github.com/facebook/jest/pull/8411))
- `[*]` [**BREAKING**] Upgrade to Micromatch v4 ([#8852](https://github.com/facebook/jest/pull/8852))
- `[babel-plugin-jest-hoist]` [**BREAKING**] Use ESM exports ([#8874](https://github.com/facebook/jest/pull/8874))
- `[docs]` Add alias and optional boolean value to `coverage` CLI Reference ([#8996](https://github.com/facebook/jest/pull/8996))
- `[docs]` Fix broken link pointing to legacy JS file in "Snapshot Testing".
- `[docs]` Add `setupFilesAfterEnv` and `jest.setTimeout` example ([#8971](https://github.com/facebook/jest/pull/8971))
- `[expect]` Test that `toStrictEqual` is equivalent to Node's `assert.deepStrictEqual` ([#9167](https://github.com/facebook/jest/pull/9167))
- `[jest]` [**BREAKING**] Use ESM exports ([#8874](https://github.com/facebook/jest/pull/8874))
- `[jest-cli]` [**BREAKING**] Use ESM exports ([#8874](https://github.com/facebook/jest/pull/8874))
- `[jest-cli]` [**BREAKING**] Remove re-exports from `@jest/core` ([#8874](https://github.com/facebook/jest/pull/8874))
- `[jest-diff]` Remove the need to export `splitLines0` function ([#9151](https://github.com/facebook/jest/pull/9151))
- `[jest-environment-jsdom]` [**BREAKING**] Upgrade JSDOM from v11 to v15 ([#8851](https://github.com/facebook/jest/pull/8851))
- `[jest-haste-map]` Upgrade to `fsevents@2` ([#9215](https://github.com/facebook/jest/pull/9215))
- `[jest-reporters]` [**BREAKING**] Upgrade Istanbul dependencies, which are used for code coverage ([#9192](https://github.com/facebook/jest/pull/9192))
- `[jest-util]` [**BREAKING**] Remove deprecated exports ([#8863](https://github.com/facebook/jest/pull/8863))
- `[jest-validate]` [**BREAKING**] Use ESM exports ([#8874](https://github.com/facebook/jest/pull/8874))
- `[jest-types]` Mark `InitialOptions` as `Partial` ([#8848](https://github.com/facebook/jest/pull/8848))
- `[jest-config]` Refactor `normalize` to be more type safe ([#8848](https://github.com/facebook/jest/pull/8848))

## 24.9.0

### Features

- `[expect]` Highlight substring differences when matcher fails, part 1 ([#8448](https://github.com/facebook/jest/pull/8448))
- `[expect]` Highlight substring differences when matcher fails, part 2 ([#8528](https://github.com/facebook/jest/pull/8528))
- `[expect]` Improve report when mock-spy matcher fails, part 1 ([#8640](https://github.com/facebook/jest/pull/8640))
- `[expect]` Improve report when mock-spy matcher fails, part 2 ([#8649](https://github.com/facebook/jest/pull/8649))
- `[expect]` Improve report when mock-spy matcher fails, part 3 ([#8697](https://github.com/facebook/jest/pull/8697))
- `[expect]` Improve report when mock-spy matcher fails, part 4 ([#8710](https://github.com/facebook/jest/pull/8710))
- `[expect]` Throw matcher error when received cannot be jasmine spy ([#8747](https://github.com/facebook/jest/pull/8747))
- `[expect]` Improve report when negative CalledWith assertion fails ([#8755](https://github.com/facebook/jest/pull/8755))
- `[expect]` Improve report when positive CalledWith assertion fails ([#8771](https://github.com/facebook/jest/pull/8771))
- `[expect]` Display equal values for ReturnedWith similar to CalledWith ([#8791](https://github.com/facebook/jest/pull/8791))
- `[expect, jest-snapshot]` Change color from green for some args in matcher hints ([#8812](https://github.com/facebook/jest/pull/8812))
- `[jest-snapshot]` Highlight substring differences when matcher fails, part 3 ([#8569](https://github.com/facebook/jest/pull/8569))
- `[jest-core]` Improve report when snapshots are obsolete ([#8448](https://github.com/facebook/jest/pull/8665))
- `[jest-cli]` Improve chai support (with detailed output, to match jest exceptions) ([#8454](https://github.com/facebook/jest/pull/8454))
- `[*]` Manage the global timeout with `--testTimeout` command line argument. ([#8456](https://github.com/facebook/jest/pull/8456))
- `[pretty-format]` Render custom displayName of memoized components ([#8546](https://github.com/facebook/jest/pull/8546))
- `[jest-validate]` Allow `maxWorkers` as part of the `jest.config.js` ([#8565](https://github.com/facebook/jest/pull/8565))
- `[jest-runtime]` Allow passing configuration objects to transformers ([#7288](https://github.com/facebook/jest/pull/7288))
- `[@jest/core, @jest/test-sequencer]` Support async sort in custom `testSequencer` ([#8642](https://github.com/facebook/jest/pull/8642))
- `[jest-runtime, @jest/fake-timers]` Add `jest.advanceTimersToNextTimer` ([#8713](https://github.com/facebook/jest/pull/8713))
- `[@jest-transform]` Extract transforming require logic within `jest-core` into `@jest-transform` ([#8756](https://github.com/facebook/jest/pull/8756))
- `[jest-matcher-utils]` Add color options to `matcherHint` ([#8795](https://github.com/facebook/jest/pull/8795))
- `[jest-circus/jest-jasmine2]` Give clearer output for Node assert errors ([#8792](https://github.com/facebook/jest/pull/8792))
- `[jest-runner]` Export all types in the type signature of `jest-runner` ([#8825](https://github.com/facebook/jest/pull/8825))

### Fixes

- `[jest-cli]` Detect side-effect only imports when running `--onlyChanged` or `--changedSince` ([#8670](https://github.com/facebook/jest/pull/8670))
- `[jest-cli]` Allow `--maxWorkers` to work with % input again ([#8565](https://github.com/facebook/jest/pull/8565))
- `[babel-plugin-jest-hoist]` Expand list of whitelisted globals in global mocks ([#8429](https://github.com/facebook/jest/pull/8429))
- `[jest-core]` Make watch plugin initialization errors look nice ([#8422](https://github.com/facebook/jest/pull/8422))
- `[jest-snapshot]` Prevent inline snapshots from drifting when inline snapshots are updated ([#8492](https://github.com/facebook/jest/pull/8492))
- `[jest-haste-map]` Don't throw on missing mapper in Node crawler ([#8558](https://github.com/facebook/jest/pull/8558))
- `[jest-core]` Fix incorrect `passWithNoTests` warning ([#8595](https://github.com/facebook/jest/pull/8595))
- `[jest-snapshots]` Fix test retries that contain snapshots ([#8629](https://github.com/facebook/jest/pull/8629))
- `[jest-mock]` Fix incorrect assignments when restoring mocks in instances where they originally didn't exist ([#8631](https://github.com/facebook/jest/pull/8631))
- `[expect]` Fix stack overflow when matching objects with circular references ([#8687](https://github.com/facebook/jest/pull/8687))
- `[jest-haste-map]` Workaround a node >=12.5.0 bug that causes the process not to exit after tests have completed and cancerous memory growth ([#8787](https://github.com/facebook/jest/pull/8787))

### Chore & Maintenance

- `[docs]` Replace FlowType with TypeScript in CONTRIBUTING.MD code conventions
- `[jest-leak-detector]` remove code repeat ([#8438](https://github.com/facebook/jest/pull/8438))
- `[docs]` Add example to `jest.requireActual` ([#8482](https://github.com/facebook/jest/pull/8482))
- `[docs]` Add example to `jest.mock` for mocking ES6 modules with the `factory` parameter ([#8550](https://github.com/facebook/jest/pull/8550))
- `[docs]` Add information about using `jest.doMock` with ES6 imports ([#8573](https://github.com/facebook/jest/pull/8573))
- `[docs]` Fix variable name in custom-matcher-api code example ([#8582](https://github.com/facebook/jest/pull/8582))
- `[docs]` Fix example used in custom environment docs ([#8617](https://github.com/facebook/jest/pull/8617))
- `[docs]` Updated react tutorial to refer to new package of react-testing-library (@testing-library/react) ([#8753](https://github.com/facebook/jest/pull/8753))
- `[docs]` Updated imports of react-testing-library to @testing-library/react in website ([#8757](https://github.com/facebook/jest/pull/8757))
- `[jest-core]` Add `getVersion` (moved from `jest-cli`) ([#8706](https://github.com/facebook/jest/pull/8706))
- `[docs]` Fix MockFunctions example that was using toContain instead of toContainEqual ([#8765](https://github.com/facebook/jest/pull/8765))
- `[*]` Make sure copyright header comment includes license ([#8783](https://github.com/facebook/jest/pull/8783))
- `[*]` Check copyright and license as one joined substring ([#8815](https://github.com/facebook/jest/pull/8815))
- `[docs]` Fix WatchPlugins `jestHooks.shouldRunTestSuite` example that receives an object ([#8784](https://github.com/facebook/jest/pull/8784))
- `[*]` Enforce LF line endings ([#8809](https://github.com/facebook/jest/pull/8809))
- `[pretty-format]` Delete obsolete link and simplify structure in README ([#8824](https://github.com/facebook/jest/pull/8824))
- `[docs]` Fix broken transform link on webpack page ([#9155](https://github.com/facebook/jest/pull/9155))

### Performance

- `[jest-watcher]` Minor optimization for JestHook ([#8746](https://github.com/facebook/jest/pull/8746))
- `[@jest/reporters]` Prevent runaway CPU usage with `--notify` on macOS ([#8831](https://github.com/facebook/jest/pull/8831))

## 24.8.0

### Features

- `[jest-circus]` Bind to Circus events via an optional event handler on any custom env ([#8344](https://github.com/facebook/jest/pull/8344))
- `[expect]` Improve report when matcher fails, part 15 ([#8281](https://github.com/facebook/jest/pull/8281))
- `[jest-cli]` Update `--forceExit` and "did not exit for one second" message colors ([#8329](https://github.com/facebook/jest/pull/8329))
- `[expect]` Improve report when matcher fails, part 16 ([#8306](https://github.com/facebook/jest/pull/8306))
- `[jest-runner]` Pass docblock pragmas to TestEnvironment constructor ([#8320](https://github.com/facebook/jest/pull/8320))
- `[docs]` Add DynamoDB guide ([#8319](https://github.com/facebook/jest/pull/8319))
- `[expect]` Improve report when matcher fails, part 17 ([#8349](https://github.com/facebook/jest/pull/8349))
- `[expect]` Improve report when matcher fails, part 18 ([#8356](https://github.com/facebook/jest/pull/8356))
- `[expect]` Improve report when matcher fails, part 19 ([#8367](https://github.com/facebook/jest/pull/8367))

### Fixes

- `[jest-each]` Fix bug with placeholder values ([#8289](https://github.com/facebook/jest/pull/8289))
- `[jest-snapshot]` Inline snapshots: do not indent empty lines ([#8277](https://github.com/facebook/jest/pull/8277))
- `[@jest/runtime, @jest/transform]` Allow custom transforms for JSON dependencies ([#8278](https://github.com/facebook/jest/pull/8278))
- `[jest-core]` Make `detectOpenHandles` imply `runInBand` ([#8283](https://github.com/facebook/jest/pull/8283))
- `[jest-haste-map]` Fix the `mapper` option which was incorrectly ignored ([#8299](https://github.com/facebook/jest/pull/8299))
- `[jest-jasmine2]` Fix describe return value warning being shown if the describe function throws ([#8335](https://github.com/facebook/jest/pull/8335))
- `[jest-environment-jsdom]` Re-declare global prototype of JSDOMEnvironment ([#8352](https://github.com/facebook/jest/pull/8352))
- `[jest-snapshot]` Handle arrays when merging snapshots ([#7089](https://github.com/facebook/jest/pull/7089))
- `[expect]` Extract names of async and generator functions ([#8362](https://github.com/facebook/jest/pull/8362))
- `[jest-runtime]` Fix virtual mocks not being unmockable after previously being mocked ([#8396](https://github.com/facebook/jest/pull/8396))
- `[jest-transform]` Replace special characters in transform cache filenames to support Windows ([#8353](https://github.com/facebook/jest/pull/8353))
- `[jest-config]` Allow exactly one project ([#7498](https://github.com/facebook/jest/pull/7498))

### Chore & Maintenance

- `[expect]` Fix label and add opposite assertion for toEqual tests ([#8288](https://github.com/facebook/jest/pull/8288))
- `[docs]` Mention Jest MongoDB Preset ([#8318](https://github.com/facebook/jest/pull/8318))
- `[@jest/reporters]` Migrate away from `istanbul-api` ([#8294](https://github.com/facebook/jest/pull/8294))
- `[*]` Delete obsolete emails tag from header comment in test files ([#8377](https://github.com/facebook/jest/pull/8377))
- `[expect]` optimize compare nodes ([#8368](https://github.com/facebook/jest/pull/8368))
- `[docs]` Fix typo in MockFunctionAPI.md ([#8406](https://github.com/facebook/jest/pull/8406))
- `[LICENSE]` Follow copyright header guidelines and delete For Jest software ([#8428](https://github.com/facebook/jest/pull/8428))

### Performance

- `[jest-runtime]` Fix module registry memory leak ([#8282](https://github.com/facebook/jest/pull/8282))
- `[jest-resolve]` optimize resolve module path ([#8388](https://github.com/facebook/jest/pull/8388))
- `[jest-resolve]` cache current directory ([#8412](https://github.com/facebook/jest/pull/8412))
- `[jest-get-type]` Simplify checking for primitive ([#8416](https://github.com/facebook/jest/pull/8416))

## 24.7.1

### Fixes

- `[@jest/config]` Normalize `testSequencer` to its absolute path ([#8267](https://github.com/facebook/jest/pull/8267))
- `[@jest/console]` Print to stderr when calling `console.error`, `console.warn` or `console.assert` using the `jest-runtime` CLI ([#8261](https://github.com/facebook/jest/pull/8261))

## 24.7.0

### Features

- `[@jest/core, @jest/test-sequencer]` Move `testSequencer` to individual package `@jest/test-sequencer` ([#8223](https://github.com/facebook/jest/pull/8223))
- `[@jest/core, jest-cli, jest-config]` Add option `testSequencer` allow user use custom sequencer. ([#8223](https://github.com/facebook/jest/pull/8223))

### Fixes

- `[expect]` Add negative equality tests for iterables ([#8260](https://github.com/facebook/jest/pull/8260))
- `[jest-haste-map]` Resolve fs watcher EMFILE error ([#8258](https://github.com/facebook/jest/pull/8258))

### Chore & Maintenance

- `[expect]` Remove repetition of matcherName and options in matchers ([#8224](https://github.com/facebook/jest/pull/8224))

### Performance

## 24.6.0

### Features

- `[expect]`: Improve report when matcher fails, part 13 ([#8077](https://github.com/facebook/jest/pull/8077))
- `[@jest/core]` Filter API pre-filter setup hook ([#8142](https://github.com/facebook/jest/pull/8142))
- `[jest-snapshot]` Improve report when matcher fails, part 14 ([#8132](https://github.com/facebook/jest/pull/8132))
- `[@jest/reporter]` Display todo and skip test descriptions when verbose is true ([#8038](https://github.com/facebook/jest/pull/8038))
- `[jest-runner]` Support default exports for test environments ([#8163](https://github.com/facebook/jest/pull/8163))
- `[pretty-format]` Support React.Suspense ([#8180](https://github.com/facebook/jest/pull/8180))
- `[jest-snapshot]` Indent inline snapshots ([#8198](https://github.com/facebook/jest/pull/8198))
- `[jest-config]` Support colors in `displayName` configuration ([#8025](https://github.com/facebook/jest/pull/8025))

### Fixes

- `[jest-circus]` Fix test retries with beforeAll/beforeEach failures ([#8227](https://github.com/facebook/jest/pull/8227))
- `[expect]` Fix circular references in iterable equality ([#8160](https://github.com/facebook/jest/pull/8160))
- `[jest-changed-files]` Change method of obtaining git root ([#8052](https://github.com/facebook/jest/pull/8052))
- `[jest-each]` Fix test function type ([#8145](https://github.com/facebook/jest/pull/8145))
- `[jest-fake-timers]` `getTimerCount` not taking immediates and ticks into account ([#8139](https://github.com/facebook/jest/pull/8139))
- `[jest-runtime]` Allow json file as manual mock ([#8159](https://github.com/facebook/jest/pull/8159))
- `[pretty-format]` Print `BigInt` as a readable number instead of `{}` ([#8138](https://github.com/facebook/jest/pull/8138))
- `[jest-core]` Fix ability to transform dependencies required from globalSetup script ([#8143](https://github.com/facebook/jest/pull/8143))
- `[@jest/reporters]` Fix Cannot read property converageData of null ([#8168](https://github.com/facebook/jest/pull/8168))
- `[jest-worker]` `JEST_WORKER_ID` starts at 1 ([#8205](https://github.com/facebook/jest/pull/8205))
- `[jest-config]` Use default cwd even if config contains a cwd property ([#7923](https://github.com/facebook/jest/pull/7923))
- `[jest-resolve-dependencies]`: Remove internal peer dependencies ([#8215](https://github.com/facebook/jest/pull/8215))
- `[jest-resolve]`: Remove internal peer dependencies ([#8215](https://github.com/facebook/jest/pull/8215))
- `[jest-snapshot]`: Remove internal peer dependencies ([#8215](https://github.com/facebook/jest/pull/8215))
- `[jest-resolve]` Fix requireActual with moduleNameMapper ([#8210](https://github.com/facebook/jest/pull/8210))
- `[jest-haste-map]` Fix haste map duplicate detection in watch mode ([#8237](https://github.com/facebook/jest/pull/8237))

### Chore & Maintenance

- `[*]` Remove flow from code base ([#8061](https://github.com/facebook/jest/pull/8061))
- `[*]` Use property initializer syntax in Jest codebase ([#8117](https://github.com/facebook/jest/pull/8117))
- `[*]` Move @types/node to the root package.json ([#8129](https://github.com/facebook/jest/pull/8129))
- `[*]` Add documentation and tests related to auto-mocking ([#8099](https://github.com/facebook/jest/pull/8099))
- `[*]` Add `jest-watch-typeahead` as a devDependency ([#6449](https://github.com/facebook/jest/pull/6449))
- `[*]` upgrade TS to 3.4.0-dev\* for incremental builds ([#8149](https://github.com/facebook/jest/pull/8149))
- `[docs]` Improve description of optional arguments in ExpectAPI.md ([#8126](https://github.com/facebook/jest/pull/8126))

### Performance

- `[jest-haste-map]` Optimize haste map data structure for serialization/deserialization ([#8171](https://github.com/facebook/jest/pull/8171))
- `[jest-haste-map]` Avoid persisting haste map or processing files when not changed ([#8153](https://github.com/facebook/jest/pull/8153))
- `[jest-core]` Improve performance of SearchSource.findMatchingTests by 15% ([#8184](https://github.com/facebook/jest/pull/8184))
- `[jest-resolve]` Optimize internal cache lookup performance ([#8183](https://github.com/facebook/jest/pull/8183))
- `[jest-core]` Dramatically improve watch mode performance ([#8201](https://github.com/facebook/jest/pull/8201))
- `[jest-transform]` Cache regular expression instead of creating anew for every file in ScriptTransformer ([#8235](https://github.com/facebook/jest/pull/8235))
- `[jest-core]` Fix memory leak of source map info and minor performance improvements ([#8234](https://github.com/facebook/jest/pull/8234))
- `[jest-console]` Fix memory leak by releasing console output reference when printed to stdout ([#8233](https://github.com/facebook/jest/pull/8233))
- `[jest-runtime]` Use `Map` instead of `Object` for module registry ([#8232](https://github.com/facebook/jest/pull/8232))

## 24.5.0

### Features

- `[jest-haste-map]` Expose `throwOnModuleCollision` via `config.haste` ([#8113](https://github.com/facebook/jest/pull/8113))

### Chore & Maintenance

- `[expect]` Export `Matchers` interface from `expect` ([#8093](https://github.com/facebook/jest/pull/8093))

## 24.4.0

### Features

- `[jest-resolve]` Now supports PnP environment without plugins ([#8094](https://github.com/facebook/jest/pull/8094))

### Fixes

- `[expect]` Compare DOM nodes even if there are multiple Node classes ([#8064](https://github.com/facebook/jest/pull/8064))
- `[jest-worker]` `worker.getStdout()` can return `null` ([#8083](https://github.com/facebook/jest/pull/8083))
- `[jest-worker]` Re-attach stdout and stderr from new processes/threads created after retries ([#8087](https://github.com/facebook/jest/pull/8087))
- `[jest-reporters/jest-runner]` Serialize `changedFiles` passed to workers ([#8090](https://github.com/facebook/jest/pull/8090))

### Chore & Maintenance

- `[*]` Make sure to include `d.ts` files in the tarball when building ([#8086](https://github.com/facebook/jest/pull/8086))

## 24.3.1

### Fixes

- `[jest-cli]` export functions compatible with `import {default}` ([#8080](https://github.com/facebook/jest/pull/8080))
- `[jest-worker]`: Fix retries and error notification in workers ([#8079](https://github.com/facebook/jest/pull/8079))

### Chore & Maintenance

- `[pretty-format]`: Use `react-is` instead of manual `$$typeof` checks ([#8060](https://github.com/facebook/jest/pull/8060))

## 24.3.0

We skipped 24.2.0 because a draft was accidentally published. Please use `24.3.0` or a newer version instead.

### Features

- `[expect]`: Improve report when matcher fails, part 10 ([#7960](https://github.com/facebook/jest/pull/7960))
- `[expect]`: Improve report when matcher fails, part 11 ([#8008](https://github.com/facebook/jest/pull/8008))
- `[expect]`: Improve report when matcher fails, part 12 ([#8033](https://github.com/facebook/jest/pull/8033))
- `[expect]`: Improve report when matcher fails, part 7 ([#7866](https://github.com/facebook/jest/pull/7866))
- `[expect]`: Improve report when matcher fails, part 8 ([#7876](https://github.com/facebook/jest/pull/7876))
- `[expect]`: Improve report when matcher fails, part 9 ([#7940](https://github.com/facebook/jest/pull/7940))
- `[jest-circus/jest-jasmine2]` Warn if describe returns a value ([#7852](https://github.com/facebook/jest/pull/7852))
- `[jest-config]` Print error information on preset normalization error ([#7935](https://github.com/facebook/jest/pull/7935))
- `[jest-get-type]` Add `isPrimitive` function ([#7708](https://github.com/facebook/jest/pull/7708))
- `[jest-haste-map]` Add `skipPackageJson` option ([#7778](https://github.com/facebook/jest/pull/7778))
- `[jest-util]` Add `isPromise` ([#7852](https://github.com/facebook/jest/pull/7852))
- `[pretty-format]` Support `React.memo` ([#7891](https://github.com/facebook/jest/pull/7891))

### Fixes

- `[expect]` Fix `toStrictEqual` not considering arrays with objects having undefined values correctly ([#7938](https://github.com/facebook/jest/pull/7938))
- `[expect]` Fix custom async matcher stack trace ([#7652](https://github.com/facebook/jest/pull/7652))
- `[expect]` Fix non-object received value in toHaveProperty ([#7986](https://github.com/facebook/jest/pull/7986), [#8067](https://github.com/facebook/jest/pull/8067))
- `[expect]` Fix non-symmetric equal for Number ([#7948](https://github.com/facebook/jest/pull/7948))
- `[expect]` Remove duck typing and obsolete browser support code when comparing DOM nodes and use DOM-Level-3 API instead ([#7995](https://github.com/facebook/jest/pull/7995))
- `[jest-changed-files]` Fix `getChangedFilesFromRoots` to not return parts of the commit messages as if they were files, when the commit messages contained multiple paragraphs ([#7961](https://github.com/facebook/jest/pull/7961))
- `[jest-changed-files]` Fix pattern for HG changed files ([#8066](https://github.com/facebook/jest/pull/8066))
- `[jest-changed-files]` Improve default file selection for Mercurial repos ([#7880](https://github.com/facebook/jest/pull/7880))
- `[jest-circus]` Fix bug with test.only ([#7888](https://github.com/facebook/jest/pull/7888))
- `[jest-circus]`: Throw explicit error when errors happen after test is considered complete ([#8005](https://github.com/facebook/jest/pull/8005))
- `[jest-cli]` Fix prototype pollution vulnerability in dependency ([#7904](https://github.com/facebook/jest/pull/7904))
- `[jest-cli]` Refactor `-o` and `--coverage` combined ([#7611](https://github.com/facebook/jest/pull/7611))
- `[jest-environment-node]` Add missing globals: TextEncoder and TextDecoder ([#8022](https://github.com/facebook/jest/pull/8022))
- `[jest-haste-map]` Enforce uniqueness in names (mocks and haste ids) ([#8002](https://github.com/facebook/jest/pull/8002))
- `[jest-jasmine2]`: Throw explicit error when errors happen after test is considered complete ([#8005](https://github.com/facebook/jest/pull/8005))
- `[jest-mock]` Adds a type check to `prototype` to allow mocks of objects with a primitive `prototype` property. ([#8040](https://github.com/facebook/jest/pull/8040))
- `[jest-transform]` Normalize config and remove unnecessary checks, convert `TestUtils.js` to TypeScript ([#7801](https://github.com/facebook/jest/pull/7801))
- `[jest-util]`Make sure to not fail if unable to assign `toStringTag` to the `process` object, which is read only in Node 12 ([#8050](https://github.com/facebook/jest/pull/8050))
- `[jest-validate]` Fix validating async functions ([#7894](https://github.com/facebook/jest/issues/7894))
- `[jest-worker]` Fix `jest-worker` when using pre-allocated jobs ([#7934](https://github.com/facebook/jest/pull/7934))
- `[static]` Remove console log '-' on the front page ([#7977](https://github.com/facebook/jest/pull/7977))

### Chore & Maintenance

- `[*]`: Setup building, linting and testing of TypeScript ([#7808](https://github.com/facebook/jest/pull/7808), [#7855](https://github.com/facebook/jest/pull/7855), [#7951](https://github.com/facebook/jest/pull/7951))
- `[@jest/console]`: Extract custom `console` implementations from `jest-util` into a new separate package ([#8030](https://github.com/facebook/jest/pull/8030))
- `[@jest/core]` Create new package, which is `jest-cli` minus `yargs` and `prompts` ([#7696](https://github.com/facebook/jest/pull/7696))
- `[@jest/core]`: Migrate to TypeScript ([#7998](https://github.com/facebook/jest/pull/7998))
- `[@jest/fake-timers]`: Extract FakeTimers class from `jest-util` into a new separate package ([#7987](https://github.com/facebook/jest/pull/7987))
- `[@jest/reporter]`: New package extracted from `jest-cli` ([#7902](https://github.com/facebook/jest/pull/7902))
- `[@jest/reporters]`: Migrate to TypeScript ([#7994](https://github.com/facebook/jest/pull/7994), [#8045](https://github.com/facebook/jest/pull/8045))
- `[@jest/source-map]`: Extract `getCallsite` function from `jest-util` into a new separate package ([#8029](https://github.com/facebook/jest/pull/8029))
- `[@jest/test-result]`: Extract TestResult types and helpers into a new separate package ([#8034](https://github.com/facebook/jest/pull/8034))
- `[@jest/transform]`: Migrate to TypeScript ([#7918](https://github.com/facebook/jest/pull/7918), [#7945](https://github.com/facebook/jest/pull/7945))
- `[@jest/transform]`: New package extracted from `jest-runtime` ([#7915](https://github.com/facebook/jest/pull/7915))
- `[@jest/types]`: New package to handle shared types ([#7834](https://github.com/facebook/jest/pull/7834))
- `[babel-jest]`: Migrate to TypeScript ([#7862](https://github.com/facebook/jest/pull/7862))
- `[babel-plugin-jest-hoist]`: Migrate to TypeScript ([#7898](https://github.com/facebook/jest/pull/7898))
- `[diff-sequences]`: Migrate to Typescript ([#7820](https://github.com/facebook/jest/pull/7820))
- `[docs]` Add missing import to docs ([#7928](https://github.com/facebook/jest/pull/7928))
- `[docs]` Update automock configuration, add note related to manual mocks ([#8051](https://github.com/facebook/jest/pull/8051))
- `[docs]` Update/Organize TestSequencer and testSchedulerHelper code comments([#7984](https://github.com/facebook/jest/pull/7984))
- `[docs]`: Fix image paths in SnapshotTesting.md for current and version 24 ([#7872](https://github.com/facebook/jest/pull/7872))
- `[docs]`: Improve runAllTimers doc (it exhausts the micro-task queue) ([#8031](https://github.com/facebook/jest/pull/8031))
- `[docs]`: Update CONTRIBUTING.md to add information about running jest with `jest-circus` locally ([#8013](https://github.com/facebook/jest/pull/8013)).
- `[expect]`: Migrate to TypeScript ([#7919](https://github.com/facebook/jest/pull/7919), [#8028](https://github.com/facebook/jest/pull/8028))
- `[jest-changed-files]`: Migrate to TypeScript ([#7827](https://github.com/facebook/jest/pull/7827))
- `[jest-circus]`: Migrate to TypeScript ([#7916](https://github.com/facebook/jest/pull/7916))
- `[jest-cli]`: Migrate to TypeScript ([#8024](https://github.com/facebook/jest/pull/8024))
- `[jest-diff]`: Migrate to TypeScript ([#7824](https://github.com/facebook/jest/pull/7824), [#8027](https://github.com/facebook/jest/pull/8027))
- `[jest-docblock]`: Migrate to TypeScript ([#7836](https://github.com/facebook/jest/pull/7836))
- `[jest-each]`: Migrate to Typescript ([#8007](https://github.com/facebook/jest/pull/8007))
- `[jest-each]`: Refactor into multiple files with better types ([#8018](https://github.com/facebook/jest/pull/8018))
- `[jest-environment-jsdom]`: Migrate to TypeScript ([#7985](https://github.com/facebook/jest/pull/8003))
- `[jest-environment-node]`: Migrate to TypeScript ([#7985](https://github.com/facebook/jest/pull/7985))
- `[jest-get-type]`: Migrate to TypeScript ([#7818](https://github.com/facebook/jest/pull/7818))
- `[jest-haste-map]`: Migrate to TypeScript ([#7854](https://github.com/facebook/jest/pull/7854), [#7951](https://github.com/facebook/jest/pull/7951))
- `[jest-jasmine2]`: TS migration ([#7970](https://github.com/facebook/jest/pull/7970))
- `[jest-leak-detector]`: Migrate to TypeScript ([#7825](https://github.com/facebook/jest/pull/7825))
- `[jest-matcher-utils]`: Migrate to TypeScript ([#7835](https://github.com/facebook/jest/pull/7835))
- `[jest-message-util]`: Migrate to TypeScript ([#7834](https://github.com/facebook/jest/pull/7834))
- `[jest-mock]`: Migrate to TypeScript ([#7847](https://github.com/facebook/jest/pull/7847), [#7850](https://github.com/facebook/jest/pull/7850), [#7971](https://github.com/facebook/jest/pull/7971))
- `[jest-phabricator]`: Migrate to TypeScript ([#7965](https://github.com/facebook/jest/pull/7965))
- `[jest-regex-util]`: Migrate to TypeScript ([#7822](https://github.com/facebook/jest/pull/7822))
- `[jest-repl]`: Migrate to TypeScript ([#8000](https://github.com/facebook/jest/pull/8000))
- `[jest-resolve-dependencies]`: Migrate to TypeScript ([#7922](https://github.com/facebook/jest/pull/7922))
- `[jest-resolve]`: Migrate to TypeScript ([#7871](https://github.com/facebook/jest/pull/7871))
- `[jest-runner]`: Migrate to TypeScript ([#7968](https://github.com/facebook/jest/pull/7968))
- `[jest-runtime]`: Migrate to TypeScript ([#7964](https://github.com/facebook/jest/pull/7964), [#7988](https://github.com/facebook/jest/pull/7988))
- `[jest-serializer]`: Migrate to TypeScript ([#7841](https://github.com/facebook/jest/pull/7841))
- `[jest-snapshot]`: Migrate to TypeScript ([#7899](https://github.com/facebook/jest/pull/7899))
- `[jest-util]`: Migrate to TypeScript ([#7844](https://github.com/facebook/jest/pull/7844), [#8021](https://github.com/facebook/jest/pull/8021))
- `[jest-validate]`: Migrate to TypeScript ([#7991](https://github.com/facebook/jest/pull/7991))
- `[jest-watcher]`: Migrate to TypeScript ([#7843](https://github.com/facebook/jest/pull/7843))
- `[jest-worker]`: Migrate to TypeScript ([#7853](https://github.com/facebook/jest/pull/7853))
- `[jest]`: Migrate to TypeScript ([#8024](https://github.com/facebook/jest/pull/8024))
- `[pretty-format]`: Migrate to TypeScript ([#7809](https://github.com/facebook/jest/pull/7809), [#7809](https://github.com/facebook/jest/pull/7972))

### Performance

- `[jest-haste-map]` Optimize haste map tracking of deleted files with Watchman. ([#8056](https://github.com/facebook/jest/pull/8056))

## 24.1.0

### Features

- `[jest-resolve]`: Pass default resolver into custom resolvers ([#7714](https://github.com/facebook/jest/pull/7714))
- `[jest-cli]`: `global{Setup,Teardown}` use default export with es modules ([#7750](https://github.com/facebook/jest/pull/7750))
- `[jest-runtime]` Better error messages when the jest environment is used after teardown by async code ([#7756](https://github.com/facebook/jest/pull/7756))
- `[jest-jasmine2]` Will now only execute at most 5 concurrent tests _within the same testsuite_ when using `test.concurrent` ([#7770](https://github.com/facebook/jest/pull/7770))
- `[jest-circus]` Same as `[jest-jasmine2]`, only 5 tests will run concurrently by default ([#7770](https://github.com/facebook/jest/pull/7770))
- `[jest-config]` A new `maxConcurrency` option allows to change the number of tests allowed to run concurrently ([#7770](https://github.com/facebook/jest/pull/7770))

### Fixes

- `[jest-runtime]` Fix for mocks not working with module name mapper ([#7787](https://github.com/facebook/jest/pull/7787))
- `[jest-cli]` Break dependency cycle when using Jest programmatically ([#7707](https://github.com/facebook/jest/pull/7707))
- `[jest-config]` Extract setupFilesAfterEnv from preset ([#7724](https://github.com/facebook/jest/pull/7724))
- `[jest-cli]` Do not execute any `globalSetup` or `globalTeardown` if there are no tests to execute ([#7745](https://github.com/facebook/jest/pull/7745))
- `[jest-runtime]` Lock down version of `write-file-atomic` ([#7725](https://github.com/facebook/jest/pull/7725))
- `[jest-cli]` Print log entries when logging happens after test environment is torn down ([#7731](https://github.com/facebook/jest/pull/7731))
- `[jest-config]` Do not use a uuid as `name` since that breaks caching ([#7746](https://github.com/facebook/jest/pull/7746))
- `[jest-config]` Make sure `normalize` can consume `Defaults` without warnings ([#7742](https://github.com/facebook/jest/pull/7742))
- `[jest-config]` Allow `moduleFileExtensions` without 'js' for custom runners ([#7751](https://github.com/facebook/jest/pull/7751))
- `[jest-cli]` Load transformers before installing require hooks ([#7752](https://github.com/facebook/jest/pull/7752))
- `[jest-cli]` Handle missing `numTodoTests` in test results ([#7779](https://github.com/facebook/jest/pull/7779))
- `[jest-runtime]` Exclude setup/teardown files from coverage report ([#7790](https://github.com/facebook/jest/pull/7790))
- `[babel-jest]` Throw an error if `babel-jest` tries to transform a file ignored by Babel ([#7797](https://github.com/facebook/jest/pull/7797))
- `[babel-plugin-jest-hoist]` Ignore TS type references when looking for out-of-scope references ([#7799](https://github.com/facebook/jest/pull/7799))
- `[expect]` fixed asymmetrical equality of cyclic objects ([#7730](https://github.com/facebook/jest/pull/7730))

### Chore & Maintenance

- `[jest]` Update jest-junit to ^6.2.1 ([#7739](https://github.com/facebook/jest/pull/7739))
- `[website]` Fix broken help link on homepage ([#7706](https://github.com/facebook/jest/pull/7706))
- `[docs]` Changed Babel setup documentation to correctly compile `async/await` ([#7701](https://github.com/facebook/jest/pull/7701))

## 24.0.0

### Features

- `[jest-each]` [**BREAKING**] Add primitive pretty printing for interpolated titles ([#7694](https://github.com/facebook/jest/pull/7694))
- `[jest-runtime]` Add `jest.isolateModules` for scoped module initialization ([#6701](https://github.com/facebook/jest/pull/6701))
- `[jest-diff]` [**BREAKING**] Support diffing numbers and booleans instead of returning null for different ones ([#7605](https://github.com/facebook/jest/pull/7605))
- `[jest-diff]` [**BREAKING**] Replace `diff` with `diff-sequences` package ([#6961](https://github.com/facebook/jest/pull/6961))
- `[jest-cli]` [**BREAKING**] Only set error process error codes when they are non-zero ([#7363](https://github.com/facebook/jest/pull/7363))
- `[jest-config]` [**BREAKING**] Deprecate `setupTestFrameworkScriptFile` in favor of new `setupFilesAfterEnv` ([#7119](https://github.com/facebook/jest/pull/7119))
- `[jest-worker]` [**BREAKING**] Add functionality to call a `setup` method in the worker before the first call and a `teardown` method when ending the farm ([#7014](https://github.com/facebook/jest/pull/7014))
- `[jest-config]` [**BREAKING**] Set default `notifyMode` to `failure-change` ([#7024](https://github.com/facebook/jest/pull/7024))
- `[jest-haste-map]` [**BREAKING**] Remove support for `@providesModule` ([#6104](https://github.com/facebook/jest/pull/6104))
- `[jest-haste-map]` [**BREAKING**] Replace internal data structures to improve performance ([#6960](https://github.com/facebook/jest/pull/6960))
- `[jest-haste-map]` [**BREAKING**] Use relative paths to allow remote caching ([#7020](https://github.com/facebook/jest/pull/7020))
- `[jest-haste-map]` [**BREAKING**] Remove name from hash in `HasteMap.getCacheFilePath` ([#7218](https://github.com/facebook/jest/pull/7218))
- `[babel-preset-jest]` [**BREAKING**] Export a function instead of an object for Babel 7 compatibility ([#7203](https://github.com/facebook/jest/pull/7203))
- `[jest-haste-map]` [**BREAKING**] Expose relative paths when getting the file iterator ([#7321](https://github.com/facebook/jest/pull/7321))
- `[jest-cli]` [**BREAKING**] Run code transforms over `global{Setup,Teardown}` ([#7562](https://github.com/facebook/jest/pull/7562))
- `[jest-haste-map]` Add `hasteFS.getSize(path)` ([#7580](https://github.com/facebook/jest/pull/7580))
- `[jest-cli]` Print version ending in `-dev` when running a local Jest clone ([#7582](https://github.com/facebook/jest/pull/7582))
- `[jest-cli]` Add Support for `globalSetup` and `globalTeardown` in projects ([#6865](https://github.com/facebook/jest/pull/6865))
- `[jest-runtime]` Add `extraGlobals` to config to load extra global variables into the execution vm ([#7454](https://github.com/facebook/jest/pull/7454))
- `[jest-util]` Export `specialChars` containing Unicode characters and ANSI escapes for console output ([#7532](https://github.com/facebook/jest/pull/7532))
- `[jest-config]` Handle typescript (`ts` and `tsx`) by default ([#7533](https://github.com/facebook/jest/pull/7533))
- `[jest-validate]` Add support for comments in `package.json` using a `"//"` key ([#7295](https://github.com/facebook/jest/pull/7295))
- `[jest-config]` Add shorthand for watch plugins and runners ([#7213](https://github.com/facebook/jest/pull/7213))
- `[jest-jasmine2/jest-circus/jest-cli]` Add test.todo ([#6996](https://github.com/facebook/jest/pull/6996))
- `[pretty-format]` Option to not escape strings in diff messages ([#5661](https://github.com/facebook/jest/pull/5661))
- `[jest-haste-map]` Add `getFileIterator` to `HasteFS` for faster file iteration ([#7010](https://github.com/facebook/jest/pull/7010))
- `[jest-config]` Add `readConfigs` function, previously in `jest-cli` ([#7096](https://github.com/facebook/jest/pull/7096))
- `[jest-snapshot]` Enable configurable snapshot paths ([#6143](https://github.com/facebook/jest/pull/6143))
- `[pretty-format]` Support HTMLCollection and NodeList in DOMCollection plugin ([#7125](https://github.com/facebook/jest/pull/7125))
- `[jest-runtime]` Pass the normalized configuration to script transformers ([#7148](https://github.com/facebook/jest/pull/7148))
- `[expect]` Improve report when assertion fails, part 3 ([#7152](https://github.com/facebook/jest/pull/7152))
- `[jest-runtime]` If `require` fails without a file extension, print all files that match with one ([#7160](https://github.com/facebook/jest/pull/7160))
- `[jest-haste-map]` Make `ignorePattern` optional ([#7166](https://github.com/facebook/jest/pull/7166))
- `[jest-haste-map]` Add `getCacheFilePath` to get the path to the cache file for a `HasteMap` instance ([#7217](https://github.com/facebook/jest/pull/7217))
- `[jest-runtime]` Remove `cacheDirectory` from `ignorePattern` for `HasteMap` if not necessary ([#7166](https://github.com/facebook/jest/pull/7166))
- `[jest-validate]` Add syntax to validate multiple permitted types ([#7207](https://github.com/facebook/jest/pull/7207))
- `[jest-config]` Accept an array as as well as a string for `testRegex` ([#7209](https://github.com/facebook/jest/pull/7209))
- `[expect/jest-matcher-utils]` Improve report when assertion fails, part 4 ([#7241](https://github.com/facebook/jest/pull/7241))
- `[expect/jest-matcher-utils]` Improve report when assertion fails, part 5 ([#7557](https://github.com/facebook/jest/pull/7557))
- `[expect]` Check constructor equality in .toStrictEqual() ([#7005](https://github.com/facebook/jest/pull/7005))
- `[jest-util]` Add `jest.getTimerCount()` to get the count of scheduled fake timers ([#7285](https://github.com/facebook/jest/pull/7285))
- `[jest-config]` Add `dependencyExtractor` option to use a custom module to extract dependencies from files ([#7313](https://github.com/facebook/jest/pull/7313), [#7349](https://github.com/facebook/jest/pull/7349), [#7350](https://github.com/facebook/jest/pull/7350), [#7362](https://github.com/facebook/jest/pull/7362))
- `[jest-haste-map]` Accept a `getCacheKey` method in `hasteImplModulePath` modules to reset the cache when the logic changes ([#7350](https://github.com/facebook/jest/pull/7350))
- `[jest-config]` Add `haste.computeSha1` option to compute the sha-1 of the files in the haste map ([#7345](https://github.com/facebook/jest/pull/7345))
- `[expect]` `expect(Infinity).toBeCloseTo(Infinity)` Treats `Infinity` as equal in toBeCloseTo matcher ([#7405](https://github.com/facebook/jest/pull/7405))
- `[jest-worker]` Add node worker-thread support to jest-worker ([#7408](https://github.com/facebook/jest/pull/7408))
- `[jest-config]` Allow `bail` setting to be configured with a number allowing tests to abort after `n` of failures ([#7335](https://github.com/facebook/jest/pull/7335))
- `[jest-config]` Allow % based configuration of `--max-workers` ([#7494](https://github.com/facebook/jest/pull/7494))
- `[jest-runner]` Instantiate the test environment class with the current `testPath` ([#7442](https://github.com/facebook/jest/pull/7442))
- `[jest-config]` Always resolve jest-environment-jsdom from jest-config ([#7476](https://github.com/facebook/jest/pull/7476))
- `[expect]` Improve report when assertion fails, part 6 ([#7621](https://github.com/facebook/jest/pull/7621))
- `[jest-worker]` Add `enableWorkerThreads` option to explicitly opt-in to `worker_threads` if available ([#7681](https://github.com/facebook/jest/pull/7681))

### Fixes

- `[expect]` Accept inherited properties in `toHaveProperty` matcher ([#7686](https://github.com/facebook/jest/pull/7686))
- `[jest-diff]` Do not claim that `-0` and `0` have no visual difference ([#7605](https://github.com/facebook/jest/pull/7605))
- `[jest-mock]` Fix automock for numeric function names ([#7653](https://github.com/facebook/jest/pull/7653))
- `[jest-config]` Ensure `existsSync` is only called with a string parameter ([#7607](https://github.com/facebook/jest/pull/7607))
- `[expect]` `toStrictEqual` considers sparseness of arrays. ([#7591](https://github.com/facebook/jest/pull/7591))
- `[jest-cli]` Fix empty coverage data for untested files ([#7388](https://github.com/facebook/jest/pull/7388))
- `[jest-cli]` [**BREAKING**] Do not use `text-summary` coverage reporter by default if other reporters are configured ([#7058](https://github.com/facebook/jest/pull/7058))
- `[jest-mock]` [**BREAKING**] Fix bugs with mock/spy result tracking of recursive functions ([#6381](https://github.com/facebook/jest/pull/6381))
- `[jest-haste-map]` [**BREAKING**] Recover files correctly after haste name collisions are fixed ([#7329](https://github.com/facebook/jest/pull/7329))
- `[pretty-format]` [**BREAKING**] Omit non-enumerable symbol properties ([#7448](https://github.com/facebook/jest/pull/7448))
- `[*]` [**BREAKING**] Upgrade to Babel 7, dropping support for Babel 6 ([#7016](https://github.com/facebook/jest/pull/7016))
- `[jest-cli]` Avoid watch mode causing bad terminal behavior in some cases ([#7523](https://github.com/facebook/jest/pull/7523))
- `[jest-runner/jest-worker]` Fix missing console output in verbose mode ([#6871](https://github.com/facebook/jest/pull/6871))
- `[expect]` Standardize file naming in `expect` ([#7306](https://github.com/facebook/jest/pull/7306))
- `[jest-each]` Add empty array validation check ([#7249](https://github.com/facebook/jest/pull/7249))
- `[jest-cli]` Interrupt tests if interactive watch plugin key is pressed ([#7222](https://github.com/facebook/jest/pull/7222))
- `[jest-each]` Add each array validation check ([#7033](https://github.com/facebook/jest/pull/7033))
- `[jest-haste-map]` Do not visit again files with the same sha-1 ([#6990](https://github.com/facebook/jest/pull/6990))
- `[jest-jasmine2]` Fix memory leak in Error objects hold by the framework ([#6965](https://github.com/facebook/jest/pull/6965))
- `[jest-haste-map]` Fixed Haste whitelist generation for scoped modules on Windows ([#6980](https://github.com/facebook/jest/pull/6980))
- `[jest-mock]` Fix inheritance of static properties and methods in mocks ([#7003](https://github.com/facebook/jest/pull/7003))
- `[jest-mock]` Fix mocking objects without `Object.prototype` in their prototype chain ([#7003](https://github.com/facebook/jest/pull/7003))
- `[jest-mock]` Check `_isMockFunction` is true rather than truthy on potential mocks ([#7017](https://github.com/facebook/jest/pull/7017))
- `[jest-cli]` Update jest-cli to show git ref in message when using `changedSince` ([#7028](https://github.com/facebook/jest/pull/7028))
- `[jest-jasmine2`] Fix crash when test return Promise rejected with null ([#7049](https://github.com/facebook/jest/pull/7049))
- `[jest-runtime]` Check `_isMockFunction` is true rather than truthy on potential global mocks ([#7017](https://github.com/facebook/jest/pull/7017))
- `[jest-jasmine]` Show proper error message from async `assert` errors ([#6821](https://github.com/facebook/jest/pull/6821))
- `[jest-jasmine2]` Better error message when a describe block is empty ([#6372](https://github.com/facebook/jest/pull/6372))
- `[jest-jasmine2]` Pending calls inside async tests are reported as pending not failed ([#6782](https://github.com/facebook/jest/pull/6782))
- `[jest-circus]` Better error message when a describe block is empty ([#6372](https://github.com/facebook/jest/pull/6372))
- `[jest-jasmine2]` Add missing testLocationResults for `xit` and `fit` ([#6482](https://github.com/facebook/jest/pull/6482))
- `[expect]` Return false from asymmetric matchers if received value isn’t string ([#7107](https://github.com/facebook/jest/pull/7107))
- `[jest-cli]` Fix unhandled error when a bad revision is provided to `changedSince` ([#7115](https://github.com/facebook/jest/pull/7115))
- `[jest-config]` Moved dynamically assigned `cwd` from `jest-cli` to default configuration in `jest-config` ([#7146](https://github.com/facebook/jest/pull/7146))
- `[jest-config]` Fix `getMaxWorkers` on termux ([#7154](https://github.com/facebook/jest/pull/7154))
- `[jest-runtime]` Throw an explicit error if `js` is missing from `moduleFileExtensions` ([#7160](https://github.com/facebook/jest/pull/7160))
- `[jest-runtime]` Fix missing coverage when using negative glob pattern in `testMatch` ([#7170](https://github.com/facebook/jest/pull/7170))
- `[*]` Ensure `maxWorkers` is at least 1 (was 0 in some cases where there was only 1 CPU) ([#7182](https://github.com/facebook/jest/pull/7182))
- `[jest-runtime]` Fix transform cache invalidation when requiring a test file from multiple projects ([#7186](https://github.com/facebook/jest/pull/7186))
- `[jest-changed-files]` Return correctly the changed files when using `lastCommit=true` on Mercurial repositories ([#7228](https://github.com/facebook/jest/pull/7228))
- `[babel-jest]` Cache includes babel environment variables ([#7239](https://github.com/facebook/jest/pull/7239))
- `[jest-config]` Use strings instead of `RegExp` instances in normalized configuration ([#7251](https://github.com/facebook/jest/pull/7251))
- `[jest-circus]` Make sure to display real duration even if time is mocked ([#7264](https://github.com/facebook/jest/pull/7264))
- `[expect]` Improves the failing message for `toStrictEqual` matcher. ([#7224](https://github.com/facebook/jest/pull/7224))
- `[expect]` Improves the failing message for `toEqual` matcher. ([#7325](https://github.com/facebook/jest/pull/7325))
- `[jest-resolve]` Fix not being able to resolve path to mapped file with custom platform ([#7312](https://github.com/facebook/jest/pull/7312))
- `[jest-message-util]` Improve parsing of error messages for unusually formatted stack traces ([#7319](https://github.com/facebook/jest/pull/7319))
- `[jest-runtime]` Ensure error message text is not lost on errors with code frames ([#7319](https://github.com/facebook/jest/pull/7319))
- `[jest-haste-map]` Fix to resolve path that is start with words same as rootDir ([#7324](https://github.com/facebook/jest/pull/7324))
- `[expect]` Fix toMatchObject matcher when used with `Object.create(null)` ([#7334](https://github.com/facebook/jest/pull/7334))
- `[jest-haste-map]` Remove legacy condition for duplicate module detection ([#7333](https://github.com/facebook/jest/pull/7333))
- `[jest-haste-map]` Fix `require` detection with trailing commas and ignore `import typeof` modules ([#7385](https://github.com/facebook/jest/pull/7385))
- `[jest-cli]` Fix to set prettierPath via config file ([#7412](https://github.com/facebook/jest/pull/7412))
- `[expect]` Test more precisely for class instance getters ([#7477](https://github.com/facebook/jest/pull/7477))
- `[jest-cli]` Support dashed args ([#7497](https://github.com/facebook/jest/pull/7497))
- `[jest-cli]` Fix to run in band tests if watch mode enable when runInBand arg used ([#7518](https://github.com/facebook/jest/pull/7518))
- `[jest-runtime]` Fix mistake as test files when run coverage issue. ([#7506](https://github.com/facebook/jest/pull/7506))
- `[jest-cli]` print info about passWithNoTests flag ([#7309](https://github.com/facebook/jest/pull/7309))
- `[pretty-format]` Omit unnecessary symbol filter for object keys ([#7457](https://github.com/facebook/jest/pull/7457))
- `[jest-runtime]` Fix `requireActual` on node_modules with mock present ([#7404](https://github.com/facebook/jest/pull/7404))
- `[jest-resolve]` Fix `isBuiltinModule` to support versions of node without `module.builtinModules` ([#7565](https://github.com/facebook/jest/pull/7565))
- `[babel-jest]` Set `cwd` to be resilient to it changing during the runtime of the tests ([#7574](https://github.com/facebook/jest/pull/7574))
- `[jest-snapshot]` Write and read snapshots from disk even if `fs` is mocked ([#7080](https://github.com/facebook/jest/pull/7080))
- `[jest-config]` Normalize `config.cwd` and `config.rootDir` using `realpath ([#7598](https://github.com/facebook/jest/pull/7598))
- `[jest-environment-node]` Fix buffer property is not ArrayBuffer issue. ([#7626](https://github.com/facebook/jest/pull/7626))
- `[babel-plugin-jest-hoist]` Ignore TS type annotations when looking for out-of-scope references ([#7641](https://github.com/facebook/jest/pull/7641))
- `[jest-config]` Add name to project if one does not exist to pick correct resolver ([#5862](https://github.com/facebook/jest/pull/5862))
- `[jest-runtime]` Pass `watchPathIgnorePatterns` to Haste instance ([#7585](https://github.com/facebook/jest/pull/7585))
- `[jest-runtime]` Resolve mock files via Haste when using `require.resolve` ([#7687](https://github.com/facebook/jest/pull/7687))

### Chore & Maintenance

- `[*]` [**BREAKING**] Require Node.js 6+ for all packages ([#7258](https://github.com/facebook/jest/pull/7258))
- `[jest-util]` [**BREAKING**] Remove long-deprecated globals for fake timers ([#7285](https://github.com/facebook/jest/pull/7285))
- `[*]` [**BREAKING**] Upgrade to Micromatch 3 ([#6650](https://github.com/facebook/jest/pull/6650))
- `[*]` [**BREAKING**] Remove regenerator-runtime injection ([#7595](https://github.com/facebook/jest/pull/7595))
- `[jest-worker]` Disable `worker_threads` to avoid issues with libraries to ready for it ([#7681](https://github.com/facebook/jest/pull/7681))
- `[docs]` Fix message property in custom matcher example to return a function instead of a constant. ([#7426](https://github.com/facebook/jest/pull/7426))
- `[jest-circus]` Standardize file naming in `jest-circus` ([#7301](https://github.com/facebook/jest/pull/7301))
- `[docs]` Add synchronous test.each setup ([#7150](https://github.com/facebook/jest/pull/7150))
- `[docs]` Add `this.extend` to the Custom Matchers API reference ([#7130](https://github.com/facebook/jest/pull/7130))
- `[docs]` Fix default value for `coverageReporters` value in configuration docs ([#7126](https://github.com/facebook/jest/pull/7126))
- `[docs]` Add link for jest-extended in expect docs ([#7078](https://github.com/facebook/jest/pull/7078))
- `[jest-util]` Add ErrorWithStack class ([#7067](https://github.com/facebook/jest/pull/7067))
- `[docs]` Document `--runTestsByPath` CLI parameter ([#7046](https://github.com/facebook/jest/pull/7046))
- `[docs]` Fix babel-core installation instructions ([#6745](https://github.com/facebook/jest/pull/6745))
- `[docs]` Explain how to rewrite assertions to avoid large irrelevant diff ([#6971](https://github.com/facebook/jest/pull/6971))
- `[examples]` add example using Babel 7 ([#6983](https://github.com/facebook/jest/pull/6983))
- `[docs]` Replace shallow equality with referential identity in `ExpectAPI.md` ([#6991](https://github.com/facebook/jest/pull/6991))
- `[jest-changed-files]` Refactor to use `execa` over `child_process` ([#6987](https://github.com/facebook/jest/pull/6987))
- `[*]` Bump dated dependencies ([#6978](https://github.com/facebook/jest/pull/6978))
- `[scripts]` Don’t make empty sub-folders for ignored files in build folder ([#7001](https://github.com/facebook/jest/pull/7001))
- `[docs]` Add missing export statement in `puppeteer_environment.js` under `docs/Puppeteer.md` ([#7127](https://github.com/facebook/jest/pull/7127))
- `[docs]` Removed useless expect.assertions in `TestingAsyncCode.md` ([#7131](https://github.com/facebook/jest/pull/7131))
- `[docs]` Remove references to `@providesModule` which isn't supported anymore ([#7147](https://github.com/facebook/jest/pull/7147))
- `[docs]` Update `setupFiles` documentation for clarity ([#7187](https://github.com/facebook/jest/pull/7187))
- `[docs]` Change `require.require*` to `jest.require*` ([#7210](https://github.com/facebook/jest/pull/7210))
- `[jest-circus]` Add readme.md ([#7198](https://github.com/facebook/jest/pull/7198))
- `[jest-editor-support]` Remove from the repository ([#7232](https://github.com/facebook/jest/pull/7232))
- `[jest-test-typescript-parser]` Remove from the repository ([#7232](https://github.com/facebook/jest/pull/7232))
- `[tests]` Free tests from the dependency on value of FORCE_COLOR ([#6585](https://github.com/facebook/jest/pull/6585/files))
- `[*]` Add babel plugin to make sure Jest is unaffected by fake Promise implementations ([#7225](https://github.com/facebook/jest/pull/7225))
- `[docs]` Add correct default value for `testUrl` config option ([#7277](https://github.com/facebook/jest/pull/7277))
- `[docs]` Remove duplicate code in `MockFunctions` ([#7297](https://github.com/facebook/jest/pull/7297))
- `[*]` Add check for Facebook copyright headers on CI ([#7370](https://github.com/facebook/jest/pull/7370))
- `[*]` Update Facebook copyright headers ([#7589](https://github.com/facebook/jest/pull/7589))
- `[jest-haste-map]` Refactor `dependencyExtractor` and tests ([#7385](https://github.com/facebook/jest/pull/7385))
- `[docs]` Clearify conditional setting of `NODE_ENV` ([#7369](https://github.com/facebook/jest/pull/7369))
- `[docs]` Clarify conditional setting of `NODE_ENV` ([#7369](https://github.com/facebook/jest/pull/7369))
- `[*]` Standardize file names ([#7316](https://github.com/facebook/jest/pull/7316), [#7266](https://github.com/facebook/jest/pull/7266), [#7238](https://github.com/facebook/jest/pull/7238), [#7314](https://github.com/facebook/jest/pull/7314), [#7467](https://github.com/facebook/jest/pull/7467), [#7464](https://github.com/facebook/jest/pull/7464)), [#7471](https://github.com/facebook/jest/pull/7471))
- `[docs]` Add `testPathIgnorePatterns` in CLI documentation ([#7440](https://github.com/facebook/jest/pull/7440))
- `[docs]` Removed misleading text about `describe()` grouping together tests into a test suite ([#7434](https://github.com/facebook/jest/pull/7434))
- `[diff-sequences]` Add performance benchmark to package ([#7603](https://github.com/facebook/jest/pull/7603))
- `[*]` Replace as many `Object.assign` with object spread as possible ([#7627](https://github.com/facebook/jest/pull/7627))
- `[ci]` Initial support for Azure Pipelines ([#7556](https://github.com/facebook/jest/pull/7556))

### Performance

- `[jest-mock]` Improve `getType` function performance. ([#7159](https://github.com/facebook/jest/pull/7159))

## 23.6.0

### Features

- `[jest-cli]` Add `changedSince` to allowed watch mode configs ([#6955](https://github.com/facebook/jest/pull/6955))
- `[babel-jest]` Add support for `babel.config.js` added in Babel 7.0.0 ([#6911](https://github.com/facebook/jest/pull/6911))
- `[jest-resolve]` Add support for an experimental `mapper` option (Watchman crawler only) that adds virtual files to the Haste map ([#6940](https://github.com/facebook/jest/pull/6940))

### Fixes

- `[jest-resolve]` Only resolve realpath once in try-catch ([#6925](https://github.com/facebook/jest/pull/6925))
- `[expect]` Fix TypeError in `toBeInstanceOf` on `null` or `undefined` ([#6912](https://github.com/facebook/jest/pull/6912))
- `[jest-jasmine2]` Throw a descriptive error if the first argument supplied to a hook was not a function ([#6917](https://github.com/facebook/jest/pull/6917)) and ([#6931](https://github.com/facebook/jest/pull/6931))
- `[jest-circus]` Throw a descriptive error if the first argument supplied to a hook was not a function ([#6917](https://github.com/facebook/jest/pull/6917)) and ([#6931](https://github.com/facebook/jest/pull/6931))
- `[expect]` Fix variadic custom asymmetric matchers ([#6898](https://github.com/facebook/jest/pull/6898))
- `[jest-cli]` Fix incorrect `testEnvironmentOptions` warning ([#6852](https://github.com/facebook/jest/pull/6852))
- `[jest-each]` Prevent done callback being supplied to describe ([#6843](https://github.com/facebook/jest/pull/6843))
- `[jest-config]` Better error message for a case when a preset module was found, but no `jest-preset.js` or `jest-preset.json` at the root ([#6863](https://github.com/facebook/jest/pull/6863))
- `[jest-haste-map]` Catch crawler error when unsuccessfully reading directories ([#6761](https://github.com/facebook/jest/pull/6761))

### Chore & Maintenance

- `[docs]` Add custom toMatchSnapshot matcher docs ([#6837](https://github.com/facebook/jest/pull/6837))
- `[docs]` Improve the documentation regarding preset configuration ([#6864](https://github.com/facebook/jest/issues/6864))
- `[docs]` Clarify usage of `--projects` CLI option ([#6872](https://github.com/facebook/jest/pull/6872))
- `[docs]` Correct `failure-change` notification mode ([#6878](https://github.com/facebook/jest/pull/6878))
- `[scripts]` Don’t remove node_modules from subdirectories of presets in e2e tests ([#6948](https://github.com/facebook/jest/pull/6948))
- `[diff-sequences]` Double-check number of differences in tests ([#6953](https://github.com/facebook/jest/pull/6953))

## 23.5.0

### Features

- `[jest-cli]` Add package name to `NotifyReporter` notification ([#5898](https://github.com/facebook/jest/pull/5898))
- `[jest-runner]` print stack trace when `process.exit` is called from user code ([#6714](https://github.com/facebook/jest/pull/6714))
- `[jest-each]` introduces `%#` option to add index of the test to its title ([#6414](https://github.com/facebook/jest/pull/6414))
- `[pretty-format]` Support serializing `DocumentFragment` ([#6705](https://github.com/facebook/jest/pull/6705))
- `[jest-validate]` Add `recursive` and `recursiveBlacklist` options for deep config checks ([#6802](https://github.com/facebook/jest/pull/6802))
- `[jest-cli]` Check watch plugins for key conflicts ([#6697](https://github.com/facebook/jest/pull/6697))

### Fixes

- `[jest-snapshot]` Mark snapshots as obsolete when moved to an inline snapshot ([#6773](https://github.com/facebook/jest/pull/6773))
- `[jest-config]` Fix `--coverage` with `--findRelatedTests` overwriting `collectCoverageFrom` options ([#6736](https://github.com/facebook/jest/pull/6736))
- `[jest-config]` Update default config for testURL from 'about:blank' to 'http://localhost' to address latest JSDOM security warning. ([#6792](https://github.com/facebook/jest/pull/6792))
- `[jest-cli]` Fix `testMatch` not working with negations ([#6648](https://github.com/facebook/jest/pull/6648))
- `[jest-cli]` Don't report promises as open handles ([#6716](https://github.com/facebook/jest/pull/6716))
- `[jest-each]` Add timeout support to parameterised tests ([#6660](https://github.com/facebook/jest/pull/6660))
- `[jest-cli]` Improve the message when running coverage while there are no files matching global threshold ([#6334](https://github.com/facebook/jest/pull/6334))
- `[jest-snapshot]` Correctly merge property matchers with the rest of the snapshot in `toMatchSnapshot`. ([#6528](https://github.com/facebook/jest/pull/6528))
- `[jest-snapshot]` Add error messages for invalid property matchers. ([#6528](https://github.com/facebook/jest/pull/6528))
- `[jest-cli]` Show open handles from inside test files as well ([#6263](https://github.com/facebook/jest/pull/6263))
- `[jest-haste-map]` Fix a problem where creating folders ending with `.js` could cause a crash ([#6818](https://github.com/facebook/jest/pull/6818))

### Chore & Maintenance

- `[docs]` Document another option to avoid warnings with React 16 ([#5258](https://github.com/facebook/jest/issues/5258))
- `[docs]` Add note explaining when `jest.setTimeout` should be called ([#6817](https://github.com/facebook/jest/pull/6817/files))
- `[docs]` Fixed bug in example code ([#6828](https://github.com/facebook/jest/pull/6828))

## 23.4.2

### Performance

- `[jest-changed-files]` limit git and hg commands to specified roots ([#6732](https://github.com/facebook/jest/pull/6732))

### Fixes

- `[jest-circus]` Fix retryTimes so errors are reset before re-running ([#6762](https://github.com/facebook/jest/pull/6762))
- `[docs]` Update `expect.objectContaining()` description ([#6754](https://github.com/facebook/jest/pull/6754))
- `[babel-jest]` Make `getCacheKey()` take into account `createTransformer` options ([#6699](https://github.com/facebook/jest/pull/6699))
- `[jest-jasmine2]` Use prettier through `require` instead of `localRequire`. Fixes `matchInlineSnapshot` where prettier dependencies like `path` and `fs` are mocked with `jest.mock`. ([#6776](https://github.com/facebook/jest/pull/6776))
- `[docs]` Fix contributors link ([#6711](https://github.com/facebook/jest/pull/6711))
- `[website]` Fix website versions page to link to correct language ([#6734](https://github.com/facebook/jest/pull/6734))
- `[expect]` Update `toContain` suggestion to contain equal message ([#6792](https://github.com/facebook/jest/pull/6810))

## 23.4.1

### Features

- `[jest-cli]` Watch plugins now have access to a broader range of global configuration options in their `updateConfigAndRun` callbacks, so they can provide a wider set of extra features ([#6473](https://github.com/facebook/jest/pull/6473))
- `[jest-snapshot]` `babel-traverse` is now passed to `jest-snapshot` explicitly to avoid unnecessary requires in every test

### Fixes

- `[jest-haste-map]` Optimize watchman crawler by using `glob` on initial query ([#6689](https://github.com/facebook/jest/pull/6689))
- `[pretty-format]` Fix formatting of invalid Date objects ([#6635](https://github.com/facebook/jest/pull/6635))

## 23.4.0

### Features

- `[jest-haste-map]` Add `computeDependencies` flag to avoid opening files if not needed ([#6667](https://github.com/facebook/jest/pull/6667))
- `[jest-runtime]` Support `require.resolve.paths` ([#6471](https://github.com/facebook/jest/pull/6471))
- `[jest-runtime]` Support `paths` option for `require.resolve` ([#6471](https://github.com/facebook/jest/pull/6471))

### Fixes

- `[jest-runner]` Force parallel runs for watch mode, to avoid TTY freeze ([#6647](https://github.com/facebook/jest/pull/6647))
- `[jest-cli]` properly reprint resolver errors in watch mode ([#6407](https://github.com/facebook/jest/pull/6407))
- `[jest-cli]` Write configuration to stdout when the option was explicitly passed to Jest ([#6447](https://github.com/facebook/jest/pull/6447))
- `[jest-cli]` Fix regression on non-matching suites ([6657](https://github.com/facebook/jest/pull/6657))
- `[jest-runtime]` Roll back `micromatch` version to prevent regression when matching files ([#6661](https://github.com/facebook/jest/pull/6661))

## 23.3.0

### Features

- `[jest-cli]` Allow watch plugin to be configured ([#6603](https://github.com/facebook/jest/pull/6603))
- `[jest-snapshot]` Introduce `toMatchInlineSnapshot` and `toThrowErrorMatchingInlineSnapshot` matchers ([#6380](https://github.com/facebook/jest/pull/6380))

### Fixes

- `[jest-regex-util]` Improve handling already escaped path separators on Windows ([#6523](https://github.com/facebook/jest/pull/6523))
- `[jest-cli]` Fix `testNamePattern` value with interactive snapshots ([#6579](https://github.com/facebook/jest/pull/6579))
- `[jest-cli]` Fix enter to interrupt watch mode ([#6601](https://github.com/facebook/jest/pull/6601))

### Chore & Maintenance

- `[website]` Switch domain to <https://jestjs.io> ([#6549](https://github.com/facebook/jest/pull/6549))
- `[tests]` Improve stability of `yarn test` on Windows ([#6534](https://github.com/facebook/jest/pull/6534))
- `[*]` Transpile object shorthand into Node 4 compatible syntax ([#6582](https://github.com/facebook/jest/pull/6582))
- `[*]` Update all legacy links to jestjs.io ([#6622](https://github.com/facebook/jest/pull/6622))
- `[docs]` Add docs for 23.1, 23.2, and 23.3 ([#6623](https://github.com/facebook/jest/pull/6623))
- `[website]` Only test/deploy website if relevant files are changed ([#6626](https://github.com/facebook/jest/pull/6626))
- `[docs]` Describe behavior of `resetModules` option when set to `false` ([#6641](https://github.com/facebook/jest/pull/6641))

## 23.2.0

### Features

- `[jest-each]` Add support for keyPaths in test titles ([#6457](https://github.com/facebook/jest/pull/6457))
- `[jest-cli]` Add `jest --init` option that generates a basic configuration file with a short description for each option ([#6442](https://github.com/facebook/jest/pull/6442))
- `[jest.retryTimes]` Add `jest.retryTimes()` option that allows failed tests to be retried n-times when using jest-circus. ([#6498](https://github.com/facebook/jest/pull/6498))

### Fixes

- `[docs]` Fixed error in documentation for expect.not.arrayContaining(array). ([#6491](https://github.com/facebook/jest/pull/6491))
- `[jest-cli]` Add check to make sure one or more tests have run before notifying when using `--notify` ([#6495](https://github.com/facebook/jest/pull/6495))
- `[jest-cli]` Pass `globalConfig` as a parameter to `globalSetup` and `globalTeardown` functions ([#6486](https://github.com/facebook/jest/pull/6486))
- `[jest-config]` Add missing options to the `defaults` object ([#6428](https://github.com/facebook/jest/pull/6428))
- `[expect]` Using symbolic property names in arrays no longer causes the `toEqual` matcher to fail ([#6391](https://github.com/facebook/jest/pull/6391))
- `[expect]` `toEqual` no longer tries to compare non-enumerable symbolic properties, to be consistent with non-symbolic properties. ([#6398](https://github.com/facebook/jest/pull/6398))
- `[jest-util]` `console.timeEnd` now properly log elapsed time in milliseconds. ([#6456](https://github.com/facebook/jest/pull/6456))
- `[jest-mock]` Fix `MockNativeMethods` access in react-native `jest.mock()` ([#6505](https://github.com/facebook/jest/pull/6505))
- `[jest-cli]` Fix `reporters` for `moduleName` = `'default'` ([#6542](https://github.com/facebook/jest/pull/6542))

### Chore & Maintenance

- `[docs]` Add jest-each docs for 1 dimensional arrays ([#6444](https://github.com/facebook/jest/pull/6444/files))

## 23.1.0

### Features

- `[jest-each]` Add pretty-format serialising to each titles ([#6357](https://github.com/facebook/jest/pull/6357))
- `[jest-cli]` shouldRunTestSuite watch hook now receives an object with `config`, `testPath` and `duration` ([#6350](https://github.com/facebook/jest/pull/6350))
- `[jest-each]` Support one dimensional array of data ([#6351](https://github.com/facebook/jest/pull/6351))
- `[jest-watch]` create new package `jest-watch` to ease custom watch plugin development ([#6318](https://github.com/facebook/jest/pull/6318))
- `[jest-circus]` Make hooks in empty describe blocks error ([#6320](https://github.com/facebook/jest/pull/6320))
- Add a config/CLI option `errorOnDeprecated` which makes calling deprecated APIs throw hepful error messages ([#6339](https://github.com/facebook/jest/pull/6339))

### Fixes

- `[jest-each]` Fix pluralising missing arguments error ([#6369](https://github.com/facebook/jest/pull/6369))
- `[jest-each]` Stop test title concatenating extra args ([#6346](https://github.com/facebook/jest/pull/6346))
- `[expect]` toHaveBeenNthCalledWith/nthCalledWith gives wrong call messages if not matched ([#6340](https://github.com/facebook/jest/pull/6340))
- `[jest-each]` Make sure invalid arguments to `each` points back to the user's code ([#6347](https://github.com/facebook/jest/pull/6347))
- `[expect]` toMatchObject throws TypeError when a source property is null ([#6313](https://github.com/facebook/jest/pull/6313))
- `[jest-cli]` Normalize slashes in paths in CLI output on Windows ([#6310](https://github.com/facebook/jest/pull/6310))
- `[jest-cli]` Fix run beforeAll in excluded suites tests" mode. ([#6234](https://github.com/facebook/jest/pull/6234))
- `[jest-haste-map`] Compute SHA-1s for non-tracked files when using Node crawler ([#6264](https://github.com/facebook/jest/pull/6264))

### Chore & Maintenance

- `[docs]` Improve documentation of `mockClear`, `mockReset`, and `mockRestore` ([#6227](https://github.com/facebook/jest/pull/6227/files))
- `[jest-each]` Refactor each to use shared implementation with core ([#6345](https://github.com/facebook/jest/pull/6345))
- `[jest-each]` Update jest-each docs for serialising values into titles ([#6337](https://github.com/facebook/jest/pull/6337))
- `[jest-circus]` Add dependency on jest-each ([#6309](https://github.com/facebook/jest/pull/6309))
- `[filenames]` Rename "integration-tests" to "e2e" ([#6315](https://github.com/facebook/jest/pull/6315))
- `[docs]` Mention the use of commit hash with `--changedSince` flag ([#6330](https://github.com/facebook/jest/pull/6330))

## 23.0.1

### Chore & Maintenance

- `[jest-jasemine2]` Add dependency on jest-each ([#6308](https://github.com/facebook/jest/pull/6308))
- `[jest-each]` Move jest-each into core Jest ([#6278](https://github.com/facebook/jest/pull/6278))
- `[examples]` Update typescript example to using `ts-jest` ([#6260](https://github.com/facebook/jest/pull/6260))

### Fixes

- `[pretty-format]` Serialize inverse asymmetric matchers correctly ([#6272](https://github.com/facebook/jest/pull/6272))

## 23.0.0

### Features

- `[expect]` Expose `getObjectSubset`, `iterableEquality`, and `subsetEquality` ([#6210](https://github.com/facebook/jest/pull/6210))
- `[jest-snapshot]` Add snapshot property matchers ([#6210](https://github.com/facebook/jest/pull/6210))
- `[jest-config]` Support jest-preset.js files within Node modules ([#6185](https://github.com/facebook/jest/pull/6185))
- `[jest-cli]` Add `--detectOpenHandles` flag which enables Jest to potentially track down handles keeping it open after tests are complete. ([#6130](https://github.com/facebook/jest/pull/6130))
- `[jest-jasmine2]` Add data driven testing based on `jest-each` ([#6102](https://github.com/facebook/jest/pull/6102))
- `[jest-matcher-utils]` Change "suggest to equal" message to be more advisory ([#6103](https://github.com/facebook/jest/issues/6103))
- `[jest-message-util]` Don't ignore messages with `vendor` anymore ([#6117](https://github.com/facebook/jest/pull/6117))
- `[jest-validate]` Get rid of `jest-config` dependency ([#6067](https://github.com/facebook/jest/pull/6067))
- `[jest-validate]` Adds option to inject `deprecationEntries` ([#6067](https://github.com/facebook/jest/pull/6067))
- `[jest-snapshot]` [**BREAKING**] Concatenate name of test, optional snapshot name and count ([#6015](https://github.com/facebook/jest/pull/6015))
- `[jest-runtime]` Allow for transform plugins to skip the definition process method if createTransformer method was defined. ([#5999](https://github.com/facebook/jest/pull/5999))
- `[expect]` Add stack trace for async errors ([#6008](https://github.com/facebook/jest/pull/6008))
- `[jest-jasmine2]` Add stack trace for timeouts ([#6008](https://github.com/facebook/jest/pull/6008))
- `[jest-jasmine2]` Add stack trace for thrown non-`Error`s ([#6008](https://github.com/facebook/jest/pull/6008))
- `[jest-runtime]` Prevent modules from marking themselves as their own parent ([#5235](https://github.com/facebook/jest/issues/5235))
- `[jest-mock]` Add support for auto-mocking generator functions ([#5983](https://github.com/facebook/jest/pull/5983))
- `[expect]` Add support for async matchers ([#5919](https://github.com/facebook/jest/pull/5919))
- `[expect]` Suggest toContainEqual ([#5948](https://github.com/facebook/jest/pull/5953))
- `[jest-config]` Export Jest's default options ([#5948](https://github.com/facebook/jest/pull/5948))
- `[jest-editor-support]` Move `coverage` to `ProjectWorkspace.collectCoverage` ([#5929](https://github.com/facebook/jest/pull/5929))
- `[jest-editor-support]` Add `coverage` option to runner ([#5836](https://github.com/facebook/jest/pull/5836))
- `[jest-haste-map]` Support extracting dynamic `import`s ([#5883](https://github.com/facebook/jest/pull/5883))
- `[expect]` Improve output format for mismatchedArgs in mock/spy calls. ([#5846](https://github.com/facebook/jest/pull/5846))
- `[jest-cli]` Add support for using `--coverage` in combination with watch mode, `--onlyChanged`, `--findRelatedTests` and more ([#5601](https://github.com/facebook/jest/pull/5601))
- `[jest-jasmine2]` [**BREAKING**] Adds error throwing and descriptive errors to `it`/ `test` for invalid arguments. `[jest-circus]` Adds error throwing and descriptive errors to `it`/ `test` for invalid arguments ([#5558](https://github.com/facebook/jest/pull/5558))
- `[jest-matcher-utils]` Add `isNot` option to `matcherHint` function ([#5512](https://github.com/facebook/jest/pull/5512))
- `[jest-config]` Add `<rootDir>` to runtime files not found error report ([#5693](https://github.com/facebook/jest/pull/5693))
- `[expect]` Make toThrow matcher pass only if Error object is returned from promises ([#5670](https://github.com/facebook/jest/pull/5670))
- `[expect]` Add isError to utils ([#5670](https://github.com/facebook/jest/pull/5670))
- `[expect]` Add inverse matchers (`expect.not.arrayContaining`, etc., [#5517](https://github.com/facebook/jest/pull/5517))
- `[expect]` `expect.extend` now also extends asymmetric matchers ([#5503](https://github.com/facebook/jest/pull/5503))
- `[jest-mock]` Update `spyOnProperty` to support spying on the prototype chain ([#5753](https://github.com/facebook/jest/pull/5753))
- `[jest-mock]` Add tracking of return values in the `mock` property ([#5752](https://github.com/facebook/jest/pull/5752))
- `[jest-mock]` Add tracking of thrown errors in the `mock` property ([#5764](https://github.com/facebook/jest/pull/5764))
- `[expect]`Add nthCalledWith spy matcher ([#5605](https://github.com/facebook/jest/pull/5605))
- `[jest-cli]` Add `isSerial` property that runners can expose to specify that they can not run in parallel ([#5706](https://github.com/facebook/jest/pull/5706))
- `[expect]` Add `.toBeCalledTimes` and `toHaveBeenNthCalledWith` aliases ([#5826](https://github.com/facebook/jest/pull/5826))
- `[jest-cli]` Interactive Snapshot Mode improvements ([#5864](https://github.com/facebook/jest/pull/5864))
- `[jest-editor-support]` Add `no-color` option to runner ([#5909](https://github.com/facebook/jest/pull/5909))
- `[jest-jasmine2]` Pretty-print non-Error object errors ([#5980](https://github.com/facebook/jest/pull/5980))
- `[jest-message-util]` Include column in stack frames ([#5889](https://github.com/facebook/jest/pull/5889))
- `[expect]` Introduce toStrictEqual ([#6032](https://github.com/facebook/jest/pull/6032))
- `[expect]` Add return matchers ([#5879](https://github.com/facebook/jest/pull/5879))
- `[jest-cli]` Improve snapshot summaries ([#6181](https://github.com/facebook/jest/pull/6181))
- `[expect]` Include custom mock names in error messages ([#6199](https://github.com/facebook/jest/pull/6199))
- `[jest-diff]` Support returning diff from oneline strings ([#6221](https://github.com/facebook/jest/pull/6221))
- `[expect]` Improve return matchers ([#6172](https://github.com/facebook/jest/pull/6172))
- `[jest-cli]` Overhaul watch plugin hooks names ([#6249](https://github.com/facebook/jest/pull/6249))
- `[jest-mock]` [**BREAKING**] Include tracked call results in serialized mock ([#6244](https://github.com/facebook/jest/pull/6244))

### Fixes

- `[jest-cli]` Fix stdin encoding to utf8 for watch plugins. ([#6253](https://github.com/facebook/jest/issues/6253))
- `[expect]` Better detection of DOM Nodes for equality ([#6246](https://github.com/facebook/jest/pull/6246))
- `[jest-cli]` Fix misleading action description for F key when in "only failed tests" mode. ([#6167](https://github.com/facebook/jest/issues/6167))
- `[jest-worker]` Stick calls to workers before processing them ([#6073](https://github.com/facebook/jest/pull/6073))
- `[babel-plugin-jest-hoist]` Allow using `console` global variable ([#6075](https://github.com/facebook/jest/pull/6075))
- `[jest-jasmine2]` Always remove node core message from assert stack traces ([#6055](https://github.com/facebook/jest/pull/6055))
- `[expect]` Add stack trace when `expect.assertions` and `expect.hasAssertions` causes test failures. ([#5997](https://github.com/facebook/jest/pull/5997))
- `[jest-runtime]` Throw a more useful error when trying to require modules after the test environment is torn down ([#5888](https://github.com/facebook/jest/pull/5888))
- `[jest-mock]` [**BREAKING**] Replace timestamps with `invocationCallOrder` ([#5867](https://github.com/facebook/jest/pull/5867))
- `[jest-jasmine2]` Install `sourcemap-support` into normal runtime to catch runtime errors ([#5945](https://github.com/facebook/jest/pull/5945))
- `[jest-jasmine2]` Added assertion error handling inside `afterAll hook` ([#5884](https://github.com/facebook/jest/pull/5884))
- `[jest-cli]` Remove the notifier actions in case of failure when not in watch mode. ([#5861](https://github.com/facebook/jest/pull/5861))
- `[jest-mock]` Extend .toHaveBeenCalled return message with outcome ([#5951](https://github.com/facebook/jest/pull/5951))
- `[jest-runner]` Assign `process.env.JEST_WORKER_ID="1"` when in runInBand mode ([#5860](https://github.com/facebook/jest/pull/5860))
- `[jest-cli]` Add descriptive error message when trying to use `globalSetup`/`globalTeardown` file that doesn't export a function. ([#5835](https://github.com/facebook/jest/pull/5835))
- `[expect]` Do not rely on `instanceof RegExp`, since it will not work for RegExps created inside of a different VM ([#5729](https://github.com/facebook/jest/pull/5729))
- `[jest-resolve]` Update node module resolution algorithm to correctly handle symlinked paths ([#5085](https://github.com/facebook/jest/pull/5085))
- `[jest-editor-support]` Update `Settings` to use spawn in shell option ([#5658](https://github.com/facebook/jest/pull/5658))
- `[jest-cli]` Improve the error message when 2 projects resolve to the same config ([#5674](https://github.com/facebook/jest/pull/5674))
- `[jest-runtime]` remove retainLines from coverage instrumentation ([#5692](https://github.com/facebook/jest/pull/5692))
- `[jest-cli]` Fix update snapshot issue when using watchAll ([#5696](https://github.com/facebook/jest/pull/5696))
- `[expect]` Fix rejects.not matcher ([#5670](https://github.com/facebook/jest/pull/5670))
- `[jest-runtime]` Prevent Babel warnings on large files ([#5702](https://github.com/facebook/jest/pull/5702))
- `[jest-mock]` Prevent `mockRejectedValue` from causing unhandled rejection ([#5720](https://github.com/facebook/jest/pull/5720))
- `[pretty-format]` Handle React fragments better ([#5816](https://github.com/facebook/jest/pull/5816))
- `[pretty-format]` Handle formatting of `React.forwardRef` and `Context` components ([#6093](https://github.com/facebook/jest/pull/6093))
- `[jest-cli]` Switch collectCoverageFrom back to a string ([#5914](https://github.com/facebook/jest/pull/5914))
- `[jest-regex-util]` Fix handling regex symbols in tests path on Windows ([#5941](https://github.com/facebook/jest/pull/5941))
- `[jest-util]` Fix handling of NaN/Infinity in mock timer delay ([#5966](https://github.com/facebook/jest/pull/5966))
- `[jest-resolve]` Generalise test for package main entries equivalent to ".". ([#5968](https://github.com/facebook/jest/pull/5968))
- `[jest-config]` Ensure that custom resolvers are used when resolving the configuration ([#5976](https://github.com/facebook/jest/pull/5976))
- `[website]` Fix website docs ([#5853](https://github.com/facebook/jest/pull/5853))
- `[expect]` Fix isEqual Set and Map to compare object values and keys regardless of order ([#6150](https://github.com/facebook/jest/pull/6150))
- `[pretty-format]` [**BREAKING**] Remove undefined props from React elements ([#6162](https://github.com/facebook/jest/pull/6162))
- `[jest-haste-map]` Properly resolve mocked node modules without package.json defined ([#6232](https://github.com/facebook/jest/pull/6232))

### Chore & Maintenance

- `[jest-runner]` Move sourcemap installation from `jest-jasmine2` to `jest-runner` ([#6176](https://github.com/facebook/jest/pull/6176))
- `[jest-cli]` Use yargs's built-in `version` instead of rolling our own ([#6215](https://github.com/facebook/jest/pull/6215))
- `[docs]` Add explanation on how to mock methods not implemented in JSDOM
- `[jest-jasmine2]` Simplify `Env.execute` and TreeProcessor to setup and clean resources for the top suite the same way as for all of the children suites ([#5885](https://github.com/facebook/jest/pull/5885))
- `[babel-jest]` [**BREAKING**] Always return object from transformer ([#5991](https://github.com/facebook/jest/pull/5991))
- `[*]` Run Prettier on compiled output ([#5858](https://github.com/facebook/jest/pull/3497))
- `[jest-cli]` Add fileChange hook for plugins ([#5708](https://github.com/facebook/jest/pull/5708))
- `[docs]` Add docs on using `jest.mock(...)` ([#5648](https://github.com/facebook/jest/pull/5648))
- `[docs]` Mention Jest Puppeteer Preset ([#5722](https://github.com/facebook/jest/pull/5722))
- `[docs]` Add jest-community section to website ([#5675](https://github.com/facebook/jest/pull/5675))
- `[docs]` Add versioned docs for v22.4 ([#5733](https://github.com/facebook/jest/pull/5733))
- `[docs]` Improve Snapshot Testing Guide ([#5812](https://github.com/facebook/jest/issues/5812))
- `[jest-runtime]` [**BREAKING**] Remove `jest.genMockFn` and `jest.genMockFunction` ([#6173](https://github.com/facebook/jest/pull/6173))
- `[jest-message-util]` Avoid adding unnecessary indent to blank lines in stack traces ([#6211](https://github.com/facebook/jest/pull/6211))

## 22.4.2

### Fixes

- `[jest-haste-map]` Recreate Haste map when deserialization fails ([#5642](https://github.com/facebook/jest/pull/5642))

## 22.4.1

### Fixes

- `[jest-haste-map]` Parallelize Watchman calls in crawler ([#5640](https://github.com/facebook/jest/pull/5640))
- `[jest-editor-support]` Update TypeScript definitions ([#5625](https://github.com/facebook/jest/pull/5625))
- `[babel-jest]` Remove `retainLines` argument to babel. ([#5594](https://github.com/facebook/jest/pull/5594))

### Features

- `[jest-runtime]` Provide `require.main` property set to module with test suite ([#5618](https://github.com/facebook/jest/pull/5618))

### Chore & Maintenance

- `[docs]` Add note about Node version support ([#5622](https://github.com/facebook/jest/pull/5622))
- `[docs]` Update to use yarn ([#5624](https://github.com/facebook/jest/pull/5624))
- `[docs]` Add how to mock scoped modules to Manual Mocks doc ([#5638](https://github.com/facebook/jest/pull/5638))

## 22.4.0

### Fixes

- `[jest-haste-map]` Overhauls how Watchman crawler works fixing Windows ([#5615](https://github.com/facebook/jest/pull/5615))
- `[expect]` Allow matching of Errors against plain objects ([#5611](https://github.com/facebook/jest/pull/5611))
- `[jest-haste-map]` Do not read binary files in Haste, even when instructed to do so ([#5612](https://github.com/facebook/jest/pull/5612))
- `[jest-cli]` Don't skip matchers for exact files ([#5582](https://github.com/facebook/jest/pull/5582))
- `[docs]` Update discord links ([#5586](https://github.com/facebook/jest/pull/5586))
- `[jest-runtime]` Align handling of testRegex on Windows between searching for tests and instrumentation checks ([#5560](https://github.com/facebook/jest/pull/5560))
- `[jest-config]` Make it possible to merge `transform` option with preset ([#5505](https://github.com/facebook/jest/pull/5505))
- `[jest-util]` Fix `console.assert` behavior in custom & buffered consoles ([#5576](https://github.com/facebook/jest/pull/5576))

### Features

- `[docs]` Add MongoDB guide ([#5571](https://github.com/facebook/jest/pull/5571))
- `[jest-runtime]` Deprecate mapCoverage option. ([#5177](https://github.com/facebook/jest/pull/5177))
- `[babel-jest]` Add option to return sourcemap from the transformer separately from source. ([#5177](https://github.com/facebook/jest/pull/5177))
- `[jest-validate]` Add ability to log deprecation warnings for CLI flags. ([#5536](https://github.com/facebook/jest/pull/5536))
- `[jest-serializer]` Added new module for serializing. Works using V8 or JSON ([#5609](https://github.com/facebook/jest/pull/5609))
- `[docs]` Add a documentation note for project `displayName` configuration ([#5600](https://github.com/facebook/jest/pull/5600))

### Chore & Maintenance

- `[docs]` Update automatic mocks documentation ([#5630](https://github.com/facebook/jest/pull/5630))

## jest 22.3.0

### Fixes

- `[expect]` Add descriptive error message to CalledWith methods when missing optional arguments ([#5547](https://github.com/facebook/jest/pull/5547))
- `[jest-cli]` Fix inability to quit watch mode while debugger is still attached ([#5029](https://github.com/facebook/jest/pull/5029))
- `[jest-haste-map]` Properly handle platform-specific file deletions ([#5534](https://github.com/facebook/jest/pull/5534))

### Features

- `[jest-util]` Add the following methods to the "console" implementations: `assert`, `count`, `countReset`, `dir`, `dirxml`, `group`, `groupCollapsed`, `groupEnd`, `time`, `timeEnd` ([#5514](https://github.com/facebook/jest/pull/5514))
- `[docs]` Add documentation for interactive snapshot mode ([#5291](https://github.com/facebook/jest/pull/5291))
- `[jest-editor-support]` Add watchAll flag ([#5523](https://github.com/facebook/jest/pull/5523))
- `[jest-cli]` Support multiple glob patterns for `collectCoverageFrom` ([#5537](https://github.com/facebook/jest/pull/5537))
- `[docs]` Add versioned documentation to the website ([#5541](https://github.com/facebook/jest/pull/5541))

### Chore & Maintenance

- `[jest-config]` Allow `<rootDir>` to be used with `collectCoverageFrom` ([#5524](https://github.com/facebook/jest/pull/5524))
- `[filenames]` Standardize files names in "integration-tests" folder ([#5513](https://github.com/facebook/jest/pull/5513))

## jest 22.2.2

### Fixes

- `[babel-jest]` Revert "Remove retainLines from babel-jest" ([#5496](https://github.com/facebook/jest/pull/5496))
- `[jest-docblock]` Support multiple of the same `@pragma`. ([#5154](https://github.com/facebook/jest/pull/5502))

### Features

- `[jest-worker]` Assign a unique id for each worker and pass it to the child process. It will be available via `process.env.JEST_WORKER_ID` ([#5494](https://github.com/facebook/jest/pull/5494))

### Chore & Maintenance

- `[filenames]` Standardize file names in root ([#5500](https://github.com/facebook/jest/pull/5500))

## jest 22.2.1

### Fixes

- `[jest-config]` "all" takes precedence over "lastCommit" ([#5486](https://github.com/facebook/jest/pull/5486))

## jest 22.2.0

### Features

- `[jest-runner]` Move test summary to after coverage report ([#4512](https://github.com/facebook/jest/pull/4512))
- `[jest-cli]` Added `--notifyMode` to specify when to be notified. ([#5125](https://github.com/facebook/jest/pull/5125))
- `[diff-sequences]` New package compares items in two sequences to find a **longest common subsequence**. ([#5407](https://github.com/facebook/jest/pull/5407))
- `[jest-matcher-utils]` Add `comment` option to `matcherHint` function ([#5437](https://github.com/facebook/jest/pull/5437))
- `[jest-config]` Allow lastComit and changedFilesWithAncestor via JSON config ([#5476](https://github.com/facebook/jest/pull/5476))
- `[jest-util]` Add deletion to `process.env` as well ([#5466](https://github.com/facebook/jest/pull/5466))
- `[jest-util]` Add case-insensitive getters/setters to `process.env` ([#5465](https://github.com/facebook/jest/pull/5465))
- `[jest-mock]` Add util methods to create async functions. ([#5318](https://github.com/facebook/jest/pull/5318))

### Fixes

- `[jest-cli]` Add trailing slash when checking root folder ([#5464](https://github.com/facebook/jest/pull/5464))
- `[jest-cli]` Hide interactive mode if there are no failed snapshot tests ([#5450](https://github.com/facebook/jest/pull/5450))
- `[babel-jest]` Remove retainLines from babel-jest ([#5439](https://github.com/facebook/jest/pull/5439))
- `[jest-cli]` Glob patterns ignore non-`require`-able files (e.g. `README.md`) ([#5199](https://github.com/facebook/jest/issues/5199))
- `[jest-mock]` Add backticks support (\`\`) to `mock` a certain package via the `__mocks__` folder. ([#5426](https://github.com/facebook/jest/pull/5426))
- `[jest-message-util]` Prevent an `ENOENT` crash when the test file contained a malformed source-map. ([#5405](https://github.com/facebook/jest/pull/5405)).
- `[jest]` Add `import-local` to `jest` package. ([#5353](https://github.com/facebook/jest/pull/5353))
- `[expect]` Support class instances in `.toHaveProperty()` and `.toMatchObject` matcher. ([#5367](https://github.com/facebook/jest/pull/5367))
- `[jest-cli]` Fix npm update command for snapshot summary. ([#5376](https://github.com/facebook/jest/pull/5376), [5389](https://github.com/facebook/jest/pull/5389/))
- `[expect]` Make `rejects` and `resolves` synchronously validate its argument. ([#5364](https://github.com/facebook/jest/pull/5364))
- `[docs]` Add tutorial page for ES6 class mocks. ([#5383](https://github.com/facebook/jest/pull/5383))
- `[jest-resolve]` Search required modules in node_modules and then in custom paths. ([#5403](https://github.com/facebook/jest/pull/5403))
- `[jest-resolve]` Get builtin modules from node core. ([#5411](https://github.com/facebook/jest/pull/5411))
- `[jest-resolve]` Detect and preserve absolute paths in `moduleDirectories`. Do not generate additional (invalid) paths by prepending each ancestor of `cwd` to the absolute path. Additionally, this fixes functionality in Windows OS. ([#5398](https://github.com/facebook/jest/pull/5398))

### Chore & Maintenance

- `[jest-util]` Implement watch plugins ([#5399](https://github.com/facebook/jest/pull/5399))

## jest 22.1.4

### Fixes

- `[jest-util]` Add "debug" method to "console" implementations ([#5350](https://github.com/facebook/jest/pull/5350))
- `[jest-resolve]` Add condition to avoid infinite loop when node module package main is ".". ([#5344)](https://github.com/facebook/jest/pull/5344))

### Features

- `[jest-cli]` `--changedSince`: allow selectively running tests for code changed since arbitrary revisions. ([#5312](https://github.com/facebook/jest/pull/5312))

## jest 22.1.3

### Fixes

- `[jest-cli]` Check if the file belongs to the checked project before adding it to the list, also checking that the file name is not explicitly blacklisted ([#5341](https://github.com/facebook/jest/pull/5341))
- `[jest-editor-support]` Add option to spawn command in shell ([#5340](https://github.com/facebook/jest/pull/5340))

## jest 22.1.2

### Fixes

- `[jest-cli]` Check if the file belongs to the checked project before adding it to the list ([#5335](https://github.com/facebook/jest/pull/5335))
- `[jest-cli]` Fix `EISDIR` when a directory is passed as an argument to `jest`. ([#5317](https://github.com/facebook/jest/pull/5317))
- `[jest-config]` Added restoreMocks config option. ([#5327](https://github.com/facebook/jest/pull/5327))

## jest 22.1.1

### Fixes

- `[*]` Move from "process.exit" to "exit. ([#5313](https://github.com/facebook/jest/pull/5313))

## jest 22.1.0

### Features

- `[jest-cli]` Make Jest exit without an error when no tests are found in the case of `--lastCommit`, `--findRelatedTests`, or `--onlyChanged` options having been passed to the CLI
- `[jest-cli]` Add interactive snapshot mode ([#3831](https://github.com/facebook/jest/pull/3831))

### Fixes

- `[jest-cli]` Use `import-local` to support global Jest installations. ([#5304](https://github.com/facebook/jest/pull/5304))
- `[jest-runner]` Fix memory leak in coverage reporting ([#5289](https://github.com/facebook/jest/pull/5289))
- `[docs]` Update mention of the minimal version of node supported ([#4947](https://github.com/facebook/jest/issues/4947))
- `[jest-cli]` Fix missing newline in console message ([#5308](https://github.com/facebook/jest/pull/5308))
- `[jest-cli]` `--lastCommit` and `--changedFilesWithAncestor` now take effect even when `--onlyChanged` is not specified. ([#5307](https://github.com/facebook/jest/pull/5307))

### Chore & Maintenance

- `[filenames]` Standardize folder names under `integration-tests/` ([#5298](https://github.com/facebook/jest/pull/5298))

## jest 22.0.6

### Fixes

- `[jest-jasmine2]` Fix memory leak in snapshot reporting ([#5279](https://github.com/facebook/jest/pull/5279))
- `[jest-config]` Fix breaking change in `--testPathPattern` ([#5269](https://github.com/facebook/jest/pull/5269))
- `[docs]` Document caveat with mocks, Enzyme, snapshots and React 16 ([#5258](https://github.com/facebook/jest/issues/5258))

## jest 22.0.5

### Fixes

- `[jest-leak-detector]` Removed the reference to `weak`. Now, parent projects must install it by hand for the module to work.
- `[expect]` Fail test when the types of `stringContaining` and `stringMatching` matchers do not match. ([#5069](https://github.com/facebook/jest/pull/5069))
- `[jest-cli]` Treat dumb terminals as noninteractive ([#5237](https://github.com/facebook/jest/pull/5237))
- `[jest-cli]` `jest --onlyChanged --changedFilesWithAncestor` now also works with git. ([#5189](https://github.com/facebook/jest/pull/5189))
- `[jest-config]` fix unexpected condition to avoid infinite recursion in Windows platform. ([#5161](https://github.com/facebook/jest/pull/5161))
- `[jest-config]` Escape parentheses and other glob characters in `rootDir` before interpolating with `testMatch`. ([#4838](https://github.com/facebook/jest/issues/4838))
- `[jest-regex-util]` Fix breaking change in `--testPathPattern` ([#5230](https://github.com/facebook/jest/pull/5230))
- `[expect]` Do not override `Error` stack (with `Error.captureStackTrace`) for custom matchers. ([#5162](https://github.com/facebook/jest/pull/5162))
- `[pretty-format]` Pretty format for DOMStringMap and NamedNodeMap ([#5233](https://github.com/facebook/jest/pull/5233))
- `[jest-cli]` Use a better console-clearing string on Windows ([#5251](https://github.com/facebook/jest/pull/5251))

### Features

- `[jest-jasmine]` Allowed classes and functions as `describe` names. ([#5154](https://github.com/facebook/jest/pull/5154))
- `[jest-jasmine2]` Support generator functions as specs. ([#5166](https://github.com/facebook/jest/pull/5166))
- `[jest-jasmine2]` Allow `spyOn` with getters and setters. ([#5107](https://github.com/facebook/jest/pull/5107))
- `[jest-config]` Allow configuration objects inside `projects` array ([#5176](https://github.com/facebook/jest/pull/5176))
- `[expect]` Add support to `.toHaveProperty` matcher to accept the keyPath argument as an array of properties/indices. ([#5220](https://github.com/facebook/jest/pull/5220))
- `[docs]` Add documentation for .toHaveProperty matcher to accept the keyPath argument as an array of properties/indices. ([#5220](https://github.com/facebook/jest/pull/5220))
- `[jest-runner]` test environments are now passed a new `options` parameter. Currently this only has the `console` which is the test console that Jest will expose to tests. ([#5223](https://github.com/facebook/jest/issues/5223))
- `[jest-environment-jsdom]` pass the `options.console` to a custom instance of `virtualConsole` so jsdom is using the same console as the test. ([#5223](https://github.com/facebook/jest/issues/5223))

### Chore & Maintenance

- `[docs]` Describe the order of execution of describe and test blocks. ([#5217](https://github.com/facebook/jest/pull/5217), [#5238](https://github.com/facebook/jest/pull/5238))
- `[docs]` Add a note on `moduleNameMapper` ordering. ([#5249](https://github.com/facebook/jest/pull/5249))

## jest 22.0.4

### Fixes

- `[jest-cli]` New line before quitting watch mode. ([#5158](https://github.com/facebook/jest/pull/5158))

### Features

- `[babel-jest]` moduleFileExtensions not passed to babel transformer. ([#5110](https://github.com/facebook/jest/pull/5110))

### Chore & Maintenance

- `[*]` Tweaks to better support Node 4 ([#5142](https://github.com/facebook/jest/pull/5142))

## jest 22.0.2 && 22.0.3

### Chore & Maintenance

- `[*]` Tweaks to better support Node 4 ([#5134](https://github.com/facebook/jest/pull/5134))

## jest 22.0.1

### Fixes

- `[jest-runtime]` fix error for test files providing coverage. ([#5117](https://github.com/facebook/jest/pull/5117))

### Features

- `[jest-config]` Add `forceCoverageMatch` to allow collecting coverage from ignored files. ([#5081](https://github.com/facebook/jest/pull/5081))

## jest 22.0.0

### Fixes

- `[jest-resolve]` Use `module.builtinModules` as `BUILTIN_MODULES` when it exists
- `[jest-worker]` Remove `debug` and `inspect` flags from the arguments sent to the child ([#5068](https://github.com/facebook/jest/pull/5068))
- `[jest-config]` Use all `--testPathPattern` and `<regexForTestFiles>` args in `testPathPattern` ([#5066](https://github.com/facebook/jest/pull/5066))
- `[jest-cli]` Do not support `--watch` inside non-version-controlled environments ([#5060](https://github.com/facebook/jest/pull/5060))
- `[jest-config]` Escape Windows path separator in testPathPattern CLI arguments ([#5054](https://github.com/facebook/jest/pull/5054))
- `[jest-jasmine]` Register sourcemaps as node environment to improve performance with jsdom ([#5045](https://github.com/facebook/jest/pull/5045))
- `[pretty-format]` Do not call toJSON recursively ([#5044](https://github.com/facebook/jest/pull/5044))
- `[pretty-format]` Fix errors when identity-obj-proxy mocks CSS Modules ([#4935](https://github.com/facebook/jest/pull/4935))
- `[babel-jest]` Fix support for namespaced babel version 7 ([#4918](https://github.com/facebook/jest/pull/4918))
- `[expect]` fix .toThrow for promises ([#4884](https://github.com/facebook/jest/pull/4884))
- `[jest-docblock]` pragmas should preserve urls ([#4837](https://github.com/facebook/jest/pull/4629))
- `[jest-cli]` Check if `npm_lifecycle_script` calls Jest directly ([#4629](https://github.com/facebook/jest/pull/4629))
- `[jest-cli]` Fix --showConfig to show all configs ([#4494](https://github.com/facebook/jest/pull/4494))
- `[jest-cli]` Throw if `maxWorkers` doesn't have a value ([#4591](https://github.com/facebook/jest/pull/4591))
- `[jest-cli]` Use `fs.realpathSync.native` if available ([#5031](https://github.com/facebook/jest/pull/5031))
- `[jest-config]` Fix `--passWithNoTests` ([#4639](https://github.com/facebook/jest/pull/4639))
- `[jest-config]` Support `rootDir` tag in testEnvironment ([#4579](https://github.com/facebook/jest/pull/4579))
- `[jest-editor-support]` Fix `--showConfig` to support jest 20 and jest 21 ([#4575](https://github.com/facebook/jest/pull/4575))
- `[jest-editor-support]` Fix editor support test for node 4 ([#4640](https://github.com/facebook/jest/pull/4640))
- `[jest-mock]` Support mocking constructor in `mockImplementationOnce` ([#4599](https://github.com/facebook/jest/pull/4599))
- `[jest-runtime]` Fix manual user mocks not working with custom resolver ([#4489](https://github.com/facebook/jest/pull/4489))
- `[jest-util]` Fix `runOnlyPendingTimers` for `setTimeout` inside `setImmediate` ([#4608](https://github.com/facebook/jest/pull/4608))
- `[jest-message-util]` Always remove node internals from stacktraces ([#4695](https://github.com/facebook/jest/pull/4695))
- `[jest-resolve]` changes method of determining builtin modules to include missing builtins ([#4740](https://github.com/facebook/jest/pull/4740))
- `[pretty-format]` Prevent error in pretty-format for window in jsdom test env ([#4750](https://github.com/facebook/jest/pull/4750))
- `[jest-resolve]` Preserve module identity for symlinks ([#4761](https://github.com/facebook/jest/pull/4761))
- `[jest-config]` Include error message for `preset` json ([#4766](https://github.com/facebook/jest/pull/4766))
- `[pretty-format]` Throw `PrettyFormatPluginError` if a plugin halts with an exception ([#4787](https://github.com/facebook/jest/pull/4787))
- `[expect]` Keep the stack trace unchanged when `PrettyFormatPluginError` is thrown by pretty-format ([#4787](https://github.com/facebook/jest/pull/4787))
- `[jest-environment-jsdom]` Fix asynchronous test will fail due to timeout issue. ([#4669](https://github.com/facebook/jest/pull/4669))
- `[jest-cli]` Fix `--onlyChanged` path case sensitivity on Windows platform ([#4730](https://github.com/facebook/jest/pull/4730))
- `[jest-runtime]` Use realpath to match transformers ([#5000](https://github.com/facebook/jest/pull/5000))
- `[expect]` [**BREAKING**] Replace identity equality with Object.is in toBe matcher ([#4917](https://github.com/facebook/jest/pull/4917))

### Features

- `[jest-message-util]` Add codeframe to test assertion failures ([#5087](https://github.com/facebook/jest/pull/5087))
- `[jest-config]` Add Global Setup/Teardown options ([#4716](https://github.com/facebook/jest/pull/4716))
- `[jest-config]` Add `testEnvironmentOptions` to apply to jsdom options or node context. ([#5003](https://github.com/facebook/jest/pull/5003))
- `[jest-jasmine2]` Update Timeout error message to `jest.timeout` and display current timeout value ([#4990](https://github.com/facebook/jest/pull/4990))
- `[jest-runner]` Enable experimental detection of leaked contexts ([#4895](https://github.com/facebook/jest/pull/4895))
- `[jest-cli]` Add combined coverage threshold for directories. ([#4885](https://github.com/facebook/jest/pull/4885))
- `[jest-mock]` Add `timestamps` to mock state. ([#4866](https://github.com/facebook/jest/pull/4866))
- `[eslint-plugin-jest]` Add `prefer-to-have-length` lint rule. ([#4771](https://github.com/facebook/jest/pull/4771))
- `[jest-environment-jsdom]` [**BREAKING**] Upgrade to JSDOM@11 ([#4770](https://github.com/facebook/jest/pull/4770))
- `[jest-environment-*]` [**BREAKING**] Add Async Test Environment APIs, dispose is now teardown ([#4506](https://github.com/facebook/jest/pull/4506))
- `[jest-cli]` Add an option to clear the cache ([#4430](https://github.com/facebook/jest/pull/4430))
- `[babel-plugin-jest-hoist]` Improve error message, that the second argument of `jest.mock` must be an inline function ([#4593](https://github.com/facebook/jest/pull/4593))
- `[jest-snapshot]` [**BREAKING**] Concatenate name of test and snapshot ([#4460](https://github.com/facebook/jest/pull/4460))
- `[jest-cli]` [**BREAKING**] Fail if no tests are found ([#3672](https://github.com/facebook/jest/pull/3672))
- `[jest-diff]` Highlight only last of odd length leading spaces ([#4558](https://github.com/facebook/jest/pull/4558))
- `[jest-docblock]` Add `docblock.print()` ([#4517](https://github.com/facebook/jest/pull/4517))
- `[jest-docblock]` Add `strip` ([#4571](https://github.com/facebook/jest/pull/4571))
- `[jest-docblock]` Preserve leading whitespace in docblock comments ([#4576](https://github.com/facebook/jest/pull/4576))
- `[jest-docblock]` remove leading newlines from `parswWithComments().comments` ([#4610](https://github.com/facebook/jest/pull/4610))
- `[jest-editor-support]` Add Snapshots metadata ([#4570](https://github.com/facebook/jest/pull/4570))
- `[jest-editor-support]` Adds an 'any' to the typedef for `updateFileWithJestStatus` ([#4636](https://github.com/facebook/jest/pull/4636))
- `[jest-editor-support]` Better monorepo support ([#4572](https://github.com/facebook/jest/pull/4572))
- `[jest-environment-jsdom]` Add simple rAF polyfill in jsdom environment to work with React 16 ([#4568](https://github.com/facebook/jest/pull/4568))
- `[jest-environment-node]` Implement node Timer api ([#4622](https://github.com/facebook/jest/pull/4622))
- `[jest-jasmine2]` Add testPath to reporter callbacks ([#4594](https://github.com/facebook/jest/pull/4594))
- `[jest-mock]` Added support for naming mocked functions with `.mockName(value)` and `.mockGetName()` ([#4586](https://github.com/facebook/jest/pull/4586))
- `[jest-runtime]` Add `module.loaded`, and make `module.require` not enumerable ([#4623](https://github.com/facebook/jest/pull/4623))
- `[jest-runtime]` Add `module.parent` ([#4614](https://github.com/facebook/jest/pull/4614))
- `[jest-runtime]` Support sourcemaps in transformers ([#3458](https://github.com/facebook/jest/pull/3458))
- `[jest-snapshot]` [**BREAKING**] Add a serializer for `jest.fn` to allow a snapshot of a jest mock ([#4668](https://github.com/facebook/jest/pull/4668))
- `[jest-worker]` Initial version of parallel worker abstraction, say hello! ([#4497](https://github.com/facebook/jest/pull/4497))
- `[jest-jasmine2]` Add `testLocationInResults` flag to add location information per spec to test results ([#4782](https://github.com/facebook/jest/pull/4782))
- `[jest-environment-jsdom]` Update JSOM to 11.4, which includes built-in support for `requestAnimationFrame` ([#4919](https://github.com/facebook/jest/pull/4919))
- `[jest-cli]` Hide watch usage output when running on non-interactive environments ([#4958](https://github.com/facebook/jest/pull/4958))
- `[jest-snapshot]` Promises support for `toThrowErrorMatchingSnapshot` ([#4946](https://github.com/facebook/jest/pull/4946))
- `[jest-cli]` Explain which snapshots are obsolete ([#5005](https://github.com/facebook/jest/pull/5005))

### Chore & Maintenance

- `[docs]` Add guide of using with puppeteer ([#5093](https://github.com/facebook/jest/pull/5093))
- `[jest-util]` `jest-util` should not depend on `jest-mock` ([#4992](https://github.com/facebook/jest/pull/4992))
- `[*]` [**BREAKING**] Drop support for Node.js version 4 ([#4769](https://github.com/facebook/jest/pull/4769))
- `[docs]` Wrap code comments at 80 characters ([#4781](https://github.com/facebook/jest/pull/4781))
- `[eslint-plugin-jest]` Removed from the Jest core repo, and moved to <https://github.com/jest-community/eslint-plugin-jest> ([#4867](https://github.com/facebook/jest/pull/4867))
- `[babel-jest]` Explicitly bump istanbul to newer versions ([#4616](https://github.com/facebook/jest/pull/4616))
- `[expect]` Upgrade mocha and rollup for browser testing ([#4642](https://github.com/facebook/jest/pull/4642))
- `[docs]` Add info about `coveragePathIgnorePatterns` ([#4602](https://github.com/facebook/jest/pull/4602))
- `[docs]` Add Vuejs series of testing with Jest ([#4648](https://github.com/facebook/jest/pull/4648))
- `[docs]` Mention about optional `done` argument in test function ([#4556](https://github.com/facebook/jest/pull/4556))
- `[jest-cli]` Bump node-notifier version ([#4609](https://github.com/facebook/jest/pull/4609))
- `[jest-diff]` Simplify highlight for leading and trailing spaces ([#4553](https://github.com/facebook/jest/pull/4553))
- `[jest-get-type]` Add support for date ([#4621](https://github.com/facebook/jest/pull/4621))
- `[jest-matcher-utils]` Call `chalk.inverse` for trailing spaces ([#4578](https://github.com/facebook/jest/pull/4578))
- `[jest-runtime]` Add `.advanceTimersByTime`; keep `.runTimersToTime()` as an alias.
- `[docs]` Include missing dependency in TestEnvironment sample code
- `[docs]` Add clarification for hook execution order
- `[docs]` Update `expect.anything()` sample code ([#5007](https://github.com/facebook/jest/pull/5007))

## jest 21.2.1

- Fix watchAll not running tests on save ([#4550](https://github.com/facebook/jest/pull/4550))
- Add missing escape sequences to ConvertAnsi plugin ([#4544](https://github.com/facebook/jest/pull/4544))

## jest 21.2.0

- 🃏 Change license from BSD+Patents to MIT.
- Allow eslint-plugin to recognize more disabled tests ([#4533](https://github.com/facebook/jest/pull/4533))
- Add babel-plugin for object spread syntax to babel-preset-jest ([#4519](https://github.com/facebook/jest/pull/4519))
- Display outer element and trailing newline consistently in jest-diff ([#4520](https://github.com/facebook/jest/pull/4520))
- Do not modify stack trace of JestAssertionError ([#4516](https://github.com/facebook/jest/pull/4516))
- Print errors after test structure in verbose mode ([#4504](https://github.com/facebook/jest/pull/4504))
- Fix `--silent --verbose` problem ([#4505](https://github.com/facebook/jest/pull/4505))
- Fix: Reset local state of assertions when using hasAssertions ([#4498](https://github.com/facebook/jest/pull/4498))
- jest-resolve: Prevent default resolver failure when potential resolution directory does not exist ([#4483](https://github.com/facebook/jest/pull/4483))

## jest 21.1.0

- (minor) Use ES module exports ([#4454](https://github.com/facebook/jest/pull/4454))
- Allow chaining mockClear and mockReset ([#4475](https://github.com/facebook/jest/pull/4475))
- Call jest-diff and pretty-format more precisely in toHaveProperty matcher ([#4445](https://github.com/facebook/jest/pull/4445))
- Expose restoreAllMocks to object ([#4463](https://github.com/facebook/jest/pull/4463))
- Fix function name cleaning when making mock fn ([#4464](https://github.com/facebook/jest/pull/4464))
- Fix Map/Set equality checker ([#4404](https://github.com/facebook/jest/pull/4404))
- Make FUNCTION_NAME_RESERVED_PATTERN stateless ([#4466](https://github.com/facebook/jest/pull/4466))

## jest 21.0.2

- Take precedence of NODE_PATH when resolving node_modules directories ([#4453](https://github.com/facebook/jest/pull/4453))
- Fix race condition with --coverage and babel-jest identical file contents edge case ([#4432](https://github.com/facebook/jest/pull/4432))
- Add extra parameter `--runTestsByPath`. ([#4411](https://github.com/facebook/jest/pull/4411))
- Upgrade all outdated deps ([#4425](https://github.com/facebook/jest/pull/4425))

## jest 21.0.1

- Remove obsolete error ([#4417](https://github.com/facebook/jest/pull/4417))

## jest 21.0.0

- Add --changedFilesWithAncestor ([#4070](https://github.com/facebook/jest/pull/4070))
- Add --findRelatedFiles ([#4131](https://github.com/facebook/jest/pull/4131))
- Add --onlyChanged tests ([#3977](https://github.com/facebook/jest/pull/3977))
- Add `contextLines` option to jest-diff ([#4152](https://github.com/facebook/jest/pull/4152))
- Add alternative serialize API for pretty-format plugins ([#4114](https://github.com/facebook/jest/pull/4114))
- Add displayName to MPR ([#4327](https://github.com/facebook/jest/pull/4327))
- Add displayName to TestResult ([#4408](https://github.com/facebook/jest/pull/4408))
- Add es5 build of pretty-format ([#4075](https://github.com/facebook/jest/pull/4075))
- Add extra info to no tests for changed files message ([#4188](https://github.com/facebook/jest/pull/4188))
- Add fake chalk in browser builds in order to support IE10 ([#4367](https://github.com/facebook/jest/pull/4367))
- Add jest.requireActual ([#4260](https://github.com/facebook/jest/pull/4260))
- Add maxWorkers to globalConfig ([#4005](https://github.com/facebook/jest/pull/4005))
- Add skipped tests support for jest-editor-support ([#4346](https://github.com/facebook/jest/pull/4346))
- Add source map support for better debugging experience ([#3738](https://github.com/facebook/jest/pull/3738))
- Add support for Error objects in toMatchObject ([#4339](https://github.com/facebook/jest/pull/4339))
- Add support for Immutable.Record in pretty-format ([#3678](https://github.com/facebook/jest/pull/3678))
- Add tests for extract_requires on export types ([#4080](https://github.com/facebook/jest/pull/4080))
- Add that toMatchObject can match arrays ([#3994](https://github.com/facebook/jest/pull/3994))
- Add watchPathIgnorePatterns to exclude paths to trigger test re-run in watch mode ([#4331](https://github.com/facebook/jest/pull/4331))
- Adding ancestorTitles property to JSON test output ([#4293](https://github.com/facebook/jest/pull/4293))
- Allow custom resolver to be used with[out] moduleNameMapper ([#4174](https://github.com/facebook/jest/pull/4174))
- Avoid parsing `.require(…)` method calls ([#3777](https://github.com/facebook/jest/pull/3777))
- Avoid unnecessary function declarations and call in pretty-format ([#3962](https://github.com/facebook/jest/pull/3962))
- Avoid writing to stdout in default reporter if --json is enabled. Fixes #3941 ([#3945](https://github.com/facebook/jest/pull/3945))
- Better error handling for --config ([#4230](https://github.com/facebook/jest/pull/4230))
- Call consistent pretty-format plugins within Jest ([#3800](https://github.com/facebook/jest/pull/3800))
- Change babel-core to peerDependency for compatibility with Babel 7 ([#4162](https://github.com/facebook/jest/pull/4162))
- Change Promise detection code in jest-circus to support non-global Promise implementations ([#4375](https://github.com/facebook/jest/pull/4375))
- Changed files eager loading ([#3979](https://github.com/facebook/jest/pull/3979))
- Check whether we should output to stdout or stderr ([#3953](https://github.com/facebook/jest/pull/3953))
- Clarify what objects toContain and toContainEqual can be used on ([#4307](https://github.com/facebook/jest/pull/4307))
- Clean up resolve() logic. Provide useful names for variables and functions. Test that a directory exists before attempting to resolve files within it. ([#4325](https://github.com/facebook/jest/pull/4325))
- cleanupStackTrace ([#3696](https://github.com/facebook/jest/pull/3696))
- compare objects with Symbol keys ([#3437](https://github.com/facebook/jest/pull/3437))
- Complain if expect is passed multiple arguments ([#4237](https://github.com/facebook/jest/pull/4237))
- Completes nodeCrawl with empty roots ([#3776](https://github.com/facebook/jest/pull/3776))
- Consistent naming of files ([#3798](https://github.com/facebook/jest/pull/3798))
- Convert code base to ESM import ([#3778](https://github.com/facebook/jest/pull/3778))
- Correct summary message for flag --findRelatedTests. ([#4309](https://github.com/facebook/jest/pull/4309))
- Coverage thresholds can be set up for individual files ([#4185](https://github.com/facebook/jest/pull/4185))
- custom reporter error handling ([#4051](https://github.com/facebook/jest/pull/4051))
- Define separate type for pretty-format plugin Options ([#3802](https://github.com/facebook/jest/pull/3802))
- Delete confusing async keyword ([#3679](https://github.com/facebook/jest/pull/3679))
- Delete redundant branch in ReactElement and HTMLElement plugins ([#3731](https://github.com/facebook/jest/pull/3731))
- Don't format node assert errors when there's no 'assert' module ([#4376](https://github.com/facebook/jest/pull/4376))
- Don't print test summary in --silent ([#4106](https://github.com/facebook/jest/pull/4106))
- Don't try to build ghost packages ([#3934](https://github.com/facebook/jest/pull/3934))
- Escape double quotes in attribute values in HTMLElement plugin ([#3797](https://github.com/facebook/jest/pull/3797))
- Explain how to clear the cache ([#4232](https://github.com/facebook/jest/pull/4232))
- Factor out common code for collections in pretty-format ([#4184](https://github.com/facebook/jest/pull/4184))
- Factor out common code for markup in React plugins ([#4171](https://github.com/facebook/jest/pull/4171))
- Feature/internal resolve ([#4315](https://github.com/facebook/jest/pull/4315))
- Fix --logHeapUsage ([#4176](https://github.com/facebook/jest/pull/4176))
- Fix --showConfig to show all project configs ([#4078](https://github.com/facebook/jest/pull/4078))
- Fix --watchAll ([#4254](https://github.com/facebook/jest/pull/4254))
- Fix bug when setTimeout is mocked ([#3769](https://github.com/facebook/jest/pull/3769))
- Fix changedFilesWithAncestor ([#4193](https://github.com/facebook/jest/pull/4193))
- Fix colors for expected/stored snapshot message ([#3702](https://github.com/facebook/jest/pull/3702))
- Fix concurrent test failure ([#4159](https://github.com/facebook/jest/pull/4159))
- Fix for 4286: Compare Maps and Sets by value rather than order ([#4303](https://github.com/facebook/jest/pull/4303))
- fix forceExit ([#4105](https://github.com/facebook/jest/pull/4105))
- Fix grammar in React Native docs ([#3838](https://github.com/facebook/jest/pull/3838))
- Fix inconsistent name of complex values in pretty-format ([#4001](https://github.com/facebook/jest/pull/4001))
- Fix issue mocking bound method ([#3805](https://github.com/facebook/jest/pull/3805))
- Fix jest-circus ([#4290](https://github.com/facebook/jest/pull/4290))
- Fix lint warning in main

  ([#4132](https://github.com/facebook/jest/pull/4132))

- Fix linting ([#3946](https://github.com/facebook/jest/pull/3946))
- fix merge conflict ([#4144](https://github.com/facebook/jest/pull/4144))
- Fix minor typo ([#3729](https://github.com/facebook/jest/pull/3729))
- fix missing console.log messages ([#3895](https://github.com/facebook/jest/pull/3895))
- fix mock return value ([#3933](https://github.com/facebook/jest/pull/3933))
- Fix mocking for modules with folders on windows ([#4238](https://github.com/facebook/jest/pull/4238))
- Fix NODE_PATH resolving for relative paths ([#3616](https://github.com/facebook/jest/pull/3616))
- Fix options.moduleNameMapper override order with preset ([#3565](https://github.com/facebook/jest/pull/3565) ([#3689](https://github.com/facebook/jest/pull/3689))
- Fix React PropTypes warning in tests for Immutable plugin ([#4412](https://github.com/facebook/jest/pull/4412))
- Fix regression in mockReturnValueOnce ([#3857](https://github.com/facebook/jest/pull/3857))
- Fix sample code of mock class constructors ([#4115](https://github.com/facebook/jest/pull/4115))
- Fix setup-test-framework-test ([#3773](https://github.com/facebook/jest/pull/3773))
- fix typescript jest test crash ([#4363](https://github.com/facebook/jest/pull/4363))
- Fix watch mode ([#4084](https://github.com/facebook/jest/pull/4084))
- Fix Watchman on windows ([#4018](https://github.com/facebook/jest/pull/4018))
- Fix(babel): Handle ignored files in babel v7 ([#4393](https://github.com/facebook/jest/pull/4393))
- Fix(babel): Support upcoming beta ([#4403](https://github.com/facebook/jest/pull/4403))
- Fixed object matcher ([#3799](https://github.com/facebook/jest/pull/3799))
- Fixes #3820 use extractExpectedAssertionsErrors in jasmine setup
- Flow upgrade ([#4355](https://github.com/facebook/jest/pull/4355))
- Force message in matchers to always be a function ([#3972](https://github.com/facebook/jest/pull/3972))
- Format `describe` and use `test` instead of `it` alias ([#3792](https://github.com/facebook/jest/pull/3792))
- global_config.js for multi-project runner ([#4023](https://github.com/facebook/jest/pull/4023))
- Handle async errors ([#4016](https://github.com/facebook/jest/pull/4016))
- Hard-fail if hasteImpl is throwing an error during initialization. ([#3812](https://github.com/facebook/jest/pull/3812))
- Ignore import type for extract_requires ([#4079](https://github.com/facebook/jest/pull/4079))
- Ignore indentation of data structures in jest-diff ([#3429](https://github.com/facebook/jest/pull/3429))
- Implement 'jest.requireMock' ([#4292](https://github.com/facebook/jest/pull/4292))
- Improve Jest phabricator plugin ([#4195](https://github.com/facebook/jest/pull/4195))
- Improve Seq and remove newline from non-min empty in Immutable plugin ([#4241](https://github.com/facebook/jest/pull/4241))
- Improved the jest reporter with snapshot info per test. ([#3660](https://github.com/facebook/jest/pull/3660))
- Include fullName in formattedAssertion ([#4273](https://github.com/facebook/jest/pull/4273))
- Integrated with Yarn workspaces ([#3906](https://github.com/facebook/jest/pull/3906))
- jest --all ([#4020](https://github.com/facebook/jest/pull/4020))
- jest-circus test failures ([#3770](https://github.com/facebook/jest/pull/3770))
- jest-circus Timeouts ([#3760](https://github.com/facebook/jest/pull/3760))
- jest-haste-map: add test case for broken handling of ignore pattern ([#4047](https://github.com/facebook/jest/pull/4047))
- jest-haste-map: add test+fix for broken platform module support ([#3885](https://github.com/facebook/jest/pull/3885))
- jest-haste-map: deprecate functional ignorePattern and use it in cache key ([#4063](https://github.com/facebook/jest/pull/4063))
- jest-haste-map: mock 'fs' with more idiomatic jest.mock() ([#4046](https://github.com/facebook/jest/pull/4046))
- jest-haste-map: only file IO errors should be silently ignored ([#3816](https://github.com/facebook/jest/pull/3816))
- jest-haste-map: throw when trying to get a duplicated module ([#3976](https://github.com/facebook/jest/pull/3976))
- jest-haste-map: watchman crawler: normalize paths ([#3887](https://github.com/facebook/jest/pull/3887))
- jest-runtime: atomic cache write, and check validity of data ([#4088](https://github.com/facebook/jest/pull/4088))
- Join lines with newline in jest-diff ([#4314](https://github.com/facebook/jest/pull/4314))
- Keep ARGV only in CLI files ([#4012](https://github.com/facebook/jest/pull/4012))
- let transformers adjust cache key based on mapCoverage ([#4187](https://github.com/facebook/jest/pull/4187))
- Lift requires ([#3780](https://github.com/facebook/jest/pull/3780))
- Log stack when reporting errors in jest-runtime ([#3833](https://github.com/facebook/jest/pull/3833))
- Make --listTests return a new line separated list when not using --json ([#4229](https://github.com/facebook/jest/pull/4229))
- Make build script printing small-terminals-friendly ([#3892](https://github.com/facebook/jest/pull/3892))
- Make error messages more explicit for toBeCalledWith assertions ([#3913](https://github.com/facebook/jest/pull/3913))
- Make jest-matcher-utils use ESM exports ([#4342](https://github.com/facebook/jest/pull/4342))
- Make jest-runner a standalone package. ([#4236](https://github.com/facebook/jest/pull/4236))
- Make Jest’s Test Runner configurable. ([#4240](https://github.com/facebook/jest/pull/4240))
- Make listTests always print to console.log ([#4391](https://github.com/facebook/jest/pull/4391))
- Make providesModuleNodeModules ignore nested node_modules directories
- Make sure function mocks match original arity ([#4170](https://github.com/facebook/jest/pull/4170))
- Make sure runAllTimers also clears all ticks ([#3915](https://github.com/facebook/jest/pull/3915))
- Make toBe matcher error message more helpful for objects and arrays ([#4277](https://github.com/facebook/jest/pull/4277))
- Make useRealTimers play well with timers: fake ([#3858](https://github.com/facebook/jest/pull/3858))
- Move getType from jest-matcher-utils to separate package ([#3559](https://github.com/facebook/jest/pull/3559))
- Multiroot jest-change-files ([#3969](https://github.com/facebook/jest/pull/3969))
- Output created snapshot when using --ci option ([#3693](https://github.com/facebook/jest/pull/3693))
- Point out you can use matchers in .toMatchObject ([#3796](https://github.com/facebook/jest/pull/3796))
- Prevent babelrc package import failure on relative current path ([#3723](https://github.com/facebook/jest/pull/3723))
- Print RDP details for windows builds ([#4017](https://github.com/facebook/jest/pull/4017))
- Provide better error checking for transformed content ([#3807](https://github.com/facebook/jest/pull/3807))
- Provide printText and printComment in markup.js for HTMLElement plugin ([#4344](https://github.com/facebook/jest/pull/4344))
- Provide regex visualization for testRegex ([#3758](https://github.com/facebook/jest/pull/3758))
- Refactor CLI ([#3862](https://github.com/facebook/jest/pull/3862))
- Refactor names and delimiters of complex values in pretty-format ([#3986](https://github.com/facebook/jest/pull/3986))
- Replace concat(Immutable) with Immutable as item of plugins array ([#4207](https://github.com/facebook/jest/pull/4207))
- Replace Jasmine with jest-circus ([#3668](https://github.com/facebook/jest/pull/3668))
- Replace match with test and omit redundant String conversion ([#4311](https://github.com/facebook/jest/pull/4311))
- Replace print with serialize in AsymmetricMatcher plugin ([#4173](https://github.com/facebook/jest/pull/4173))
- Replace print with serialize in ConvertAnsi plugin ([#4225](https://github.com/facebook/jest/pull/4225))
- Replace print with serialize in HTMLElement plugin ([#4215](https://github.com/facebook/jest/pull/4215))
- Replace print with serialize in Immutable plugins ([#4189](https://github.com/facebook/jest/pull/4189))
- Replace unchanging args with one config arg within pretty-format ([#4076](https://github.com/facebook/jest/pull/4076))
- Return UNDEFINED for undefined type in ReactElement plugin ([#4360](https://github.com/facebook/jest/pull/4360))
- Rewrite some read bumps in pretty-format ([#4093](https://github.com/facebook/jest/pull/4093))
- Run update method before installing JRE on Circle ([#4318](https://github.com/facebook/jest/pull/4318))
- Separated the snapshot summary creation from the printing to improve testability. ([#4373](https://github.com/facebook/jest/pull/4373))
- Set coverageDirectory during normalize phase ([#3966](https://github.com/facebook/jest/pull/3966))
- Setup custom reporters after default reporters ([#4053](https://github.com/facebook/jest/pull/4053))
- Setup for Circle 2 ([#4149](https://github.com/facebook/jest/pull/4149))
- Simplify readme ([#3790](https://github.com/facebook/jest/pull/3790))
- Simplify snapshots definition ([#3791](https://github.com/facebook/jest/pull/3791))
- skipNodeResolution config option ([#3987](https://github.com/facebook/jest/pull/3987))
- Small fixes to toHaveProperty docs ([#3878](https://github.com/facebook/jest/pull/3878))
- Sort attributes by name in HTMLElement plugin ([#3783](https://github.com/facebook/jest/pull/3783))
- Specify watchPathIgnorePatterns will only be available in Jest 21+ ([#4398](https://github.com/facebook/jest/pull/4398))
- Split TestRunner off of TestScheduler ([#4233](https://github.com/facebook/jest/pull/4233))
- Strict and explicit config resolution logic ([#4122](https://github.com/facebook/jest/pull/4122))
- Support maxDepth option in React plugins ([#4208](https://github.com/facebook/jest/pull/4208))
- Support SVG elements in HTMLElement plugin ([#4335](https://github.com/facebook/jest/pull/4335))
- Test empty Immutable collections with {min: false} option ([#4121](https://github.com/facebook/jest/pull/4121))
- test to debug travis failure in main ([#4145](https://github.com/facebook/jest/pull/4145))
- testPathPattern message test ([#4006](https://github.com/facebook/jest/pull/4006))
- Throw Error When Using Nested It Specs ([#4039](https://github.com/facebook/jest/pull/4039))
- Throw when moduleNameMapper points to inexistent module ([#3567](https://github.com/facebook/jest/pull/3567))
- Unified 'no tests found' message for non-verbose MPR ([#4354](https://github.com/facebook/jest/pull/4354))
- Update migration guide with jest-codemods transformers ([#4306](https://github.com/facebook/jest/pull/4306))
- Use "inputSourceMap" for coverage re-mapping. ([#4009](https://github.com/facebook/jest/pull/4009))
- Use "verbose" no test found message when there is only one project ([#4378](https://github.com/facebook/jest/pull/4378))
- Use babel transform to inline all requires ([#4340](https://github.com/facebook/jest/pull/4340))
- Use eslint plugins to run prettier ([#3971](https://github.com/facebook/jest/pull/3971))
- Use iterableEquality in spy matchers ([#3651](https://github.com/facebook/jest/pull/3651))
- Use modern HTML5 <!DOCTYPE> ([#3937](https://github.com/facebook/jest/pull/3937))
- Wrap `Error.captureStackTrace` in a try ([#4035](https://github.com/facebook/jest/pull/4035))

## jest 20.0.4

- Fix jest-haste-map's handling of duplicate module IDs. ([#3647](https://github.com/facebook/jest/pull/3647))
- Fix behavior of `enableAutomock()` when automock is set to false. ([#3624](https://github.com/facebook/jest/pull/3624))
- Fix progress bar in windows. ([#3626](https://github.com/facebook/jest/pull/3626))

## jest 20.0.3

- Fix reporters 'default' setting. ([#3562](https://github.com/facebook/jest/pull/3562))
- Fix to make Jest fail when the coverage threshold not met. ([#3554](https://github.com/facebook/jest/pull/3554))

## jest 20.0.1

- Add ansi-regex to pretty-format dependencies ([#3498](https://github.com/facebook/jest/pull/3498))
- Fix <rootDir> replacement in testMatch and moduleDirectories ([#3538](https://github.com/facebook/jest/pull/3538))
- Fix expect.hasAssertions() to throw when passed arguments ([#3526](https://github.com/facebook/jest/pull/3526))
- Fix stack traces without proper error messages ([#3513](https://github.com/facebook/jest/pull/3513))
- Fix support for custom extensions through haste packages ([#3537](https://github.com/facebook/jest/pull/3537))
- Fix test contexts between test functions ([#3506](https://github.com/facebook/jest/pull/3506))

## jest 20.0.0

- New `--projects` option to run one instance of Jest in multiple projects at the same time. ([#3400](https://github.com/facebook/jest/pull/3400))
- New multi project runner ([#3156](https://github.com/facebook/jest/pull/3156))
- New --listTests flag. ([#3441](https://github.com/facebook/jest/pull/3441))
- New --showConfig flag. ([#3296](https://github.com/facebook/jest/pull/3296))
- New promise support for all `expect` matchers through `.resolves` and `.rejects`. ([#3068](https://github.com/facebook/jest/pull/3068))
- New `expect.hasAssertions()` function similar to `expect.assertions()`. ([#3379](https://github.com/facebook/jest/pull/3379))
- New `this.equals` function exposed to custom matchers. ([#3469](https://github.com/facebook/jest/pull/3469))
- New `valid-expect` lint rule in `eslint-plugin-jest`. ([#3067](https://github.com/facebook/jest/pull/3067))
- New HtmlElement pretty-format plugin. ([#3230](https://github.com/facebook/jest/pull/3230))
- New Immutable pretty-format plugins. ([#2899](https://github.com/facebook/jest/pull/2899))
- New test environment per file setting through `@jest-environment` in the docblock. ([#2859](https://github.com/facebook/jest/pull/2859))
- New feature that allows every configuration option to be set from the command line. ([#3424](https://github.com/facebook/jest/pull/3424))
- New feature to add custom reporters to Jest through `reporters` in the configuration. ([#3349](https://github.com/facebook/jest/pull/3349))
- New feature to add expected and actual values to AssertionError. ([#3217](https://github.com/facebook/jest/pull/3217))
- New feature to map code coverage from transformers. ([#2290](https://github.com/facebook/jest/pull/2290))
- New feature to run untested code coverage in parallel. ([#3407](https://github.com/facebook/jest/pull/3407))
- New option to define a custom resolver. ([#2998](https://github.com/facebook/jest/pull/2998))
- New printing support for text and comment nodes in html pretty-format. ([#3355](https://github.com/facebook/jest/pull/3355))
- New snapshot testing FAQ ([#3425](https://github.com/facebook/jest/pull/3425))
- New support for custom platforms on jest-haste-map. ([#3162](https://github.com/facebook/jest/pull/3162))
- New support for mocking native async methods. ([#3209](https://github.com/facebook/jest/pull/3209))
- New guide on how to use Jest with any JavaScript framework. ([#3243](https://github.com/facebook/jest/pull/3243))
- New translation system for the Jest website.
- New collapsing watch mode usage prompt after first run. ([#3078](https://github.com/facebook/jest/pull/3078))
- Breaking Change: Forked Jasmine 2.5 into Jest's own test runner and rewrote large parts of Jasmine. ([#3147](https://github.com/facebook/jest/pull/3147))
- Breaking Change: Jest does not write new snapshots by default on CI. ([#3456](https://github.com/facebook/jest/pull/3456))
- Breaking Change: Moved the typescript parser from `jest-editor-support` into a separate `jest-test-typescript-parser` package. ([#2973](https://github.com/facebook/jest/pull/2973))
- Breaking Change: Replaced auto-loading of babel-polyfill with only regenerator-runtime, fixes a major memory leak. ([#2755](https://github.com/facebook/jest/pull/2755))
- Fixed `babel-jest` to look up the `babel` field in `package.json` as a fallback.
- Fixed `jest-editor-support`'s parser to not crash on incomplete ASTs. ([#3259](https://github.com/facebook/jest/pull/3259))
- Fixed `jest-resolve` to use `is-builtin-module` instead of `resolve.isCore`. ([#2997](https://github.com/facebook/jest/pull/2997))
- Fixed `jest-snapshot` to normalize line endings in the `serialize` function. ([#3002](https://github.com/facebook/jest/pull/3002))
- Fixed behavior of `--silent` flag. ([#3003](https://github.com/facebook/jest/pull/3003))
- Fixed bug with watchers on macOS causing test to crash. ([#2957](https://github.com/facebook/jest/pull/2957))
- Fixed CLI `notify` option not taking precedence over config option. ([#3340](https://github.com/facebook/jest/pull/3340))
- Fixed detection of the npm client in SummaryReporter to support Yarn. ([#3263](https://github.com/facebook/jest/pull/3263))
- Fixed done.fail not passing arguments ([#3241](https://github.com/facebook/jest/pull/3241))
- Fixed fake timers to restore after resetting mocks. ([#2467](https://github.com/facebook/jest/pull/2467))
- Fixed handling of babylon's parser options in `jest-editor-support`. ([#3344](https://github.com/facebook/jest/pull/3344))
- Fixed Jest to properly cache transform results. ([#3334](https://github.com/facebook/jest/pull/3334))
- Fixed Jest to use human-readable colors for Jest's own snapshots. ([#3119](https://github.com/facebook/jest/pull/3119))
- Fixed jest-config to use UID for default cache folder. ([#3380](https://github.com/facebook/jest/pull/3380)), ([#3387](https://github.com/facebook/jest/pull/3387))
- Fixed jest-runtime to expose inner error when it fails to write to the cache. ([#3373](https://github.com/facebook/jest/pull/3373))
- Fixed lifecycle hooks to make afterAll hooks operate the same as afterEach. ([#3275](https://github.com/facebook/jest/pull/3275))
- Fixed pretty-format to run plugins before serializing nested basic values. ([#3017](https://github.com/facebook/jest/pull/3017))
- Fixed return value of mocks so they can explicitly be set to return `undefined`. ([#3354](https://github.com/facebook/jest/pull/3354))
- Fixed runner to run tests associated with snapshots when the snapshot changes. ([#3025](https://github.com/facebook/jest/pull/3025))
- Fixed snapshot serializer require, restructured pretty-format. ([#3399](https://github.com/facebook/jest/pull/3399))
- Fixed support for Babel 7 in babel-jest. ([#3271](https://github.com/facebook/jest/pull/3271))
- Fixed testMatch to find tests in .folders. ([#3006](https://github.com/facebook/jest/pull/3006))
- Fixed testNamePattern and testPathPattern to work better together. ([#3327](https://github.com/facebook/jest/pull/3327))
- Fixed to show reject reason when expecting resolve. ([#3134](https://github.com/facebook/jest/pull/3134))
- Fixed toHaveProperty() to use hasOwnProperty from Object ([#3410](https://github.com/facebook/jest/pull/3410))
- Fixed watch mode's screen clearing. ([#2959](https://github.com/facebook/jest/pull/2959)) ([#3294](https://github.com/facebook/jest/pull/3294))
- Improved and consolidated Jest's configuration file resolution. ([#3472](https://github.com/facebook/jest/pull/3472))
- Improved documentation throughout the Jest website.
- Improved documentation to explicitly mention that snapshots must be reviewed. ([#3203](https://github.com/facebook/jest/pull/3203))
- Improved documentation to make it clear CRA users don't need to add dependencies. ([#3312](https://github.com/facebook/jest/pull/3312))
- Improved eslint-plugin-jest's handling of `expect`. ([#3306](https://github.com/facebook/jest/pull/3306))
- Improved flow-coverage, eslint rules and test coverage within the Jest repository.
- Improved printing of `expect.assertions` error. ([#3033](https://github.com/facebook/jest/pull/3033))
- Improved Windows test coverage of Jest.
- Refactored configs & transform ([#3376](https://github.com/facebook/jest/pull/3376))
- Refactored reporters to pass individual Tests to reporters. ([#3289](https://github.com/facebook/jest/pull/3289))
- Refactored TestRunner ([#3166](https://github.com/facebook/jest/pull/3166))
- Refactored watch mode prompts. ([#3290](https://github.com/facebook/jest/pull/3290))
- Deleted `jest-file-exists`. ([#3105](https://github.com/facebook/jest/pull/3105))
- Removed `Config` type. ([#3366](https://github.com/facebook/jest/pull/3366))
- Removed all usage of `jest-file-exists`. ([#3101](https://github.com/facebook/jest/pull/3101))
- Adopted prettier on the Jest codebase.

## jest 19.0.1

- Fix infinite loop when using `--watch` with `--coverage`.
- Fixed `watchman` config option.
- Fixed a bug in the jest-editor-support static analysis.
- Fixed eslint plugin warning.
- Fixed missing space in front of "Did you mean …?".
- Fixed path printing in the reporter on Windows.

## jest 19.0.0

- Breaking Change: Added a version for snapshots.
- Breaking Change: Removed the `mocksPattern` configuration option, it never worked correctly.
- Breaking Change: Renamed `testPathDirs` to `roots` to avoid confusion when configuring Jest.
- Breaking Change: Updated printing of React elements to cause fewer changes when props change.
- Breaking Change: Updated snapshot format to properly escape data.
- Fixed --color to be recognized correctly again.
- Fixed `babel-plugin-jest-hoist` to work properly with type annotations in tests.
- Fixed behavior for console.log calls and fixed a memory leak (#2539).
- Fixed cache directory path for Jest to avoid ENAMETOOLONG errors.
- Fixed change events to be emitted in jest-haste-map's watch mode. This fixes issues with Jest's new watch mode and react-native-packager.
- Fixed cli arguments to be used when loading the config from file, they were previously ignored.
- Fixed Jest to load json files that include a BOM.
- Fixed Jest to throw errors instead of ignoring invalid cli options.
- Fixed mocking behavior for virtual modules.
- Fixed mocking behavior with transitive dependencies.
- Fixed support for asymmetric matchers in `toMatchObject`.
- Fixed test interruption and `--bail` behavior.
- Fixed watch mode to clean up worker processes when a test run gets interrupted.
- Fixed whitespace to be highlighted in snapshots and assertion errors.
- Improved `babel-jest` plugin: babel is loaded lazily, istanbul comments are only added when coverage is used.
- Improved error for invalid transform config.
- Improved moduleNameMapper to not overwrite mocks when many patterns map to the same file.
- Improved printing of skipped tests in verbose mode.
- Improved resolution code in jest-resolve.
- Improved to only show patch marks in assertion errors when the comparison results in large objects.
- New `--collectCoverageFrom` cli argument.
- New `--coverageDirectory` cli argument.
- New `expect.addSnapshotSerializer` to add custom snapshot serializers for tests.
- New `jest.spyOn`.
- New `testMatch` configuration option that accepts glob patterns.
- New eslint-plugin-jest with no-disabled-tests, no-focuses-tests and no-identical-title rules and default configuration and globals.
- New expect.stringContaining asymmetric matcher.
- New feature to make manual mocks with nested folders work. For example `__mocks__/react-native/Library/Text.js` will now work as expected.
- New feature to re-run tests through the notification when using `--notify`.
- New jest-phabricator package to integrate Jest code coverage in phabriactor.
- New jest-validate package to improve configuration errors, help with suggestions of correct configuration and to be adopted in other libraries.
- New pretty-printing for asymmetric matchers.
- New RSS feed for Jest's blog.
- New way to provide a reducer to extract haste module ids.
- New website, new documentation, new color scheme and new homepage.
- Rewritten watch mode for instant feedback, better code quality and to build new features on top of it (#2362).

## jest 18.1.0

- Fixed console.log and fake timer behavior in node 7.3.
- Updated istanbul-api.
- Updated jest-diff equality error message.
- Disabled arrow keys when entering a pattern in watch mode to prevent broken behavior. Will be improved in a future release.
- Moved asymmetric matchers and equality functionality from Jasmine into jest-matchers.
- Removed jasmine and jest-snapshot dependency from jest-matchers.
- Removed unused global `context` variable.
- Show a better error message if the config is invalid JSON.
- Highlight trailing whitespace in assertion diffs and snapshots.
- Jest now uses micromatch instead of minimatch.
- Added `-h` as alias for `--help`.

## jest 18.0.0

See <https://jestjs.io/blog/2016/12/15/2016-in-jest>

- The testResultsProcessor function is now required to return the modified results.
- Removed `pit` and `mockImpl`. Use `it` or `mockImplementation` instead.
- Fixed re-running tests when `--bail` is used together with `--watch`.
- `pretty-format` is now merged into Jest.
- `require('v8')` now works properly in a test context.
- Jest now clears the entire scrollback in watch mode.
- Added `expect.any`, `expect.anything`, `expect.objectContaining`, `expect.arrayContaining`, `expect.stringMatching`.
- Properly resolve `snapshotSerializers`, `setupFiles`, `transform`, `testRunner` and `testResultsProcessor` instead of using `path.resolve`.
- `--testResultsProcessor` is now exposed through the cli.
- Renamed `--jsonOutputFile` to `--outputFile`.
- Added `jest-editor-support` for vscode and Nuclide integration.
- Fixed `test.concurrent` unhandled promise rejections.
- The Jest website is now auto-deployed when merging into main.
- Updated `testRegex` to include `test.js` and `spec.js` files.
- Fixes for `babel-plugin-jest-hoist` when using `jest.mock` with three arguments.
- The `JSON` global in `jest-environment-node` now comes from the vm context instead of the parent context.
- Jest does not print stack traces from babel any longer.
- Fake timers are reset when `FakeTimers.useTimers()` is called.
- Usage of Jest in watch mode can be hidden through `JEST_HIDE_USAGE`.
- Added `expect.assertions(number)` which will ensure that a specified amount of assertions is made in one test.
- Added `.toMatchSnapshot(?string)` feature to give snapshots a name.
- Escape regex in snapshots.
- `jest-react-native` was deprecated and now forwards `react-native`.
- Added `.toMatchObject` matcher.
- Further improve printing of large objects.
- Fixed `NaN% Failed` in the OS notification when using `--notify`.
- The first test run without cached timings will now use separate processes instead of running in band.
- Added `.toHaveProperty` matcher.
- Fixed `Map`/`Set` comparisons.
- `test.concurrent` now works with `--testNamePattern`.

## jest 17.0.3

- Improved file-watching feature in jest-haste-map.
- Added `.toHaveLength` matcher.
- Improved `.toContain` matcher.

## jest 17.0.2

- Fixed performance regression in module resolution.

## jest 17.0.1

- Fixed pretty printing of big objects.
- Fixed resolution of `.native.js` files in react-native projects.

## jest 17.0.0

- Added `expect.extend`.
- Properly resolve modules with platform extensions on react-native.
- Added support for custom snapshots serializers.
- Updated to Jasmine 2.5.2.
- Big diffs are now collapsed by default in snapshots and assertions. Added `--expand` (or `-e`) to show the full diff.
- Replaced `scriptPreprocessor` with the new `transform` option.
- Added `jest.resetAllMocks` which replaces `jest.clearAllMocks`.
- Fixes for react-native preset.
- Fixes for global built in objects in `jest-environment-node`.
- Create mock objects in the vm context instead of the parent context.
- `.babelrc` is now part of the transform cache key in `babel-jest`.
- Fixes for docblock parsing with haste modules.
- Exit with the proper code when the coverage threshold is not reached.
- Implemented file watching in `jest-haste-map`.
- `--json` now includes information about individual tests inside a file.

## jest 16.0.2

- Symbols are now properly mocked when using `jest-mock`.
- `toHaveBeenCalledWith()` works without arguments again.
- Newlines in snapshots are now normalized across different operating systems.

## jest 16.0.1

- Fix infinite loop.

## jest 16.0.0

- Previously failed tests are now always run first.
- A new concurrent reporter shows currently running tests, a test summary, a progress bar and estimated remaining time if possible.
- Improved CLI colors.
- `jest <pattern>` is now case-insensitive.
- Added `it.only`, `it.skip`, `test.only`, `test.skip` and `xtest`.
- Added `--testNamePattern=pattern` or `-t <pattern>` to run individual tests in test files.
- Jest now warns for duplicate mock files.
- Pressing `a`, `o`, `p`, `q` or `enter` while tests are running in the watch mode, the test run will be interrupted.
- `--bail` now works together with `--watch`.
- Added `test.concurrent` for concurrent async tests.
- Jest now automatically considers files and tests with the `.jsx` extension.
- Added `jest.clearAllMocks` to clear all mocks manually.
- Rewrote Jest's snapshot implementation. `jest-snapshot` can now be more easily integrated into other test runners and used in other projects.
- This requires most snapshots to be updated when upgrading Jest.
- Objects and Arrays in snapshots are now printed with a trailing comma.
- Function names are not printed in snapshots any longer to reduce issues with code coverage instrumentation and different Node versions.
- Snapshots are now sorted using natural sort order.
- Snapshots are not marked as obsolete any longer when using `fit` or when an error is thrown in a test.
- Finished migration of Jasmine matchers to the new Jest matchers.
- Pretty print `toHaveBeenLastCalledWith`, `toHaveBeenCalledWith`, `lastCalledWith` and `toBeCalledWith` failure messages.
- Added `toBeInstanceOf` matcher.
- Added `toContainEqual` matcher.
- Added `toThrowErrorMatchingSnapshot` matcher.
- Improved `moduleNameMapper` resolution.
- Module registry fixes.
- Fixed invocation of the `setupTestFrameworkScriptFile` script to make it easier to use chai together with Jest.
- Removed react-native special case in Jest's configuration.
- Added `--findRelatedTests <fileA> <fileB>` cli option to run tests related to the specified files.
- Added `jest.deepUnmock` to `babel-plugin-jest-hoist`.
- Added `jest.runTimersToTime` which is useful together with fake timers.
- Improved automated mocks for ES modules compiled with babel.

## jest 15.1.1

- Fixed issues with test paths that include hyphens on Windows.
- Fixed `testEnvironment` resolution.
- Updated watch file name pattern input.

## jest 15.1.0

- Pretty printer updates for React and global window objects.
- `jest-runtime` overwrites automocking from configuration files.
- Improvements for watch mode on Windows.
- afterAll/afterEach/beforeAll/beforeEach can now return a Promise and be used together with async/await.
- Improved stack trace printing on Node 4.

## jest 15.0.2

- Fixed Jest with npm2 when using coverage.

## jest 15.0.1

- Updated toThrow and toThrowMatchers and aliased them to the same matcher.
- Improvements for watch mode.
- Fixed Symbol reassignment in tests would break Jest's matchers.
- Fixed `--bail` option.

## jest 15.0.0

- See <https://jestjs.io/blog/2016/09/01/jest-15>
- Jest by default now also recognizes files ending in `.spec.js` and `.test.js` as test files.
- Completely replaced most Jasmine matchers with new Jest matchers.
- Rewrote Jest's CLI output for test failures and summaries.
- Added `--env` option to override the default test environment.
- Disabled automocking, fake timers and resetting the module registry by default.
- Added `--watchAll`, made `--watch` interactive and added the ability to update snapshots and select test patterns in watch mode.
- Jest uses verbose mode when running a single test file.
- Console messages are now buffered and printed along with the test results.
- Fix `testEnvironment` resolution to prefer `jest-environment-{name}` instead of `{name}` only. This prevents a module colision when using `jsdom` as test environment.
- `moduleNameMapper` now uses a resolution algorithm.
- Improved performance for small test runs.
- Improved API documentation.
- Jest now works properly with directories that have special characters in them.
- Improvements to Jest's own test infra by merging integration and unit tests. Code coverage is now collected for Jest.
- Added `global.global` to the node environment.
- Fixed babel-jest-plugin-hoist issues with functions called `mock`.
- Improved jest-react-native preset with mocks for ListView, TextInput, ActivityIndicator and ScrollView.
- Added `collectCoverageFrom` to collect code coverage from untested files.
- Rewritten code coverage support.

## jest 14.1.0

- Changed Jest's default cache directory.
- Fixed `jest-react-native` for react 15.3.0.
- Updated react and react-native example to use `react-test-renderer`.
- Started to refactor code coverage.

## jest 14.0.2

- `babel-jest` bugfix.

## jest 14.0.1

- `babel-jest` can now be used to compose a transformer.
- Updated snapshot instructions to run `jest -u` or `npm test -- -u`.
- Fixed `config` cli option to enable JSON objects as configuration.
- Updated printing of preset path in the CLI.

## jest 14.0.0

- Official release of snapshot tests.
- Started to replace Jasmine matchers with Jest matchers: `toBe`, `toBeFalsy`, `toBeTruthy`, `toBeNaN`, `toBe{Greater,Less}Than{,OrEqual}`, `toBeNull`, `toBeDefined`, `toBeUndefined`, `toContain`, `toMatch`, `toBeCloseTo` were rewritten.
- Rewrite of Jest's reporters.
- Experimental react-native support.
- Removed Jasmine 1 support from Jest.
- Transform caching improvements.

## jest 13.2.0

- Snapshot bugfixes.
- Timer bugfixes.

## jest 13.1.0

- Added `test` global function as an alias for `it`.
- Added `coveragePathIgnorePatterns` to the config.
- Fixed printing of "JSX objects" in snapshots.
- Fixes for `--verbose` option and top level `it` calls.
- Extended the node environment with more globals.
- testcheck now needs to be required explicitly through `require('jest-check')`.
- Added `jest.deepUnmock`.
- Fail test suite if it does not contain any tests.

## jest 13.0.0

- Added duration of individual tests in verbose mode.
- Added a `browser` config option to properly resolve npm packages with a browser field in `package.json` if you are writing tests for client side apps
- Added `jest-repl`.
- Split up `jest-cli` into `jest-runtime` and `jest-config`.
- Added a notification plugin that shows a test run notification using `--notify`.
- Refactored `TestRunner` into `SearchSource` and improved the "no tests found" message.
- Added `jest.isMockFunction(jest.fn())` to test for mock functions.
- Improved test reporter printing and added a test failure summary when running many tests.
  - Add support for property testing via testcheck-js.
- Added a webpack tutorial.
- Added support for virtual mocks through `jest.mock('Module', implementation, {virtual: true})`.
- Added snapshot functionality through `toMatchSnapshot()`.
- Redesigned website.

## jest-cli 12.1.1

- Windows stability fixes.
- Mock module resolution fixes.
- Remove test files from code coverage.

## jest-cli 12.1.0

- Jest is now also published in the `jest` package on npm.
- Added `testRegex` to match for tests outside of specific folders. Deprecated both `testDirectoryName` and `testFileExtensions`.
- `it` can now return a Promise for async testing. `pit` was deprecated.
- Added `jest-resolve` as a standalone package based on the Facebook module resolution algorithm.
- Added `jest-changed-files` as a standalone package to detect changed files in a git or hg repo.
- Added `--setupTestFrameworkFile` to cli.
- Added support for coverage thresholds. See <https://jestjs.io/docs/configuration#coveragethreshold-object>.
- Updated to jsdom 9.0.
- Updated and improved stack trace reporting.
- Added `module.filename` and removed the invalid `module.__filename` field.
- Further improved the `lastCalledWith` and `toBeCalledWith` custom matchers. They now print the most recent calls.
- Fixed jest-haste-map on continuous integration systems.
- Fixes for hg/git integration.
- Added a re-try for the watchman crawler.

## jest-cli 12.0.2

- Bug fixes when running a single test file and for scoped package names.

## jest-cli 12.0.1

- Added custom equality matchers for Map/Set and iterables.
- Bug fixes

## jest-cli 12.0.0

- Reimplemented `node-haste` as `jest-haste-map`: <https://github.com/facebook/jest/pull/896>
- Fixes for the upcoming release of nodejs 6.
- Removed global mock caching which caused negative side-effects on test runs.
- Updated Jasmine from 2.3.4 to 2.4.1.
- Fixed our Jasmine fork to work better with `Object.create(null)`.
- Added a `--silent` flag to silence console messages during a test run.
- Run a test file directly if a path is passed as an argument to Jest.
- Added support for the undocumented nodejs feature `module.paths`.

## jest-cli 11.0.2

- Fixed `jest -o` error when Mercurial isn't installed on the system
- Fixed Jasmine failure message when expected values were mutated after tests.

## jest-cli 11.0.1, babel-jest 11.0.1

- Added support for Mercurial repositories when using `jest -o`
- Added `mockImplementationOnce` API to `jest.fn()`.

## jest-cli 11.0.0, babel-jest 11.0.0 (pre-releases 0.9 to 0.10)

- New implementation of node-haste and rewrite of internal module loading and resolution. Fixed both startup and runtime performance. [#599](https://github.com/facebook/jest/pull/599)
- Jasmine 2 is now the default test runner. To keep using Jasmine 1, put `testRunner: "jasmine1"` into your configuration.
- Added `jest-util`, `jest-mock`, `jest-jasmine1`, `jest-jasmine2`, `jest-environment-node`, `jest-environment-jsdom` packages.
- Added `babel-jest-preset` and `babel-jest` as packages. `babel-jest` is now being auto-detected.
- Added `babel-plugin-jest-hoist` which hoists `jest.unmock`, `jest.mock` and the new `jest.enableAutomock` and `jest.disableAutomock` API.
- Improved `babel-jest` integration and `react-native` testing.
- Improved code coverage reporting when using `babel-jest`.
- Added the `jest.mock('moduleName', moduleFactory)` feature. `jest.mock` now gets hoisted by default. `jest.doMock` was added to explicitly mock a module without the hoisting feature of `babel-jest`.
- Updated jsdom to 8.3.x.
- Improved responsiveness of the system while using `--watch`.
- Clear the terminal window when using `--watch`.
- By default, `--watch` will now only runs tests related to changed files. `--watch=all` can be used to run all tests on file system changes.
- Debounce `--watch` re-runs to not trigger test runs during a branch switch in version control.
- Added `jest.fn()` and `jest.fn(implementation)` as convenient shorcuts for `jest.genMockFunction()` and `jest.genMockFunction().mockImplementation()`.
- Added an `automock` option to turn off automocking globally.
- Added a "no tests found" message if no tests can be found.
- Jest sets `process.NODE_ENV` to `test` unless otherwise specified.
- Fixed `moduleNameMapper` config option when used with paths.
- Fixed an error with Jasmine 2 and tests that `throw 'string errors'`.
- Fixed issues with unmocking symlinked module names.
- Fixed mocking of boolean values.
- Fixed mocking of fields that start with an underscore ("private fields").
- Fixed unmocking behavior with npm3.
- Fixed and improved `--onlyChanged` option.
- Fixed support for running Jest as a git submodule.
- Improved verbose logger output
- Fixed test runtime error reporting and stack traces.
- Improved `toBeCalled` Jasmine 2 custom matcher messages.
- Improved error reporting when a syntax error occurs.
- Renamed HasteModuleLoader to Runtime.
- Jest now properly reports pending tests disabled with `xit` and `xdescribe`.
- Removed `preprocessCachingDisabled` config option.
- Added a `testEnvironment` option to customize the sandbox environment.
- Added support for `@scoped/name` npm packages.
- Added an integration test runner for Jest that runs all tests for examples and packages.

## 0.8.2

- Performance improvements.
- jest now uses `chalk` instead of its own colors implementation.

## 0.8.1

- `--bail` now reports with the proper error code.
- Fixed loading of the setup file when using jasmine2.
- Updated jsdom to 7.2.0.

## 0.8.0

- Added optional support for jasmine2 through the `testRunner` config option.
- Fixed mocking support for Map, WeakMap and Set.
- `node` was added to the defaults in `moduleFileExtensions`.
- Updated the list of node core modules that are properly being recognized by the module loader.

## 0.7.1

- Correctly map `process.on` into jsdom environments, fixes a bug introduced in jest 0.7.0.

## 0.7.0

- Fixed a memory leak with test contexts. Jest now properly cleans up test environments after each test. Added `--logHeapUsage` to log memory usage after each test. Note: this is option is meant for debugging memory leaks and might significantly slow down your test run.
- Removed `mock-modules`, `node-haste` and `mocks` virtual modules. This is a breaking change of undocumented public API. Usage of this API can safely be automatically updated through an automated codemod:
- Example: <http://astexplorer.net/#/zrybZ6UvRA>
- Codemod: <https://github.com/cpojer/js-codemod/blob/main/transforms/jest-update.js>
- jscodeshift: <https://github.com/facebook/jscodeshift>
- Removed `navigator.onLine` and `mockSetReadOnlyProperty` from the global jsdom environment. Use `window.navigator.onLine = true;` in your test setup and `Object.defineProperty` instead.

## 0.6.1

- Updated jsdom to 7.0.2.
- Use the current working directory as root when passing a jest config from the command line.
- Updated the React examples and getting started guide
- Modules now receive a `module.parent` field so unmocked modules don't assume they are run directly any longer.

## 0.6.0

- jest now reports the number of tests that were run instead of the number of test files.
- Added a `--json` option to print test results as JSON.
- Changed the preprocessor API. A preprocessor now receives the script, file and config. The cache key function receives the script, file and stringified config to be able to create consistent hashes.
- Removed node-worker-pool in favor of node-worker-farm (#540).
- `toEqual` now also checks the internal class name of an object. This fixes invalid tests like `expect([]).toEqual({})` which were previously passing.
- Added the option to provide map modules to stub modules by providing the `moduleNameMapper` config option.
- Allow to specify a custom `testRunner` in the configuration (#531).
- Added a `--no-cache` option to make it easier to debug preprocessor scripts.
- Fix code coverage on windows (#499).

## 0.5.6

- Cache test run performance and run slowest tests first to maximize worker utilization
- Update to jsdom 6.5.0

## 0.5.5

- Improve failure stack traces.
- Fix syntax error reporting.
- Add `--watch` option (#472).

## 0.5.2

- Fixed a bug with syntax errors in test files (#487).
- Fixed chmod error for preprocess-cache (#491).
- Support for the upcoming node 4.0 release (#490, #489).

## 0.5.1

- Upgraded node-worker-pool to 3.0.0, use the native `Promise` implementation.
- `testURL` can be used to set the location of the jsdom environment.
- Updated all of jest's dependencies, now using jsdom 6.3.
- jest now uses the native `Promise` implementation.
- Fixed a bug when passed an empty `testPathIgnorePatterns`.
- Moved preprocessor cache into the haste cache directory.

## 0.5.0

- Added `--noStackTrace` option to disable stack traces.
- Jest now only works with iojs v2 and up. If you are still using node we recommend upgrading to iojs or keep using jest 0.4.0.
- Upgraded to jsdom 6.1.0 and removed all the custom jsdom overwrites.

## <=0.4.0

- See commit history for changes in previous versions of jest.<|MERGE_RESOLUTION|>--- conflicted
+++ resolved
@@ -4,11 +4,8 @@
 
 ### Fixes
 
-<<<<<<< HEAD
+- `[expect, @jest/expect]` Provide type of `actual` as a generic argument to `Matchers` to allow better-typed extensions ([#13848](https://github.com/facebook/jest/pull/13848))
 - `[jest-circus]` Added explicit mention of test failing because `done()` is not being called in error message ([#13847](https://github.com/facebook/jest/pull/13847))
-=======
-- `[expect, @jest/expect]` Provide type of `actual` as a generic argument to `Matchers` to allow better-typed extensions ([#13848](https://github.com/facebook/jest/pull/13848))
->>>>>>> 427fe2bf
 
 ### Chore & Maintenance
 
