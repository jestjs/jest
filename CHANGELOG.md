## master

### Features

- `[expect]` Improve report when matcher fails, part 15 ([#8281](https://github.com/facebook/jest/pull/8281))
<<<<<<< HEAD
- `[jest-cli]` Update `--forceExit` and "did not exit for one second" message colors ([#8329](https://github.com/facebook/jest/pull/8329))
=======
- `[jest-runner]` Pass docblock pragmas to TestEnvironment constructor ([#8320](https://github.com/facebook/jest/pull/8320))
>>>>>>> 1f280d89

### Fixes

- `[jest-snapshot]` Inline snapshots: do not indent empty lines ([#8277](https://github.com/facebook/jest/pull/8277))
- `[@jest/runtime, @jest/transform]` Allow custom transforms for JSON dependencies ([#2578](https://github.com/facebook/jest/pull/2578))
- `[jest-core]` Make `detectOpenHandles` imply `runInBand` ([#8283](https://github.com/facebook/jest/pull/8283))
- `[jest-haste-map]` Fix the `mapper` option which was incorrectly ignored ([#8299](https://github.com/facebook/jest/pull/8299))

### Chore & Maintenance

- `[expect]` Fix label and add opposite assertion for toEqual tests ([#8288](https://github.com/facebook/jest/pull/8288))

### Performance

- `[jest-runtime]` Fix module registry memory leak ([#8282](https://github.com/facebook/jest/pull/8282))

## 24.7.1

### Fixes

- `[@jest/config]` Normalize `testSequencer` to its absolute path ([#8267](https://github.com/facebook/jest/pull/8267))
- `[@jest/console]` Print to stderr when calling `console.error`, `console.warn` or `console.assert` using the `jest-runtime` CLI ([#8261](https://github.com/facebook/jest/pull/8261))

## 24.7.0

### Features

- `[@jest/core, @jest/test-sequencer]` Move `testSequencer` to individual package `@jest/test-sequencer` ([#8223](https://github.com/facebook/jest/pull/8223))
- `[@jest/core, jest-cli, jest-config]` Add option `testSequencer` allow user use custom sequencer. ([#8223](https://github.com/facebook/jest/pull/8223))

### Fixes

- `[expect]` Add negative equality tests for iterables ([#8260](https://github.com/facebook/jest/pull/8260))
- `[jest-haste-map]` Resolve fs watcher EMFILE error ([#8258](https://github.com/facebook/jest/pull/8258))

### Chore & Maintenance

- `[expect]` Remove repetition of matcherName and options in matchers ([#8224](https://github.com/facebook/jest/pull/8224))

### Performance

## 24.6.0

### Features

- `[expect]`: Improve report when matcher fails, part 13 ([#8077](https://github.com/facebook/jest/pull/8077))
- `[@jest/core]` Filter API pre-filter setup hook ([#8142](https://github.com/facebook/jest/pull/8142))
- `[jest-snapshot]` Improve report when matcher fails, part 14 ([#8132](https://github.com/facebook/jest/pull/8132))
- `[@jest/reporter]` Display todo and skip test descriptions when verbose is true ([#8038](https://github.com/facebook/jest/pull/8038))
- `[jest-runner]` Support default exports for test environments ([#8163](https://github.com/facebook/jest/pull/8163))
- `[pretty-format]` Support React.Suspense ([#8180](https://github.com/facebook/jest/pull/8180))
- `[jest-snapshot]` Indent inline snapshots ([#8198](https://github.com/facebook/jest/pull/8198))
- `[jest-config]` Support colors in `displayName` configuration ([#8025](https://github.com/facebook/jest/pull/8025))

### Fixes

- `[jest-circus]` Fix test retries with beforeAll/beforeEach failures ([#8227](https://github.com/facebook/jest/pull/8227))
- `[expect]` Fix circular references in iterable equality ([#8160](https://github.com/facebook/jest/pull/8160))
- `[jest-changed-files]` Change method of obtaining git root ([#8052](https://github.com/facebook/jest/pull/8052))
- `[jest-each]` Fix test function type ([#8145](https://github.com/facebook/jest/pull/8145))
- `[jest-fake-timers]` `getTimerCount` not taking immediates and ticks into account ([#8139](https://github.com/facebook/jest/pull/8139))
- `[jest-runtime]` Allow json file as manual mock ([#8159](https://github.com/facebook/jest/pull/8159))
- `[pretty-format]` Print `BigInt` as a readable number instead of `{}` ([#8138](https://github.com/facebook/jest/pull/8138))
- `[jest-core]` Fix ability to transform dependencies required from globalSetup script ([#8143](https://github.com/facebook/jest/pull/8143))
- `[@jest/reporters]` Fix Cannot read property converageData of null ([#8168](https://github.com/facebook/jest/pull/8168))
- `[jest-worker]` `JEST_WORKER_ID` starts at 1 ([#8205](https://github.com/facebook/jest/pull/8205))
- `[jest-config]` Use default cwd even if config contains a cwd property ([#7923](https://github.com/facebook/jest/pull/7923))
- `[jest-resolve-dependencies]`: Remove internal peer dependencies ([#8215](https://github.com/facebook/jest/pull/8215))
- `[jest-resolve]`: Remove internal peer dependencies ([#8215](https://github.com/facebook/jest/pull/8215))
- `[jest-snapshot]`: Remove internal peer dependencies ([#8215](https://github.com/facebook/jest/pull/8215))
- `[jest-resolve]` Fix requireActual with moduleNameMapper ([#8210](https://github.com/facebook/jest/pull/8210))
- `[jest-haste-map]` Fix haste map duplicate detection in watch mode ([#8237](https://github.com/facebook/jest/pull/8237))

### Chore & Maintenance

- `[*]` Remove flow from code base ([#8061](https://github.com/facebook/jest/pull/8061))
- `[*]` Use property initializer syntax in Jest codebase ([#8117](https://github.com/facebook/jest/pull/8117))
- `[*]` Move @types/node to the root package.json ([#8129](https://github.com/facebook/jest/pull/8129))
- `[*]` Add documentation and tests related to auto-mocking ([#8099](https://github.com/facebook/jest/pull/8099))
- `[*]` Add `jest-watch-typeahead` as a devDependency ([#6449](https://github.com/facebook/jest/pull/6449))
- `[*]` upgrade TS to 3.4.0-dev\* for inceremental builds ([#8149](https://github.com/facebook/jest/pull/8149))
- `[docs]` Improve description of optional arguments in ExpectAPI.md ([#8126](https://github.com/facebook/jest/pull/8126))

### Performance

- `[jest-haste-map]` Optimize haste map data structure for serialization/deserialization ([#8171](https://github.com/facebook/jest/pull/8171))
- `[jest-haste-map]` Avoid persisting haste map or processing files when not changed ([#8153](https://github.com/facebook/jest/pull/8153))
- `[jest-core]` Improve performance of SearchSource.findMatchingTests by 15% ([#8184](https://github.com/facebook/jest/pull/8184))
- `[jest-resolve]` Optimize internal cache lookup performance ([#8183](https://github.com/facebook/jest/pull/8183))
- `[jest-core]` Dramatically improve watch mode performance ([#8201](https://github.com/facebook/jest/pull/8201))
- `[jest-transform]` Cache regular expression instead of creating anew for every file in ScriptTransformer ([#8235](https://github.com/facebook/jest/pull/8235))
- `[jest-core]` Fix memory leak of source map info and minor performance improvements ([#8234](https://github.com/facebook/jest/pull/8234))
- `[jest-console]` Fix memory leak by releasing console output reference when printed to stdout ([#8233](https://github.com/facebook/jest/pull/8233))
- `[jest-runtime]` Use `Map` instead of `Object` for module registry ([#8232](https://github.com/facebook/jest/pull/8232))

## 24.5.0

### Features

- `[jest-haste-map]` Expose `throwOnModuleCollision` via `config.haste` ([#8113](https://github.com/facebook/jest/pull/8113))

### Chore & Maintenance

- `[expect]` Export `Matchers` interface from `expect` ([#8093](https://github.com/facebook/jest/pull/8093))

## 24.4.0

### Features

- `[jest-resolve]` Now supports PnP environment without plugins ([#8094](https://github.com/facebook/jest/pull/8094))

### Fixes

- `[expect]` Compare DOM nodes even if there are multiple Node classes ([#8064](https://github.com/facebook/jest/pull/8064))
- `[jest-worker]` `worker.getStdout()` can return `null` ([#8083](https://github.com/facebook/jest/pull/8083))
- `[jest-worker]` Re-attach stdout and stderr from new processes/threads created after retries ([#8087](https://github.com/facebook/jest/pull/8087))
- `[jest-reporters/jest-runner]` Serialize `changedFiles` passed to workers ([#8090](https://github.com/facebook/jest/pull/8090))

### Chore & Maintenance

- `[*]` Make sure to include `d.ts` files in the tarball when building ([#8086](https://github.com/facebook/jest/pull/8086))

## 24.3.1

### Fixes

- `[jest-cli]` export functions compatible with `import {default}` ([#8080](https://github.com/facebook/jest/pull/8080))
- `[jest-worker]`: Fix retries and error notification in workers ([#8079](https://github.com/facebook/jest/pull/8079))

### Chore & Maintenance

- `[pretty-format]`: Use `react-is` instead of manual `$$typeof` checks ([#8060](https://github.com/facebook/jest/pull/8060))

## 24.3.0

We skipped 24.2.0 because a draft was accidentally published. Please use `24.3.0` or a newer version instead.

### Features

- `[expect]`: Improve report when matcher fails, part 10 ([#7960](https://github.com/facebook/jest/pull/7960))
- `[expect]`: Improve report when matcher fails, part 11 ([#8008](https://github.com/facebook/jest/pull/8008))
- `[expect]`: Improve report when matcher fails, part 12 ([#8033](https://github.com/facebook/jest/pull/8033))
- `[expect]`: Improve report when matcher fails, part 7 ([#7866](https://github.com/facebook/jest/pull/7866))
- `[expect]`: Improve report when matcher fails, part 8 ([#7876](https://github.com/facebook/jest/pull/7876))
- `[expect]`: Improve report when matcher fails, part 9 ([#7940](https://github.com/facebook/jest/pull/7940))
- `[jest-circus/jest-jasmine2]` Warn if describe returns a value ([#7852](https://github.com/facebook/jest/pull/7852))
- `[jest-config]` Print error information on preset normalization error ([#7935](https://github.com/facebook/jest/pull/7935))
- `[jest-get-type]` Add `isPrimitive` function ([#7708](https://github.com/facebook/jest/pull/7708))
- `[jest-haste-map]` Add `skipPackageJson` option ([#7778](https://github.com/facebook/jest/pull/7778))
- `[jest-util]` Add `isPromise` ([#7852](https://github.com/facebook/jest/pull/7852))
- `[pretty-format]` Support `React.memo` ([#7891](https://github.com/facebook/jest/pull/7891))

### Fixes

- `[expect]` Fix `toStrictEqual` not considering arrays with objects having undefined values correctly ([#7938](https://github.com/facebook/jest/pull/7938))
- `[expect]` Fix custom async matcher stack trace ([#7652](https://github.com/facebook/jest/pull/7652))
- `[expect]` Fix non-object received value in toHaveProperty ([#7986](https://github.com/facebook/jest/pull/7986), [#8067](https://github.com/facebook/jest/pull/8067))
- `[expect]` Fix non-symmetric equal for Number ([#7948](https://github.com/facebook/jest/pull/7948))
- `[expect]` Remove duck typing and obsolete browser support code when comparing DOM nodes and use DOM-Level-3 API instead ([#7995](https://github.com/facebook/jest/pull/7995))
- `[jest-changed-files]` Fix `getChangedFilesFromRoots` to not return parts of the commit messages as if they were files, when the commit messages contained multiple paragraphs ([#7961](https://github.com/facebook/jest/pull/7961))
- `[jest-changed-files]` Fix pattern for HG changed files ([#8066](https://github.com/facebook/jest/pull/8066))
- `[jest-changed-files]` Improve default file selection for Mercurial repos ([#7880](https://github.com/facebook/jest/pull/7880))
- `[jest-circus]` Fix bug with test.only ([#7888](https://github.com/facebook/jest/pull/7888))
- `[jest-circus]`: Throw explicit error when errors happen after test is considered complete ([#8005](https://github.com/facebook/jest/pull/8005))
- `[jest-cli]` Fix prototype pollution vulnerability in dependency ([#7904](https://github.com/facebook/jest/pull/7904))
- `[jest-cli]` Refactor `-o` and `--coverage` combined ([#7611](https://github.com/facebook/jest/pull/7611))
- `[jest-environment-node]` Add missing globals: TextEncoder and TextDecoder ([#8022](https://github.com/facebook/jest/pull/8022))
- `[jest-haste-map]` Enforce uniqueness in names (mocks and haste ids) ([#8002](https://github.com/facebook/jest/pull/8002))
- `[jest-jasmine2]`: Throw explicit error when errors happen after test is considered complete ([#8005](https://github.com/facebook/jest/pull/8005))
- `[jest-mock]` Adds a type check to `prototype` to allow mocks of objects with a primitive `prototype` property. ([#8040](https://github.com/facebook/jest/pull/8040))
- `[jest-transform]` Normalize config and remove unnecessary checks, convert `TestUtils.js` to TypeScript ([#7801](https://github.com/facebook/jest/pull/7801))
- `[jest-util]`Make sure to not fail if unable to assign `toStringTag` to the `process` object, which is read only in Node 12 ([#8050](https://github.com/facebook/jest/pull/8050))
- `[jest-validate]` Fix validating async functions ([#7894](https://github.com/facebook/jest/issues/7894))
- `[jest-worker]` Fix `jest-worker` when using pre-allocated jobs ([#7934](https://github.com/facebook/jest/pull/7934))
- `[static]` Remove console log '-' on the front page ([#7977](https://github.com/facebook/jest/pull/7977))

### Chore & Maintenance

- `[*]`: Setup building, linting and testing of TypeScript ([#7808](https://github.com/facebook/jest/pull/7808), [#7855](https://github.com/facebook/jest/pull/7855), [#7951](https://github.com/facebook/jest/pull/7951))
- `[@jest/console]`: Extract custom `console` implementations from `jest-util` into a new separate package ([#8030](https://github.com/facebook/jest/pull/8030))
- `[@jest/core]` Create new package, which is `jest-cli` minus `yargs` and `prompts` ([#7696](https://github.com/facebook/jest/pull/7696))
- `[@jest/core]`: Migrate to TypeScript ([#7998](https://github.com/facebook/jest/pull/7998))
- `[@jest/fake-timers]`: Extract FakeTimers class from `jest-util` into a new separate package ([#7987](https://github.com/facebook/jest/pull/7987))
- `[@jest/reporter]`: New package extracted from `jest-cli` ([#7902](https://github.com/facebook/jest/pull/7902))
- `[@jest/reporters]`: Migrate to TypeScript ([#7994](https://github.com/facebook/jest/pull/7994), [#8045](https://github.com/facebook/jest/pull/8045))
- `[@jest/source-map]`: Extract `getCallsite` function from `jest-util` into a new separate package ([#8029](https://github.com/facebook/jest/pull/8029))
- `[@jest/test-result]`: Extract TestResult types and helpers into a new separate package ([#8034](https://github.com/facebook/jest/pull/8034))
- `[@jest/transform]`: Migrate to TypeScript ([#7918](https://github.com/facebook/jest/pull/7918), [#7945](https://github.com/facebook/jest/pull/7945))
- `[@jest/transform]`: New package extracted from `jest-runtime` ([#7915](https://github.com/facebook/jest/pull/7915))
- `[@jest/types]`: New package to handle shared types ([#7834](https://github.com/facebook/jest/pull/7834))
- `[babel-jest]`: Migrate to TypeScript ([#7862](https://github.com/facebook/jest/pull/7862))
- `[babel-plugin-jest-hoist]`: Migrate to TypeScript ([#7898](https://github.com/facebook/jest/pull/7898))
- `[diff-sequences]`: Migrate to Typescript ([#7820](https://github.com/facebook/jest/pull/7820))
- `[docs]` Add missing import to docs ([#7928](https://github.com/facebook/jest/pull/7928))
- `[docs]` Update automock configuration, add note related to manual mocks ([#8051](https://github.com/facebook/jest/pull/8051))
- `[docs]` Update/Organize TestSequencer and testSchedulerHelper code comments([#7984](https://github.com/facebook/jest/pull/7984))
- `[docs]`: Fix image paths in SnapshotTesting.md for current and version 24 ([#7872](https://github.com/facebook/jest/pull/7872))
- `[docs]`: Improve runAllTimers doc (it exhausts the micro-task queue) ([#8031](https://github.com/facebook/jest/pull/8031))
- `[docs]`: Update CONTRIBUTING.md to add information about running jest with `jest-circus` locally ([#8013](https://github.com/facebook/jest/pull/8013)).
- `[expect]`: Migrate to TypeScript ([#7919](https://github.com/facebook/jest/pull/7919), [#8028](https://github.com/facebook/jest/pull/8028))
- `[jest-changed-files]`: Migrate to TypeScript ([#7827](https://github.com/facebook/jest/pull/7827))
- `[jest-circus]`: Migrate to TypeScript ([#7916](https://github.com/facebook/jest/pull/7916))
- `[jest-cli]`: Migrate to TypeScript ([#8024](https://github.com/facebook/jest/pull/8024))
- `[jest-diff]`: Migrate to TypeScript ([#7824](https://github.com/facebook/jest/pull/7824), [#8027](https://github.com/facebook/jest/pull/8027))
- `[jest-docblock]`: Migrate to TypeScript ([#7836](https://github.com/facebook/jest/pull/7836))
- `[jest-each]`: Migrate to Typescript ([#8007](https://github.com/facebook/jest/pull/8007))
- `[jest-each]`: Refactor into multiple files with better types ([#8018](https://github.com/facebook/jest/pull/8018))
- `[jest-environment-jsdom]`: Migrate to TypeScript ([#7985](https://github.com/facebook/jest/pull/8003))
- `[jest-environment-node]`: Migrate to TypeScript ([#7985](https://github.com/facebook/jest/pull/7985))
- `[jest-get-type]`: Migrate to TypeScript ([#7818](https://github.com/facebook/jest/pull/7818))
- `[jest-haste-map]`: Migrate to TypeScript ([#7854](https://github.com/facebook/jest/pull/7854), [#7951](https://github.com/facebook/jest/pull/7951))
- `[jest-jasmine2]`: TS migration ([#7970](https://github.com/facebook/jest/pull/7970))
- `[jest-leak-detector]`: Migrate to TypeScript ([#7825](https://github.com/facebook/jest/pull/7825))
- `[jest-matcher-utils]`: Migrate to TypeScript ([#7835](https://github.com/facebook/jest/pull/7835))
- `[jest-message-util]`: Migrate to TypeScript ([#7834](https://github.com/facebook/jest/pull/7834))
- `[jest-mock]`: Migrate to TypeScript ([#7847](https://github.com/facebook/jest/pull/7847), [#7850](https://github.com/facebook/jest/pull/7850), [#7971](https://github.com/facebook/jest/pull/7971))
- `[jest-phabricator]`: Migrate to TypeScript ([#7965](https://github.com/facebook/jest/pull/7965))
- `[jest-regex-util]`: Migrate to TypeScript ([#7822](https://github.com/facebook/jest/pull/7822))
- `[jest-repl]`: Migrate to TypeScript ([#8000](https://github.com/facebook/jest/pull/8000))
- `[jest-resolve-dependencies]`: Migrate to TypeScript ([#7922](https://github.com/facebook/jest/pull/7922))
- `[jest-resolve]`: Migrate to TypeScript ([#7871](https://github.com/facebook/jest/pull/7871))
- `[jest-runner]`: Migrate to TypeScript ([#7968](https://github.com/facebook/jest/pull/7968))
- `[jest-runtime]`: Migrate to TypeScript ([#7964](https://github.com/facebook/jest/pull/7964), [#7988](https://github.com/facebook/jest/pull/7988))
- `[jest-serializer]`: Migrate to TypeScript ([#7841](https://github.com/facebook/jest/pull/7841))
- `[jest-snapshot]`: Migrate to TypeScript ([#7899](https://github.com/facebook/jest/pull/7899))
- `[jest-util]`: Migrate to TypeScript ([#7844](https://github.com/facebook/jest/pull/7844), [#8021](https://github.com/facebook/jest/pull/8021))
- `[jest-validate]`: Migrate to TypeScript ([#7991](https://github.com/facebook/jest/pull/7991))
- `[jest-watcher]`: Migrate to TypeScript ([#7843](https://github.com/facebook/jest/pull/7843))
- `[jest-worker]`: Migrate to TypeScript ([#7853](https://github.com/facebook/jest/pull/7853))
- `[jest]`: Migrate to TypeScript ([#8024](https://github.com/facebook/jest/pull/8024))
- `[pretty-format]`: Migrate to TypeScript ([#7809](https://github.com/facebook/jest/pull/7809), [#7809](https://github.com/facebook/jest/pull/7972))

### Performance

- `[jest-haste-map]` Optimize haste map tracking of deleted files with Watchman. ([#8056](https://github.com/facebook/jest/pull/8056))

## 24.1.0

### Features

- `[jest-resolve]`: Pass default resolver into custom resolvers ([#7714](https://github.com/facebook/jest/pull/7714))
- `[jest-cli]`: `global{Setup,Teardown}` use default export with es modules ([#7750](https://github.com/facebook/jest/pull/7750))
- `[jest-runtime]` Better error messages when the jest environment is used after teardown by async code ([#7756](https://github.com/facebook/jest/pull/7756))
- `[jest-jasmine2]` Will now only execute at most 5 concurrent tests _within the same testsuite_ when using `test.concurrent` ([#7770](https://github.com/facebook/jest/pull/7770))
- `[jest-circus]` Same as `[jest-jasmine2]`, only 5 tests will run concurrently by default ([#7770](https://github.com/facebook/jest/pull/7770))
- `[jest-config]` A new `maxConcurrency` option allows to change the number of tests allowed to run concurrently ([#7770](https://github.com/facebook/jest/pull/7770))

### Fixes

- `[jest-runtime]` Fix for mocks not working with module name mapper ([#7787](https://github.com/facebook/jest/pull/7787))
- `[jest-cli]` Break dependency cycle when using Jest programmatically ([#7707](https://github.com/facebook/jest/pull/7707))
- `[jest-config]` Extract setupFilesAfterEnv from preset ([#7724](https://github.com/facebook/jest/pull/7724))
- `[jest-cli]` Do not execute any `globalSetup` or `globalTeardown` if there are no tests to execute ([#7745](https://github.com/facebook/jest/pull/7745))
- `[jest-runtime]` Lock down version of `write-file-atomic` ([#7725](https://github.com/facebook/jest/pull/7725))
- `[jest-cli]` Print log entries when logging happens after test environment is torn down ([#7731](https://github.com/facebook/jest/pull/7731))
- `[jest-config]` Do not use a uuid as `name` since that breaks caching ([#7746](https://github.com/facebook/jest/pull/7746))
- `[jest-config]` Make sure `normalize` can consume `Defaults` without warnings ([#7742](https://github.com/facebook/jest/pull/7742))
- `[jest-config]` Allow `moduleFileExtensions` without 'js' for custom runners ([#7751](https://github.com/facebook/jest/pull/7751))
- `[jest-cli]` Load transformers before installing require hooks ([#7752](https://github.com/facebook/jest/pull/7752)
- `[jest-cli]` Handle missing `numTodoTests` in test results ([#7779](https://github.com/facebook/jest/pull/7779))
- `[jest-runtime]` Exclude setup/teardown files from coverage report ([#7790](https://github.com/facebook/jest/pull/7790)
- `[babel-jest]` Throw an error if `babel-jest` tries to transform a file ignored by Babel ([#7797](https://github.com/facebook/jest/pull/7797))
- `[babel-plugin-jest-hoist]` Ignore TS type references when looking for out-of-scope references ([#7799](https://github.com/facebook/jest/pull/7799)
- `[expect]` fixed asymmetrical equality of cyclic objects ([#7730](https://github.com/facebook/jest/pull/7730))

### Chore & Maintenance

- `[jest]` Update jest-junit to ^6.2.1 ([#7739](https://github.com/facebook/jest/pull/7739))
- `[website]` Fix broken help link on homepage ([#7706](https://github.com/facebook/jest/pull/7706))
- `[docs]` Changed Babel setup documentation to correctly compile `async/await` ([#7701](https://github.com/facebook/jest/pull/7701))

## 24.0.0

### Features

- `[jest-each]` [**BREAKING**] Add primitive pretty printing for interpolated titles ([#7694](https://github.com/facebook/jest/pull/7694))
- `[jest-runtime]` Add `jest.isolateModules` for scoped module initialization ([#6701](https://github.com/facebook/jest/pull/6701))
- `[jest-diff]` [**BREAKING**] Support diffing numbers and booleans instead of returning null for different ones ([#7605](https://github.com/facebook/jest/pull/7605))
- `[jest-diff]` [**BREAKING**] Replace `diff` with `diff-sequences` package ([#6961](https://github.com/facebook/jest/pull/6961))
- `[jest-cli]` [**BREAKING**] Only set error process error codes when they are non-zero ([#7363](https://github.com/facebook/jest/pull/7363))
- `[jest-config]` [**BREAKING**] Deprecate `setupTestFrameworkScriptFile` in favor of new `setupFilesAfterEnv` ([#7119](https://github.com/facebook/jest/pull/7119))
- `[jest-worker]` [**BREAKING**] Add functionality to call a `setup` method in the worker before the first call and a `teardown` method when ending the farm ([#7014](https://github.com/facebook/jest/pull/7014))
- `[jest-config]` [**BREAKING**] Set default `notifyMode` to `failure-change` ([#7024](https://github.com/facebook/jest/pull/7024))
- `[jest-haste-map]` [**BREAKING**] Remove support for `@providesModule` ([#6104](https://github.com/facebook/jest/pull/6104))
- `[jest-haste-map]` [**BREAKING**] Replace internal data structures to improve performance ([#6960](https://github.com/facebook/jest/pull/6960))
- `[jest-haste-map]` [**BREAKING**] Use relative paths to allow remote caching ([#7020](https://github.com/facebook/jest/pull/7020))
- `[jest-haste-map]` [**BREAKING**] Remove name from hash in `HasteMap.getCacheFilePath` ([#7218](https://github.com/facebook/jest/pull/7218))
- `[babel-preset-jest]` [**BREAKING**] Export a function instead of an object for Babel 7 compatibility ([#7203](https://github.com/facebook/jest/pull/7203))
- `[jest-haste-map]` [**BREAKING**] Expose relative paths when getting the file iterator ([#7321](https://github.com/facebook/jest/pull/7321))
- `[jest-cli]` [**BREAKING**] Run code transforms over `global{Setup,Teardown}` ([#7562](https://github.com/facebook/jest/pull/7562))
- `[jest-haste-map]` Add `hasteFS.getSize(path)` ([#7580](https://github.com/facebook/jest/pull/7580))
- `[jest-cli]` Print version ending in `-dev` when running a local Jest clone ([#7582](https://github.com/facebook/jest/pull/7582))
- `[jest-cli]` Add Support for `globalSetup` and `globalTeardown` in projects ([#6865](https://github.com/facebook/jest/pull/6865))
- `[jest-runtime]` Add `extraGlobals` to config to load extra global variables into the execution vm ([#7454](https://github.com/facebook/jest/pull/7454))
- `[jest-util]` Export `specialChars` containing Unicode characters and ANSI escapes for console output ([#7532](https://github.com/facebook/jest/pull/7532))
- `[jest-config]` Handle typescript (`ts` and `tsx`) by default ([#7533](https://github.com/facebook/jest/pull/7533))
- `[jest-validate]` Add support for comments in `package.json` using a `"//"` key ([#7295](https://github.com/facebook/jest/pull/7295))
- `[jest-config]` Add shorthand for watch plugins and runners ([#7213](https://github.com/facebook/jest/pull/7213))
- `[jest-jasmine2/jest-circus/jest-cli]` Add test.todo ([#6996](https://github.com/facebook/jest/pull/6996))
- `[pretty-format]` Option to not escape strings in diff messages ([#5661](https://github.com/facebook/jest/pull/5661))
- `[jest-haste-map]` Add `getFileIterator` to `HasteFS` for faster file iteration ([#7010](https://github.com/facebook/jest/pull/7010))
- `[jest-config]` Add `readConfigs` function, previously in `jest-cli` ([#7096](https://github.com/facebook/jest/pull/7096))
- `[jest-snapshot]` Enable configurable snapshot paths ([#6143](https://github.com/facebook/jest/pull/6143))
- `[pretty-format]` Support HTMLCollection and NodeList in DOMCollection plugin ([#7125](https://github.com/facebook/jest/pull/7125))
- `[jest-runtime]` Pass the normalized configuration to script transformers ([#7148](https://github.com/facebook/jest/pull/7148))
- `[expect]` Improve report when assertion fails, part 3 ([#7152](https://github.com/facebook/jest/pull/7152))
- `[jest-runtime]` If `require` fails without a file extension, print all files that match with one ([#7160](https://github.com/facebook/jest/pull/7160))
- `[jest-haste-map]` Make `ignorePattern` optional ([#7166](https://github.com/facebook/jest/pull/7166))
- `[jest-haste-map]` Add `getCacheFilePath` to get the path to the cache file for a `HasteMap` instance ([#7217](https://github.com/facebook/jest/pull/7217))
- `[jest-runtime]` Remove `cacheDirectory` from `ignorePattern` for `HasteMap` if not necessary ([#7166](https://github.com/facebook/jest/pull/7166))
- `[jest-validate]` Add syntax to validate multiple permitted types ([#7207](https://github.com/facebook/jest/pull/7207))
- `[jest-config]` Accept an array as as well as a string for `testRegex`([#7209]https://github.com/facebook/jest/pull/7209))
- `[expect/jest-matcher-utils]` Improve report when assertion fails, part 4 ([#7241](https://github.com/facebook/jest/pull/7241))
- `[expect/jest-matcher-utils]` Improve report when assertion fails, part 5 ([#7557](https://github.com/facebook/jest/pull/7557))
- `[expect]` Check constructor equality in .toStrictEqual() ([#7005](https://github.com/facebook/jest/pull/7005))
- `[jest-util]` Add `jest.getTimerCount()` to get the count of scheduled fake timers ([#7285](https://github.com/facebook/jest/pull/7285))
- `[jest-config]` Add `dependencyExtractor` option to use a custom module to extract dependencies from files ([#7313](https://github.com/facebook/jest/pull/7313), [#7349](https://github.com/facebook/jest/pull/7349), [#7350](https://github.com/facebook/jest/pull/7350), [#7362](https://github.com/facebook/jest/pull/7362))
- `[jest-haste-map]` Accept a `getCacheKey` method in `hasteImplModulePath` modules to reset the cache when the logic changes ([#7350](https://github.com/facebook/jest/pull/7350))
- `[jest-config]` Add `haste.computeSha1` option to compute the sha-1 of the files in the haste map ([#7345](https://github.com/facebook/jest/pull/7345))
- `[expect]` `expect(Infinity).toBeCloseTo(Infinity)` Treats `Infinity` as equal in toBeCloseTo matcher ([#7405](https://github.com/facebook/jest/pull/7405))
- `[jest-worker]` Add node worker-thread support to jest-worker ([#7408](https://github.com/facebook/jest/pull/7408))
- `[jest-config]` Allow `bail` setting to be configured with a number allowing tests to abort after `n` of failures ([#7335](https://github.com/facebook/jest/pull/7335))
- `[jest-config]` Allow % based configuration of `--max-workers` ([#7494](https://github.com/facebook/jest/pull/7494))
- `[jest-runner]` Instantiate the test environment class with the current `testPath` ([#7442](https://github.com/facebook/jest/pull/7442))
- `[jest-config]` Always resolve jest-environment-jsdom from jest-config ([#7476](https://github.com/facebook/jest/pull/7476))
- `[expect]` Improve report when assertion fails, part 6 ([#7621](https://github.com/facebook/jest/pull/7621))
- `[jest-worker]` Add `enableWorkerThreads` option to explicitly opt-in to `worker_threads` if available ([#7681](https://github.com/facebook/jest/pull/7681))

### Fixes

- `[expect]` Accept inherited properties in `toHaveProperty` matcher ([#7686](https://github.com/facebook/jest/pull/7686))
- `[jest-diff]` Do not claim that `-0` and `0` have no visual difference ([#7605](https://github.com/facebook/jest/pull/7605))
- `[jest-mock]` Fix automock for numeric function names ([#7653](https://github.com/facebook/jest/pull/7653))
- `[jest-config]` Ensure `existsSync` is only called with a string parameter ([#7607](https://github.com/facebook/jest/pull/7607))
- `[expect]` `toStrictEqual` considers sparseness of arrays. ([#7591](https://github.com/facebook/jest/pull/7591))
- `[jest-cli]` Fix empty coverage data for untested files ([#7388](https://github.com/facebook/jest/pull/7388))
- `[jest-cli]` [**BREAKING**] Do not use `text-summary` coverage reporter by default if other reporters are configured ([#7058](https://github.com/facebook/jest/pull/7058))
- `[jest-mock]` [**BREAKING**] Fix bugs with mock/spy result tracking of recursive functions ([#6381](https://github.com/facebook/jest/pull/6381))
- `[jest-haste-map]` [**BREAKING**] Recover files correctly after haste name collisions are fixed ([#7329](https://github.com/facebook/jest/pull/7329))
- `[pretty-format]` [**BREAKING**] Omit non-enumerable symbol properties ([#7448](https://github.com/facebook/jest/pull/7448))
- `[*]` [**BREAKING**] Upgrade to Babel 7, dropping support for Babel 6 ([#7016](https://github.com/facebook/jest/pull/7016))
- `[jest-cli]` Avoid watch mode causing bad terminal behavior in some cases ([#7523](https://github.com/facebook/jest/pull/7523))
- `[jest-runner/jest-worker]` Fix missing console output in verbose mode ([#6871](https://github.com/facebook/jest/pull/6871))
- `[expect]` Standardize file naming in `expect` ([#7306](https://github.com/facebook/jest/pull/7306))
- `[jest-each]` Add empty array validation check ([#7249](https://github.com/facebook/jest/pull/7249))
- `[jest-cli]` Interrupt tests if interactive watch plugin key is pressed ([#7222](https://github.com/facebook/jest/pull/7222))
- `[jest-each]` Add each array validation check ([#7033](https://github.com/facebook/jest/pull/7033))
- `[jest-haste-map]` Do not visit again files with the same sha-1 ([#6990](https://github.com/facebook/jest/pull/6990))
- `[jest-jasmine2]` Fix memory leak in Error objects hold by the framework ([#6965](https://github.com/facebook/jest/pull/6965))
- `[jest-haste-map]` Fixed Haste whitelist generation for scoped modules on Windows ([#6980](https://github.com/facebook/jest/pull/6980))
- `[jest-mock]` Fix inheritance of static properties and methods in mocks ([#7003](https://github.com/facebook/jest/pull/7003))
- `[jest-mock]` Fix mocking objects without `Object.prototype` in their prototype chain ([#7003](https://github.com/facebook/jest/pull/7003))
- `[jest-mock]` Check `_isMockFunction` is true rather than truthy on potential mocks ([#7017](https://github.com/facebook/jest/pull/7017))
- `[jest-cli]` Update jest-cli to show git ref in message when using `changedSince` ([#7028](https://github.com/facebook/jest/pull/7028))
- `[jest-jasmine2`] Fix crash when test return Promise rejected with null ([#7049](https://github.com/facebook/jest/pull/7049))
- `[jest-runtime]` Check `_isMockFunction` is true rather than truthy on potential global mocks ([#7017](https://github.com/facebook/jest/pull/7017))
- `[jest-jasmine]` Show proper error message from async `assert` errors ([#6821](https://github.com/facebook/jest/pull/6821))
- `[jest-jasmine2]` Better error message when a describe block is empty ([#6372](https://github.com/facebook/jest/pull/6372))
- `[jest-jasmine2]` Pending calls inside async tests are reported as pending not failed ([#6782](https://github.com/facebook/jest/pull/6782))
- `[jest-circus]` Better error message when a describe block is empty ([#6372](https://github.com/facebook/jest/pull/6372))
- `[jest-jasmine2]` Add missing testLocationResults for `xit` and `fit`([#6482](https://github.com/facebook/jest/pull/6482))
- `[expect]` Return false from asymmetric matchers if received value isn’t string ([#7107](https://github.com/facebook/jest/pull/7107))
- `[jest-cli]` Fix unhandled error when a bad revision is provided to `changedSince` ([#7115](https://github.com/facebook/jest/pull/7115))
- `[jest-config]` Moved dynamically assigned `cwd` from `jest-cli` to default configuration in `jest-config` ([#7146](https://github.com/facebook/jest/pull/7146))
- `[jest-config]` Fix `getMaxWorkers` on termux ([#7154](https://github.com/facebook/jest/pull/7154))
- `[jest-runtime]` Throw an explicit error if `js` is missing from `moduleFileExtensions` ([#7160](https://github.com/facebook/jest/pull/7160))
- `[jest-runtime]` Fix missing coverage when using negative glob pattern in `testMatch` ([#7170](https://github.com/facebook/jest/pull/7170))
- `[*]` Ensure `maxWorkers` is at least 1 (was 0 in some cases where there was only 1 CPU) ([#7182](https://github.com/facebook/jest/pull/7182))
- `[jest-runtime]` Fix transform cache invalidation when requiring a test file from multiple projects ([#7186](https://github.com/facebook/jest/pull/7186))
- `[jest-changed-files]` Return correctly the changed files when using `lastCommit=true` on Mercurial repositories ([#7228](https://github.com/facebook/jest/pull/7228))
- `[babel-jest]` Cache includes babel environment variables ([#7239](https://github.com/facebook/jest/pull/7239))
- `[jest-config]` Use strings instead of `RegExp` instances in normalized configuration ([#7251](https://github.com/facebook/jest/pull/7251))
- `[jest-circus]` Make sure to display real duration even if time is mocked ([#7264](https://github.com/facebook/jest/pull/7264))
- `[expect]` Improves the failing message for `toStrictEqual` matcher. ([#7224](https://github.com/facebook/jest/pull/7224))
- `[expect]` Improves the failing message for `toEqual` matcher. ([#7325](https://github.com/facebook/jest/pull/7325))
- `[jest-resolve]` Fix not being able to resolve path to mapped file with custom platform ([#7312](https://github.com/facebook/jest/pull/7312))
- `[jest-message-util]` Improve parsing of error messages for unusually formatted stack traces ([#7319](https://github.com/facebook/jest/pull/7319))
- `[jest-runtime]` Ensure error message text is not lost on errors with code frames ([#7319](https://github.com/facebook/jest/pull/7319))
- `[jest-haste-map]` Fix to resolve path that is start with words same as rootDir ([#7324](https://github.com/facebook/jest/pull/7324))
- `[expect]` Fix toMatchObject matcher when used with `Object.create(null)` ([#7334](https://github.com/facebook/jest/pull/7334))
- `[jest-haste-map]` Remove legacy condition for duplicate module detection ([#7333](https://github.com/facebook/jest/pull/7333))
- `[jest-haste-map]` Fix `require` detection with trailing commas and ignore `import typeof` modules ([#7385](https://github.com/facebook/jest/pull/7385))
- `[jest-cli]` Fix to set prettierPath via config file ([#7412](https://github.com/facebook/jest/pull/7412))
- `[expect]` Test more precisely for class instance getters ([#7477](https://github.com/facebook/jest/pull/7477))
- `[jest-cli]` Support dashed args ([#7497](https://github.com/facebook/jest/pull/7497))
- `[jest-cli]` Fix to run in band tests if watch mode enable when runInBand arg used ([#7518](https://github.com/facebook/jest/pull/7518))
- `[jest-runtime]` Fix mistake as test files when run coverage issue. ([#7506](https://github.com/facebook/jest/pull/7506))
- `[jest-cli]` print info about passWithNoTests flag ([#7309](https://github.com/facebook/jest/pull/7309))
- `[pretty-format]` Omit unnecessary symbol filter for object keys ([#7457](https://github.com/facebook/jest/pull/7457))
- `[jest-runtime]` Fix `requireActual` on node_modules with mock present ([#7404](https://github.com/facebook/jest/pull/7404))
- `[jest-resolve]` Fix `isBuiltinModule` to support versions of node without `module.builtinModules` ([#7565](https://github.com/facebook/jest/pull/7565))
- `[babel-jest]` Set `cwd` to be resilient to it changing during the runtime of the tests ([#7574](https://github.com/facebook/jest/pull/7574))
- `[jest-snapshot]` Write and read snapshots from disk even if `fs` is mocked ([#7080](https://github.com/facebook/jest/pull/7080))
- `[jest-config]` Normalize `config.cwd` and `config.rootDir` using `realpath ([#7598](https://github.com/facebook/jest/pull/7598))
- `[jest-environment-node]` Fix buffer property is not ArrayBuffer issue. ([#7626](https://github.com/facebook/jest/pull/7626))
- `[babel-plugin-jest-hoist]` Ignore TS type annotations when looking for out-of-scope references ([#7641](https://github.com/facebook/jest/pull/7641))
- `[jest-config]` Add name to project if one does not exist to pick correct resolver ([#5862](https://github.com/facebook/jest/pull/5862))
- `[jest-runtime]` Pass `watchPathIgnorePatterns` to Haste instance ([#7585](https://github.com/facebook/jest/pull/7585))
- `[jest-runtime]` Resolve mock files via Haste when using `require.resolve` ([#7687](https://github.com/facebook/jest/pull/7687))

### Chore & Maintenance

- `[*]` [**BREAKING**] Require Node.js 6+ for all packages ([#7258](https://github.com/facebook/jest/pull/7258))
- `[jest-util]` [**BREAKING**] Remove long-deprecated globals for fake timers ([#7285](https://github.com/facebook/jest/pull/7285))
- `[*]` [**BREAKING**] Upgrade to Micromatch 3 ([#6650](https://github.com/facebook/jest/pull/6650))
- `[*]` [**BREAKING**] Remove regenerator-runtime injection ([#7595](https://github.com/facebook/jest/pull/7595))
- `[jest-worker]` Disable `worker_threads` to avoid issues with libraries to ready for it ([#7681](https://github.com/facebook/jest/pull/7681))
- `[docs]` Fix message property in custom matcher example to return a function instead of a constant. ([#7426](https://github.com/facebook/jest/pull/7426))
- `[jest-circus]` Standardize file naming in `jest-circus` ([#7301](https://github.com/facebook/jest/pull/7301))
- `[docs]` Add synchronous test.each setup ([#7150](https://github.com/facebook/jest/pull/7150))
- `[docs]` Add `this.extend` to the Custom Matchers API reference ([#7130](https://github.com/facebook/jest/pull/7130))
- `[docs]` Fix default value for `coverageReporters` value in configuration docs ([#7126](https://github.com/facebook/jest/pull/7126))
- `[docs]` Add link for jest-extended in expect docs ([#7078](https://github.com/facebook/jest/pull/7078))
- `[jest-util]` Add ErrorWithStack class ([#7067](https://github.com/facebook/jest/pull/7067))
- `[docs]` Document `--runTestsByPath` CLI parameter ([#7046](https://github.com/facebook/jest/pull/7046))
- `[docs]` Fix babel-core installation instructions ([#6745](https://github.com/facebook/jest/pull/6745))
- `[docs]` Explain how to rewrite assertions to avoid large irrelevant diff ([#6971](https://github.com/facebook/jest/pull/6971))
- `[examples]` add example using Babel 7 ([#6983](https://github.com/facebook/jest/pull/6983))
- `[docs]` Replace shallow equality with referential identity in `ExpectAPI.md` ([#6991](https://github.com/facebook/jest/pull/6991))
- `[jest-changed-files]` Refactor to use `execa` over `child_process` ([#6987](https://github.com/facebook/jest/pull/6987))
- `[*]` Bump dated dependencies ([#6978](https://github.com/facebook/jest/pull/6978))
- `[scripts]` Don’t make empty sub-folders for ignored files in build folder ([#7001](https://github.com/facebook/jest/pull/7001))
- `[docs]` Add missing export statement in `puppeteer_environment.js` under `docs/Puppeteer.md` ([#7127](https://github.com/facebook/jest/pull/7127))
- `[docs]` Removed useless expect.assertions in `TestingAsyncCode.md` ([#7131](https://github.com/facebook/jest/pull/7131))
- `[docs]` Remove references to `@providesModule` which isn't supported anymore ([#7147](https://github.com/facebook/jest/pull/7147))
- `[docs]` Update `setupFiles` documentation for clarity ([#7187](https://github.com/facebook/jest/pull/7187))
- `[docs]` Change `require.require*` to `jest.require*` ([#7210](https://github.com/facebook/jest/pull/7210))
- `[jest-circus]` Add readme.md ([#7198](https://github.com/facebook/jest/pull/7198))
- `[jest-editor-support]` Remove from the repository ([#7232](https://github.com/facebook/jest/pull/7232))
- `[jest-test-typescript-parser]` Remove from the repository ([#7232](https://github.com/facebook/jest/pull/7232))
- `[tests]` Free tests from the dependency on value of FORCE_COLOR ([#6585](https://github.com/facebook/jest/pull/6585/files))
- `[*]` Add babel plugin to make sure Jest is unaffected by fake Promise implementations ([#7225](https://github.com/facebook/jest/pull/7225))
- `[docs]` Add correct default value for `testUrl` config option ([#7277](https://github.com/facebook/jest/pull/7277))
- `[docs]` Remove duplicate code in `MockFunctions` ([#7297](https://github.com/facebook/jest/pull/7297))
- `[*]` Add check for Facebook copyright headers on CI ([#7370](https://github.com/facebook/jest/pull/7370))
- `[*]` Update Facebook copyright headers ([#7589](https://github.com/facebook/jest/pull/7589))
- `[jest-haste-map]` Refactor `dependencyExtractor` and tests ([#7385](https://github.com/facebook/jest/pull/7385))
- `[docs]` Clearify conditional setting of `NODE_ENV` ([#7369](https://github.com/facebook/jest/pull/7369))
- `[docs]` Clarify conditional setting of `NODE_ENV` ([#7369](https://github.com/facebook/jest/pull/7369))
- `[*]` Standardize file names ([#7316](https://github.com/facebook/jest/pull/7316), [#7266](https://github.com/facebook/jest/pull/7266), [#7238](https://github.com/facebook/jest/pull/7238), [#7314](https://github.com/facebook/jest/pull/7314), [#7467](https://github.com/facebook/jest/pull/7467), [#7464](https://github.com/facebook/jest/pull/7464)), [#7471](https://github.com/facebook/jest/pull/7471))
- `[docs]` Add `testPathIgnorePatterns` in CLI documentation ([#7440](https://github.com/facebook/jest/pull/7440))
- `[docs]` Removed misleading text about `describe()` grouping together tests into a test suite ([#7434](https://github.com/facebook/jest/pull/7434))
- `[diff-sequences]` Add performance benchmark to package ([#7603](https://github.com/facebook/jest/pull/7603))
- `[*]` Replace as many `Object.assign` with object spread as possible ([#7627](https://github.com/facebook/jest/pull/7627))
- `[ci]` Initial support for Azure Pipelines ([#7556](https://github.com/facebook/jest/pull/7556))

### Performance

- `[jest-mock]` Improve `getType` function performance. ([#7159](https://github.com/facebook/jest/pull/7159))

## 23.6.0

### Features

- `[jest-cli]` Add `changedSince` to allowed watch mode configs ([#6955](https://github.com/facebook/jest/pull/6955))
- `[babel-jest]` Add support for `babel.config.js` added in Babel 7.0.0 ([#6911](https://github.com/facebook/jest/pull/6911))
- `[jest-resolve]` Add support for an experimental `mapper` option (Watchman crawler only) that adds virtual files to the Haste map ([#6940](https://github.com/facebook/jest/pull/6940))

### Fixes

- `[jest-resolve]` Only resolve realpath once in try-catch ([#6925](https://github.com/facebook/jest/pull/6925))
- `[expect]` Fix TypeError in `toBeInstanceOf` on `null` or `undefined` ([#6912](https://github.com/facebook/jest/pull/6912))
- `[jest-jasmine2]` Throw a descriptive error if the first argument supplied to a hook was not a function ([#6917](https://github.com/facebook/jest/pull/6917)) and ([#6931](https://github.com/facebook/jest/pull/6931))
- `[jest-circus]` Throw a descriptive error if the first argument supplied to a hook was not a function ([#6917](https://github.com/facebook/jest/pull/6917)) and ([#6931](https://github.com/facebook/jest/pull/6931))
- `[expect]` Fix variadic custom asymmetric matchers ([#6898](https://github.com/facebook/jest/pull/6898))
- `[jest-cli]` Fix incorrect `testEnvironmentOptions` warning ([#6852](https://github.com/facebook/jest/pull/6852))
- `[jest-each]` Prevent done callback being supplied to describe ([#6843](https://github.com/facebook/jest/pull/6843))
- `[jest-config]` Better error message for a case when a preset module was found, but no `jest-preset.js` or `jest-preset.json` at the root ([#6863](https://github.com/facebook/jest/pull/6863))
- `[jest-haste-map]` Catch crawler error when unsuccessfully reading directories ([#6761](https://github.com/facebook/jest/pull/6761))

### Chore & Maintenance

- `[docs]` Add custom toMatchSnapshot matcher docs ([#6837](https://github.com/facebook/jest/pull/6837))
- `[docs]` Improve the documentation regarding preset configuration ([#6864](https://github.com/facebook/jest/issues/6864))
- `[docs]` Clarify usage of `--projects` CLI option ([#6872](https://github.com/facebook/jest/pull/6872))
- `[docs]` Correct `failure-change` notification mode ([#6878](https://github.com/facebook/jest/pull/6878))
- `[scripts]` Don’t remove node_modules from subdirectories of presets in e2e tests ([#6948](https://github.com/facebook/jest/pull/6948))
- `[diff-sequences]` Double-check number of differences in tests ([#6953](https://github.com/facebook/jest/pull/6953))

## 23.5.0

### Features

- `[jest-cli]` Add package name to `NotifyReporter` notification ([#5898](https://github.com/facebook/jest/pull/5898))
- `[jest-runner]` print stack trace when `process.exit` is called from user code ([#6714](https://github.com/facebook/jest/pull/6714))
- `[jest-each]` introduces `%#` option to add index of the test to its title ([#6414](https://github.com/facebook/jest/pull/6414))
- `[pretty-format]` Support serializing `DocumentFragment` ([#6705](https://github.com/facebook/jest/pull/6705))
- `[jest-validate]` Add `recursive` and `recursiveBlacklist` options for deep config checks ([#6802](https://github.com/facebook/jest/pull/6802))
- `[jest-cli]` Check watch plugins for key conflicts ([#6697](https://github.com/facebook/jest/pull/6697))

### Fixes

- `[jest-snapshot]` Mark snapshots as obsolete when moved to an inline snapshot ([#6773](https://github.com/facebook/jest/pull/6773))
- `[jest-config]` Fix `--coverage` with `--findRelatedTests` overwriting `collectCoverageFrom` options ([#6736](https://github.com/facebook/jest/pull/6736))
- `[jest-config]` Update default config for testURL from 'about:blank' to 'http://localhost' to address latest JSDOM security warning. ([#6792](https://github.com/facebook/jest/pull/6792))
- `[jest-cli]` Fix `testMatch` not working with negations ([#6648](https://github.com/facebook/jest/pull/6648))
- `[jest-cli]` Don't report promises as open handles ([#6716](https://github.com/facebook/jest/pull/6716))
- `[jest-each]` Add timeout support to parameterised tests ([#6660](https://github.com/facebook/jest/pull/6660))
- `[jest-cli]` Improve the message when running coverage while there are no files matching global threshold ([#6334](https://github.com/facebook/jest/pull/6334))
- `[jest-snapshot]` Correctly merge property matchers with the rest of the snapshot in `toMatchSnapshot`. ([#6528](https://github.com/facebook/jest/pull/6528))
- `[jest-snapshot]` Add error messages for invalid property matchers. ([#6528](https://github.com/facebook/jest/pull/6528))
- `[jest-cli]` Show open handles from inside test files as well ([#6263](https://github.com/facebook/jest/pull/6263))
- `[jest-haste-map]` Fix a problem where creating folders ending with `.js` could cause a crash ([#6818](https://github.com/facebook/jest/pull/6818))

### Chore & Maintenance

- `[docs]` Document another option to avoid warnings with React 16 ([#5258](https://github.com/facebook/jest/issues/5258))
- `[docs]` Add note explaining when `jest.setTimeout` should be called ([#6817](https://github.com/facebook/jest/pull/6817/files))
- `[docs]` Fixed bug in example code ([#6828](https://github.com/facebook/jest/pull/6828))

## 23.4.2

### Performance

- `[jest-changed-files]` limit git and hg commands to specified roots ([#6732](https://github.com/facebook/jest/pull/6732))

### Fixes

- `[jest-circus]` Fix retryTimes so errors are reset before re-running ([#6762](https://github.com/facebook/jest/pull/6762))
- `[docs]` Update `expect.objectContaining()` description ([#6754](https://github.com/facebook/jest/pull/6754))
- `[babel-jest]` Make `getCacheKey()` take into account `createTransformer` options ([#6699](https://github.com/facebook/jest/pull/6699))
- `[jest-jasmine2]` Use prettier through `require` instead of `localRequire`. Fixes `matchInlineSnapshot` where prettier dependencies like `path` and `fs` are mocked with `jest.mock`. ([#6776](https://github.com/facebook/jest/pull/6776))
- `[docs]` Fix contributors link ([#6711](https://github.com/facebook/jest/pull/6711))
- `[website]` Fix website versions page to link to correct language ([#6734](https://github.com/facebook/jest/pull/6734))
- `[expect]` Update `toContain` suggestion to contain equal message ([#6792](https://github.com/facebook/jest/pull/6810))

## 23.4.1

### Features

- `[jest-cli]` Watch plugins now have access to a broader range of global configuration options in their `updateConfigAndRun` callbacks, so they can provide a wider set of extra features ([#6473](https://github.com/facebook/jest/pull/6473))
- `[jest-snapshot]` `babel-traverse` is now passed to `jest-snapshot` explicitly to avoid unnecessary requires in every test

### Fixes

- `[jest-haste-map]` Optimize watchman crawler by using `glob` on initial query ([#6689](https://github.com/facebook/jest/pull/6689))
- `[pretty-format]` Fix formatting of invalid Date objects ([#6635](https://github.com/facebook/jest/pull/6635))

## 23.4.0

### Features

- `[jest-haste-map]` Add `computeDependencies` flag to avoid opening files if not needed ([#6667](https://github.com/facebook/jest/pull/6667))
- `[jest-runtime]` Support `require.resolve.paths` ([#6471](https://github.com/facebook/jest/pull/6471))
- `[jest-runtime]` Support `paths` option for `require.resolve` ([#6471](https://github.com/facebook/jest/pull/6471))

### Fixes

- `[jest-runner]` Force parallel runs for watch mode, to avoid TTY freeze ([#6647](https://github.com/facebook/jest/pull/6647))
- `[jest-cli]` properly reprint resolver errors in watch mode ([#6407](https://github.com/facebook/jest/pull/6407))
- `[jest-cli]` Write configuration to stdout when the option was explicitly passed to Jest ([#6447](https://github.com/facebook/jest/pull/6447))
- `[jest-cli]` Fix regression on non-matching suites ([6657](https://github.com/facebook/jest/pull/6657))
- `[jest-runtime]` Roll back `micromatch` version to prevent regression when matching files ([#6661](https://github.com/facebook/jest/pull/6661))

## 23.3.0

### Features

- `[jest-cli]` Allow watch plugin to be configured ([#6603](https://github.com/facebook/jest/pull/6603))
- `[jest-snapshot]` Introduce `toMatchInlineSnapshot` and `toThrowErrorMatchingInlineSnapshot` matchers ([#6380](https://github.com/facebook/jest/pull/6380))

### Fixes

- `[jest-regex-util]` Improve handling already escaped path separators on Windows ([#6523](https://github.com/facebook/jest/pull/6523))
- `[jest-cli]` Fix `testNamePattern` value with interactive snapshots ([#6579](https://github.com/facebook/jest/pull/6579))
- `[jest-cli]` Fix enter to interrupt watch mode ([#6601](https://github.com/facebook/jest/pull/6601))

### Chore & Maintenance

- `[website]` Switch domain to https://jestjs.io ([#6549](https://github.com/facebook/jest/pull/6549))
- `[tests]` Improve stability of `yarn test` on Windows ([#6534](https://github.com/facebook/jest/pull/6534))
- `[*]` Transpile object shorthand into Node 4 compatible syntax ([#6582](https://github.com/facebook/jest/pull/6582))
- `[*]` Update all legacy links to jestjs.io ([#6622](https://github.com/facebook/jest/pull/6622))
- `[docs]` Add docs for 23.1, 23.2, and 23.3 ([#6623](https://github.com/facebook/jest/pull/6623))
- `[website]` Only test/deploy website if relevant files are changed ([#6626](https://github.com/facebook/jest/pull/6626))
- `[docs]` Describe behavior of `resetModules` option when set to `false` ([#6641](https://github.com/facebook/jest/pull/6641))

## 23.2.0

### Features

- `[jest-each]` Add support for keyPaths in test titles ([#6457](https://github.com/facebook/jest/pull/6457))
- `[jest-cli]` Add `jest --init` option that generates a basic configuration file with a short description for each option ([#6442](https://github.com/facebook/jest/pull/6442))
- `[jest.retryTimes]` Add `jest.retryTimes()` option that allows failed tests to be retried n-times when using jest-circus. ([#6498](https://github.com/facebook/jest/pull/6498))

### Fixes

- `[docs]` Fixed error in documentation for expect.not.arrayContaining(array). ([#6491](https://github.com/facebook/jest/pull/6491))
- `[jest-cli]` Add check to make sure one or more tests have run before notifying when using `--notify` ([#6495](https://github.com/facebook/jest/pull/6495))
- `[jest-cli]` Pass `globalConfig` as a parameter to `globalSetup` and `globalTeardown` functions ([#6486](https://github.com/facebook/jest/pull/6486))
- `[jest-config]` Add missing options to the `defaults` object ([#6428](https://github.com/facebook/jest/pull/6428))
- `[expect]` Using symbolic property names in arrays no longer causes the `toEqual` matcher to fail ([#6391](https://github.com/facebook/jest/pull/6391))
- `[expect]` `toEqual` no longer tries to compare non-enumerable symbolic properties, to be consistent with non-symbolic properties. ([#6398](https://github.com/facebook/jest/pull/6398))
- `[jest-util]` `console.timeEnd` now properly log elapsed time in milliseconds. ([#6456](https://github.com/facebook/jest/pull/6456))
- `[jest-mock]` Fix `MockNativeMethods` access in react-native `jest.mock()` ([#6505](https://github.com/facebook/jest/pull/6505))
- `[jest-cli]` Fix `reporters` for `moduleName` = `'default'` ([#6542](https://github.com/facebook/jest/pull/6542))

### Chore & Maintenance

- `[docs]` Add jest-each docs for 1 dimensional arrays ([#6444](https://github.com/facebook/jest/pull/6444/files))

## 23.1.0

### Features

- `[jest-each]` Add pretty-format serialising to each titles ([#6357](https://github.com/facebook/jest/pull/6357))
- `[jest-cli]` shouldRunTestSuite watch hook now receives an object with `config`, `testPath` and `duration` ([#6350](https://github.com/facebook/jest/pull/6350))
- `[jest-each]` Support one dimensional array of data ([#6351](https://github.com/facebook/jest/pull/6351))
- `[jest-watch]` create new package `jest-watch` to ease custom watch plugin development ([#6318](https://github.com/facebook/jest/pull/6318))
- `[jest-circus]` Make hooks in empty describe blocks error ([#6320](https://github.com/facebook/jest/pull/6320))
- Add a config/CLI option `errorOnDeprecated` which makes calling deprecated APIs throw hepful error messages ([#6339](https://github.com/facebook/jest/pull/6339))

### Fixes

- `[jest-each]` Fix pluralising missing arguments error ([#6369](https://github.com/facebook/jest/pull/6369))
- `[jest-each]` Stop test title concatenating extra args ([#6346](https://github.com/facebook/jest/pull/6346))
- `[expect]` toHaveBeenNthCalledWith/nthCalledWith gives wrong call messages if not matched ([#6340](https://github.com/facebook/jest/pull/6340))
- `[jest-each]` Make sure invalid arguments to `each` points back to the user's code ([#6347](https://github.com/facebook/jest/pull/6347))
- `[expect]` toMatchObject throws TypeError when a source property is null ([#6313](https://github.com/facebook/jest/pull/6313))
- `[jest-cli]` Normalize slashes in paths in CLI output on Windows ([#6310](https://github.com/facebook/jest/pull/6310))
- `[jest-cli]` Fix run beforeAll in excluded suites tests" mode. ([#6234](https://github.com/facebook/jest/pull/6234))
- `[jest-haste-map`] Compute SHA-1s for non-tracked files when using Node crawler ([#6264](https://github.com/facebook/jest/pull/6264))

### Chore & Maintenance

- `[docs]` Improve documentation of `mockClear`, `mockReset`, and `mockRestore` ([#6227](https://github.com/facebook/jest/pull/6227/files))
- `[jest-each]` Refactor each to use shared implementation with core ([#6345](https://github.com/facebook/jest/pull/6345))
- `[jest-each]` Update jest-each docs for serialising values into titles ([#6337](https://github.com/facebook/jest/pull/6337))
- `[jest-circus]` Add dependency on jest-each ([#6309](https://github.com/facebook/jest/pull/6309))
- `[filenames]` Rename "integration-tests" to "e2e" ([#6315](https://github.com/facebook/jest/pull/6315))
- `[docs]` Mention the use of commit hash with `--changedSince` flag ([#6330](https://github.com/facebook/jest/pull/6330))

## 23.0.1

### Chore & Maintenance

- `[jest-jasemine2]` Add dependency on jest-each ([#6308](https://github.com/facebook/jest/pull/6308))
- `[jest-each]` Move jest-each into core Jest ([#6278](https://github.com/facebook/jest/pull/6278))
- `[examples]` Update typescript example to using ts-jest ([#6260](https://github.com/facebook/jest/pull/6260))

### Fixes

- `[pretty-format]` Serialize inverse asymmetric matchers correctly ([#6272](https://github.com/facebook/jest/pull/6272))

## 23.0.0

### Features

- `[expect]` Expose `getObjectSubset`, `iterableEquality`, and `subsetEquality` ([#6210](https://github.com/facebook/jest/pull/6210))
- `[jest-snapshot]` Add snapshot property matchers ([#6210](https://github.com/facebook/jest/pull/6210))
- `[jest-config]` Support jest-preset.js files within Node modules ([#6185](https://github.com/facebook/jest/pull/6185))
- `[jest-cli]` Add `--detectOpenHandles` flag which enables Jest to potentially track down handles keeping it open after tests are complete. ([#6130](https://github.com/facebook/jest/pull/6130))
- `[jest-jasmine2]` Add data driven testing based on `jest-each` ([#6102](https://github.com/facebook/jest/pull/6102))
- `[jest-matcher-utils]` Change "suggest to equal" message to be more advisory ([#6103](https://github.com/facebook/jest/issues/6103))
- `[jest-message-util]` Don't ignore messages with `vendor` anymore ([#6117](https://github.com/facebook/jest/pull/6117))
- `[jest-validate]` Get rid of `jest-config` dependency ([#6067](https://github.com/facebook/jest/pull/6067))
- `[jest-validate]` Adds option to inject `deprecationEntries` ([#6067](https://github.com/facebook/jest/pull/6067))
- `[jest-snapshot]` [**BREAKING**] Concatenate name of test, optional snapshot name and count ([#6015](https://github.com/facebook/jest/pull/6015))
- `[jest-runtime]` Allow for transform plugins to skip the definition process method if createTransformer method was defined. ([#5999](https://github.com/facebook/jest/pull/5999))
- `[expect]` Add stack trace for async errors ([#6008](https://github.com/facebook/jest/pull/6008))
- `[jest-jasmine2]` Add stack trace for timeouts ([#6008](https://github.com/facebook/jest/pull/6008))
- `[jest-jasmine2]` Add stack trace for thrown non-`Error`s ([#6008](https://github.com/facebook/jest/pull/6008))
- `[jest-runtime]` Prevent modules from marking themselves as their own parent ([#5235](https://github.com/facebook/jest/issues/5235))
- `[jest-mock]` Add support for auto-mocking generator functions ([#5983](https://github.com/facebook/jest/pull/5983))
- `[expect]` Add support for async matchers ([#5919](https://github.com/facebook/jest/pull/5919))
- `[expect]` Suggest toContainEqual ([#5948](https://github.com/facebook/jest/pull/5953))
- `[jest-config]` Export Jest's default options ([#5948](https://github.com/facebook/jest/pull/5948))
- `[jest-editor-support]` Move `coverage` to `ProjectWorkspace.collectCoverage` ([#5929](https://github.com/facebook/jest/pull/5929))
- `[jest-editor-support]` Add `coverage` option to runner ([#5836](https://github.com/facebook/jest/pull/5836))
- `[jest-haste-map]` Support extracting dynamic `import`s ([#5883](https://github.com/facebook/jest/pull/5883))
- `[expect]` Improve output format for mismatchedArgs in mock/spy calls. ([#5846](https://github.com/facebook/jest/pull/5846))
- `[jest-cli]` Add support for using `--coverage` in combination with watch mode, `--onlyChanged`, `--findRelatedTests` and more ([#5601](https://github.com/facebook/jest/pull/5601))
- `[jest-jasmine2]` [**BREAKING**] Adds error throwing and descriptive errors to `it`/ `test` for invalid arguments. `[jest-circus]` Adds error throwing and descriptive errors to `it`/ `test` for invalid arguments ([#5558](https://github.com/facebook/jest/pull/5558))
- `[jest-matcher-utils]` Add `isNot` option to `matcherHint` function ([#5512](https://github.com/facebook/jest/pull/5512))
- `[jest-config]` Add `<rootDir>` to runtime files not found error report ([#5693](https://github.com/facebook/jest/pull/5693))
- `[expect]` Make toThrow matcher pass only if Error object is returned from promises ([#5670](https://github.com/facebook/jest/pull/5670))
- `[expect]` Add isError to utils ([#5670](https://github.com/facebook/jest/pull/5670))
- `[expect]` Add inverse matchers (`expect.not.arrayContaining`, etc., [#5517](https://github.com/facebook/jest/pull/5517))
- `[expect]` `expect.extend` now also extends asymmetric matchers ([#5503](https://github.com/facebook/jest/pull/5503))
- `[jest-mock]` Update `spyOnProperty` to support spying on the prototype chain ([#5753](https://github.com/facebook/jest/pull/5753))
- `[jest-mock]` Add tracking of return values in the `mock` property ([#5752](https://github.com/facebook/jest/pull/5752))
- `[jest-mock]` Add tracking of thrown errors in the `mock` property ([#5764](https://github.com/facebook/jest/pull/5764))
- `[expect]`Add nthCalledWith spy matcher ([#5605](https://github.com/facebook/jest/pull/5605))
- `[jest-cli]` Add `isSerial` property that runners can expose to specify that they can not run in parallel ([#5706](https://github.com/facebook/jest/pull/5706))
- `[expect]` Add `.toBeCalledTimes` and `toHaveBeenNthCalledWith` aliases ([#5826](https://github.com/facebook/jest/pull/5826))
- `[jest-cli]` Interactive Snapshot Mode improvements ([#5864](https://github.com/facebook/jest/pull/5864))
- `[jest-editor-support]` Add `no-color` option to runner ([#5909](https://github.com/facebook/jest/pull/5909))
- `[jest-jasmine2]` Pretty-print non-Error object errors ([#5980](https://github.com/facebook/jest/pull/5980))
- `[jest-message-util]` Include column in stack frames ([#5889](https://github.com/facebook/jest/pull/5889))
- `[expect]` Introduce toStrictEqual ([#6032](https://github.com/facebook/jest/pull/6032))
- `[expect]` Add return matchers ([#5879](https://github.com/facebook/jest/pull/5879))
- `[jest-cli]` Improve snapshot summaries ([#6181](https://github.com/facebook/jest/pull/6181))
- `[expect]` Include custom mock names in error messages ([#6199](https://github.com/facebook/jest/pull/6199))
- `[jest-diff]` Support returning diff from oneline strings ([#6221](https://github.com/facebook/jest/pull/6221))
- `[expect]` Improve return matchers ([#6172](https://github.com/facebook/jest/pull/6172))
- `[jest-cli]` Overhaul watch plugin hooks names ([#6249](https://github.com/facebook/jest/pull/6249))
- `[jest-mock]` [**BREAKING**] Include tracked call results in serialized mock ([#6244](https://github.com/facebook/jest/pull/6244))

### Fixes

- `[jest-cli]` Fix stdin encoding to utf8 for watch plugins. ([#6253](https://github.com/facebook/jest/issues/6253))
- `[expect]` Better detection of DOM Nodes for equality ([#6246](https://github.com/facebook/jest/pull/6246))
- `[jest-cli]` Fix misleading action description for F key when in "only failed tests" mode. ([#6167](https://github.com/facebook/jest/issues/6167))
- `[jest-worker]` Stick calls to workers before processing them ([#6073](https://github.com/facebook/jest/pull/6073))
- `[babel-plugin-jest-hoist]` Allow using `console` global variable ([#6075](https://github.com/facebook/jest/pull/6075))
- `[jest-jasmine2]` Always remove node core message from assert stack traces ([#6055](https://github.com/facebook/jest/pull/6055))
- `[expect]` Add stack trace when `expect.assertions` and `expect.hasAssertions` causes test failures. ([#5997](https://github.com/facebook/jest/pull/5997))
- `[jest-runtime]` Throw a more useful error when trying to require modules after the test environment is torn down ([#5888](https://github.com/facebook/jest/pull/5888))
- `[jest-mock]` [**BREAKING**] Replace timestamps with `invocationCallOrder` ([#5867](https://github.com/facebook/jest/pull/5867))
- `[jest-jasmine2]` Install `sourcemap-support` into normal runtime to catch runtime errors ([#5945](https://github.com/facebook/jest/pull/5945))
- `[jest-jasmine2]` Added assertion error handling inside `afterAll hook` ([#5884](https://github.com/facebook/jest/pull/5884))
- `[jest-cli]` Remove the notifier actions in case of failure when not in watch mode. ([#5861](https://github.com/facebook/jest/pull/5861))
- `[jest-mock]` Extend .toHaveBeenCalled return message with outcome ([#5951](https://github.com/facebook/jest/pull/5951))
- `[jest-runner]` Assign `process.env.JEST_WORKER_ID="1"` when in runInBand mode ([#5860](https://github.com/facebook/jest/pull/5860))
- `[jest-cli]` Add descriptive error message when trying to use `globalSetup`/`globalTeardown` file that doesn't export a function. ([#5835](https://github.com/facebook/jest/pull/5835))
- `[expect]` Do not rely on `instanceof RegExp`, since it will not work for RegExps created inside of a different VM ([#5729](https://github.com/facebook/jest/pull/5729))
- `[jest-resolve]` Update node module resolution algorithm to correctly handle symlinked paths ([#5085](https://github.com/facebook/jest/pull/5085))
- `[jest-editor-support]` Update `Settings` to use spawn in shell option ([#5658](https://github.com/facebook/jest/pull/5658))
- `[jest-cli]` Improve the error message when 2 projects resolve to the same config ([#5674](https://github.com/facebook/jest/pull/5674))
- `[jest-runtime]` remove retainLines from coverage instrumentation ([#5692](https://github.com/facebook/jest/pull/5692))
- `[jest-cli]` Fix update snapshot issue when using watchAll ([#5696](https://github.com/facebook/jest/pull/5696))
- `[expect]` Fix rejects.not matcher ([#5670](https://github.com/facebook/jest/pull/5670))
- `[jest-runtime]` Prevent Babel warnings on large files ([#5702](https://github.com/facebook/jest/pull/5702))
- `[jest-mock]` Prevent `mockRejectedValue` from causing unhandled rejection ([#5720](https://github.com/facebook/jest/pull/5720))
- `[pretty-format]` Handle React fragments better ([#5816](https://github.com/facebook/jest/pull/5816))
- `[pretty-format]` Handle formatting of `React.forwardRef` and `Context` components ([#6093](https://github.com/facebook/jest/pull/6093))
- `[jest-cli]` Switch collectCoverageFrom back to a string ([#5914](https://github.com/facebook/jest/pull/5914))
- `[jest-regex-util]` Fix handling regex symbols in tests path on Windows ([#5941](https://github.com/facebook/jest/pull/5941))
- `[jest-util]` Fix handling of NaN/Infinity in mock timer delay ([#5966](https://github.com/facebook/jest/pull/5966))
- `[jest-resolve]` Generalise test for package main entries equivalent to ".". ([#5968](https://github.com/facebook/jest/pull/5968))
- `[jest-config]` Ensure that custom resolvers are used when resolving the configuration ([#5976](https://github.com/facebook/jest/pull/5976))
- `[website]` Fix website docs ([#5853](https://github.com/facebook/jest/pull/5853))
- `[expect]` Fix isEqual Set and Map to compare object values and keys regardless of order ([#6150](https://github.com/facebook/jest/pull/6150))
- `[pretty-format]` [**BREAKING**] Remove undefined props from React elements ([#6162](https://github.com/facebook/jest/pull/6162))
- `[jest-haste-map]` Properly resolve mocked node modules without package.json defined ([#6232](https://github.com/facebook/jest/pull/6232))

### Chore & Maintenance

- `[jest-runner]` Move sourcemap installation from `jest-jasmine2` to `jest-runner` ([#6176](https://github.com/facebook/jest/pull/6176))
- `[jest-cli]` Use yargs's built-in `version` instead of rolling our own ([#6215](https://github.com/facebook/jest/pull/6215))
- `[docs]` Add explanation on how to mock methods not implemented in JSDOM
- `[jest-jasmine2]` Simplify `Env.execute` and TreeProcessor to setup and clean resources for the top suite the same way as for all of the children suites ([#5885](https://github.com/facebook/jest/pull/5885))
- `[babel-jest]` [**BREAKING**] Always return object from transformer ([#5991](https://github.com/facebook/jest/pull/5991))
- `[*]` Run Prettier on compiled output ([#5858](https://github.com/facebook/jest/pull/3497))
- `[jest-cli]` Add fileChange hook for plugins ([#5708](https://github.com/facebook/jest/pull/5708))
- `[docs]` Add docs on using `jest.mock(...)` ([#5648](https://github.com/facebook/jest/pull/5648))
- `[docs]` Mention Jest Puppeteer Preset ([#5722](https://github.com/facebook/jest/pull/5722))
- `[docs]` Add jest-community section to website ([#5675](https://github.com/facebook/jest/pull/5675))
- `[docs]` Add versioned docs for v22.4 ([#5733](https://github.com/facebook/jest/pull/5733))
- `[docs]` Improve Snapshot Testing Guide ([#5812](https://github.com/facebook/jest/issues/5812))
- `[jest-runtime]` [**BREAKING**] Remove `jest.genMockFn` and `jest.genMockFunction` ([#6173](https://github.com/facebook/jest/pull/6173))
- `[jest-message-util]` Avoid adding unnecessary indent to blank lines in stack traces ([#6211](https://github.com/facebook/jest/pull/6211))

## 22.4.2

### Fixes

- `[jest-haste-map]` Recreate Haste map when deserialization fails ([#5642](https://github.com/facebook/jest/pull/5642))

## 22.4.1

### Fixes

- `[jest-haste-map]` Parallelize Watchman calls in crawler ([#5640](https://github.com/facebook/jest/pull/5640))
- `[jest-editor-support]` Update TypeScript definitions ([#5625](https://github.com/facebook/jest/pull/5625))
- `[babel-jest]` Remove `retainLines` argument to babel. ([#5594](https://github.com/facebook/jest/pull/5594))

### Features

- `[jest-runtime]` Provide `require.main` property set to module with test suite ([#5618](https://github.com/facebook/jest/pull/5618))

### Chore & Maintenance

- `[docs]` Add note about Node version support ([#5622](https://github.com/facebook/jest/pull/5622))
- `[docs]` Update to use yarn ([#5624](https://github.com/facebook/jest/pull/5624))
- `[docs]` Add how to mock scoped modules to Manual Mocks doc ([#5638](https://github.com/facebook/jest/pull/5638))

## 22.4.0

### Fixes

- `[jest-haste-map]` Overhauls how Watchman crawler works fixing Windows ([#5615](https://github.com/facebook/jest/pull/5615))
- `[expect]` Allow matching of Errors against plain objects ([#5611](https://github.com/facebook/jest/pull/5611))
- `[jest-haste-map]` Do not read binary files in Haste, even when instructed to do so ([#5612](https://github.com/facebook/jest/pull/5612))
- `[jest-cli]` Don't skip matchers for exact files ([#5582](https://github.com/facebook/jest/pull/5582))
- `[docs]` Update discord links ([#5586](https://github.com/facebook/jest/pull/5586))
- `[jest-runtime]` Align handling of testRegex on Windows between searching for tests and instrumentation checks ([#5560](https://github.com/facebook/jest/pull/5560))
- `[jest-config]` Make it possible to merge `transform` option with preset ([#5505](https://github.com/facebook/jest/pull/5505))
- `[jest-util]` Fix `console.assert` behavior in custom & buffered consoles ([#5576](https://github.com/facebook/jest/pull/5576))

### Features

- `[docs]` Add MongoDB guide ([#5571](https://github.com/facebook/jest/pull/5571))
- `[jest-runtime]` Deprecate mapCoverage option. ([#5177](https://github.com/facebook/jest/pull/5177))
- `[babel-jest]` Add option to return sourcemap from the transformer separately from source. ([#5177](https://github.com/facebook/jest/pull/5177))
- `[jest-validate]` Add ability to log deprecation warnings for CLI flags. ([#5536](https://github.com/facebook/jest/pull/5536))
- `[jest-serializer]` Added new module for serializing. Works using V8 or JSON ([#5609](https://github.com/facebook/jest/pull/5609))
- `[docs]` Add a documentation note for project `displayName` configuration ([#5600](https://github.com/facebook/jest/pull/5600))

### Chore & Maintenance

- `[docs]` Update automatic mocks documentation ([#5630](https://github.com/facebook/jest/pull/5630))

## jest 22.3.0

### Fixes

- `[expect]` Add descriptive error message to CalledWith methods when missing optional arguments ([#5547](https://github.com/facebook/jest/pull/5547))
- `[jest-cli]` Fix inability to quit watch mode while debugger is still attached ([#5029](https://github.com/facebook/jest/pull/5029))
- `[jest-haste-map]` Properly handle platform-specific file deletions ([#5534](https://github.com/facebook/jest/pull/5534))

### Features

- `[jest-util]` Add the following methods to the "console" implementations: `assert`, `count`, `countReset`, `dir`, `dirxml`, `group`, `groupCollapsed`, `groupEnd`, `time`, `timeEnd` ([#5514](https://github.com/facebook/jest/pull/5514))
- `[docs]` Add documentation for interactive snapshot mode ([#5291](https://github.com/facebook/jest/pull/5291))
- `[jest-editor-support]` Add watchAll flag ([#5523](https://github.com/facebook/jest/pull/5523))
- `[jest-cli]` Support multiple glob patterns for `collectCoverageFrom` ([#5537](https://github.com/facebook/jest/pull/5537))
- `[docs]` Add versioned documentation to the website ([#5541](https://github.com/facebook/jest/pull/5541))

### Chore & Maintenance

- `[jest-config]` Allow `<rootDir>` to be used with `collectCoverageFrom` ([#5524](https://github.com/facebook/jest/pull/5524))
- `[filenames]` Standardize files names in "integration-tests" folder ([#5513](https://github.com/facebook/jest/pull/5513))

## jest 22.2.2

### Fixes

- `[babel-jest]` Revert "Remove retainLines from babel-jest" ([#5496](https://github.com/facebook/jest/pull/5496))
- `[jest-docblock]` Support multiple of the same `@pragma`. ([#5154](https://github.com/facebook/jest/pull/5502))

### Features

- `[jest-worker]` Assign a unique id for each worker and pass it to the child process. It will be available via `process.env.JEST_WORKER_ID` ([#5494](https://github.com/facebook/jest/pull/5494))

### Chore & Maintenance

- `[filenames]` Standardize file names in root ([#5500](https://github.com/facebook/jest/pull/5500))

## jest 22.2.1

### Fixes

- `[jest-config]` "all" takes precedence over "lastCommit" ([#5486](https://github.com/facebook/jest/pull/5486))

## jest 22.2.0

### Features

- `[jest-runner]` Move test summary to after coverage report ([#4512](https://github.com/facebook/jest/pull/4512))
- `[jest-cli]` Added `--notifyMode` to specify when to be notified. ([#5125](https://github.com/facebook/jest/pull/5125))
- `[diff-sequences]` New package compares items in two sequences to find a **longest common subsequence**. ([#5407](https://github.com/facebook/jest/pull/5407))
- `[jest-matcher-utils]` Add `comment` option to `matcherHint` function ([#5437](https://github.com/facebook/jest/pull/5437))
- `[jest-config]` Allow lastComit and changedFilesWithAncestor via JSON config ([#5476](https://github.com/facebook/jest/pull/5476))
- `[jest-util]` Add deletion to `process.env` as well ([#5466](https://github.com/facebook/jest/pull/5466))
- `[jest-util]` Add case-insensitive getters/setters to `process.env` ([#5465](https://github.com/facebook/jest/pull/5465))
- `[jest-mock]` Add util methods to create async functions. ([#5318](https://github.com/facebook/jest/pull/5318))

### Fixes

- `[jest-cli]` Add trailing slash when checking root folder ([#5464](https://github.com/facebook/jest/pull/5464))
- `[jest-cli]` Hide interactive mode if there are no failed snapshot tests ([#5450](https://github.com/facebook/jest/pull/5450))
- `[babel-jest]` Remove retainLines from babel-jest ([#5439](https://github.com/facebook/jest/pull/5439))
- `[jest-cli]` Glob patterns ignore non-`require`-able files (e.g. `README.md`) ([#5199](https://github.com/facebook/jest/issues/5199))
- `[jest-mock]` Add backticks support (\`\`) to `mock` a certain package via the `__mocks__` folder. ([#5426](https://github.com/facebook/jest/pull/5426))
- `[jest-message-util]` Prevent an `ENOENT` crash when the test file contained a malformed source-map. ([#5405](https://github.com/facebook/jest/pull/5405)).
- `[jest]` Add `import-local` to `jest` package. ([#5353](https://github.com/facebook/jest/pull/5353))
- `[expect]` Support class instances in `.toHaveProperty()` and `.toMatchObject` matcher. ([#5367](https://github.com/facebook/jest/pull/5367))
- `[jest-cli]` Fix npm update command for snapshot summary. ([#5376](https://github.com/facebook/jest/pull/5376), [5389](https://github.com/facebook/jest/pull/5389/))
- `[expect]` Make `rejects` and `resolves` synchronously validate its argument. ([#5364](https://github.com/facebook/jest/pull/5364))
- `[docs]` Add tutorial page for ES6 class mocks. ([#5383](https://github.com/facebook/jest/pull/5383))
- `[jest-resolve]` Search required modules in node_modules and then in custom paths. ([#5403](https://github.com/facebook/jest/pull/5403))
- `[jest-resolve]` Get builtin modules from node core. ([#5411](https://github.com/facebook/jest/pull/5411))
- `[jest-resolve]` Detect and preserve absolute paths in `moduleDirectories`. Do not generate additional (invalid) paths by prepending each ancestor of `cwd` to the absolute path. Additionally, this fixes functionality in Windows OS. ([#5398](https://github.com/facebook/jest/pull/5398))

### Chore & Maintenance

- `[jest-util]` Implement watch plugins ([#5399](https://github.com/facebook/jest/pull/5399))

## jest 22.1.4

### Fixes

- `[jest-util]` Add "debug" method to "console" implementations ([#5350](https://github.com/facebook/jest/pull/5350))
- `[jest-resolve]` Add condition to avoid infinite loop when node module package main is ".". ([#5344)](https://github.com/facebook/jest/pull/5344)

### Features

- `[jest-cli]` `--changedSince`: allow selectively running tests for code changed since arbitrary revisions. ([#5312](https://github.com/facebook/jest/pull/5312))

## jest 22.1.3

### Fixes

- `[jest-cli]` Check if the file belongs to the checked project before adding it to the list, also checking that the file name is not explicitly blacklisted ([#5341](https://github.com/facebook/jest/pull/5341))
- `[jest-editor-support]` Add option to spawn command in shell ([#5340](https://github.com/facebook/jest/pull/5340))

## jest 22.1.2

### Fixes

- `[jest-cli]` Check if the file belongs to the checked project before adding it to the list ([#5335](https://github.com/facebook/jest/pull/5335))
- `[jest-cli]` Fix `EISDIR` when a directory is passed as an argument to `jest`. ([#5317](https://github.com/facebook/jest/pull/5317))
- `[jest-config]` Added restoreMocks config option. ([#5327](https://github.com/facebook/jest/pull/5327))

## jest 22.1.1

### Fixes

- `[*]` Move from "process.exit" to "exit. ([#5313](https://github.com/facebook/jest/pull/5313))

## jest 22.1.0

### Features

- `[jest-cli]` Make Jest exit without an error when no tests are found in the case of `--lastCommit`, `--findRelatedTests`, or `--onlyChanged` options having been passed to the CLI
- `[jest-cli]` Add interactive snapshot mode ([#3831](https://github.com/facebook/jest/pull/3831))

### Fixes

- `[jest-cli]` Use `import-local` to support global Jest installations. ([#5304](https://github.com/facebook/jest/pull/5304))
- `[jest-runner]` Fix memory leak in coverage reporting ([#5289](https://github.com/facebook/jest/pull/5289))
- `[docs]` Update mention of the minimal version of node supported ([#4947](https://github.com/facebook/jest/issues/4947))
- `[jest-cli]` Fix missing newline in console message ([#5308](https://github.com/facebook/jest/pull/5308))
- `[jest-cli]` `--lastCommit` and `--changedFilesWithAncestor` now take effect even when `--onlyChanged` is not specified. ([#5307](https://github.com/facebook/jest/pull/5307))

### Chore & Maintenance

- `[filenames]` Standardize folder names under `integration-tests/` ([#5298](https://github.com/facebook/jest/pull/5298))

## jest 22.0.6

### Fixes

- `[jest-jasmine2]` Fix memory leak in snapshot reporting ([#5279](https://github.com/facebook/jest/pull/5279))
- `[jest-config]` Fix breaking change in `--testPathPattern` ([#5269](https://github.com/facebook/jest/pull/5269))
- `[docs]` Document caveat with mocks, Enzyme, snapshots and React 16 ([#5258](https://github.com/facebook/jest/issues/5258))

## jest 22.0.5

### Fixes

- `[jest-leak-detector]` Removed the reference to `weak`. Now, parent projects must install it by hand for the module to work.
- `[expect]` Fail test when the types of `stringContaining` and `stringMatching` matchers do not match. ([#5069](https://github.com/facebook/jest/pull/5069))
- `[jest-cli]` Treat dumb terminals as noninteractive ([#5237](https://github.com/facebook/jest/pull/5237))
- `[jest-cli]` `jest --onlyChanged --changedFilesWithAncestor` now also works with git. ([#5189](https://github.com/facebook/jest/pull/5189))
- `[jest-config]` fix unexpected condition to avoid infinite recursion in Windows platform. ([#5161](https://github.com/facebook/jest/pull/5161))
- `[jest-config]` Escape parentheses and other glob characters in `rootDir` before interpolating with `testMatch`. ([#4838](https://github.com/facebook/jest/issues/4838))
- `[jest-regex-util]` Fix breaking change in `--testPathPattern` ([#5230](https://github.com/facebook/jest/pull/5230))
- `[expect]` Do not override `Error` stack (with `Error.captureStackTrace`) for custom matchers. ([#5162](https://github.com/facebook/jest/pull/5162))
- `[pretty-format]` Pretty format for DOMStringMap and NamedNodeMap ([#5233](https://github.com/facebook/jest/pull/5233))
- `[jest-cli]` Use a better console-clearing string on Windows ([#5251](https://github.com/facebook/jest/pull/5251))

### Features

- `[jest-jasmine]` Allowed classes and functions as `describe` names. ([#5154](https://github.com/facebook/jest/pull/5154))
- `[jest-jasmine2]` Support generator functions as specs. ([#5166](https://github.com/facebook/jest/pull/5166))
- `[jest-jasmine2]` Allow `spyOn` with getters and setters. ([#5107](https://github.com/facebook/jest/pull/5107))
- `[jest-config]` Allow configuration objects inside `projects` array ([#5176](https://github.com/facebook/jest/pull/5176))
- `[expect]` Add support to `.toHaveProperty` matcher to accept the keyPath argument as an array of properties/indices. ([#5220](https://github.com/facebook/jest/pull/5220))
- `[docs]` Add documentation for .toHaveProperty matcher to accept the keyPath argument as an array of properties/indices. ([#5220](https://github.com/facebook/jest/pull/5220))
- `[jest-runner]` test environments are now passed a new `options` parameter. Currently this only has the `console` which is the test console that Jest will expose to tests. ([#5223](https://github.com/facebook/jest/issues/5223))
- `[jest-environment-jsdom]` pass the `options.console` to a custom instance of `virtualConsole` so jsdom is using the same console as the test. ([#5223](https://github.com/facebook/jest/issues/5223))

### Chore & Maintenance

- `[docs]` Describe the order of execution of describe and test blocks. ([#5217](https://github.com/facebook/jest/pull/5217), [#5238](https://github.com/facebook/jest/pull/5238))
- `[docs]` Add a note on `moduleNameMapper` ordering. ([#5249](https://github.com/facebook/jest/pull/5249))

## jest 22.0.4

### Fixes

- `[jest-cli]` New line before quitting watch mode. ([#5158](https://github.com/facebook/jest/pull/5158))

### Features

- `[babel-jest]` moduleFileExtensions not passed to babel transformer. ([#5110](https://github.com/facebook/jest/pull/5110))

### Chore & Maintenance

- `[*]` Tweaks to better support Node 4 ([#5142](https://github.com/facebook/jest/pull/5142))

## jest 22.0.2 && 22.0.3

### Chore & Maintenance

- `[*]` Tweaks to better support Node 4 ([#5134](https://github.com/facebook/jest/pull/5134))

## jest 22.0.1

### Fixes

- `[jest-runtime]` fix error for test files providing coverage. ([#5117](https://github.com/facebook/jest/pull/5117))

### Features

- `[jest-config]` Add `forceCoverageMatch` to allow collecting coverage from ignored files. ([#5081](https://github.com/facebook/jest/pull/5081))

## jest 22.0.0

### Fixes

- `[jest-resolve]` Use `module.builtinModules` as `BUILTIN_MODULES` when it exists
- `[jest-worker]` Remove `debug` and `inspect` flags from the arguments sent to the child ([#5068](https://github.com/facebook/jest/pull/5068))
- `[jest-config]` Use all `--testPathPattern` and `<regexForTestFiles>` args in `testPathPattern` ([#5066](https://github.com/facebook/jest/pull/5066))
- `[jest-cli]` Do not support `--watch` inside non-version-controlled environments ([#5060](https://github.com/facebook/jest/pull/5060))
- `[jest-config]` Escape Windows path separator in testPathPattern CLI arguments ([#5054](https://github.com/facebook/jest/pull/5054)
- `[jest-jasmine]` Register sourcemaps as node environment to improve performance with jsdom ([#5045](https://github.com/facebook/jest/pull/5045))
- `[pretty-format]` Do not call toJSON recursively ([#5044](https://github.com/facebook/jest/pull/5044))
- `[pretty-format]` Fix errors when identity-obj-proxy mocks CSS Modules ([#4935](https://github.com/facebook/jest/pull/4935))
- `[babel-jest]` Fix support for namespaced babel version 7 ([#4918](https://github.com/facebook/jest/pull/4918))
- `[expect]` fix .toThrow for promises ([#4884](https://github.com/facebook/jest/pull/4884))
- `[jest-docblock]` pragmas should preserve urls ([#4837](https://github.com/facebook/jest/pull/4629))
- `[jest-cli]` Check if `npm_lifecycle_script` calls Jest directly ([#4629](https://github.com/facebook/jest/pull/4629))
- `[jest-cli]` Fix --showConfig to show all configs ([#4494](https://github.com/facebook/jest/pull/4494))
- `[jest-cli]` Throw if `maxWorkers` doesn't have a value ([#4591](https://github.com/facebook/jest/pull/4591))
- `[jest-cli]` Use `fs.realpathSync.native` if available ([#5031](https://github.com/facebook/jest/pull/5031))
- `[jest-config]` Fix `--passWithNoTests` ([#4639](https://github.com/facebook/jest/pull/4639))
- `[jest-config]` Support `rootDir` tag in testEnvironment ([#4579](https://github.com/facebook/jest/pull/4579))
- `[jest-editor-support]` Fix `--showConfig` to support jest 20 and jest 21 ([#4575](https://github.com/facebook/jest/pull/4575))
- `[jest-editor-support]` Fix editor support test for node 4 ([#4640](https://github.com/facebook/jest/pull/4640))
- `[jest-mock]` Support mocking constructor in `mockImplementationOnce` ([#4599](https://github.com/facebook/jest/pull/4599))
- `[jest-runtime]` Fix manual user mocks not working with custom resolver ([#4489](https://github.com/facebook/jest/pull/4489))
- `[jest-util]` Fix `runOnlyPendingTimers` for `setTimeout` inside `setImmediate` ([#4608](https://github.com/facebook/jest/pull/4608))
- `[jest-message-util]` Always remove node internals from stacktraces ([#4695](https://github.com/facebook/jest/pull/4695))
- `[jest-resolve]` changes method of determining builtin modules to include missing builtins ([#4740](https://github.com/facebook/jest/pull/4740))
- `[pretty-format]` Prevent error in pretty-format for window in jsdom test env ([#4750](https://github.com/facebook/jest/pull/4750))
- `[jest-resolve]` Preserve module identity for symlinks ([#4761](https://github.com/facebook/jest/pull/4761))
- `[jest-config]` Include error message for `preset` json ([#4766](https://github.com/facebook/jest/pull/4766))
- `[pretty-format]` Throw `PrettyFormatPluginError` if a plugin halts with an exception ([#4787](https://github.com/facebook/jest/pull/4787))
- `[expect]` Keep the stack trace unchanged when `PrettyFormatPluginError` is thrown by pretty-format ([#4787](https://github.com/facebook/jest/pull/4787))
- `[jest-environment-jsdom]` Fix asynchronous test will fail due to timeout issue. ([#4669](https://github.com/facebook/jest/pull/4669))
- `[jest-cli]` Fix `--onlyChanged` path case sensitivity on Windows platform ([#4730](https://github.com/facebook/jest/pull/4730))
- `[jest-runtime]` Use realpath to match transformers ([#5000](https://github.com/facebook/jest/pull/5000))
- `[expect]` [**BREAKING**] Replace identity equality with Object.is in toBe matcher ([#4917](https://github.com/facebook/jest/pull/4917))

### Features

- `[jest-message-util]` Add codeframe to test assertion failures ([#5087](https://github.com/facebook/jest/pull/5087))
- `[jest-config]` Add Global Setup/Teardown options ([#4716](https://github.com/facebook/jest/pull/4716))
- `[jest-config]` Add `testEnvironmentOptions` to apply to jsdom options or node context. ([#5003](https://github.com/facebook/jest/pull/5003))
- `[jest-jasmine2]` Update Timeout error message to `jest.timeout` and display current timeout value ([#4990](https://github.com/facebook/jest/pull/4990))
- `[jest-runner]` Enable experimental detection of leaked contexts ([#4895](https://github.com/facebook/jest/pull/4895))
- `[jest-cli]` Add combined coverage threshold for directories. ([#4885](https://github.com/facebook/jest/pull/4885))
- `[jest-mock]` Add `timestamps` to mock state. ([#4866](https://github.com/facebook/jest/pull/4866))
- `[eslint-plugin-jest]` Add `prefer-to-have-length` lint rule. ([#4771](https://github.com/facebook/jest/pull/4771))
- `[jest-environment-jsdom]` [**BREAKING**] Upgrade to JSDOM@11 ([#4770](https://github.com/facebook/jest/pull/4770))
- `[jest-environment-*]` [**BREAKING**] Add Async Test Environment APIs, dispose is now teardown ([#4506](https://github.com/facebook/jest/pull/4506))
- `[jest-cli]` Add an option to clear the cache ([#4430](https://github.com/facebook/jest/pull/4430))
- `[babel-plugin-jest-hoist]` Improve error message, that the second argument of `jest.mock` must be an inline function ([#4593](https://github.com/facebook/jest/pull/4593))
- `[jest-snapshot]` [**BREAKING**] Concatenate name of test and snapshot ([#4460](https://github.com/facebook/jest/pull/4460))
- `[jest-cli]` [**BREAKING**] Fail if no tests are found ([#3672](https://github.com/facebook/jest/pull/3672))
- `[jest-diff]` Highlight only last of odd length leading spaces ([#4558](https://github.com/facebook/jest/pull/4558))
- `[jest-docblock]` Add `docblock.print()` ([#4517](https://github.com/facebook/jest/pull/4517))
- `[jest-docblock]` Add `strip` ([#4571](https://github.com/facebook/jest/pull/4571))
- `[jest-docblock]` Preserve leading whitespace in docblock comments ([#4576](https://github.com/facebook/jest/pull/4576))
- `[jest-docblock]` remove leading newlines from `parswWithComments().comments` ([#4610](https://github.com/facebook/jest/pull/4610))
- `[jest-editor-support]` Add Snapshots metadata ([#4570](https://github.com/facebook/jest/pull/4570))
- `[jest-editor-support]` Adds an 'any' to the typedef for `updateFileWithJestStatus` ([#4636](https://github.com/facebook/jest/pull/4636))
- `[jest-editor-support]` Better monorepo support ([#4572](https://github.com/facebook/jest/pull/4572))
- `[jest-environment-jsdom]` Add simple rAF polyfill in jsdom environment to work with React 16 ([#4568](https://github.com/facebook/jest/pull/4568))
- `[jest-environment-node]` Implement node Timer api ([#4622](https://github.com/facebook/jest/pull/4622))
- `[jest-jasmine2]` Add testPath to reporter callbacks ([#4594](https://github.com/facebook/jest/pull/4594))
- `[jest-mock]` Added support for naming mocked functions with `.mockName(value)` and `.mockGetName()` ([#4586](https://github.com/facebook/jest/pull/4586))
- `[jest-runtime]` Add `module.loaded`, and make `module.require` not enumerable ([#4623](https://github.com/facebook/jest/pull/4623))
- `[jest-runtime]` Add `module.parent` ([#4614](https://github.com/facebook/jest/pull/4614))
- `[jest-runtime]` Support sourcemaps in transformers ([#3458](https://github.com/facebook/jest/pull/3458))
- `[jest-snapshot]` [**BREAKING**] Add a serializer for `jest.fn` to allow a snapshot of a jest mock ([#4668](https://github.com/facebook/jest/pull/4668))
- `[jest-worker]` Initial version of parallel worker abstraction, say hello! ([#4497](https://github.com/facebook/jest/pull/4497))
- `[jest-jasmine2]` Add `testLocationInResults` flag to add location information per spec to test results ([#4782](https://github.com/facebook/jest/pull/4782))
- `[jest-environment-jsdom]` Update JSOM to 11.4, which includes built-in support for `requestAnimationFrame` ([#4919](https://github.com/facebook/jest/pull/4919))
- `[jest-cli]` Hide watch usage output when running on non-interactive environments ([#4958](https://github.com/facebook/jest/pull/4958))
- `[jest-snapshot]` Promises support for `toThrowErrorMatchingSnapshot` ([#4946](https://github.com/facebook/jest/pull/4946))
- `[jest-cli]` Explain which snapshots are obsolete ([#5005](https://github.com/facebook/jest/pull/5005))

### Chore & Maintenance

- `[docs]` Add guide of using with puppeteer ([#5093](https://github.com/facebook/jest/pull/5093))
- `[jest-util]` `jest-util` should not depend on `jest-mock` ([#4992](https://github.com/facebook/jest/pull/4992))
- `[*]` [**BREAKING**] Drop support for Node.js version 4 ([#4769](https://github.com/facebook/jest/pull/4769))
- `[docs]` Wrap code comments at 80 characters ([#4781](https://github.com/facebook/jest/pull/4781))
- `[eslint-plugin-jest]` Removed from the Jest core repo, and moved to https://github.com/jest-community/eslint-plugin-jest ([#4867](https://github.com/facebook/jest/pull/4867))
- `[babel-jest]` Explicitly bump istanbul to newer versions ([#4616](https://github.com/facebook/jest/pull/4616))
- `[expect]` Upgrade mocha and rollup for browser testing ([#4642](https://github.com/facebook/jest/pull/4642))
- `[docs]` Add info about `coveragePathIgnorePatterns` ([#4602](https://github.com/facebook/jest/pull/4602))
- `[docs]` Add Vuejs series of testing with Jest ([#4648](https://github.com/facebook/jest/pull/4648))
- `[docs]` Mention about optional `done` argument in test function ([#4556](https://github.com/facebook/jest/pull/4556))
- `[jest-cli]` Bump node-notifier version ([#4609](https://github.com/facebook/jest/pull/4609))
- `[jest-diff]` Simplify highlight for leading and trailing spaces ([#4553](https://github.com/facebook/jest/pull/4553))
- `[jest-get-type]` Add support for date ([#4621](https://github.com/facebook/jest/pull/4621))
- `[jest-matcher-utils]` Call `chalk.inverse` for trailing spaces ([#4578](https://github.com/facebook/jest/pull/4578))
- `[jest-runtime]` Add `.advanceTimersByTime`; keep `.runTimersToTime()` as an alias.
- `[docs]` Include missing dependency in TestEnvironment sample code
- `[docs]` Add clarification for hook execution order
- `[docs]` Update `expect.anything()` sample code ([#5007](https://github.com/facebook/jest/pull/5007))

## jest 21.2.1

- Fix watchAll not running tests on save ([#4550](https://github.com/facebook/jest/pull/4550))
- Add missing escape sequences to ConvertAnsi plugin ([#4544](https://github.com/facebook/jest/pull/4544))

## jest 21.2.0

- 🃏 Change license from BSD+Patents to MIT.
- Allow eslint-plugin to recognize more disabled tests ([#4533](https://github.com/facebook/jest/pull/4533))
- Add babel-plugin for object spread syntax to babel-preset-jest ([#4519](https://github.com/facebook/jest/pull/4519))
- Display outer element and trailing newline consistently in jest-diff ([#4520](https://github.com/facebook/jest/pull/4520))
- Do not modify stack trace of JestAssertionError ([#4516](https://github.com/facebook/jest/pull/4516))
- Print errors after test structure in verbose mode ([#4504](https://github.com/facebook/jest/pull/4504))
- Fix `--silent --verbose` problem ([#4505](https://github.com/facebook/jest/pull/4505))
- Fix: Reset local state of assertions when using hasAssertions ([#4498](https://github.com/facebook/jest/pull/4498))
- jest-resolve: Prevent default resolver failure when potential resolution directory does not exist ([#4483](https://github.com/facebook/jest/pull/4483))

## jest 21.1.0

- (minor) Use ES module exports ([#4454](https://github.com/facebook/jest/pull/4454))
- Allow chaining mockClear and mockReset ([#4475](https://github.com/facebook/jest/pull/4475))
- Call jest-diff and pretty-format more precisely in toHaveProperty matcher ([#4445](https://github.com/facebook/jest/pull/4445))
- Expose restoreAllMocks to object ([#4463](https://github.com/facebook/jest/pull/4463))
- Fix function name cleaning when making mock fn ([#4464](https://github.com/facebook/jest/pull/4464))
- Fix Map/Set equality checker ([#4404](https://github.com/facebook/jest/pull/4404))
- Make FUNCTION_NAME_RESERVED_PATTERN stateless ([#4466](https://github.com/facebook/jest/pull/4466))

## jest 21.0.2

- Take precedence of NODE_PATH when resolving node_modules directories ([#4453](https://github.com/facebook/jest/pull/4453))
- Fix race condition with --coverage and babel-jest identical file contents edge case ([#4432](https://github.com/facebook/jest/pull/4432))
- Add extra parameter `--runTestsByPath`. ([#4411](https://github.com/facebook/jest/pull/4411))
- Upgrade all outdated deps ([#4425](https://github.com/facebook/jest/pull/4425))

## jest 21.0.1

- Remove obsolete error ([#4417](https://github.com/facebook/jest/pull/4417))

## jest 21.0.0

- Add --changedFilesWithAncestor ([#4070](https://github.com/facebook/jest/pull/4070))
- Add --findRelatedFiles ([#4131](https://github.com/facebook/jest/pull/4131))
- Add --onlyChanged tests ([#3977](https://github.com/facebook/jest/pull/3977))
- Add `contextLines` option to jest-diff ([#4152](https://github.com/facebook/jest/pull/4152))
- Add alternative serialize API for pretty-format plugins ([#4114](https://github.com/facebook/jest/pull/4114))
- Add displayName to MPR ([#4327](https://github.com/facebook/jest/pull/4327))
- Add displayName to TestResult ([#4408](https://github.com/facebook/jest/pull/4408))
- Add es5 build of pretty-format ([#4075](https://github.com/facebook/jest/pull/4075))
- Add extra info to no tests for changed files message ([#4188](https://github.com/facebook/jest/pull/4188))
- Add fake chalk in browser builds in order to support IE10 ([#4367](https://github.com/facebook/jest/pull/4367))
- Add jest.requireActual ([#4260](https://github.com/facebook/jest/pull/4260))
- Add maxWorkers to globalConfig ([#4005](https://github.com/facebook/jest/pull/4005))
- Add skipped tests support for jest-editor-support ([#4346](https://github.com/facebook/jest/pull/4346))
- Add source map support for better debugging experience ([#3738](https://github.com/facebook/jest/pull/3738))
- Add support for Error objects in toMatchObject ([#4339](https://github.com/facebook/jest/pull/4339))
- Add support for Immutable.Record in pretty-format ([#3678](https://github.com/facebook/jest/pull/3678))
- Add tests for extract_requires on export types ([#4080](https://github.com/facebook/jest/pull/4080))
- Add that toMatchObject can match arrays ([#3994](https://github.com/facebook/jest/pull/3994))
- Add watchPathIgnorePatterns to exclude paths to trigger test re-run in watch mode ([#4331](https://github.com/facebook/jest/pull/4331))
- Adding ancestorTitles property to JSON test output ([#4293](https://github.com/facebook/jest/pull/4293))
- Allow custom resolver to be used with[out] moduleNameMapper ([#4174](https://github.com/facebook/jest/pull/4174))
- Avoid parsing `.require(…)` method calls ([#3777](https://github.com/facebook/jest/pull/3777))
- Avoid unnecessary function declarations and call in pretty-format ([#3962](https://github.com/facebook/jest/pull/3962))
- Avoid writing to stdout in default reporter if --json is enabled. Fixes #3941 ([#3945](https://github.com/facebook/jest/pull/3945))
- Better error handling for --config ([#4230](https://github.com/facebook/jest/pull/4230))
- Call consistent pretty-format plugins within Jest ([#3800](https://github.com/facebook/jest/pull/3800))
- Change babel-core to peerDependency for compatibility with Babel 7 ([#4162](https://github.com/facebook/jest/pull/4162))
- Change Promise detection code in jest-circus to support non-global Promise implementations ([#4375](https://github.com/facebook/jest/pull/4375))
- Changed files eager loading ([#3979](https://github.com/facebook/jest/pull/3979))
- Check whether we should output to stdout or stderr ([#3953](https://github.com/facebook/jest/pull/3953))
- Clarify what objects toContain and toContainEqual can be used on ([#4307](https://github.com/facebook/jest/pull/4307))
- Clean up resolve() logic. Provide useful names for variables and functions. Test that a directory exists before attempting to resolve files within it. ([#4325](https://github.com/facebook/jest/pull/4325))
- cleanupStackTrace ([#3696](https://github.com/facebook/jest/pull/3696))
- compare objects with Symbol keys ([#3437](https://github.com/facebook/jest/pull/3437))
- Complain if expect is passed multiple arguments ([#4237](https://github.com/facebook/jest/pull/4237))
- Completes nodeCrawl with empty roots ([#3776](https://github.com/facebook/jest/pull/3776))
- Consistent naming of files ([#3798](https://github.com/facebook/jest/pull/3798))
- Convert code base to ESM import ([#3778](https://github.com/facebook/jest/pull/3778))
- Correct summary message for flag --findRelatedTests. ([#4309](https://github.com/facebook/jest/pull/4309))
- Coverage thresholds can be set up for individual files ([#4185](https://github.com/facebook/jest/pull/4185))
- custom reporter error handling ([#4051](https://github.com/facebook/jest/pull/4051))
- Define separate type for pretty-format plugin Options ([#3802](https://github.com/facebook/jest/pull/3802))
- Delete confusing async keyword ([#3679](https://github.com/facebook/jest/pull/3679))
- Delete redundant branch in ReactElement and HTMLElement plugins ([#3731](https://github.com/facebook/jest/pull/3731))
- Don't format node assert errors when there's no 'assert' module ([#4376](https://github.com/facebook/jest/pull/4376))
- Don't print test summary in --silent ([#4106](https://github.com/facebook/jest/pull/4106))
- Don't try to build ghost packages ([#3934](https://github.com/facebook/jest/pull/3934))
- Escape double quotes in attribute values in HTMLElement plugin ([#3797](https://github.com/facebook/jest/pull/3797))
- Explain how to clear the cache ([#4232](https://github.com/facebook/jest/pull/4232))
- Factor out common code for collections in pretty-format ([#4184](https://github.com/facebook/jest/pull/4184))
- Factor out common code for markup in React plugins ([#4171](https://github.com/facebook/jest/pull/4171))
- Feature/internal resolve ([#4315](https://github.com/facebook/jest/pull/4315))
- Fix --logHeapUsage ([#4176](https://github.com/facebook/jest/pull/4176))
- Fix --showConfig to show all project configs ([#4078](https://github.com/facebook/jest/pull/4078))
- Fix --watchAll ([#4254](https://github.com/facebook/jest/pull/4254))
- Fix bug when setTimeout is mocked ([#3769](https://github.com/facebook/jest/pull/3769))
- Fix changedFilesWithAncestor ([#4193](https://github.com/facebook/jest/pull/4193))
- Fix colors for expected/stored snapshot message ([#3702](https://github.com/facebook/jest/pull/3702))
- Fix concurrent test failure ([#4159](https://github.com/facebook/jest/pull/4159))
- Fix for 4286: Compare Maps and Sets by value rather than order ([#4303](https://github.com/facebook/jest/pull/4303))
- fix forceExit ([#4105](https://github.com/facebook/jest/pull/4105))
- Fix grammar in React Native docs ([#3838](https://github.com/facebook/jest/pull/3838))
- Fix inconsistent name of complex values in pretty-format ([#4001](https://github.com/facebook/jest/pull/4001))
- Fix issue mocking bound method ([#3805](https://github.com/facebook/jest/pull/3805))
- Fix jest-circus ([#4290](https://github.com/facebook/jest/pull/4290))
- Fix lint warning in master

  ([#4132](https://github.com/facebook/jest/pull/4132))

- Fix linting ([#3946](https://github.com/facebook/jest/pull/3946))
- fix merge conflict ([#4144](https://github.com/facebook/jest/pull/4144))
- Fix minor typo ([#3729](https://github.com/facebook/jest/pull/3729))
- fix missing console.log messages ([#3895](https://github.com/facebook/jest/pull/3895))
- fix mock return value ([#3933](https://github.com/facebook/jest/pull/3933))
- Fix mocking for modules with folders on windows ([#4238](https://github.com/facebook/jest/pull/4238))
- Fix NODE_PATH resolving for relative paths ([#3616](https://github.com/facebook/jest/pull/3616))
- Fix options.moduleNameMapper override order with preset ([#3565](https://github.com/facebook/jest/pull/3565) ([#3689](https://github.com/facebook/jest/pull/3689))
- Fix React PropTypes warning in tests for Immutable plugin ([#4412](https://github.com/facebook/jest/pull/4412))
- Fix regression in mockReturnValueOnce ([#3857](https://github.com/facebook/jest/pull/3857))
- Fix sample code of mock class constructors ([#4115](https://github.com/facebook/jest/pull/4115))
- Fix setup-test-framework-test ([#3773](https://github.com/facebook/jest/pull/3773))
- fix typescript jest test crash ([#4363](https://github.com/facebook/jest/pull/4363))
- Fix watch mode ([#4084](https://github.com/facebook/jest/pull/4084))
- Fix Watchman on windows ([#4018](https://github.com/facebook/jest/pull/4018))
- Fix(babel): Handle ignored files in babel v7 ([#4393](https://github.com/facebook/jest/pull/4393))
- Fix(babel): Support upcoming beta ([#4403](https://github.com/facebook/jest/pull/4403))
- Fixed object matcher ([#3799](https://github.com/facebook/jest/pull/3799))
- Fixes #3820 use extractExpectedAssertionsErrors in jasmine setup
- Flow upgrade ([#4355](https://github.com/facebook/jest/pull/4355))
- Force message in matchers to always be a function ([#3972](https://github.com/facebook/jest/pull/3972))
- Format `describe` and use `test` instead of `it` alias ([#3792](https://github.com/facebook/jest/pull/3792))
- global_config.js for multi-project runner ([#4023](https://github.com/facebook/jest/pull/4023))
- Handle async errors ([#4016](https://github.com/facebook/jest/pull/4016))
- Hard-fail if hasteImpl is throwing an error during initialization. ([#3812](https://github.com/facebook/jest/pull/3812))
- Ignore import type for extract_requires ([#4079](https://github.com/facebook/jest/pull/4079))
- Ignore indentation of data structures in jest-diff ([#3429](https://github.com/facebook/jest/pull/3429))
- Implement 'jest.requireMock' ([#4292](https://github.com/facebook/jest/pull/4292))
- Improve Jest phabricator plugin ([#4195](https://github.com/facebook/jest/pull/4195))
- Improve Seq and remove newline from non-min empty in Immutable plugin ([#4241](https://github.com/facebook/jest/pull/4241))
- Improved the jest reporter with snapshot info per test. ([#3660](https://github.com/facebook/jest/pull/3660))
- Include fullName in formattedAssertion ([#4273](https://github.com/facebook/jest/pull/4273))
- Integrated with Yarn workspaces ([#3906](https://github.com/facebook/jest/pull/3906))
- jest --all ([#4020](https://github.com/facebook/jest/pull/4020))
- jest-circus test failures ([#3770](https://github.com/facebook/jest/pull/3770))
- jest-circus Timeouts ([#3760](https://github.com/facebook/jest/pull/3760))
- jest-haste-map: add test case for broken handling of ignore pattern ([#4047](https://github.com/facebook/jest/pull/4047))
- jest-haste-map: add test+fix for broken platform module support ([#3885](https://github.com/facebook/jest/pull/3885))
- jest-haste-map: deprecate functional ignorePattern and use it in cache key ([#4063](https://github.com/facebook/jest/pull/4063))
- jest-haste-map: mock 'fs' with more idiomatic jest.mock() ([#4046](https://github.com/facebook/jest/pull/4046))
- jest-haste-map: only file IO errors should be silently ignored ([#3816](https://github.com/facebook/jest/pull/3816))
- jest-haste-map: throw when trying to get a duplicated module ([#3976](https://github.com/facebook/jest/pull/3976))
- jest-haste-map: watchman crawler: normalize paths ([#3887](https://github.com/facebook/jest/pull/3887))
- jest-runtime: atomic cache write, and check validity of data ([#4088](https://github.com/facebook/jest/pull/4088))
- Join lines with newline in jest-diff ([#4314](https://github.com/facebook/jest/pull/4314))
- Keep ARGV only in CLI files ([#4012](https://github.com/facebook/jest/pull/4012))
- let transformers adjust cache key based on mapCoverage ([#4187](https://github.com/facebook/jest/pull/4187))
- Lift requires ([#3780](https://github.com/facebook/jest/pull/3780))
- Log stack when reporting errors in jest-runtime ([#3833](https://github.com/facebook/jest/pull/3833))
- Make --listTests return a new line separated list when not using --json ([#4229](https://github.com/facebook/jest/pull/4229))
- Make build script printing small-terminals-friendly ([#3892](https://github.com/facebook/jest/pull/3892))
- Make error messages more explicit for toBeCalledWith assertions ([#3913](https://github.com/facebook/jest/pull/3913))
- Make jest-matcher-utils use ESM exports ([#4342](https://github.com/facebook/jest/pull/4342))
- Make jest-runner a standalone package. ([#4236](https://github.com/facebook/jest/pull/4236))
- Make Jest’s Test Runner configurable. ([#4240](https://github.com/facebook/jest/pull/4240))
- Make listTests always print to console.log ([#4391](https://github.com/facebook/jest/pull/4391))
- Make providesModuleNodeModules ignore nested node_modules directories
- Make sure function mocks match original arity ([#4170](https://github.com/facebook/jest/pull/4170))
- Make sure runAllTimers also clears all ticks ([#3915](https://github.com/facebook/jest/pull/3915))
- Make toBe matcher error message more helpful for objects and arrays ([#4277](https://github.com/facebook/jest/pull/4277))
- Make useRealTimers play well with timers: fake ([#3858](https://github.com/facebook/jest/pull/3858))
- Move getType from jest-matcher-utils to separate package ([#3559](https://github.com/facebook/jest/pull/3559))
- Multiroot jest-change-files ([#3969](https://github.com/facebook/jest/pull/3969))
- Output created snapshot when using --ci option ([#3693](https://github.com/facebook/jest/pull/3693))
- Point out you can use matchers in .toMatchObject ([#3796](https://github.com/facebook/jest/pull/3796))
- Prevent babelrc package import failure on relative current path ([#3723](https://github.com/facebook/jest/pull/3723))
- Print RDP details for windows builds ([#4017](https://github.com/facebook/jest/pull/4017))
- Provide better error checking for transformed content ([#3807](https://github.com/facebook/jest/pull/3807))
- Provide printText and printComment in markup.js for HTMLElement plugin ([#4344](https://github.com/facebook/jest/pull/4344))
- Provide regex visualization for testRegex ([#3758](https://github.com/facebook/jest/pull/3758))
- Refactor CLI ([#3862](https://github.com/facebook/jest/pull/3862))
- Refactor names and delimiters of complex values in pretty-format ([#3986](https://github.com/facebook/jest/pull/3986))
- Replace concat(Immutable) with Immutable as item of plugins array ([#4207](https://github.com/facebook/jest/pull/4207))
- Replace Jasmine with jest-circus ([#3668](https://github.com/facebook/jest/pull/3668))
- Replace match with test and omit redundant String conversion ([#4311](https://github.com/facebook/jest/pull/4311))
- Replace print with serialize in AsymmetricMatcher plugin ([#4173](https://github.com/facebook/jest/pull/4173))
- Replace print with serialize in ConvertAnsi plugin ([#4225](https://github.com/facebook/jest/pull/4225))
- Replace print with serialize in HTMLElement plugin ([#4215](https://github.com/facebook/jest/pull/4215))
- Replace print with serialize in Immutable plugins ([#4189](https://github.com/facebook/jest/pull/4189))
- Replace unchanging args with one config arg within pretty-format ([#4076](https://github.com/facebook/jest/pull/4076))
- Return UNDEFINED for undefined type in ReactElement plugin ([#4360](https://github.com/facebook/jest/pull/4360))
- Rewrite some read bumps in pretty-format ([#4093](https://github.com/facebook/jest/pull/4093))
- Run update method before installing JRE on Circle ([#4318](https://github.com/facebook/jest/pull/4318))
- Separated the snapshot summary creation from the printing to improve testability. ([#4373](https://github.com/facebook/jest/pull/4373))
- Set coverageDirectory during normalize phase ([#3966](https://github.com/facebook/jest/pull/3966))
- Setup custom reporters after default reporters ([#4053](https://github.com/facebook/jest/pull/4053))
- Setup for Circle 2 ([#4149](https://github.com/facebook/jest/pull/4149))
- Simplify readme ([#3790](https://github.com/facebook/jest/pull/3790))
- Simplify snapshots definition ([#3791](https://github.com/facebook/jest/pull/3791))
- skipNodeResolution config option ([#3987](https://github.com/facebook/jest/pull/3987))
- Small fixes to toHaveProperty docs ([#3878](https://github.com/facebook/jest/pull/3878))
- Sort attributes by name in HTMLElement plugin ([#3783](https://github.com/facebook/jest/pull/3783))
- Specify watchPathIgnorePatterns will only be available in Jest 21+ ([#4398](https://github.com/facebook/jest/pull/4398))
- Split TestRunner off of TestScheduler ([#4233](https://github.com/facebook/jest/pull/4233))
- Strict and explicit config resolution logic ([#4122](https://github.com/facebook/jest/pull/4122))
- Support maxDepth option in React plugins ([#4208](https://github.com/facebook/jest/pull/4208))
- Support SVG elements in HTMLElement plugin ([#4335](https://github.com/facebook/jest/pull/4335))
- Test empty Immutable collections with {min: false} option ([#4121](https://github.com/facebook/jest/pull/4121))
- test to debug travis failure in master ([#4145](https://github.com/facebook/jest/pull/4145))
- testPathPattern message test ([#4006](https://github.com/facebook/jest/pull/4006))
- Throw Error When Using Nested It Specs ([#4039](https://github.com/facebook/jest/pull/4039))
- Throw when moduleNameMapper points to inexistent module ([#3567](https://github.com/facebook/jest/pull/3567))
- Unified 'no tests found' message for non-verbose MPR ([#4354](https://github.com/facebook/jest/pull/4354))
- Update migration guide with jest-codemods transformers ([#4306](https://github.com/facebook/jest/pull/4306))
- Use "inputSourceMap" for coverage re-mapping. ([#4009](https://github.com/facebook/jest/pull/4009))
- Use "verbose" no test found message when there is only one project ([#4378](https://github.com/facebook/jest/pull/4378))
- Use babel transform to inline all requires ([#4340](https://github.com/facebook/jest/pull/4340))
- Use eslint plugins to run prettier ([#3971](https://github.com/facebook/jest/pull/3971))
- Use iterableEquality in spy matchers ([#3651](https://github.com/facebook/jest/pull/3651))
- Use modern HTML5 <!DOCTYPE> ([#3937](https://github.com/facebook/jest/pull/3937))
- Wrap `Error.captureStackTrace` in a try ([#4035](https://github.com/facebook/jest/pull/4035))

## jest 20.0.4

- Fix jest-haste-map's handling of duplicate module IDs. ([#3647](https://github.com/facebook/jest/pull/3647))
- Fix behavior of `enableAutomock()` when automock is set to false. ([#3624](https://github.com/facebook/jest/pull/3624))
- Fix progress bar in windows. ([#3626](https://github.com/facebook/jest/pull/3626))

## jest 20.0.3

- Fix reporters 'default' setting. ([#3562](https://github.com/facebook/jest/pull/3562))
- Fix to make Jest fail when the coverage threshold not met. ([#3554](https://github.com/facebook/jest/pull/3554))

## jest 20.0.1

- Add ansi-regex to pretty-format dependencies ([#3498](https://github.com/facebook/jest/pull/3498))
- Fix <rootDir> replacement in testMatch and moduleDirectories ([#3538](https://github.com/facebook/jest/pull/3538))
- Fix expect.hasAssertions() to throw when passed arguments ([#3526](https://github.com/facebook/jest/pull/3526))
- Fix stack traces without proper error messages ([#3513](https://github.com/facebook/jest/pull/3513))
- Fix support for custom extensions through haste packages ([#3537](https://github.com/facebook/jest/pull/3537))
- Fix test contexts between test functions ([#3506](https://github.com/facebook/jest/pull/3506))

## jest 20.0.0

- New `--projects` option to run one instance of Jest in multiple projects at the same time. ([#3400](https://github.com/facebook/jest/pull/3400))
- New multi project runner ([#3156](https://github.com/facebook/jest/pull/3156))
- New --listTests flag. ([#3441](https://github.com/facebook/jest/pull/3441))
- New --showConfig flag. ([#3296](https://github.com/facebook/jest/pull/3296))
- New promise support for all `expect` matchers through `.resolves` and `.rejects`. ([#3068](https://github.com/facebook/jest/pull/3068))
- New `expect.hasAssertions()` function similar to `expect.assertions()`. ([#3379](https://github.com/facebook/jest/pull/3379))
- New `this.equals` function exposed to custom matchers. ([#3469](https://github.com/facebook/jest/pull/3469))
- New `valid-expect` lint rule in `eslint-plugin-jest`. ([#3067](https://github.com/facebook/jest/pull/3067))
- New HtmlElement pretty-format plugin. ([#3230](https://github.com/facebook/jest/pull/3230))
- New Immutable pretty-format plugins. ([#2899](https://github.com/facebook/jest/pull/2899))
- New test environment per file setting through `@jest-environment` in the docblock. ([#2859](https://github.com/facebook/jest/pull/2859))
- New feature that allows every configuration option to be set from the command line. ([#3424](https://github.com/facebook/jest/pull/3424))
- New feature to add custom reporters to Jest through `reporters` in the configuration. ([#3349](https://github.com/facebook/jest/pull/3349))
- New feature to add expected and actual values to AssertionError. ([#3217](https://github.com/facebook/jest/pull/3217))
- New feature to map code coverage from transformers. ([#2290](https://github.com/facebook/jest/pull/2290))
- New feature to run untested code coverage in parallel. ([#3407](https://github.com/facebook/jest/pull/3407))
- New option to define a custom resolver. ([#2998](https://github.com/facebook/jest/pull/2998))
- New printing support for text and comment nodes in html pretty-format. ([#3355](https://github.com/facebook/jest/pull/3355))
- New snapshot testing FAQ ([#3425](https://github.com/facebook/jest/pull/3425))
- New support for custom platforms on jest-haste-map. ([#3162](https://github.com/facebook/jest/pull/3162))
- New support for mocking native async methods. ([#3209](https://github.com/facebook/jest/pull/3209))
- New guide on how to use Jest with any JavaScript framework. ([#3243](https://github.com/facebook/jest/pull/3243))
- New translation system for the Jest website.
- New collapsing watch mode usage prompt after first run. ([#3078](https://github.com/facebook/jest/pull/3078))
- Breaking Change: Forked Jasmine 2.5 into Jest's own test runner and rewrote large parts of Jasmine. ([#3147](https://github.com/facebook/jest/pull/3147))
- Breaking Change: Jest does not write new snapshots by default on CI. ([#3456](https://github.com/facebook/jest/pull/3456))
- Breaking Change: Moved the typescript parser from `jest-editor-support` into a separate `jest-test-typescript-parser` package. ([#2973](https://github.com/facebook/jest/pull/2973))
- Breaking Change: Replaced auto-loading of babel-polyfill with only regenerator-runtime, fixes a major memory leak. ([#2755](https://github.com/facebook/jest/pull/2755))
- Fixed `babel-jest` to look up the `babel` field in `package.json` as a fallback.
- Fixed `jest-editor-support`'s parser to not crash on incomplete ASTs. ([#3259](https://github.com/facebook/jest/pull/3259))
- Fixed `jest-resolve` to use `is-builtin-module` instead of `resolve.isCore`. ([#2997](https://github.com/facebook/jest/pull/2997))
- Fixed `jest-snapshot` to normalize line endings in the `serialize` function. ([#3002](https://github.com/facebook/jest/pull/3002))
- Fixed behavior of `--silent` flag. ([#3003](https://github.com/facebook/jest/pull/3003))
- Fixed bug with watchers on macOS causing test to crash. ([#2957](https://github.com/facebook/jest/pull/2957))
- Fixed CLI `notify` option not taking precedence over config option. ([#3340](https://github.com/facebook/jest/pull/3340))
- Fixed detection of the npm client in SummaryReporter to support Yarn. ([#3263](https://github.com/facebook/jest/pull/3263))
- Fixed done.fail not passing arguments ([#3241](https://github.com/facebook/jest/pull/3241))
- Fixed fake timers to restore after resetting mocks. ([#2467](https://github.com/facebook/jest/pull/2467))
- Fixed handling of babylon's parser options in `jest-editor-support`. ([#3344](https://github.com/facebook/jest/pull/3344))
- Fixed Jest to properly cache transform results. ([#3334](https://github.com/facebook/jest/pull/3334))
- Fixed Jest to use human-readable colors for Jest's own snapshots. ([#3119](https://github.com/facebook/jest/pull/3119))
- Fixed jest-config to use UID for default cache folder. ([#3380](https://github.com/facebook/jest/pull/3380)), ([#3387](https://github.com/facebook/jest/pull/3387))
- Fixed jest-runtime to expose inner error when it fails to write to the cache. ([#3373](https://github.com/facebook/jest/pull/3373))
- Fixed lifecycle hooks to make afterAll hooks operate the same as afterEach. ([#3275](https://github.com/facebook/jest/pull/3275))
- Fixed pretty-format to run plugins before serializing nested basic values. ([#3017](https://github.com/facebook/jest/pull/3017))
- Fixed return value of mocks so they can explicitly be set to return `undefined`. ([#3354](https://github.com/facebook/jest/pull/3354))
- Fixed runner to run tests associated with snapshots when the snapshot changes. ([#3025](https://github.com/facebook/jest/pull/3025))
- Fixed snapshot serializer require, restructured pretty-format. ([#3399](https://github.com/facebook/jest/pull/3399))
- Fixed support for Babel 7 in babel-jest. ([#3271](https://github.com/facebook/jest/pull/3271))
- Fixed testMatch to find tests in .folders. ([#3006](https://github.com/facebook/jest/pull/3006))
- Fixed testNamePattern and testPathPattern to work better together. ([#3327](https://github.com/facebook/jest/pull/3327))
- Fixed to show reject reason when expecting resolve. ([#3134](https://github.com/facebook/jest/pull/3134))
- Fixed toHaveProperty() to use hasOwnProperty from Object ([#3410](https://github.com/facebook/jest/pull/3410))
- Fixed watch mode's screen clearing. ([#2959](https://github.com/facebook/jest/pull/2959)) ([#3294](https://github.com/facebook/jest/pull/3294))
- Improved and consolidated Jest's configuration file resolution. ([#3472](https://github.com/facebook/jest/pull/3472))
- Improved documentation throughout the Jest website.
- Improved documentation to explicitly mention that snapshots must be reviewed. ([#3203](https://github.com/facebook/jest/pull/3203))
- Improved documentation to make it clear CRA users don't need to add dependencies. ([#3312](https://github.com/facebook/jest/pull/3312))
- Improved eslint-plugin-jest's handling of `expect`. ([#3306](https://github.com/facebook/jest/pull/3306))
- Improved flow-coverage, eslint rules and test coverage within the Jest repository.
- Improved printing of `expect.assertions` error. ([#3033](https://github.com/facebook/jest/pull/3033))
- Improved Windows test coverage of Jest.
- Refactored configs & transform ([#3376](https://github.com/facebook/jest/pull/3376))
- Refactored reporters to pass individual Tests to reporters. ([#3289](https://github.com/facebook/jest/pull/3289))
- Refactored TestRunner ([#3166](https://github.com/facebook/jest/pull/3166))
- Refactored watch mode prompts. ([#3290](https://github.com/facebook/jest/pull/3290))
- Deleted `jest-file-exists`. ([#3105](https://github.com/facebook/jest/pull/3105))
- Removed `Config` type. ([#3366](https://github.com/facebook/jest/pull/3366))
- Removed all usage of `jest-file-exists`. ([#3101](https://github.com/facebook/jest/pull/3101))
- Adopted prettier on the Jest codebase.

## jest 19.0.1

- Fix infinite loop when using `--watch` with `--coverage`.
- Fixed `watchman` config option.
- Fixed a bug in the jest-editor-support static analysis.
- Fixed eslint plugin warning.
- Fixed missing space in front of "Did you mean …?".
- Fixed path printing in the reporter on Windows.

## jest 19.0.0

- Breaking Change: Added a version for snapshots.
- Breaking Change: Removed the `mocksPattern` configuration option, it never worked correctly.
- Breaking Change: Renamed `testPathDirs` to `roots` to avoid confusion when configuring Jest.
- Breaking Change: Updated printing of React elements to cause fewer changes when props change.
- Breaking Change: Updated snapshot format to properly escape data.
- Fixed --color to be recognized correctly again.
- Fixed `babel-plugin-jest-hoist` to work properly with type annotations in tests.
- Fixed behavior for console.log calls and fixed a memory leak (#2539).
- Fixed cache directory path for Jest to avoid ENAMETOOLONG errors.
- Fixed change events to be emitted in jest-haste-map's watch mode. This fixes issues with Jest's new watch mode and react-native-packager.
- Fixed cli arguments to be used when loading the config from file, they were previously ignored.
- Fixed Jest to load json files that include a BOM.
- Fixed Jest to throw errors instead of ignoring invalid cli options.
- Fixed mocking behavior for virtual modules.
- Fixed mocking behavior with transitive dependencies.
- Fixed support for asymmetric matchers in `toMatchObject`.
- Fixed test interruption and `--bail` behavior.
- Fixed watch mode to clean up worker processes when a test run gets interrupted.
- Fixed whitespace to be highlighted in snapshots and assertion errors.
- Improved `babel-jest` plugin: babel is loaded lazily, istanbul comments are only added when coverage is used.
- Improved error for invalid transform config.
- Improved moduleNameMapper to not overwrite mocks when many patterns map to the same file.
- Improved printing of skipped tests in verbose mode.
- Improved resolution code in jest-resolve.
- Improved to only show patch marks in assertion errors when the comparison results in large objects.
- New `--collectCoverageFrom` cli argument.
- New `--coverageDirectory` cli argument.
- New `expect.addSnapshotSerializer` to add custom snapshot serializers for tests.
- New `jest.spyOn`.
- New `testMatch` configuration option that accepts glob patterns.
- New eslint-plugin-jest with no-disabled-tests, no-focuses-tests and no-identical-title rules and default configuration and globals.
- New expect.stringContaining asymmetric matcher.
- New feature to make manual mocks with nested folders work. For example `__mocks__/react-native/Library/Text.js` will now work as expected.
- New feature to re-run tests through the notification when using `--notify`.
- New jest-phabricator package to integrate Jest code coverage in phabriactor.
- New jest-validate package to improve configuration errors, help with suggestions of correct configuration and to be adopted in other libraries.
- New pretty-printing for asymmetric matchers.
- New RSS feed for Jest's blog.
- New way to provide a reducer to extract haste module ids.
- New website, new documentation, new color scheme and new homepage.
- Rewritten watch mode for instant feedback, better code quality and to build new features on top of it (#2362).

## jest 18.1.0

- Fixed console.log and fake timer behavior in node 7.3.
- Updated istanbul-api.
- Updated jest-diff equality error message.
- Disabled arrow keys when entering a pattern in watch mode to prevent broken behavior. Will be improved in a future release.
- Moved asymmetric matchers and equality functionality from Jasmine into jest-matchers.
- Removed jasmine and jest-snapshot dependency from jest-matchers.
- Removed unused global `context` variable.
- Show a better error message if the config is invalid JSON.
- Highlight trailing whitespace in assertion diffs and snapshots.
- Jest now uses micromatch instead of minimatch.
- Added `-h` as alias for `--help`.

## jest 18.0.0

See https://jestjs.io/blog/2016/12/15/2016-in-jest.html

- The testResultsProcessor function is now required to return the modified results.
- Removed `pit` and `mockImpl`. Use `it` or `mockImplementation` instead.
- Fixed re-running tests when `--bail` is used together with `--watch`.
- `pretty-format` is now merged into Jest.
- `require('v8')` now works properly in a test context.
- Jest now clears the entire scrollback in watch mode.
- Added `expect.any`, `expect.anything`, `expect.objectContaining`, `expect.arrayContaining`, `expect.stringMatching`.
- Properly resolve `snapshotSerializers`, `setupFiles`, `transform`, `testRunner` and `testResultsProcessor` instead of using `path.resolve`.
- `--testResultsProcessor` is now exposed through the cli.
- Renamed `--jsonOutputFile` to `--outputFile`.
- Added `jest-editor-support` for vscode and Nuclide integration.
- Fixed `test.concurrent` unhandled promise rejections.
- The Jest website is now auto-deployed when merging into master.
- Updated `testRegex` to include `test.js` and `spec.js` files.
- Fixes for `babel-plugin-jest-hoist` when using `jest.mock` with three arguments.
- The `JSON` global in `jest-environment-node` now comes from the vm context instead of the parent context.
- Jest does not print stack traces from babel any longer.
- Fake timers are reset when `FakeTimers.useTimers()` is called.
- Usage of Jest in watch mode can be hidden through `JEST_HIDE_USAGE`.
- Added `expect.assertions(number)` which will ensure that a specified amount of assertions is made in one test.
- Added `.toMatchSnapshot(?string)` feature to give snapshots a name.
- Escape regex in snapshots.
- `jest-react-native` was deprecated and now forwards `react-native`.
- Added `.toMatchObject` matcher.
- Further improve printing of large objects.
- Fixed `NaN% Failed` in the OS notification when using `--notify`.
- The first test run without cached timings will now use separate processes instead of running in band.
- Added `.toHaveProperty` matcher.
- Fixed `Map`/`Set` comparisons.
- `test.concurrent` now works with `--testNamePattern`.

## jest 17.0.3

- Improved file-watching feature in jest-haste-map.
- Added `.toHaveLength` matcher.
- Improved `.toContain` matcher.

## jest 17.0.2

- Fixed performance regression in module resolution.

## jest 17.0.1

- Fixed pretty printing of big objects.
- Fixed resolution of `.native.js` files in react-native projects.

## jest 17.0.0

- Added `expect.extend`.
- Properly resolve modules with platform extensions on react-native.
- Added support for custom snapshots serializers.
- Updated to Jasmine 2.5.2.
- Big diffs are now collapsed by default in snapshots and assertions. Added `--expand` (or `-e`) to show the full diff.
- Replaced `scriptPreprocessor` with the new `transform` option.
- Added `jest.resetAllMocks` which replaces `jest.clearAllMocks`.
- Fixes for react-native preset.
- Fixes for global built in objects in `jest-environment-node`.
- Create mock objects in the vm context instead of the parent context.
- `.babelrc` is now part of the transform cache key in `babel-jest`.
- Fixes for docblock parsing with haste modules.
- Exit with the proper code when the coverage threshold is not reached.
- Implemented file watching in `jest-haste-map`.
- `--json` now includes information about individual tests inside a file.

## jest 16.0.2

- Symbols are now properly mocked when using `jest-mock`.
- `toHaveBeenCalledWith()` works without arguments again.
- Newlines in snapshots are now normalized across different operating systems.

## jest 16.0.1

- Fix infinite loop.

## jest 16.0.0

- Previously failed tests are now always run first.
- A new concurrent reporter shows currently running tests, a test summary, a progress bar and estimated remaining time if possible.
- Improved CLI colors.
- `jest <pattern>` is now case-insensitive.
- Added `it.only`, `it.skip`, `test.only`, `test.skip` and `xtest`.
- Added `--testNamePattern=pattern` or `-t <pattern>` to run individual tests in test files.
- Jest now warns for duplicate mock files.
- Pressing `a`, `o`, `p`, `q` or `enter` while tests are running in the watch mode, the test run will be interrupted.
- `--bail` now works together with `--watch`.
- Added `test.concurrent` for concurrent async tests.
- Jest now automatically considers files and tests with the `.jsx` extension.
- Added `jest.clearAllMocks` to clear all mocks manually.
- Rewrote Jest's snapshot implementation. `jest-snapshot` can now be more easily integrated into other test runners and used in other projects.
- This requires most snapshots to be updated when upgrading Jest.
- Objects and Arrays in snapshots are now printed with a trailing comma.
- Function names are not printed in snapshots any longer to reduce issues with code coverage instrumentation and different Node versions.
- Snapshots are now sorted using natural sort order.
- Snapshots are not marked as obsolete any longer when using `fit` or when an error is thrown in a test.
- Finished migration of Jasmine matchers to the new Jest matchers.
- Pretty print `toHaveBeenLastCalledWith`, `toHaveBeenCalledWith`, `lastCalledWith` and `toBeCalledWith` failure messages.
- Added `toBeInstanceOf` matcher.
- Added `toContainEqual` matcher.
- Added `toThrowErrorMatchingSnapshot` matcher.
- Improved `moduleNameMapper` resolution.
- Module registry fixes.
- Fixed invocation of the `setupTestFrameworkScriptFile` script to make it easier to use chai together with Jest.
- Removed react-native special case in Jest's configuration.
- Added `--findRelatedTests <fileA> <fileB>` cli option to run tests related to the specified files.
- Added `jest.deepUnmock` to `babel-plugin-jest-hoist`.
- Added `jest.runTimersToTime` which is useful together with fake timers.
- Improved automated mocks for ES modules compiled with babel.

## jest 15.1.1

- Fixed issues with test paths that include hyphens on Windows.
- Fixed `testEnvironment` resolution.
- Updated watch file name pattern input.

## jest 15.1.0

- Pretty printer updates for React and global window objects.
- `jest-runtime` overwrites automocking from configuration files.
- Improvements for watch mode on Windows.
- afterAll/afterEach/beforeAll/beforeEach can now return a Promise and be used together with async/await.
- Improved stack trace printing on Node 4.

## jest 15.0.2

- Fixed Jest with npm2 when using coverage.

## jest 15.0.1

- Updated toThrow and toThrowMatchers and aliased them to the same matcher.
- Improvements for watch mode.
- Fixed Symbol reassignment in tests would break Jest's matchers.
- Fixed `--bail` option.

## jest 15.0.0

- See https://jestjs.io/blog/2016/09/01/jest-15.html
- Jest by default now also recognizes files ending in `.spec.js` and `.test.js` as test files.
- Completely replaced most Jasmine matchers with new Jest matchers.
- Rewrote Jest's CLI output for test failures and summaries.
- Added `--env` option to override the default test environment.
- Disabled automocking, fake timers and resetting the module registry by default.
- Added `--watchAll`, made `--watch` interactive and added the ability to update snapshots and select test patterns in watch mode.
- Jest uses verbose mode when running a single test file.
- Console messages are now buffered and printed along with the test results.
- Fix `testEnvironment` resolution to prefer `jest-environment-{name}` instead of `{name}` only. This prevents a module colision when using `jsdom` as test environment.
- `moduleNameMapper` now uses a resolution algorithm.
- Improved performance for small test runs.
- Improved API documentation.
- Jest now works properly with directories that have special characters in them.
- Improvements to Jest's own test infra by merging integration and unit tests. Code coverage is now collected for Jest.
- Added `global.global` to the node environment.
- Fixed babel-jest-plugin-hoist issues with functions called `mock`.
- Improved jest-react-native preset with mocks for ListView, TextInput, ActivityIndicator and ScrollView.
- Added `collectCoverageFrom` to collect code coverage from untested files.
- Rewritten code coverage support.

## jest 14.1.0

- Changed Jest's default cache directory.
- Fixed `jest-react-native` for react 15.3.0.
- Updated react and react-native example to use `react-test-renderer`.
- Started to refactor code coverage.

## jest 14.0.2

- `babel-jest` bugfix.

## jest 14.0.1

- `babel-jest` can now be used to compose a transformer.
- Updated snapshot instructions to run `jest -u` or `npm test -- -u`.
- Fixed `config` cli option to enable JSON objects as configuration.
- Updated printing of preset path in the CLI.

## jest 14.0.0

- Official release of snapshot tests.
- Started to replace Jasmine matchers with Jest matchers: `toBe`, `toBeFalsy`, `toBeTruthy`, `toBeNaN`, `toBe{Greater,Less}Than{,OrEqual}`, `toBeNull`, `toBeDefined`, `toBeUndefined`, `toContain`, `toMatch`, `toBeCloseTo` were rewritten.
- Rewrite of Jest's reporters.
- Experimental react-native support.
- Removed Jasmine 1 support from Jest.
- Transform caching improvements.

## jest 13.2.0

- Snapshot bugfixes.
- Timer bugfixes.

## jest 13.1.0

- Added `test` global function as an alias for `it`.
- Added `coveragePathIgnorePatterns` to the config.
- Fixed printing of "JSX objects" in snapshots.
- Fixes for `--verbose` option and top level `it` calls.
- Extended the node environment with more globals.
- testcheck now needs to be required explicitly through `require('jest-check')`.
- Added `jest.deepUnmock`.
- Fail test suite if it does not contain any tests.

## jest 13.0.0

- Added duration of individual tests in verbose mode.
- Added a `browser` config option to properly resolve npm packages with a browser field in `package.json` if you are writing tests for client side apps
- Added `jest-repl`.
- Split up `jest-cli` into `jest-runtime` and `jest-config`.
- Added a notification plugin that shows a test run notification using `--notify`.
- Refactored `TestRunner` into `SearchSource` and improved the "no tests found" message.
- Added `jest.isMockFunction(jest.fn())` to test for mock functions.
- Improved test reporter printing and added a test failure summary when running many tests.
  - Add support for property testing via testcheck-js.
- Added a webpack tutorial.
- Added support for virtual mocks through `jest.mock('Module', implementation, {virtual: true})`.
- Added snapshot functionality through `toMatchSnapshot()`.
- Redesigned website.

## jest-cli 12.1.1

- Windows stability fixes.
- Mock module resolution fixes.
- Remove test files from code coverage.

## jest-cli 12.1.0

- Jest is now also published in the `jest` package on npm.
- Added `testRegex` to match for tests outside of specific folders. Deprecated both `testDirectoryName` and `testFileExtensions`.
- `it` can now return a Promise for async testing. `pit` was deprecated.
- Added `jest-resolve` as a standalone package based on the Facebook module resolution algorithm.
- Added `jest-changed-files` as a standalone package to detect changed files in a git or hg repo.
- Added `--setupTestFrameworkFile` to cli.
- Added support for coverage thresholds. See https://jestjs.io/docs/en/configuration#coveragethreshold-object.
- Updated to jsdom 9.0.
- Updated and improved stack trace reporting.
- Added `module.filename` and removed the invalid `module.__filename` field.
- Further improved the `lastCalledWith` and `toBeCalledWith` custom matchers. They now print the most recent calls.
- Fixed jest-haste-map on continuous integration systems.
- Fixes for hg/git integration.
- Added a re-try for the watchman crawler.

## jest-cli 12.0.2

- Bug fixes when running a single test file and for scoped package names.

## jest-cli 12.0.1

- Added custom equality matchers for Map/Set and iterables.
- Bug fixes

## jest-cli 12.0.0

- Reimplemented `node-haste` as `jest-haste-map`: https://github.com/facebook/jest/pull/896
- Fixes for the upcoming release of nodejs 6.
- Removed global mock caching which caused negative side-effects on test runs.
- Updated Jasmine from 2.3.4 to 2.4.1.
- Fixed our Jasmine fork to work better with `Object.create(null)`.
- Added a `--silent` flag to silence console messages during a test run.
- Run a test file directly if a path is passed as an argument to Jest.
- Added support for the undocumented nodejs feature `module.paths`.

## jest-cli 11.0.2

- Fixed `jest -o` error when Mercurial isn't installed on the system
- Fixed Jasmine failure message when expected values were mutated after tests.

## jest-cli 11.0.1, babel-jest 11.0.1

- Added support for Mercurial repositories when using `jest -o`
- Added `mockImplementationOnce` API to `jest.fn()`.

## jest-cli 11.0.0, babel-jest 11.0.0 (pre-releases 0.9 to 0.10)

- New implementation of node-haste and rewrite of internal module loading and resolution. Fixed both startup and runtime performance. [#599](https://github.com/facebook/jest/pull/599)
- Jasmine 2 is now the default test runner. To keep using Jasmine 1, put `testRunner: "jasmine1"` into your configuration.
- Added `jest-util`, `jest-mock`, `jest-jasmine1`, `jest-jasmine2`, `jest-environment-node`, `jest-environment-jsdom` packages.
- Added `babel-jest-preset` and `babel-jest` as packages. `babel-jest` is now being auto-detected.
- Added `babel-plugin-jest-hoist` which hoists `jest.unmock`, `jest.mock` and the new `jest.enableAutomock` and `jest.disableAutomock` API.
- Improved `babel-jest` integration and `react-native` testing.
- Improved code coverage reporting when using `babel-jest`.
- Added the `jest.mock('moduleName', moduleFactory)` feature. `jest.mock` now gets hoisted by default. `jest.doMock` was added to explicitly mock a module without the hoisting feature of `babel-jest`.
- Updated jsdom to 8.3.x.
- Improved responsiveness of the system while using `--watch`.
- Clear the terminal window when using `--watch`.
- By default, `--watch` will now only runs tests related to changed files. `--watch=all` can be used to run all tests on file system changes.
- Debounce `--watch` re-runs to not trigger test runs during a branch switch in version control.
- Added `jest.fn()` and `jest.fn(implementation)` as convenient shorcuts for `jest.genMockFunction()` and `jest.genMockFunction().mockImplementation()`.
- Added an `automock` option to turn off automocking globally.
- Added a "no tests found" message if no tests can be found.
- Jest sets `process.NODE_ENV` to `test` unless otherwise specified.
- Fixed `moduleNameMapper` config option when used with paths.
- Fixed an error with Jasmine 2 and tests that `throw 'string errors'`.
- Fixed issues with unmocking symlinked module names.
- Fixed mocking of boolean values.
- Fixed mocking of fields that start with an underscore ("private fields").
- Fixed unmocking behavior with npm3.
- Fixed and improved `--onlyChanged` option.
- Fixed support for running Jest as a git submodule.
- Improved verbose logger output
- Fixed test runtime error reporting and stack traces.
- Improved `toBeCalled` Jasmine 2 custom matcher messages.
- Improved error reporting when a syntax error occurs.
- Renamed HasteModuleLoader to Runtime.
- Jest now properly reports pending tests disabled with `xit` and `xdescribe`.
- Removed `preprocessCachingDisabled` config option.
- Added a `testEnvironment` option to customize the sandbox environment.
- Added support for `@scoped/name` npm packages.
- Added an integration test runner for Jest that runs all tests for examples and packages.

## 0.8.2

- Performance improvements.
- jest now uses `chalk` instead of its own colors implementation.

## 0.8.1

- `--bail` now reports with the proper error code.
- Fixed loading of the setup file when using jasmine2.
- Updated jsdom to 7.2.0.

## 0.8.0

- Added optional support for jasmine2 through the `testRunner` config option.
- Fixed mocking support for Map, WeakMap and Set.
- `node` was added to the defaults in `moduleFileExtensions`.
- Updated the list of node core modules that are properly being recognized by the module loader.

## 0.7.1

- Correctly map `process.on` into jsdom environments, fixes a bug introduced in jest 0.7.0.

## 0.7.0

- Fixed a memory leak with test contexts. Jest now properly cleans up test environments after each test. Added `--logHeapUsage` to log memory usage after each test. Note: this is option is meant for debugging memory leaks and might significantly slow down your test run.
- Removed `mock-modules`, `node-haste` and `mocks` virtual modules. This is a breaking change of undocumented public API. Usage of this API can safely be automatically updated through an automated codemod:
- Example: http://astexplorer.net/#/zrybZ6UvRA
- Codemod: https://github.com/cpojer/js-codemod/blob/master/transforms/jest-update.js
- jscodeshift: https://github.com/facebook/jscodeshift
- Removed `navigator.onLine` and `mockSetReadOnlyProperty` from the global jsdom environment. Use `window.navigator.onLine = true;` in your test setup and `Object.defineProperty` instead.

## 0.6.1

- Updated jsdom to 7.0.2.
- Use the current working directory as root when passing a jest config from the command line.
- Updated the React examples and getting started guide
- Modules now receive a `module.parent` field so unmocked modules don't assume they are run directly any longer.

## 0.6.0

- jest now reports the number of tests that were run instead of the number of test files.
- Added a `--json` option to print test results as JSON.
- Changed the preprocessor API. A preprocessor now receives the script, file and config. The cache key function receives the script, file and stringified config to be able to create consistent hashes.
- Removed node-worker-pool in favor of node-worker-farm (#540).
- `toEqual` now also checks the internal class name of an object. This fixes invalid tests like `expect([]).toEqual({})` which were previously passing.
- Added the option to provide map modules to stub modules by providing the `moduleNameMapper` config option.
- Allow to specify a custom `testRunner` in the configuration (#531).
- Added a `--no-cache` option to make it easier to debug preprocessor scripts.
- Fix code coverage on windows (#499).

## 0.5.6

- Cache test run performance and run slowest tests first to maximize worker utilization
- Update to jsdom 6.5.0

## 0.5.5

- Improve failure stack traces.
- Fix syntax error reporting.
- Add `--watch` option (#472).

## 0.5.2

- Fixed a bug with syntax errors in test files (#487).
- Fixed chmod error for preprocess-cache (#491).
- Support for the upcoming node 4.0 release (#490, #489).

## 0.5.1

- Upgraded node-worker-pool to 3.0.0, use the native `Promise` implementation.
- `testURL` can be used to set the location of the jsdom environment.
- Updated all of jest's dependencies, now using jsdom 6.3.
- jest now uses the native `Promise` implementation.
- Fixed a bug when passed an empty `testPathIgnorePatterns`.
- Moved preprocessor cache into the haste cache directory.

## 0.5.0

- Added `--noStackTrace` option to disable stack traces.
- Jest now only works with iojs v2 and up. If you are still using node we recommend upgrading to iojs or keep using jest 0.4.0.
- Upgraded to jsdom 6.1.0 and removed all the custom jsdom overwrites.

## <=0.4.0

- See commit history for changes in previous versions of jest.<|MERGE_RESOLUTION|>--- conflicted
+++ resolved
@@ -3,11 +3,8 @@
 ### Features
 
 - `[expect]` Improve report when matcher fails, part 15 ([#8281](https://github.com/facebook/jest/pull/8281))
-<<<<<<< HEAD
 - `[jest-cli]` Update `--forceExit` and "did not exit for one second" message colors ([#8329](https://github.com/facebook/jest/pull/8329))
-=======
 - `[jest-runner]` Pass docblock pragmas to TestEnvironment constructor ([#8320](https://github.com/facebook/jest/pull/8320))
->>>>>>> 1f280d89
 
 ### Fixes
 
