## master

None for now

### Fixes

### Features

### Chore & Maintenance

## jest 22.0.1

### Fixes

* `[jest-runtime]` fix error for test files providing coverage.
  ([#5117](https://github.com/facebook/jest/pull/5117))

### Features

* `[jest-config]` Add `forceCoverageMatch` to allow collecting coverage from
  ignored files. ([#5081](https://github.com/facebook/jest/pull/5081))

## jest 22.0.0

### Fixes

<<<<<<< HEAD
* `[jest-resolve]` Update node module resolution algorithm to correctly handle symlinked paths ([#5085](https://github.com/facebook/jest/pull/5085))
=======
* `[jest-resolve]` Use `module.builtinModules` as `BUILTIN_MODULES` when it
  exists
>>>>>>> 3db5514d
* `[jest-worker]` Remove `debug` and `inspect` flags from the arguments sent to
  the child ([#5068](https://github.com/facebook/jest/pull/5068))
* `[jest-config]` Use all `--testPathPattern` and `<regexForTestFiles>` args in
  `testPathPattern` ([#5066](https://github.com/facebook/jest/pull/5066))
* `[jest-cli]` Do not support `--watch` inside non-version-controlled
  environments ([#5060](https://github.com/facebook/jest/pull/5060))
* `[jest-config]` Escape Windows path separator in testPathPattern CLI arguments
  ([#5054](https://github.com/facebook/jest/pull/5054)
* `[jest-jasmine]` Register sourcemaps as node environment to improve
  performance with jsdom ([#5045](https://github.com/facebook/jest/pull/5045))
* `[pretty-format]` Do not call toJSON recursively
  ([#5044](https://github.com/facebook/jest/pull/5044))
* `[pretty-format]` Fix errors when identity-obj-proxy mocks CSS Modules
  ([#4935](https://github.com/facebook/jest/pull/4935))
* `[babel-jest]` Fix support for namespaced babel version 7
  ([#4918](https://github.com/facebook/jest/pull/4918))
* `[expect]` fix .toThrow for promises
  ([#4884](https://github.com/facebook/jest/pull/4884))
* `[jest-docblock]` pragmas should preserve urls
  ([#4837](https://github.com/facebook/jest/pull/4629))
* `[jest-cli]` Check if `npm_lifecycle_script` calls Jest directly
  ([#4629](https://github.com/facebook/jest/pull/4629))
* `[jest-cli]` Fix --showConfig to show all configs
  ([#4494](https://github.com/facebook/jest/pull/4494))
* `[jest-cli]` Throw if `maxWorkers` doesn't have a value
  ([#4591](https://github.com/facebook/jest/pull/4591))
* `[jest-cli]` Use `fs.realpathSync.native` if available
  ([#5031](https://github.com/facebook/jest/pull/5031))
* `[jest-config]` Fix `--passWithNoTests`
  ([#4639](https://github.com/facebook/jest/pull/4639))
* `[jest-config]` Support `rootDir` tag in testEnvironment
  ([#4579](https://github.com/facebook/jest/pull/4579))
* `[jest-editor-support]` Fix `--showConfig` to support jest 20 and jest 21
  ([#4575](https://github.com/facebook/jest/pull/4575))
* `[jest-editor-support]` Fix editor support test for node 4
  ([#4640](https://github.com/facebook/jest/pull/4640))
* `[jest-mock]` Support mocking constructor in `mockImplementationOnce`
  ([#4599](https://github.com/facebook/jest/pull/4599))
* `[jest-runtime]` Fix manual user mocks not working with custom resolver
  ([#4489](https://github.com/facebook/jest/pull/4489))
* `[jest-util]` Fix `runOnlyPendingTimers` for `setTimeout` inside
  `setImmediate` ([#4608](https://github.com/facebook/jest/pull/4608))
* `[jest-message-util]` Always remove node internals from stacktraces
  ([#4695](https://github.com/facebook/jest/pull/4695))
* `[jest-resolve]` changes method of determining builtin modules to include
  missing builtins ([#4740](https://github.com/facebook/jest/pull/4740))
* `[pretty-format]` Prevent error in pretty-format for window in jsdom test env
  ([#4750](https://github.com/facebook/jest/pull/4750))
* `[jest-resolve]` Preserve module identity for symlinks
  ([#4761](https://github.com/facebook/jest/pull/4761))
* `[jest-config]` Include error message for `preset` json
  ([#4766](https://github.com/facebook/jest/pull/4766))
* `[pretty-format]` Throw `PrettyFormatPluginError` if a plugin halts with an
  exception ([#4787](https://github.com/facebook/jest/pull/4787))
* `[expect]` Keep the stack trace unchanged when `PrettyFormatPluginError` is
  thrown by pretty-format ([#4787](https://github.com/facebook/jest/pull/4787))
* `[jest-environment-jsdom]` Fix asynchronous test will fail due to timeout
  issue. ([#4669](https://github.com/facebook/jest/pull/4669))
* `[jest-cli]` Fix `--onlyChanged` path case sensitivity on Windows platform
  ([#4730](https://github.com/facebook/jest/pull/4730))
* `[jest-runtime]` Use realpath to match transformers
  ([#5000](https://github.com/facebook/jest/pull/5000))
* `[expect]` [**BREAKING**] Replace identity equality with Object.is in toBe
  matcher ([#4917](https://github.com/facebook/jest/pull/4917))

### Features

* `[jest-message-util]` Add codeframe to test assertion failures
  ([#5087](https://github.com/facebook/jest/pull/5087))
* `[jest-config]` Add Global Setup/Teardown options
  ([#4716](https://github.com/facebook/jest/pull/4716))
* `[jest-config]` Add `testEnvironmentOptions` to apply to jsdom options or node
  context. ([#5003](https://github.com/facebook/jest/pull/5003))
* `[jest-jasmine2]` Update Timeout error message to `jest.timeout` and display
  current timeout value ([#4990](https://github.com/facebook/jest/pull/4990))
* `[jest-runner]` Enable experimental detection of leaked contexts
  ([#4895](https://github.com/facebook/jest/pull/4895))
* `[jest-cli]` Add combined coverage threshold for directories.
  ([#4885](https://github.com/facebook/jest/pull/4885))
* `[jest-mock]` Add `timestamps` to mock state.
  ([#4866](https://github.com/facebook/jest/pull/4866))
* `[eslint-plugin-jest]` Add `prefer-to-have-length` lint rule.
  ([#4771](https://github.com/facebook/jest/pull/4771))
* `[jest-environment-jsdom]` [**BREAKING**] Upgrade to JSDOM@11
  ([#4770](https://github.com/facebook/jest/pull/4770))
* `[jest-environment-*]` [**BREAKING**] Add Async Test Environment APIs, dispose
  is now teardown ([#4506](https://github.com/facebook/jest/pull/4506))
* `[jest-cli]` Add an option to clear the cache
  ([#4430](https://github.com/facebook/jest/pull/4430))
* `[babel-plugin-jest-hoist]` Improve error message, that the second argument of
  `jest.mock` must be an inline function
  ([#4593](https://github.com/facebook/jest/pull/4593))
* `[jest-snapshot]` [**BREAKING**] Concatenate name of test and snapshot
  ([#4460](https://github.com/facebook/jest/pull/4460))
* `[jest-cli]` [**BREAKING**] Fail if no tests are found
  ([#3672](https://github.com/facebook/jest/pull/3672))
* `[jest-diff]` Highlight only last of odd length leading spaces
  ([#4558](https://github.com/facebook/jest/pull/4558))
* `[jest-docblock]` Add `docblock.print()`
  ([#4517](https://github.com/facebook/jest/pull/4517))
* `[jest-docblock]` Add `strip`
  ([#4571](https://github.com/facebook/jest/pull/4571))
* `[jest-docblock]` Preserve leading whitespace in docblock comments
  ([#4576](https://github.com/facebook/jest/pull/4576))
* `[jest-docblock]` remove leading newlines from `parswWithComments().comments`
  ([#4610](https://github.com/facebook/jest/pull/4610))
* `[jest-editor-support]` Add Snapshots metadata
  ([#4570](https://github.com/facebook/jest/pull/4570))
* `[jest-editor-support]` Adds an 'any' to the typedef for
  `updateFileWithJestStatus`
  ([#4636](https://github.com/facebook/jest/pull/4636))
* `[jest-editor-support]` Better monorepo support
  ([#4572](https://github.com/facebook/jest/pull/4572))
* `[jest-environment-jsdom]` Add simple rAF polyfill in jsdom environment to
  work with React 16 ([#4568](https://github.com/facebook/jest/pull/4568))
* `[jest-environment-node]` Implement node Timer api
  ([#4622](https://github.com/facebook/jest/pull/4622))
* `[jest-jasmine2]` Add testPath to reporter callbacks
  ([#4594](https://github.com/facebook/jest/pull/4594))
* `[jest-mock]` Added support for naming mocked functions with
  `.mockName(value)` and `.mockGetName()`
  ([#4586](https://github.com/facebook/jest/pull/4586))
* `[jest-runtime]` Add `module.loaded`, and make `module.require` not enumerable
  ([#4623](https://github.com/facebook/jest/pull/4623))
* `[jest-runtime]` Add `module.parent`
  ([#4614](https://github.com/facebook/jest/pull/4614))
* `[jest-runtime]` Support sourcemaps in transformers
  ([#3458](https://github.com/facebook/jest/pull/3458))
* `[jest-snapshot]` [**BREAKING**] Add a serializer for `jest.fn` to allow a
  snapshot of a jest mock ([#4668](https://github.com/facebook/jest/pull/4668))
* `[jest-worker]` Initial version of parallel worker abstraction, say hello!
  ([#4497](https://github.com/facebook/jest/pull/4497))
* `[jest-jasmine2]` Add `testLocationInResults` flag to add location information
  per spec to test results ([#4782](https://github.com/facebook/jest/pull/4782))
* `[jest-environment-jsdom]` Update JSOM to 11.4, which includes built-in
  support for `requestAnimationFrame`
  ([#4919](https://github.com/facebook/jest/pull/4919))
* `[jest-cli]` Hide watch usage output when running on non-interactive
  environments ([#4958](https://github.com/facebook/jest/pull/4958))
* `[jest-snapshot]` Promises support for `toThrowErrorMatchingSnapshot`
  ([#4946](https://github.com/facebook/jest/pull/4946))
* `[jest-cli]` Explain which snapshots are obsolete
  ([#5005](https://github.com/facebook/jest/pull/5005))

### Chore & Maintenance

* `[docs]` Add guide of using with puppeteer
  ([#5093](https://github.com/facebook/jest/pull/5093))
* `[jest-util]` `jest-util` should not depend on `jest-mock`
  ([#4992](https://github.com/facebook/jest/pull/4992))
* `[*]` [**BREAKING**] Drop support for Node.js version 4
  ([#4769](https://github.com/facebook/jest/pull/4769))
* `[docs]` Wrap code comments at 80 characters
  ([#4781](https://github.com/facebook/jest/pull/4781))
* `[eslint-plugin-jest]` Removed from the Jest core repo, and moved to
  https://github.com/jest-community/eslint-plugin-jest
  ([#4867](https://github.com/facebook/jest/pull/4867))
* `[babel-jest]` Explicitly bump istanbul to newer versions
  ([#4616](https://github.com/facebook/jest/pull/4616))
* `[expect]` Upgrade mocha and rollup for browser testing
  ([#4642](https://github.com/facebook/jest/pull/4642))
* `[docs]` Add info about `coveragePathIgnorePatterns`
  ([#4602](https://github.com/facebook/jest/pull/4602))
* `[docs]` Add Vuejs series of testing with Jest
  ([#4648](https://github.com/facebook/jest/pull/4648))
* `[docs]` Mention about optional `done` argument in test function
  ([#4556](https://github.com/facebook/jest/pull/4556))
* `[jest-cli]` Bump node-notifier version
  ([#4609](https://github.com/facebook/jest/pull/4609))
* `[jest-diff]` Simplify highlight for leading and trailing spaces
  ([#4553](https://github.com/facebook/jest/pull/4553))
* `[jest-get-type]` Add support for date
  ([#4621](https://github.com/facebook/jest/pull/4621))
* `[jest-matcher-utils]` Call `chalk.inverse` for trailing spaces
  ([#4578](https://github.com/facebook/jest/pull/4578))
* `[jest-runtime]` Add `.advanceTimersByTime`; keep `.runTimersToTime()` as an
  alias.
* `[docs]` Include missing dependency in TestEnvironment sample code
* `[docs]` Add clarification for hook execution order
* `[docs]` Update `expect.anything()` sample code
  ([#5007](https://github.com/facebook/jest/pull/5007))

## jest 21.2.1

* Fix watchAll not running tests on save
  ([#4550](https://github.com/facebook/jest/pull/4550))
* Add missing escape sequences to ConvertAnsi plugin
  ([#4544](https://github.com/facebook/jest/pull/4544))

## jest 21.2.0

* 🃏 Change license from BSD+Patents to MIT.
* Allow eslint-plugin to recognize more disabled tests
  ([#4533](https://github.com/facebook/jest/pull/4533))
* Add babel-plugin for object spread syntax to babel-preset-jest
  ([#4519](https://github.com/facebook/jest/pull/4519))
* Display outer element and trailing newline consistently in jest-diff
  ([#4520](https://github.com/facebook/jest/pull/4520))
* Do not modify stack trace of JestAssertionError
  ([#4516](https://github.com/facebook/jest/pull/4516))
* Print errors after test structure in verbose mode
  ([#4504](https://github.com/facebook/jest/pull/4504))
* Fix `--silent --verbose` problem
  ([#4505](https://github.com/facebook/jest/pull/4505))
* Fix: Reset local state of assertions when using hasAssertions
  ([#4498](https://github.com/facebook/jest/pull/4498))
* jest-resolve: Prevent default resolver failure when potential resolution
  directory does not exist ([#4483](https://github.com/facebook/jest/pull/4483))

## jest 21.1.0

* (minor) Use ES module exports
  ([#4454](https://github.com/facebook/jest/pull/4454))
* Allow chaining mockClear and mockReset
  ([#4475](https://github.com/facebook/jest/pull/4475))
* Call jest-diff and pretty-format more precisely in toHaveProperty matcher
  ([#4445](https://github.com/facebook/jest/pull/4445))
* Expose restoreAllMocks to object
  ([#4463](https://github.com/facebook/jest/pull/4463))
* Fix function name cleaning when making mock fn
  ([#4464](https://github.com/facebook/jest/pull/4464))
* Fix Map/Set equality checker
  ([#4404](https://github.com/facebook/jest/pull/4404))
* Make FUNCTION_NAME_RESERVED_PATTERN stateless
  ([#4466](https://github.com/facebook/jest/pull/4466))

## jest 21.0.2

* Take precedence of NODE_PATH when resolving node_modules directories
  ([#4453](https://github.com/facebook/jest/pull/4453))
* Fix race condition with --coverage and babel-jest identical file contents edge
  case ([#4432](https://github.com/facebook/jest/pull/4432))
* Add extra parameter `--runTestsByPath`.
  ([#4411](https://github.com/facebook/jest/pull/4411))
* Upgrade all outdated deps
  ([#4425](https://github.com/facebook/jest/pull/4425))

## jest 21.0.1

* Remove obsolete error ([#4417](https://github.com/facebook/jest/pull/4417))

## jest 21.0.0

* Add --changedFilesWithAncestor
  ([#4070](https://github.com/facebook/jest/pull/4070))
* Add --findRelatedFiles ([#4131](https://github.com/facebook/jest/pull/4131))
* Add --onlyChanged tests ([#3977](https://github.com/facebook/jest/pull/3977))
* Add `contextLines` option to jest-diff
  ([#4152](https://github.com/facebook/jest/pull/4152))
* Add alternative serialize API for pretty-format plugins
  ([#4114](https://github.com/facebook/jest/pull/4114))
* Add displayName to MPR ([#4327](https://github.com/facebook/jest/pull/4327))
* Add displayName to TestResult
  ([#4408](https://github.com/facebook/jest/pull/4408))
* Add es5 build of pretty-format
  ([#4075](https://github.com/facebook/jest/pull/4075))
* Add extra info to no tests for changed files message
  ([#4188](https://github.com/facebook/jest/pull/4188))
* Add fake chalk in browser builds in order to support IE10
  ([#4367](https://github.com/facebook/jest/pull/4367))
* Add jest.requireActual ([#4260](https://github.com/facebook/jest/pull/4260))
* Add maxWorkers to globalConfig
  ([#4005](https://github.com/facebook/jest/pull/4005))
* Add skipped tests support for jest-editor-support
  ([#4346](https://github.com/facebook/jest/pull/4346))
* Add source map support for better debugging experience
  ([#3738](https://github.com/facebook/jest/pull/3738))
* Add support for Error objects in toMatchObject
  ([#4339](https://github.com/facebook/jest/pull/4339))
* Add support for Immutable.Record in pretty-format
  ([#3678](https://github.com/facebook/jest/pull/3678))
* Add tests for extract_requires on export types
  ([#4080](https://github.com/facebook/jest/pull/4080))
* Add that toMatchObject can match arrays
  ([#3994](https://github.com/facebook/jest/pull/3994))
* Add watchPathIgnorePatterns to exclude paths to trigger test re-run in watch
  mode ([#4331](https://github.com/facebook/jest/pull/4331))
* Adding ancestorTitles property to JSON test output
  ([#4293](https://github.com/facebook/jest/pull/4293))
* Allow custom resolver to be used with[out] moduleNameMapper
  ([#4174](https://github.com/facebook/jest/pull/4174))
* Avoid parsing `.require(…)` method calls
  ([#3777](https://github.com/facebook/jest/pull/3777))
* Avoid unnecessary function declarations and call in pretty-format
  ([#3962](https://github.com/facebook/jest/pull/3962))
* Avoid writing to stdout in default reporter if --json is enabled. Fixes #3941
  ([#3945](https://github.com/facebook/jest/pull/3945))
* Better error handling for --config
  ([#4230](https://github.com/facebook/jest/pull/4230))
* Call consistent pretty-format plugins within Jest
  ([#3800](https://github.com/facebook/jest/pull/3800))
* Change babel-core to peerDependency for compatibility with Babel 7
  ([#4162](https://github.com/facebook/jest/pull/4162))
* Change Promise detection code in jest-circus to support non-global Promise
  implementations ([#4375](https://github.com/facebook/jest/pull/4375))
* Changed files eager loading
  ([#3979](https://github.com/facebook/jest/pull/3979))
* Check whether we should output to stdout or stderr
  ([#3953](https://github.com/facebook/jest/pull/3953))
* Clarify what objects toContain and toContainEqual can be used on
  ([#4307](https://github.com/facebook/jest/pull/4307))
* Clean up resolve() logic. Provide useful names for variables and functions.
  Test that a directory exists before attempting to resolve files within it.
  ([#4325](https://github.com/facebook/jest/pull/4325))
* cleanupStackTrace ([#3696](https://github.com/facebook/jest/pull/3696))
* compare objects with Symbol keys
  ([#3437](https://github.com/facebook/jest/pull/3437))
* Complain if expect is passed multiple arguments
  ([#4237](https://github.com/facebook/jest/pull/4237))
* Completes nodeCrawl with empty roots
  ([#3776](https://github.com/facebook/jest/pull/3776))
* Consistent naming of files
  ([#3798](https://github.com/facebook/jest/pull/3798))
* Convert code base to ESM import
  ([#3778](https://github.com/facebook/jest/pull/3778))
* Correct summary message for flag --findRelatedTests.
  ([#4309](https://github.com/facebook/jest/pull/4309))
* Coverage thresholds can be set up for individual files
  ([#4185](https://github.com/facebook/jest/pull/4185))
* custom reporter error handling
  ([#4051](https://github.com/facebook/jest/pull/4051))
* Define separate type for pretty-format plugin Options
  ([#3802](https://github.com/facebook/jest/pull/3802))
* Delete confusing async keyword
  ([#3679](https://github.com/facebook/jest/pull/3679))
* Delete redundant branch in ReactElement and HTMLElement plugins
  ([#3731](https://github.com/facebook/jest/pull/3731))
* Don't format node assert errors when there's no 'assert' module
  ([#4376](https://github.com/facebook/jest/pull/4376))
* Don't print test summary in --silent
  ([#4106](https://github.com/facebook/jest/pull/4106))
* Don't try to build ghost packages
  ([#3934](https://github.com/facebook/jest/pull/3934))
* Escape double quotes in attribute values in HTMLElement plugin
  ([#3797](https://github.com/facebook/jest/pull/3797))
* Explain how to clear the cache
  ([#4232](https://github.com/facebook/jest/pull/4232))
* Factor out common code for collections in pretty-format
  ([#4184](https://github.com/facebook/jest/pull/4184))
* Factor out common code for markup in React plugins
  ([#4171](https://github.com/facebook/jest/pull/4171))
* Feature/internal resolve ([#4315](https://github.com/facebook/jest/pull/4315))
* Fix --logHeapUsage ([#4176](https://github.com/facebook/jest/pull/4176))
* Fix --showConfig to show all project configs
  ([#4078](https://github.com/facebook/jest/pull/4078))
* Fix --watchAll ([#4254](https://github.com/facebook/jest/pull/4254))
* Fix bug when setTimeout is mocked
  ([#3769](https://github.com/facebook/jest/pull/3769))
* Fix changedFilesWithAncestor
  ([#4193](https://github.com/facebook/jest/pull/4193))
* Fix colors for expected/stored snapshot message
  ([#3702](https://github.com/facebook/jest/pull/3702))
* Fix concurrent test failure
  ([#4159](https://github.com/facebook/jest/pull/4159))
* Fix for 4286: Compare Maps and Sets by value rather than order
  ([#4303](https://github.com/facebook/jest/pull/4303))
* fix forceExit ([#4105](https://github.com/facebook/jest/pull/4105))
* Fix grammar in React Native docs
  ([#3838](https://github.com/facebook/jest/pull/3838))
* Fix inconsistent name of complex values in pretty-format
  ([#4001](https://github.com/facebook/jest/pull/4001))
* Fix issue mocking bound method
  ([#3805](https://github.com/facebook/jest/pull/3805))
* Fix jest-circus ([#4290](https://github.com/facebook/jest/pull/4290))
* Fix lint warning in master
  ([#4132](https://github.com/facebook/jest/pull/4132))
* Fix linting ([#3946](https://github.com/facebook/jest/pull/3946))
* fix merge conflict ([#4144](https://github.com/facebook/jest/pull/4144))
* Fix minor typo ([#3729](https://github.com/facebook/jest/pull/3729))
* fix missing console.log messages
  ([#3895](https://github.com/facebook/jest/pull/3895))
* fix mock return value ([#3933](https://github.com/facebook/jest/pull/3933))
* Fix mocking for modules with folders on windows
  ([#4238](https://github.com/facebook/jest/pull/4238))
* Fix NODE_PATH resolving for relative paths
  ([#3616](https://github.com/facebook/jest/pull/3616))
* Fix options.moduleNameMapper override order with preset
  ([#3565](https://github.com/facebook/jest/pull/3565)
  ([#3689](https://github.com/facebook/jest/pull/3689))
* Fix React PropTypes warning in tests for Immutable plugin
  ([#4412](https://github.com/facebook/jest/pull/4412))
* Fix regression in mockReturnValueOnce
  ([#3857](https://github.com/facebook/jest/pull/3857))
* Fix sample code of mock class constructors
  ([#4115](https://github.com/facebook/jest/pull/4115))
* Fix setup-test-framework-test
  ([#3773](https://github.com/facebook/jest/pull/3773))
* fix typescript jest test crash
  ([#4363](https://github.com/facebook/jest/pull/4363))
* Fix watch mode ([#4084](https://github.com/facebook/jest/pull/4084))
* Fix Watchman on windows ([#4018](https://github.com/facebook/jest/pull/4018))
* Fix(babel): Handle ignored files in babel v7
  ([#4393](https://github.com/facebook/jest/pull/4393))
* Fix(babel): Support upcoming beta
  ([#4403](https://github.com/facebook/jest/pull/4403))
* Fixed object matcher ([#3799](https://github.com/facebook/jest/pull/3799))
* Fixes #3820 use extractExpectedAssertionsErrors in jasmine setup
* Flow upgrade ([#4355](https://github.com/facebook/jest/pull/4355))
* Force message in matchers to always be a function
  ([#3972](https://github.com/facebook/jest/pull/3972))
* Format `describe` and use `test` instead of `it` alias
  ([#3792](https://github.com/facebook/jest/pull/3792))
* global_config.js for multi-project runner
  ([#4023](https://github.com/facebook/jest/pull/4023))
* Handle async errors ([#4016](https://github.com/facebook/jest/pull/4016))
* Hard-fail if hasteImpl is throwing an error during initialization.
  ([#3812](https://github.com/facebook/jest/pull/3812))
* Ignore import type for extract_requires
  ([#4079](https://github.com/facebook/jest/pull/4079))
* Ignore indentation of data structures in jest-diff
  ([#3429](https://github.com/facebook/jest/pull/3429))
* Implement 'jest.requireMock'
  ([#4292](https://github.com/facebook/jest/pull/4292))
* Improve Jest phabricator plugin
  ([#4195](https://github.com/facebook/jest/pull/4195))
* Improve Seq and remove newline from non-min empty in Immutable plugin
  ([#4241](https://github.com/facebook/jest/pull/4241))
* Improved the jest reporter with snapshot info per test.
  ([#3660](https://github.com/facebook/jest/pull/3660))
* Include fullName in formattedAssertion
  ([#4273](https://github.com/facebook/jest/pull/4273))
* Integrated with Yarn workspaces
  ([#3906](https://github.com/facebook/jest/pull/3906))
* jest --all ([#4020](https://github.com/facebook/jest/pull/4020))
* jest-circus test failures
  ([#3770](https://github.com/facebook/jest/pull/3770))
* jest-circus Timeouts ([#3760](https://github.com/facebook/jest/pull/3760))
* jest-haste-map: add test case for broken handling of ignore pattern
  ([#4047](https://github.com/facebook/jest/pull/4047))
* jest-haste-map: add test+fix for broken platform module support
  ([#3885](https://github.com/facebook/jest/pull/3885))
* jest-haste-map: deprecate functional ignorePattern and use it in cache key
  ([#4063](https://github.com/facebook/jest/pull/4063))
* jest-haste-map: mock 'fs' with more idiomatic jest.mock()
  ([#4046](https://github.com/facebook/jest/pull/4046))
* jest-haste-map: only file IO errors should be silently ignored
  ([#3816](https://github.com/facebook/jest/pull/3816))
* jest-haste-map: throw when trying to get a duplicated module
  ([#3976](https://github.com/facebook/jest/pull/3976))
* jest-haste-map: watchman crawler: normalize paths
  ([#3887](https://github.com/facebook/jest/pull/3887))
* jest-runtime: atomic cache write, and check validity of data
  ([#4088](https://github.com/facebook/jest/pull/4088))
* Join lines with newline in jest-diff
  ([#4314](https://github.com/facebook/jest/pull/4314))
* Keep ARGV only in CLI files
  ([#4012](https://github.com/facebook/jest/pull/4012))
* let transformers adjust cache key based on mapCoverage
  ([#4187](https://github.com/facebook/jest/pull/4187))
* Lift requires ([#3780](https://github.com/facebook/jest/pull/3780))
* Log stack when reporting errors in jest-runtime
  ([#3833](https://github.com/facebook/jest/pull/3833))
* Make --listTests return a new line separated list when not using --json
  ([#4229](https://github.com/facebook/jest/pull/4229))
* Make build script printing small-terminals-friendly
  ([#3892](https://github.com/facebook/jest/pull/3892))
* Make error messages more explicit for toBeCalledWith assertions
  ([#3913](https://github.com/facebook/jest/pull/3913))
* Make jest-matcher-utils use ESM exports
  ([#4342](https://github.com/facebook/jest/pull/4342))
* Make jest-runner a standalone package.
  ([#4236](https://github.com/facebook/jest/pull/4236))
* Make Jest’s Test Runner configurable.
  ([#4240](https://github.com/facebook/jest/pull/4240))
* Make listTests always print to console.log
  ([#4391](https://github.com/facebook/jest/pull/4391))
* Make providesModuleNodeModules ignore nested node_modules directories
* Make sure function mocks match original arity
  ([#4170](https://github.com/facebook/jest/pull/4170))
* Make sure runAllTimers also clears all ticks
  ([#3915](https://github.com/facebook/jest/pull/3915))
* Make toBe matcher error message more helpful for objects and arrays
  ([#4277](https://github.com/facebook/jest/pull/4277))
* Make useRealTimers play well with timers: fake
  ([#3858](https://github.com/facebook/jest/pull/3858))
* Move getType from jest-matcher-utils to separate package
  ([#3559](https://github.com/facebook/jest/pull/3559))
* Multiroot jest-change-files
  ([#3969](https://github.com/facebook/jest/pull/3969))
* Output created snapshot when using --ci option
  ([#3693](https://github.com/facebook/jest/pull/3693))
* Point out you can use matchers in .toMatchObject
  ([#3796](https://github.com/facebook/jest/pull/3796))
* Prevent babelrc package import failure on relative current path
  ([#3723](https://github.com/facebook/jest/pull/3723))
* Print RDP details for windows builds
  ([#4017](https://github.com/facebook/jest/pull/4017))
* Provide better error checking for transformed content
  ([#3807](https://github.com/facebook/jest/pull/3807))
* Provide printText and printComment in markup.js for HTMLElement plugin
  ([#4344](https://github.com/facebook/jest/pull/4344))
* Provide regex visualization for testRegex
  ([#3758](https://github.com/facebook/jest/pull/3758))
* Refactor CLI ([#3862](https://github.com/facebook/jest/pull/3862))
* Refactor names and delimiters of complex values in pretty-format
  ([#3986](https://github.com/facebook/jest/pull/3986))
* Replace concat(Immutable) with Immutable as item of plugins array
  ([#4207](https://github.com/facebook/jest/pull/4207))
* Replace Jasmine with jest-circus
  ([#3668](https://github.com/facebook/jest/pull/3668))
* Replace match with test and omit redundant String conversion
  ([#4311](https://github.com/facebook/jest/pull/4311))
* Replace print with serialize in AsymmetricMatcher plugin
  ([#4173](https://github.com/facebook/jest/pull/4173))
* Replace print with serialize in ConvertAnsi plugin
  ([#4225](https://github.com/facebook/jest/pull/4225))
* Replace print with serialize in HTMLElement plugin
  ([#4215](https://github.com/facebook/jest/pull/4215))
* Replace print with serialize in Immutable plugins
  ([#4189](https://github.com/facebook/jest/pull/4189))
* Replace unchanging args with one config arg within pretty-format
  ([#4076](https://github.com/facebook/jest/pull/4076))
* Return UNDEFINED for undefined type in ReactElement plugin
  ([#4360](https://github.com/facebook/jest/pull/4360))
* Rewrite some read bumps in pretty-format
  ([#4093](https://github.com/facebook/jest/pull/4093))
* Run update method before installing JRE on Circle
  ([#4318](https://github.com/facebook/jest/pull/4318))
* Separated the snapshot summary creation from the printing to improve
  testability. ([#4373](https://github.com/facebook/jest/pull/4373))
* Set coverageDirectory during normalize phase
  ([#3966](https://github.com/facebook/jest/pull/3966))
* Setup custom reporters after default reporters
  ([#4053](https://github.com/facebook/jest/pull/4053))
* Setup for Circle 2 ([#4149](https://github.com/facebook/jest/pull/4149))
* Simplify readme ([#3790](https://github.com/facebook/jest/pull/3790))
* Simplify snapshots definition
  ([#3791](https://github.com/facebook/jest/pull/3791))
* skipNodeResolution config option
  ([#3987](https://github.com/facebook/jest/pull/3987))
* Small fixes to toHaveProperty docs
  ([#3878](https://github.com/facebook/jest/pull/3878))
* Sort attributes by name in HTMLElement plugin
  ([#3783](https://github.com/facebook/jest/pull/3783))
* Specify watchPathIgnorePatterns will only be available in Jest 21+
  ([#4398](https://github.com/facebook/jest/pull/4398))
* Split TestRunner off of TestScheduler
  ([#4233](https://github.com/facebook/jest/pull/4233))
* Strict and explicit config resolution logic
  ([#4122](https://github.com/facebook/jest/pull/4122))
* Support maxDepth option in React plugins
  ([#4208](https://github.com/facebook/jest/pull/4208))
* Support SVG elements in HTMLElement plugin
  ([#4335](https://github.com/facebook/jest/pull/4335))
* Test empty Immutable collections with {min: false} option
  ([#4121](https://github.com/facebook/jest/pull/4121))
* test to debug travis failure in master
  ([#4145](https://github.com/facebook/jest/pull/4145))
* testPathPattern message test
  ([#4006](https://github.com/facebook/jest/pull/4006))
* Throw Error When Using Nested It Specs
  ([#4039](https://github.com/facebook/jest/pull/4039))
* Throw when moduleNameMapper points to inexistent module
  ([#3567](https://github.com/facebook/jest/pull/3567))
* Unified 'no tests found' message for non-verbose MPR
  ([#4354](https://github.com/facebook/jest/pull/4354))
* Update migration guide with jest-codemods transformers
  ([#4306](https://github.com/facebook/jest/pull/4306))
* Use "inputSourceMap" for coverage re-mapping.
  ([#4009](https://github.com/facebook/jest/pull/4009))
* Use "verbose" no test found message when there is only one project
  ([#4378](https://github.com/facebook/jest/pull/4378))
* Use babel transform to inline all requires
  ([#4340](https://github.com/facebook/jest/pull/4340))
* Use eslint plugins to run prettier
  ([#3971](https://github.com/facebook/jest/pull/3971))
* Use iterableEquality in spy matchers
  ([#3651](https://github.com/facebook/jest/pull/3651))
* Use modern HTML5 <!DOCTYPE>
  ([#3937](https://github.com/facebook/jest/pull/3937))
* Wrap `Error.captureStackTrace` in a try
  ([#4035](https://github.com/facebook/jest/pull/4035))

## jest 20.0.4

* Fix jest-haste-map's handling of duplicate module IDs.
  ([#3647](https://github.com/facebook/jest/pull/3647))
* Fix behavior of `enableAutomock()` when automock is set to false.
  ([#3624](https://github.com/facebook/jest/pull/3624))
* Fix progress bar in windows.
  ([#3626](https://github.com/facebook/jest/pull/3626))

## jest 20.0.3

* Fix reporters 'default' setting.
  ([#3562](https://github.com/facebook/jest/pull/3562))
* Fix to make Jest fail when the coverage threshold not met.
  ([#3554](https://github.com/facebook/jest/pull/3554))

## jest 20.0.1

* Add ansi-regex to pretty-format dependencies
  ([#3498](https://github.com/facebook/jest/pull/3498))
* Fix <rootDir> replacement in testMatch and moduleDirectories
  ([#3538](https://github.com/facebook/jest/pull/3538))
* Fix expect.hasAssertions() to throw when passed arguments
  ([#3526](https://github.com/facebook/jest/pull/3526))
* Fix stack traces without proper error messages
  ([#3513](https://github.com/facebook/jest/pull/3513))
* Fix support for custom extensions through haste packages
  ([#3537](https://github.com/facebook/jest/pull/3537))
* Fix test contexts between test functions
  ([#3506](https://github.com/facebook/jest/pull/3506))

## jest 20.0.0

* New `--projects` option to run one instance of Jest in multiple projects at
  the same time. ([#3400](https://github.com/facebook/jest/pull/3400))
* New multi project runner ([#3156](https://github.com/facebook/jest/pull/3156))
* New --listTests flag. ([#3441](https://github.com/facebook/jest/pull/3441))
* New --showConfig flag. ([#3296](https://github.com/facebook/jest/pull/3296))
* New promise support for all `expect` matchers through `.resolves` and
  `.rejects`. ([#3068](https://github.com/facebook/jest/pull/3068))
* New `expect.hasAssertions()` function similar to `expect.assertions()`.
  ([#3379](https://github.com/facebook/jest/pull/3379))
* New `this.equals` function exposed to custom matchers.
  ([#3469](https://github.com/facebook/jest/pull/3469))
* New `valid-expect` lint rule in `eslint-plugin-jest`.
  ([#3067](https://github.com/facebook/jest/pull/3067))
* New HtmlElement pretty-format plugin.
  ([#3230](https://github.com/facebook/jest/pull/3230))
* New Immutable pretty-format plugins.
  ([#2899](https://github.com/facebook/jest/pull/2899))
* New test environment per file setting through `@jest-environment` in the
  docblock. ([#2859](https://github.com/facebook/jest/pull/2859))
* New feature that allows every configuration option to be set from the command
  line. ([#3424](https://github.com/facebook/jest/pull/3424))
* New feature to add custom reporters to Jest through `reporters` in the
  configuration. ([#3349](https://github.com/facebook/jest/pull/3349))
* New feature to add expected and actual values to AssertionError.
  ([#3217](https://github.com/facebook/jest/pull/3217))
* New feature to map code coverage from transformers.
  ([#2290](https://github.com/facebook/jest/pull/2290))
* New feature to run untested code coverage in parallel.
  ([#3407](https://github.com/facebook/jest/pull/3407))
* New option to define a custom resolver.
  ([#2998](https://github.com/facebook/jest/pull/2998))
* New printing support for text and comment nodes in html pretty-format.
  ([#3355](https://github.com/facebook/jest/pull/3355))
* New snapshot testing FAQ ([#3425](https://github.com/facebook/jest/pull/3425))
* New support for custom platforms on jest-haste-map.
  ([#3162](https://github.com/facebook/jest/pull/3162))
* New support for mocking native async methods.
  ([#3209](https://github.com/facebook/jest/pull/3209))
* New guide on how to use Jest with any JavaScript framework.
  ([#3243](https://github.com/facebook/jest/pull/3243))
* New translation system for the Jest website.
* New collapsing watch mode usage prompt after first run.
  ([#3078](https://github.com/facebook/jest/pull/3078))
* Breaking Change: Forked Jasmine 2.5 into Jest's own test runner and rewrote
  large parts of Jasmine. ([#3147](https://github.com/facebook/jest/pull/3147))
* Breaking Change: Jest does not write new snapshots by default on CI.
  ([#3456](https://github.com/facebook/jest/pull/3456))
* Breaking Change: Moved the typescript parser from `jest-editor-support` into a
  separate `jest-test-typescript-parser` package.
  ([#2973](https://github.com/facebook/jest/pull/2973))
* Breaking Change: Replaced auto-loading of babel-polyfill with only
  regenerator-runtime, fixes a major memory leak.
  ([#2755](https://github.com/facebook/jest/pull/2755))
* Fixed `babel-jest` to look up the `babel` field in `package.json` as a
  fallback.
* Fixed `jest-editor-support`'s parser to not crash on incomplete ASTs.
  ([#3259](https://github.com/facebook/jest/pull/3259))
* Fixed `jest-resolve` to use `is-builtin-module` instead of `resolve.isCore`.
  ([#2997](https://github.com/facebook/jest/pull/2997))
* Fixed `jest-snapshot` to normalize line endings in the `serialize` function.
  ([#3002](https://github.com/facebook/jest/pull/3002))
* Fixed behavior of `--silent` flag.
  ([#3003](https://github.com/facebook/jest/pull/3003))
* Fixed bug with watchers on macOS causing test to crash.
  ([#2957](https://github.com/facebook/jest/pull/2957))
* Fixed CLI `notify` option not taking precedence over config option.
  ([#3340](https://github.com/facebook/jest/pull/3340))
* Fixed detection of the npm client in SummaryReporter to support Yarn.
  ([#3263](https://github.com/facebook/jest/pull/3263))
* Fixed done.fail not passing arguments
  ([#3241](https://github.com/facebook/jest/pull/3241))
* Fixed fake timers to restore after resetting mocks.
  ([#2467](https://github.com/facebook/jest/pull/2467))
* Fixed handling of babylon's parser options in `jest-editor-support`.
  ([#3344](https://github.com/facebook/jest/pull/3344))
* Fixed Jest to properly cache transform results.
  ([#3334](https://github.com/facebook/jest/pull/3334))
* Fixed Jest to use human-readable colors for Jest's own snapshots.
  ([#3119](https://github.com/facebook/jest/pull/3119))
* Fixed jest-config to use UID for default cache folder.
  ([#3380](https://github.com/facebook/jest/pull/3380)),
  ([#3387](https://github.com/facebook/jest/pull/3387))
* Fixed jest-runtime to expose inner error when it fails to write to the cache.
  ([#3373](https://github.com/facebook/jest/pull/3373))
* Fixed lifecycle hooks to make afterAll hooks operate the same as afterEach.
  ([#3275](https://github.com/facebook/jest/pull/3275))
* Fixed pretty-format to run plugins before serializing nested basic values.
  ([#3017](https://github.com/facebook/jest/pull/3017))
* Fixed return value of mocks so they can explicitly be set to return
  `undefined`. ([#3354](https://github.com/facebook/jest/pull/3354))
* Fixed runner to run tests associated with snapshots when the snapshot changes.
  ([#3025](https://github.com/facebook/jest/pull/3025))
* Fixed snapshot serializer require, restructured pretty-format.
  ([#3399](https://github.com/facebook/jest/pull/3399))
* Fixed support for Babel 7 in babel-jest.
  ([#3271](https://github.com/facebook/jest/pull/3271))
* Fixed testMatch to find tests in .folders.
  ([#3006](https://github.com/facebook/jest/pull/3006))
* Fixed testNamePattern and testPathPattern to work better together.
  ([#3327](https://github.com/facebook/jest/pull/3327))
* Fixed to show reject reason when expecting resolve.
  ([#3134](https://github.com/facebook/jest/pull/3134))
* Fixed toHaveProperty() to use hasOwnProperty from Object
  ([#3410](https://github.com/facebook/jest/pull/3410))
* Fixed watch mode's screen clearing.
  ([#2959](https://github.com/facebook/jest/pull/2959))
  ([#3294](https://github.com/facebook/jest/pull/3294))
* Improved and consolidated Jest's configuration file resolution.
  ([#3472](https://github.com/facebook/jest/pull/3472))
* Improved documentation throughout the Jest website.
* Improved documentation to explicitly mention that snapshots must be reviewed.
  ([#3203](https://github.com/facebook/jest/pull/3203))
* Improved documentation to make it clear CRA users don't need to add
  dependencies. ([#3312](https://github.com/facebook/jest/pull/3312))
* Improved eslint-plugin-jest's handling of `expect`.
  ([#3306](https://github.com/facebook/jest/pull/3306))
* Improved flow-coverage, eslint rules and test coverage within the Jest
  repository.
* Improved printing of `expect.assertions` error.
  ([#3033](https://github.com/facebook/jest/pull/3033))
* Improved Windows test coverage of Jest.
* Refactored configs & transform
  ([#3376](https://github.com/facebook/jest/pull/3376))
* Refactored reporters to pass individual Tests to reporters.
  ([#3289](https://github.com/facebook/jest/pull/3289))
* Refactored TestRunner ([#3166](https://github.com/facebook/jest/pull/3166))
* Refactored watch mode prompts.
  ([#3290](https://github.com/facebook/jest/pull/3290))
* Deleted `jest-file-exists`.
  ([#3105](https://github.com/facebook/jest/pull/3105))
* Removed `Config` type. ([#3366](https://github.com/facebook/jest/pull/3366))
* Removed all usage of `jest-file-exists`.
  ([#3101](https://github.com/facebook/jest/pull/3101))
* Adopted prettier on the Jest codebase.

## jest 19.0.1

* Fix infinite loop when using `--watch` with `--coverage`.
* Fixed `watchman` config option.
* Fixed a bug in the jest-editor-support static analysis.
* Fixed eslint plugin warning.
* Fixed missing space in front of "Did you mean …?".
* Fixed path printing in the reporter on Windows.

## jest 19.0.0

* Breaking Change: Added a version for snapshots.
* Breaking Change: Removed the `mocksPattern` configuration option, it never
  worked correctly.
* Breaking Change: Renamed `testPathDirs` to `roots` to avoid confusion when
  configuring Jest.
* Breaking Change: Updated printing of React elements to cause fewer changes
  when props change.
* Breaking Change: Updated snapshot format to properly escape data.
* Fixed --color to be recognized correctly again.
* Fixed `babel-plugin-jest-hoist` to work properly with type annotations in
  tests.
* Fixed behavior for console.log calls and fixed a memory leak (#2539).
* Fixed cache directory path for Jest to avoid ENAMETOOLONG errors.
* Fixed change events to be emitted in jest-haste-map's watch mode. This fixes
  issues with Jest's new watch mode and react-native-packager.
* Fixed cli arguments to be used when loading the config from file, they were
  previously ignored.
* Fixed Jest to load json files that include a BOM.
* Fixed Jest to throw errors instead of ignoring invalid cli options.
* Fixed mocking behavior for virtual modules.
* Fixed mocking behavior with transitive dependencies.
* Fixed support for asymmetric matchers in `toMatchObject`.
* Fixed test interruption and `--bail` behavior.
* Fixed watch mode to clean up worker processes when a test run gets
  interrupted.
* Fixed whitespace to be highlighted in snapshots and assertion errors.
* Improved `babel-jest` plugin: babel is loaded lazily, istanbul comments are
  only added when coverage is used.
* Improved error for invalid transform config.
* Improved moduleNameMapper to not overwrite mocks when many patterns map to the
  same file.
* Improved printing of skipped tests in verbose mode.
* Improved resolution code in jest-resolve.
* Improved to only show patch marks in assertion errors when the comparison
  results in large objects.
* New `--collectCoverageFrom` cli argument.
* New `--coverageDirectory` cli argument.
* New `expect.addSnapshotSerializer` to add custom snapshot serializers for
  tests.
* New `jest.spyOn`.
* New `testMatch` configuration option that accepts glob patterns.
* New eslint-plugin-jest with no-disabled-tests, no-focuses-tests and
  no-identical-title rules and default configuration and globals.
* New expect.stringContaining asymmetric matcher.
* New feature to make manual mocks with nested folders work. For example
  `__mocks__/react-native/Library/Text.js` will now work as expected.
* New feature to re-run tests through the notification when using `--notify`.
* New jest-phabricator package to integrate Jest code coverage in phabriactor.
* New jest-validate package to improve configuration errors, help with
  suggestions of correct configuration and to be adopted in other libraries.
* New pretty-printing for asymmetric matchers.
* New RSS feed for Jest's blog.
* New way to provide a reducer to extract haste module ids.
* New website, new documentation, new color scheme and new homepage.
* Rewritten watch mode for instant feedback, better code quality and to build
  new features on top of it (#2362).

## jest 18.1.0

* Fixed console.log and fake timer behavior in node 7.3.
* Updated istanbul-api.
* Updated jest-diff equality error message.
* Disabled arrow keys when entering a pattern in watch mode to prevent broken
  behavior. Will be improved in a future release.
* Moved asymmetric matchers and equality functionality from Jasmine into
  jest-matchers.
* Removed jasmine and jest-snapshot dependency from jest-matchers.
* Removed unused global `context` variable.
* Show a better error message if the config is invalid JSON.
* Highlight trailing whitespace in assertion diffs and snapshots.
* Jest now uses micromatch instead of minimatch.
* Added `-h` as alias for `--help`.

## jest 18.0.0

See https://facebook.github.io/jest/blog/2016/12/15/2016-in-jest.html

* The testResultsProcessor function is now required to return the modified
  results.
* Removed `pit` and `mockImpl`. Use `it` or `mockImplementation` instead.
* Fixed re-running tests when `--bail` is used together with `--watch`.
* `pretty-format` is now merged into Jest.
* `require('v8')` now works properly in a test context.
* Jest now clears the entire scrollback in watch mode.
* Added `expect.any`, `expect.anything`, `expect.objectContaining`,
  `expect.arrayContaining`, `expect.stringMatching`.
* Properly resolve `snapshotSerializers`, `setupFiles`, `transform`,
  `testRunner` and `testResultsProcessor` instead of using `path.resolve`.
* `--testResultsProcessor` is now exposed through the cli.
* Renamed `--jsonOutputFile` to `--outputFile`.
* Added `jest-editor-support` for vscode and Nuclide integration.
* Fixed `test.concurrent` unhandled promise rejections.
* The Jest website is now auto-deployed when merging into master.
* Updated `testRegex` to include `test.js` and `spec.js` files.
* Fixes for `babel-plugin-jest-hoist` when using `jest.mock` with three
  arguments.
* The `JSON` global in `jest-environment-node` now comes from the vm context
  instead of the parent context.
* Jest does not print stack traces from babel any longer.
* Fake timers are reset when `FakeTimers.useTimers()` is called.
* Usage of Jest in watch mode can be hidden through `JEST_HIDE_USAGE`.
* Added `expect.assertions(number)` which will ensure that a specified amount of
  assertions is made in one test.
* Added `.toMatchSnapshot(?string)` feature to give snapshots a name.
* Escape regex in snapshots.
* `jest-react-native` was deprecated and now forwards `react-native`.
* Added `.toMatchObject` matcher.
* Further improve printing of large objects.
* Fixed `NaN% Failed` in the OS notification when using `--notify`.
* The first test run without cached timings will now use separate processes
  instead of running in band.
* Added `.toHaveProperty` matcher.
* Fixed `Map`/`Set` comparisons.
* `test.concurrent` now works with `--testNamePattern`.

## jest 17.0.3

* Improved file-watching feature in jest-haste-map.
* Added `.toHaveLength` matcher.
* Improved `.toContain` matcher.

## jest 17.0.2

* Fixed performance regression in module resolution.

## jest 17.0.1

* Fixed pretty printing of big objects.
* Fixed resolution of `.native.js` files in react-native projects.

## jest 17.0.0

* Added `expect.extend`.
* Properly resolve modules with platform extensions on react-native.
* Added support for custom snapshots serializers.
* Updated to Jasmine 2.5.2.
* Big diffs are now collapsed by default in snapshots and assertions. Added
  `--expand` (or `-e`) to show the full diff.
* Replaced `scriptPreprocessor` with the new `transform` option.
* Added `jest.resetAllMocks` which replaces `jest.clearAllMocks`.
* Fixes for react-native preset.
* Fixes for global built in objects in `jest-environment-node`.
* Create mock objects in the vm context instead of the parent context.
* `.babelrc` is now part of the transform cache key in `babel-jest`.
* Fixes for docblock parsing with haste modules.
* Exit with the proper code when the coverage threshold is not reached.
* Implemented file watching in `jest-haste-map`.
* `--json` now includes information about individual tests inside a file.

## jest 16.0.2

* Symbols are now properly mocked when using `jest-mock`.
* `toHaveBeenCalledWith()` works without arguments again.
* Newlines in snapshots are now normalized across different operating systems.

## jest 16.0.1

* Fix infinite loop.

## jest 16.0.0

* Previously failed tests are now always run first.
* A new concurrent reporter shows currently running tests, a test summary, a
  progress bar and estimated remaining time if possible.
* Improved CLI colors.
* `jest <pattern>` is now case-insensitive.
* Added `it.only`, `it.skip`, `test.only`, `test.skip` and `xtest`.
* Added `--testNamePattern=pattern` or `-t <pattern>` to run individual tests in
  test files.
* Jest now warns for duplicate mock files.
* Pressing `a`, `o`, `p`, `q` or `enter` while tests are running in the watch
  mode, the test run will be interrupted.
* `--bail` now works together with `--watch`.
* Added `test.concurrent` for concurrent async tests.
* Jest now automatically considers files and tests with the `.jsx` extension.
* Added `jest.clearAllMocks` to clear all mocks manually.
* Rewrote Jest's snapshot implementation. `jest-snapshot` can now be more easily
  integrated into other test runners and used in other projects.
* This requires most snapshots to be updated when upgrading Jest.
* Objects and Arrays in snapshots are now printed with a trailing comma.
* Function names are not printed in snapshots any longer to reduce issues with
  code coverage instrumentation and different Node versions.
* Snapshots are now sorted using natural sort order.
* Snapshots are not marked as obsolete any longer when using `fit` or when an
  error is thrown in a test.
* Finished migration of Jasmine matchers to the new Jest matchers.
* Pretty print `toHaveBeenLastCalledWith`, `toHaveBeenCalledWith`,
  `lastCalledWith` and `toBeCalledWith` failure messages.
* Added `toBeInstanceOf` matcher.
* Added `toContainEqual` matcher.
* Added `toThrowErrorMatchingSnapshot` matcher.
* Improved `moduleNameMapper` resolution.
* Module registry fixes.
* Fixed invocation of the `setupTestFrameworkScriptFile` script to make it
  easier to use chai together with Jest.
* Removed react-native special case in Jest's configuration.
* Added `--findRelatedTests <fileA> <fileB>` cli option to run tests related to
  the specified files.
* Added `jest.deepUnmock` to `babel-plugin-jest-hoist`.
* Added `jest.runTimersToTime` which is useful together with fake timers.
* Improved automated mocks for ES modules compiled with babel.

## jest 15.1.1

* Fixed issues with test paths that include hyphens on Windows.
* Fixed `testEnvironment` resolution.
* Updated watch file name pattern input.

## jest 15.1.0

* Pretty printer updates for React and global window objects.
* `jest-runtime` overwrites automocking from configuration files.
* Improvements for watch mode on Windows.
* afterAll/afterEach/beforeAll/beforeEach can now return a Promise and be used
  together with async/await.
* Improved stack trace printing on Node 4.

## jest 15.0.2

* Fixed Jest with npm2 when using coverage.

## jest 15.0.1

* Updated toThrow and toThrowMatchers and aliased them to the same matcher.
* Improvements for watch mode.
* Fixed Symbol reassignment in tests would break Jest's matchers.
* Fixed `--bail` option.

## jest 15.0.0

* See https://facebook.github.io/jest/blog/2016/09/01/jest-15.html
* Jest by default now also recognizes files ending in `.spec.js` and `.test.js`
  as test files.
* Completely replaced most Jasmine matchers with new Jest matchers.
* Rewrote Jest's CLI output for test failures and summaries.
* Added `--env` option to override the default test environment.
* Disabled automocking, fake timers and resetting the module registry by
  default.
* Added `--watchAll`, made `--watch` interactive and added the ability to update
  snapshots and select test patterns in watch mode.
* Jest uses verbose mode when running a single test file.
* Console messages are now buffered and printed along with the test results.
* Fix `testEnvironment` resolution to prefer `jest-environment-{name}` instead
  of `{name}` only. This prevents a module colision when using `jsdom` as test
  environment.
* `moduleNameMapper` now uses a resolution algorithm.
* Improved performance for small test runs.
* Improved API documentation.
* Jest now works properly with directories that have special characters in them.
* Improvements to Jest's own test infra by merging integration and unit tests.
  Code coverage is now collected for Jest.
* Added `global.global` to the node environment.
* Fixed babel-jest-plugin-hoist issues with functions called `mock`.
* Improved jest-react-native preset with mocks for ListView, TextInput,
  ActivityIndicator and ScrollView.
* Added `collectCoverageFrom` to collect code coverage from untested files.
* Rewritten code coverage support.

## jest 14.1.0

* Changed Jest's default cache directory.
* Fixed `jest-react-native` for react 15.3.0.
* Updated react and react-native example to use `react-test-renderer`.
* Started to refactor code coverage.

## jest 14.0.2

* `babel-jest` bugfix.

## jest 14.0.1

* `babel-jest` can now be used to compose a transformer.
* Updated snapshot instructions to run `jest -u` or `npm test -- -u`.
* Fixed `config` cli option to enable JSON objects as configuration.
* Updated printing of preset path in the CLI.

## jest 14.0.0

* Official release of snapshot tests.
* Started to replace Jasmine matchers with Jest matchers: `toBe`, `toBeFalsy`,
  `toBeTruthy`, `toBeNaN`, `toBe{Greater,Less}Than{,OrEqual}`, `toBeNull`,
  `toBeDefined`, `toBeUndefined`, `toContain`, `toMatch`, `toBeCloseTo` were
  rewritten.
* Rewrite of Jest's reporters.
* Experimental react-native support.
* Removed Jasmine 1 support from Jest.
* Transform caching improvements.

## jest 13.2.0

* Snapshot bugfixes.
* Timer bugfixes.

## jest 13.1.0

* Added `test` global function as an alias for `it`.
* Added `coveragePathIgnorePatterns` to the config.
* Fixed printing of "JSX objects" in snapshots.
* Fixes for `--verbose` option and top level `it` calls.
* Extended the node environment with more globals.
* testcheck now needs to be required explicitly through `require('jest-check')`.
* Added `jest.deepUnmock`.
* Fail test suite if it does not contain any tests.

## jest 13.0.0

* Added duration of individual tests in verbose mode.
* Added a `browser` config option to properly resolve npm packages with a
  browser field in `package.json` if you are writing tests for client side apps
* Added `jest-repl`.
* Split up `jest-cli` into `jest-runtime` and `jest-config`.
* Added a notification plugin that shows a test run notification using
  `--notify`.
* Refactored `TestRunner` into `SearchSource` and improved the "no tests found"
  message.
* Added `jest.isMockFunction(jest.fn())` to test for mock functions.
* Improved test reporter printing and added a test failure summary when running
  many tests.
  * Add support for property testing via testcheck-js.
* Added a webpack tutorial.
* Added support for virtual mocks through
  `jest.mock('Module', implementation, {virtual: true})`.
* Added snapshot functionality through `toMatchSnapshot()`.
* Redesigned website.

## jest-cli 12.1.1

* Windows stability fixes.
* Mock module resolution fixes.
* Remove test files from code coverage.

## jest-cli 12.1.0

* Jest is now also published in the `jest` package on npm.
* Added `testRegex` to match for tests outside of specific folders. Deprecated
  both `testDirectoryName` and `testFileExtensions`.
* `it` can now return a Promise for async testing. `pit` was deprecated.
* Added `jest-resolve` as a standalone package based on the Facebook module
  resolution algorithm.
* Added `jest-changed-files` as a standalone package to detect changed files in
  a git or hg repo.
* Added `--setupTestFrameworkFile` to cli.
* Added support for coverage thresholds. See
  http://facebook.github.io/jest/docs/api.html#coveragethreshold-object.
* Updated to jsdom 9.0.
* Updated and improved stack trace reporting.
* Added `module.filename` and removed the invalid `module.__filename` field.
* Further improved the `lastCalledWith` and `toBeCalledWith` custom matchers.
  They now print the most recent calls.
* Fixed jest-haste-map on continuous integration systems.
* Fixes for hg/git integration.
* Added a re-try for the watchman crawler.

## jest-cli 12.0.2

* Bug fixes when running a single test file and for scoped package names.

## jest-cli 12.0.1

* Added custom equality matchers for Map/Set and iterables.
* Bug fixes

## jest-cli 12.0.0

* Reimplemented `node-haste` as `jest-haste-map`:
  https://github.com/facebook/jest/pull/896
* Fixes for the upcoming release of nodejs 6.
* Removed global mock caching which caused negative side-effects on test runs.
* Updated Jasmine from 2.3.4 to 2.4.1.
* Fixed our Jasmine fork to work better with `Object.create(null)`.
* Added a `--silent` flag to silence console messages during a test run.
* Run a test file directly if a path is passed as an argument to Jest.
* Added support for the undocumented nodejs feature `module.paths`.

## jest-cli 11.0.2

* Fixed `jest -o` error when Mercurial isn't installed on the system
* Fixed Jasmine failure message when expected values were mutated after tests.

## jest-cli 11.0.1, babel-jest 11.0.1

* Added support for Mercurial repositories when using `jest -o`
* Added `mockImplementationOnce` API to `jest.fn()`.

## jest-cli 11.0.0, babel-jest 11.0.0 (pre-releases 0.9 to 0.10)

* New implementation of node-haste and rewrite of internal module loading and
  resolution. Fixed both startup and runtime performance.
  [#599](https://github.com/facebook/jest/pull/599)
* Jasmine 2 is now the default test runner. To keep using Jasmine 1, put
  `testRunner: "jasmine1"` into your configuration.
* Added `jest-util`, `jest-mock`, `jest-jasmine1`, `jest-jasmine2`,
  `jest-environment-node`, `jest-environment-jsdom` packages.
* Added `babel-jest-preset` and `babel-jest` as packages. `babel-jest` is now
  being auto-detected.
* Added `babel-plugin-jest-hoist` which hoists `jest.unmock`, `jest.mock` and
  the new `jest.enableAutomock` and `jest.disableAutomock` API.
* Improved `babel-jest` integration and `react-native` testing.
* Improved code coverage reporting when using `babel-jest`.
* Added the `jest.mock('moduleName', moduleFactory)` feature. `jest.mock` now
  gets hoisted by default. `jest.doMock` was added to explicitly mock a module
  without the hoisting feature of `babel-jest`.
* Updated jsdom to 8.3.x.
* Improved responsiveness of the system while using `--watch`.
* Clear the terminal window when using `--watch`.
* By default, `--watch` will now only runs tests related to changed files.
  `--watch=all` can be used to run all tests on file system changes.
* Debounce `--watch` re-runs to not trigger test runs during a branch switch in
  version control.
* Added `jest.fn()` and `jest.fn(implementation)` as convenient shorcuts for
  `jest.genMockFunction()` and `jest.genMockFunction().mockImplementation()`.
* Added an `automock` option to turn off automocking globally.
* Added a "no tests found" message if no tests can be found.
* Jest sets `process.NODE_ENV` to `test` unless otherwise specified.
* Fixed `moduleNameMapper` config option when used with paths.
* Fixed an error with Jasmine 2 and tests that `throw 'string errors'`.
* Fixed issues with unmocking symlinked module names.
* Fixed mocking of boolean values.
* Fixed mocking of fields that start with an underscore ("private fields").
* Fixed unmocking behavior with npm3.
* Fixed and improved `--onlyChanged` option.
* Fixed support for running Jest as a git submodule.
* Improved verbose logger output
* Fixed test runtime error reporting and stack traces.
* Improved `toBeCalled` Jasmine 2 custom matcher messages.
* Improved error reporting when a syntax error occurs.
* Renamed HasteModuleLoader to Runtime.
* Jest now properly reports pending tests disabled with `xit` and `xdescribe`.
* Removed `preprocessCachingDisabled` config option.
* Added a `testEnvironment` option to customize the sandbox environment.
* Added support for `@scoped/name` npm packages.
* Added an integration test runner for Jest that runs all tests for examples and
  packages.

## 0.8.2

* Performance improvements.
* jest now uses `chalk` instead of its own colors implementation.

## 0.8.1

* `--bail` now reports with the proper error code.
* Fixed loading of the setup file when using jasmine2.
* Updated jsdom to 7.2.0.

## 0.8.0

* Added optional support for jasmine2 through the `testRunner` config option.
* Fixed mocking support for Map, WeakMap and Set.
* `node` was added to the defaults in `moduleFileExtensions`.
* Updated the list of node core modules that are properly being recognized by
  the module loader.

## 0.7.1

* Correctly map `process.on` into jsdom environments, fixes a bug introduced in
  jest 0.7.0.

## 0.7.0

* Fixed a memory leak with test contexts. Jest now properly cleans up test
  environments after each test. Added `--logHeapUsage` to log memory usage after
  each test. Note: this is option is meant for debugging memory leaks and might
  significantly slow down your test run.
* Removed `mock-modules`, `node-haste` and `mocks` virtual modules. This is a
  breaking change of undocumented public API. Usage of this API can safely be
  automatically updated through an automated codemod:
* Example: http://astexplorer.net/#/zrybZ6UvRA
* Codemod:
  https://github.com/cpojer/js-codemod/blob/master/transforms/jest-update.js
* jscodeshift: https://github.com/facebook/jscodeshift
* Removed `navigator.onLine` and `mockSetReadOnlyProperty` from the global jsdom
  environment. Use `window.navigator.onLine = true;` in your test setup and
  `Object.defineProperty` instead.

## 0.6.1

* Updated jsdom to 7.0.2.
* Use the current working directory as root when passing a jest config from the
  command line.
* Updated the React examples and getting started guide
* Modules now receive a `module.parent` field so unmocked modules don't assume
  they are run directly any longer.

## 0.6.0

* jest now reports the number of tests that were run instead of the number of
  test files.
* Added a `--json` option to print test results as JSON.
* Changed the preprocessor API. A preprocessor now receives the script, file and
  config. The cache key function receives the script, file and stringified
  config to be able to create consistent hashes.
* Removed node-worker-pool in favor of node-worker-farm (#540).
* `toEqual` now also checks the internal class name of an object. This fixes
  invalid tests like `expect([]).toEqual({})` which were previously passing.
* Added the option to provide map modules to stub modules by providing the
  `moduleNameMapper` config option.
* Allow to specify a custom `testRunner` in the configuration (#531).
* Added a `--no-cache` option to make it easier to debug preprocessor scripts.
* Fix code coverage on windows (#499).

## 0.5.6

* Cache test run performance and run slowest tests first to maximize worker
  utilization
* Update to jsdom 6.5.0

## 0.5.5

* Improve failure stack traces.
* Fix syntax error reporting.
* Add `--watch` option (#472).

## 0.5.2

* Fixed a bug with syntax errors in test files (#487).
* Fixed chmod error for preprocess-cache (#491).
* Support for the upcoming node 4.0 release (#490, #489).

## 0.5.1

* Upgraded node-worker-pool to 3.0.0, use the native `Promise` implementation.
* `testURL` can be used to set the location of the jsdom environment.
* Updated all of jest's dependencies, now using jsdom 6.3.
* jest now uses the native `Promise` implementation.
* Fixed a bug when passed an empty `testPathIgnorePatterns`.
* Moved preprocessor cache into the haste cache directory.

## 0.5.0

* Added `--noStackTrace` option to disable stack traces.
* Jest now only works with iojs v2 and up. If you are still using node we
  recommend upgrading to iojs or keep using jest 0.4.0.
* Upgraded to jsdom 6.1.0 and removed all the custom jsdom overwrites.

## <=0.4.0

* See commit history for changes in previous versions of jest.<|MERGE_RESOLUTION|>--- conflicted
+++ resolved
@@ -24,12 +24,10 @@
 
 ### Fixes
 
-<<<<<<< HEAD
-* `[jest-resolve]` Update node module resolution algorithm to correctly handle symlinked paths ([#5085](https://github.com/facebook/jest/pull/5085))
-=======
+* `[jest-resolve]` Update node module resolution algorithm to correctly handle
+  symlinked paths ([#5085](https://github.com/facebook/jest/pull/5085))
 * `[jest-resolve]` Use `module.builtinModules` as `BUILTIN_MODULES` when it
   exists
->>>>>>> 3db5514d
 * `[jest-worker]` Remove `debug` and `inspect` flags from the arguments sent to
   the child ([#5068](https://github.com/facebook/jest/pull/5068))
 * `[jest-config]` Use all `--testPathPattern` and `<regexForTestFiles>` args in
