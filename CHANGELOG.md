--- conflicted
+++ resolved
@@ -16,16 +16,13 @@
   ([#5670](https://github.com/facebook/jest/pull/5670))
 * `[expect]` Add inverse matchers (`expect.not.arrayContaining`, etc.,
   [#5517](https://github.com/facebook/jest/pull/5517))
-<<<<<<< HEAD
 * `[jest-mock]` Add tracking of return values in the `mock` property
   ([#5738](https://github.com/facebook/jest/issues/5738))
-=======
 * `[expect]`Add nthCalledWith spy matcher
   ([#5605](https://github.com/facebook/jest/pull/5605))
 * `[jest-cli]` Add `isSerial` property that runners can expose to specify that
   they can not run in parallel
   [#5706](https://github.com/facebook/jest/pull/5706)
->>>>>>> 55daf31b
 
 ### Fixes
 
