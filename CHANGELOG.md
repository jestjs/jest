## main

<<<<<<< HEAD
### Fixes

- `[jest-snapshot]` Fix mangled inline snapshot updates when used with Prettier 3 and CRLF line endings
=======
### Features

- `[jest-runtime]` Reduce redundant ReferenceError messages
- `[jest-core]` Include test modules that failed to load when --onlyFailures is active

### Fixes

- `[jest-runtime]` Importing from `@jest/globals` in more than one file no longer breaks relative paths ([#15772](https://github.com/jestjs/jest/issues/15772))

# Chore

- `[expect]` Update docblock for `toContain()` to display info on substring check ([#15789](https://github.com/jestjs/jest/pull/15789))
>>>>>>> a787c539

## 30.0.5

### Features

- `[jest-config]` Allow `testMatch` to take a string value
- `[jest-worker]` Let `workerIdleMemoryLimit` accept 0 to always restart worker child processes

### Fixes

- `[expect]` Fix `bigint` error ([#15702](https://github.com/jestjs/jest/pull/15702))

## 30.0.4

### Features

- `[expect]` The `Inverse` type is now exported ([#15714](https://github.com/jestjs/jest/pull/15714))
- `[expect]` feat: support `async functions` in `toBe` ([#15704](https://github.com/jestjs/jest/pull/15704))

### Fixes

- `[jest]` jest --onlyFailures --listTests now correctly lists only failed tests (#15700)
- `[jest-snapshot]` Handle line endings in snapshots ([#15708](https://github.com/jestjs/jest/pull/15708))

## 30.0.3

### Fixes

- `[jest-config]` Fix ESM TS config loading in a CJS project ([#15694](https://github.com/jestjs/jest/pull/15694))
- `[jest-core]` jest --onlyFailures --listTests now correctly lists only failed tests([#15700](https://github.com/jestjs/jest/pull/15700))

### Features

- `[jest-diff]` Show non-printable control characters to diffs ([#15696](https://github.com/facebook/jest/pull/15696))

## 30.0.2

### Fixes

- `[jest-matcher-utils]` Make 'deepCyclicCopyObject' safer by setting descriptors to a null-prototype object ([#15689](https://github.com/jestjs/jest/pull/15689))
- `[jest-util]` Make garbage collection protection property writable ([#15689](https://github.com/jestjs/jest/pull/15689))

## 30.0.1

### Features

- `[jest-resolver]` Implement the `defaultAsyncResolver` ([#15679](https://github.com/jestjs/jest/pull/15679))

### Fixes

- `[jest-resolver]` Resolve builtin modules correctly ([#15683](https://github.com/jestjs/jest/pull/15683))
- `[jest-environment-node, jest-util]` Avoid setting globals cleanup protection symbol when feature is off ([#15684](https://github.com/jestjs/jest/pull/15684))

### Chore & Maintenance

- `[*]` Remove and deprecate `jest-repl` package ([#15673](https://github.com/jestjs/jest/pull/15673))
- `[jest-resolver]` Replace custom `isBuiltinModule` with node's `isBuiltin` ([#15685](https://github.com/jestjs/jest/pull/15685))

## 30.0.0

### Features

- `[*]` Renamed `globalsCleanupMode` to `globalsCleanup` and `--waitNextEventLoopTurnForUnhandledRejectionEvents` to `--waitForUnhandledRejections`
- `[expect]` Add `ArrayOf` asymmetric matcher for validating array elements. ([#15567](https://github.com/jestjs/jest/pull/15567))
- `[babel-jest]` Add option `excludeJestPreset` to allow opting out of `babel-preset-jest` ([#15164](https://github.com/jestjs/jest/pull/15164))
- `[expect]` Revert [#15038](https://github.com/jestjs/jest/pull/15038) to fix `expect(fn).toHaveBeenCalledWith(expect.objectContaining(...))` when there are multiple calls ([#15508](https://github.com/jestjs/jest/pull/15508))
- `[jest-circus, jest-cli, jest-config]` Add `waitNextEventLoopTurnForUnhandledRejectionEvents` flag to minimise performance impact of correct detection of unhandled promise rejections introduced in [#14315](https://github.com/jestjs/jest/pull/14315) ([#14681](https://github.com/jestjs/jest/pull/14681))
- `[jest-circus]` Add a `waitBeforeRetry` option to `jest.retryTimes` ([#14738](https://github.com/jestjs/jest/pull/14738))
- `[jest-circus]` Add a `retryImmediately` option to `jest.retryTimes` ([#14696](https://github.com/jestjs/jest/pull/14696))
- `[jest-circus, jest-jasmine2]` Allow `setupFilesAfterEnv` to export an async function ([#10962](https://github.com/jestjs/jest/issues/10962))
- `[jest-circus, jest-test-result]` Add `startedAt` timestamp in `TestCaseResultObject` within `onTestCaseResult` ([#15145](https://github.com/jestjs/jest/pull/15145))
- `[jest-cli]` Export `buildArgv` ([#15310](https://github.com/facebook/jest/pull/15310))
- `[jest-config]` [**BREAKING**] Add `mts` and `cts` to default `moduleFileExtensions` config ([#14369](https://github.com/facebook/jest/pull/14369))
- `[jest-config]` [**BREAKING**] Update `testMatch` and `testRegex` default option for supporting `mjs`, `cjs`, `mts`, and `cts` ([#14584](https://github.com/jestjs/jest/pull/14584))
- `[jest-config]` Loads config file from provided path in `package.json` ([#14044](https://github.com/facebook/jest/pull/14044))
- `[jest-config]` Allow loading `jest.config.cts` files ([#14070](https://github.com/facebook/jest/pull/14070))
- `[jest-config]` Show `rootDir` in error message when a `preset` fails to load ([#15194](https://github.com/jestjs/jest/pull/15194))
- `[jest-config]` Support loading TS config files using `esbuild-register` via docblock loader ([#15190](https://github.com/jestjs/jest/pull/15190))
- `[jest-config]` Allow passing TS config loader options via docblock comment ([#15234](https://github.com/jestjs/jest/pull/15234))
- `[jest-config]` If Node is running with type stripping enabled, do not require a TS loader ([#15480](https://github.com/jestjs/jest/pull/15480))
- `[@jest/core]` Group together open handles with the same stack trace ([#13417](https://github.com/jestjs/jest/pull/13417), & [#14789](https://github.com/jestjs/jest/pull/14789))
- `[@jest/core]` Add `perfStats` to surface test setup overhead ([#14622](https://github.com/jestjs/jest/pull/14622))
- `[@jest/core]` [**BREAKING**] Changed `--filter` to accept an object with shape `{ filtered: Array<string> }` to match [documentation](https://jestjs.io/docs/cli#--filterfile) ([#13319](https://github.com/jestjs/jest/pull/13319))
- `[@jest/core]` Support `--outputFile` option for [`--listTests`](https://jestjs.io/docs/cli#--listtests) ([#14980](https://github.com/jestjs/jest/pull/14980))
- `[@jest/core]` Stringify Errors properly with `--json` flag ([#15329](https://github.com/jestjs/jest/pull/15329))
- `[@jest/core, @jest/test-sequencer]` [**BREAKING**] Exposes `globalConfig` & `contexts` to `TestSequencer` ([#14535](https://github.com/jestjs/jest/pull/14535), & [#14543](https://github.com/jestjs/jest/pull/14543))
- `[jest-each]` Introduce `%$` option to add number of the test to its title ([#14710](https://github.com/jestjs/jest/pull/14710))
- `[@jest/environment]` [**BREAKING**] Remove deprecated `jest.genMockFromModule()` ([#15042](https://github.com/jestjs/jest/pull/15042))
- `[@jest/environment]` [**BREAKING**] Remove unnecessary defensive code ([#15045](https://github.com/jestjs/jest/pull/15045))
- `[jest-environment-jsdom]` [**BREAKING**] Upgrade JSDOM to v22 ([#13825](https://github.com/jestjs/jest/pull/13825))
- `[@jest/environment-jsdom-abstract]` Introduce new package which abstracts over the `jsdom` environment, allowing usage of custom versions of JSDOM ([#14717](https://github.com/jestjs/jest/pull/14717))
- `[jest-environment-node]` Update jest environment with dispose symbols `Symbol` ([#14888](https://github.com/jestjs/jest/pull/14888) & [#14909](https://github.com/jestjs/jest/pull/14909))
- `[expect, @jest/expect]` [**BREAKING**] Add type inference for function parameters in `CalledWith` assertions ([#15129](https://github.com/facebook/jest/pull/15129))
- `[@jest/expect-utils]` Properly compare all types of `TypedArray`s ([#15178](https://github.com/facebook/jest/pull/15178))
- `[@jest/fake-timers]` [**BREAKING**] Upgrade `@sinonjs/fake-timers` to v13 ([#14544](https://github.com/jestjs/jest/pull/14544) & [#15470](https://github.com/jestjs/jest/pull/15470))
- `[@jest/fake-timers]` Exposing new modern timers function `advanceTimersToFrame()` which advances all timers by the needed milliseconds to execute callbacks currently scheduled with `requestAnimationFrame` ([#14598](https://github.com/jestjs/jest/pull/14598))
- `[jest-matcher-utils]` Add `SERIALIZABLE_PROPERTIES` to allow custom serialization of objects ([#14893](https://github.com/jestjs/jest/pull/14893))
- `[jest-mock]` Add support for the Explicit Resource Management proposal to use the `using` keyword with `jest.spyOn(object, methodName)` ([#14895](https://github.com/jestjs/jest/pull/14895))
- `[jest-reporters]` Add support for [DEC mode 2026](https://gist.github.com/christianparpart/d8a62cc1ab659194337d73e399004036) ([#15008](https://github.com/jestjs/jest/pull/15008))
- `[jest-resolver]` Support `file://` URLs as paths ([#15154](https://github.com/jestjs/jest/pull/15154))
- `[jest-resolve,jest-runtime,jest-resolve-dependencies]` Pass the conditions when resolving stub modules ([#15489](https://github.com/jestjs/jest/pull/15489))
- `[jest-runtime]` Exposing new modern timers function `jest.advanceTimersToFrame()` from `@jest/fake-timers` ([#14598](https://github.com/jestjs/jest/pull/14598))
- `[jest-runtime]` Support `import.meta.filename` and `import.meta.dirname` (available from [Node 20.11](https://nodejs.org/en/blog/release/v20.11.0)) ([#14854](https://github.com/jestjs/jest/pull/14854))
- `[jest-runtime]` Support `import.meta.resolve` ([#14930](https://github.com/jestjs/jest/pull/14930))
- `[jest-runtime]` [**BREAKING**] Make it mandatory to pass `globalConfig` to the `Runtime` constructor ([#15044](https://github.com/jestjs/jest/pull/15044))
- `[jest-runtime]` Add `unstable_unmockModule` ([#15080](https://github.com/jestjs/jest/pull/15080))
- `[jest-runtime]` Add `onGenerateMock` transformer callback for auto generated callbacks ([#15433](https://github.com/jestjs/jest/pull/15433) & [#15482](https://github.com/jestjs/jest/pull/15482))
- `[jest-runtime]` [**BREAKING**] Use `vm.compileFunction` over `vm.Script` ([#15461](https://github.com/jestjs/jest/pull/15461))
- `[@jest/schemas]` Upgrade `@sinclair/typebox` to v0.34 ([#15450](https://github.com/jestjs/jest/pull/15450))
- `[@jest/types]` `test.each()`: Accept a readonly (`as const`) table properly ([#14565](https://github.com/jestjs/jest/pull/14565))
- `[@jest/types]` Improve argument type inference passed to `test` and `describe` callback functions from `each` tables ([#14920](https://github.com/jestjs/jest/pull/14920))
- `[jest-snapshot]` [**BREAKING**] Add support for [Error causes](https://developer.mozilla.org/en-US/docs/Web/JavaScript/Reference/Global_Objects/Error/cause) in snapshots ([#13965](https://github.com/facebook/jest/pull/13965))
- `[jest-snapshot]` Support Prettier 3 ([#14566](https://github.com/facebook/jest/pull/14566))
- `[@jest/util-snapshot]` Extract utils used by tooling from `jest-snapshot` into its own package ([#15095](https://github.com/facebook/jest/pull/15095))
- `[pretty-format]` [**BREAKING**] Do not render empty string children (`''`) in React plugin ([#14470](https://github.com/facebook/jest/pull/14470))

### Fixes

- `[expect]` Show `AggregateError` to display ([#15346](https://github.com/facebook/jest/pull/15346))
- `[*]` Replace `exit` with `exit-x` ([#15399](https://github.com/jestjs/jest/pull/15399))
- `[babel-plugin-jest-hoist]` Use `denylist` instead of the deprecated `blacklist` for Babel 8 support ([#14109](https://github.com/jestjs/jest/pull/14109))
- `[babel-plugin-jest-hoist]` Do not rely on buggy Babel behaviour ([#15415](https://github.com/jestjs/jest/pull/15415))
- `[expect]` Check error instance type for `toThrow/toThrowError` ([#14576](https://github.com/jestjs/jest/pull/14576))
- `[expect]` Improve diff for failing `expect.objectContaining` ([#15038](https://github.com/jestjs/jest/pull/15038))
- `[expect]` Use `Array.isArray` to check if an array is an `Array` ([#15101](https://github.com/jestjs/jest/pull/15101))
- `[expect]` Fix Error `cause` assertion errors ([#15339](https://github.com/jestjs/jest/pull/15339))
- `[jest-changed-files]` Print underlying errors when VCS commands fail ([#15052](https://github.com/jestjs/jest/pull/15052))
- `[jest-changed-files]` Abort `sl root` call if output resembles a steam locomotive ([#15053](https://github.com/jestjs/jest/pull/15053))
- `[jest-circus]` [**BREAKING**] Prevent false test failures caused by promise rejections handled asynchronously ([#14315](https://github.com/jestjs/jest/pull/14315))
- `[jest-circus]` Replace recursive `makeTestResults` implementation with iterative one ([#14760](https://github.com/jestjs/jest/pull/14760))
- `[jest-circus]` Omit `expect.hasAssertions()` errors if a test already has errors ([#14866](https://github.com/jestjs/jest/pull/14866))
- `[jest-circus, jest-expect, jest-snapshot]` Pass `test.failing` tests when containing failing snapshot matchers ([#14313](https://github.com/jestjs/jest/pull/14313))
- `[jest-circus]` Concurrent tests now emit jest circus events at the correct point and in the expected order. ([#15381](https://github.com/jestjs/jest/pull/15381))
- `[jest-cli]` [**BREAKING**] Validate CLI flags that require arguments receives them ([#14783](https://github.com/jestjs/jest/pull/14783))
- `[jest-config]` Make sure to respect `runInBand` option ([#14578](https://github.com/jestjs/jest/pull/14578))
- `[jest-config]` Support `testTimeout` in project config ([#14697](https://github.com/jestjs/jest/pull/14697))
- `[jest-config]` Support `coverageReporters` in project config ([#14697](https://github.com/jestjs/jest/pull/14830))
- `[jest-config]` Allow `reporters` in project config ([#14768](https://github.com/jestjs/jest/pull/14768))
- `[jest-config]` Allow Node16/NodeNext/Bundler `moduleResolution` in project's tsconfig ([#14739](https://github.com/jestjs/jest/pull/14739))
- `[@jest/create-cache-key-function]` Correct the return type of `createCacheKey` ([#15159](https://github.com/jestjs/jest/pull/15159))
- `[jest-each]` Allow `$keypath` templates with `null` or `undefined` values ([#14831](https://github.com/jestjs/jest/pull/14831))
- `[@jest/expect-utils]` Fix comparison of `DataView` ([#14408](https://github.com/jestjs/jest/pull/14408))
- `[@jest/expect-utils]` [**BREAKING**] exclude non-enumerable in object matching ([#14670](https://github.com/jestjs/jest/pull/14670))
- `[@jest/expect-utils]` Fix comparison of `URL` ([#14672](https://github.com/jestjs/jest/pull/14672))
- `[@jest/expect-utils]` Check `Symbol` properties in equality ([#14688](https://github.com/jestjs/jest/pull/14688))
- `[@jest/expect-utils]` Catch circular references within arrays when matching objects ([#14894](https://github.com/jestjs/jest/pull/14894))
- `[@jest/expect-utils]` Fix not addressing to Sets and Maps as objects without keys ([#14873](https://github.com/jestjs/jest/pull/14873))
- `[jest-haste-map]` Fix errors or clobbering with multiple `hasteImplModulePath`s ([#15522](https://github.com/jestjs/jest/pull/15522))
- `[jest-leak-detector]` Make leak-detector more aggressive when running GC ([#14526](https://github.com/jestjs/jest/pull/14526))
- `[jest-runtime]` Properly handle re-exported native modules in ESM via CJS ([#14589](https://github.com/jestjs/jest/pull/14589))
- `[jest-runtime]` Refactor `_importCoreModel` so required core module is consistent if modified while loading ([#15077](https://github.com/jestjs/jest/issues/15077))
- `[jest-schemas, jest-types]` [**BREAKING**] Fix type of `testFailureExitCode` config option([#15232](https://github.com/jestjs/jest/pull/15232))
- `[jest-util]` Make sure `isInteractive` works in a browser ([#14552](https://github.com/jestjs/jest/pull/14552))
- `[pretty-format]` [**BREAKING**] Print `ArrayBuffer` and `DataView` correctly ([#14290](https://github.com/jestjs/jest/pull/14290))
- `[pretty-format]` Fixed a bug where "anonymous custom elements" were not being printed as expected. ([#15138](https://github.com/jestjs/jest/pull/15138))
- `[jest-cli]` When specifying paths on the command line, only match against the relative paths of the test files ([#12519](https://github.com/jestjs/jest/pull/12519))
  - [**BREAKING**] Changes `testPathPattern` configuration option to `testPathPatterns`, which now takes a list of patterns instead of the regex.
  - [**BREAKING**] `--testPathPattern` is now `--testPathPatterns`
  - [**BREAKING**] Specifying `testPathPatterns` when programmatically calling `watch` must be specified as `new TestPathPatterns(patterns)`, where `TestPathPatterns` can be imported from `@jest/pattern`
- `[jest-reporters, jest-runner]` Unhandled errors without stack get correctly logged to console ([#14619](https://github.com/jestjs/jest/pull/14619))
- `[jest-util]` Always load `mjs` files with `import` ([#15447](https://github.com/jestjs/jest/pull/15447))
- `[jest-worker]` Properly handle a circular reference error when worker tries to send an assertion fails where either the expected or actual value is circular ([#15191](https://github.com/jestjs/jest/pull/15191))
- `[jest-worker]` Properly handle a BigInt when worker tries to send an assertion fails where either the expected or actual value is BigInt ([#15191](https://github.com/jestjs/jest/pull/15191))
- `[expect]` Resolve issue where `ObjectContaining` matched non-object values. [#15463](https://github.com/jestjs/jest/pull/15463).
  - Adds a `conditional/check` to ensure the argument passed to `expect` is an object.
  - Add unit tests for new `ObjectContaining` behavior.
  - Remove `invalid/wrong` test case assertions for `ObjectContaining`.
- `[jest-worker]` Addresses incorrect state on exit ([#15610](https://github.com/jestjs/jest/pull/15610))

### Performance

- `[*]` [**BREAKING**] Bundle all of Jest's modules into `index.js` ([#12348](https://github.com/jestjs/jest/pull/12348), [#14550](https://github.com/jestjs/jest/pull/14550) & [#14661](https://github.com/jestjs/jest/pull/14661))
- `[jest-haste-map]` Only spawn one process to check for `watchman` installation ([#14826](https://github.com/jestjs/jest/pull/14826))
- `[jest-runner]` Better cleanup `source-map-support` after test to resolve (minor) memory leak ([#15233](https://github.com/jestjs/jest/pull/15233))
- `[jest-resolver]` Migrate `resolve` and `resolve.exports` to `unrs-resolver` ([#15619](https://github.com/jestjs/jest/pull/15619))
- `[jest-circus, jest-environment-node, jest-repl, jest-runner, jest-util]` Cleanup global variables on environment teardown to reduce memory leaks ([#15215](https://github.com/jestjs/jest/pull/15215) & [#15636](https://github.com/jestjs/jest/pull/15636) & [#15643](https://github.com/jestjs/jest/pull/15643))

### Chore & Maintenance

- `[jest-environment-jsdom, jest-environment-jsdom-abstract]` Increased version of jsdom to `^26.0.0` ([#15325](https://github.com/jestjs/jest/issues/15325)[CVE-2024-37890](https://nvd.nist.gov/vuln/detail/CVE-2024-37890))
- `[*]` Increase version of `micromatch` to `^4.0.7` ([#15082](https://github.com/jestjs/jest/pull/15082))
- `[*]` [**BREAKING**] Drop support for Node.js versions 14, 16, 19, 21 and 23 ([#14460](https://github.com/jestjs/jest/pull/14460), [#15118](https://github.com/jestjs/jest/pull/15118), [#15623](https://github.com/jestjs/jest/pull/15623), [#15640](https://github.com/jestjs/jest/pull/15640))
- `[*]` [**BREAKING**] Drop support for `typescript@4.3`, minimum version is now `5.4` ([#14542](https://github.com/jestjs/jest/pull/14542), [#15621](https://github.com/jestjs/jest/pull/15621))
- `[*]` Depend on exact versions of monorepo dependencies instead of `^` range ([#14553](https://github.com/jestjs/jest/pull/14553))
- `[*]` [**BREAKING**] Add ESM wrapper for all of Jest's modules ([#14661](https://github.com/jestjs/jest/pull/14661))
- `[*]` [**BREAKING**] Upgrade to `glob@10` ([#14509](https://github.com/jestjs/jest/pull/14509))
- `[*]` Use `TypeError` over `Error` where appropriate ([#14799](https://github.com/jestjs/jest/pull/14799))
- `[docs]` Fix typos in `CHANGELOG.md` and `packages/jest-validate/README.md` ([#14640](https://github.com/jestjs/jest/pull/14640))
- `[docs]` Don't use alias matchers in docs ([#14631](https://github.com/jestjs/jest/pull/14631))
- `[babel-jest, babel-preset-jest]` [**BREAKING**] Increase peer dependency of `@babel/core` to `^7.11` ([#14109](https://github.com/jestjs/jest/pull/14109))
- `[babel-jest, @jest/transform]` Update `babel-plugin-istanbul` to v6 ([#15156](https://github.com/jestjs/jest/pull/15156))
- `[babel-plugin-jest-hoist]` Move unnecessary `dependencies` to `devDependencies` ([#15010](https://github.com/jestjs/jest/pull/15010))
- `[expect]` [**BREAKING**] Remove `.toBeCalled()`, `.toBeCalledTimes()`, `.toBeCalledWith()`, `.lastCalledWith()`, `.nthCalledWith()`, `.toReturn()`, `.toReturnTimes()`, `.toReturnWith()`, `.lastReturnedWith()`, `.nthReturnedWith()` and `.toThrowError()` matcher aliases ([#14632](https://github.com/jestjs/jest/pull/14632))
- `[jest-cli, jest-config, @jest/types]` [**BREAKING**] Remove deprecated `--init` argument ([#14490](https://github.com/jestjs/jest/pull/14490))
- `[jest-config, @jest/core, jest-util]` Upgrade `ci-info` ([#14655](https://github.com/jestjs/jest/pull/14655))
- `[jest-mock]` [**BREAKING**] Remove `MockFunctionMetadataType`, `MockFunctionMetadata` and `SpyInstance` types ([#14621](https://github.com/jestjs/jest/pull/14621))
- `[@jest/reporters]` Upgrade `istanbul-lib-source-maps` ([#14924](https://github.com/jestjs/jest/pull/14924))
- `[jest-schemas]` Upgrade `@sinclair/typebox` ([#14775](https://github.com/jestjs/jest/pull/14775))
- `[jest-transform]` Upgrade `write-file-atomic` ([#14274](https://github.com/jestjs/jest/pull/14274))
- `[jest-util]` Upgrade `picomatch` to v4 ([#14653](https://github.com/jestjs/jest/pull/14653) & [#14885](https://github.com/jestjs/jest/pull/14885))
- `[docs] Append to NODE_OPTIONS, not overwrite ([#14730](https://github.com/jestjs/jest/pull/14730))`
- `[docs]` Updated `.toHaveBeenCalled()` documentation to correctly reflect its functionality ([#14842](https://github.com/jestjs/jest/pull/14842))
- `[docs]` Link NestJS documentation on testing with Jest ([#14940](https://github.com/jestjs/jest/pull/14940))
- `[docs]` `Revised documentation for .toHaveBeenCalled()` to accurately depict its functionality. ([#14853](https://github.com/jestjs/jest/pull/14853))
- `[docs]` Removed ExpressJS reference link from documentation due to dead link ([#15270](https://github.com/jestjs/jest/pull/15270))
- `[docs]` Correct broken links in docs ([#15359](https://github.com/jestjs/jest/pull/15359))

## Older Changelog Entries

For newer CHANGELOG entries see [`CHANGELOG_PRE_v30.md`](CHANGELOG_PRE_v30.md).<|MERGE_RESOLUTION|>--- conflicted
+++ resolved
@@ -1,10 +1,6 @@
 ## main
 
-<<<<<<< HEAD
-### Fixes
-
-- `[jest-snapshot]` Fix mangled inline snapshot updates when used with Prettier 3 and CRLF line endings
-=======
+
 ### Features
 
 - `[jest-runtime]` Reduce redundant ReferenceError messages
@@ -12,12 +8,12 @@
 
 ### Fixes
 
+- `[jest-snapshot]` Fix mangled inline snapshot updates when used with Prettier 3 and CRLF line endings
 - `[jest-runtime]` Importing from `@jest/globals` in more than one file no longer breaks relative paths ([#15772](https://github.com/jestjs/jest/issues/15772))
 
 # Chore
 
 - `[expect]` Update docblock for `toContain()` to display info on substring check ([#15789](https://github.com/jestjs/jest/pull/15789))
->>>>>>> a787c539
 
 ## 30.0.5
 
