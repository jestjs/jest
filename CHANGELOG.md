--- conflicted
+++ resolved
@@ -8,11 +8,8 @@
 
 ### Chore & Maintenance
 
-<<<<<<< HEAD
+- `[website]` Fix broken help link on homepage ([#7706](https://github.com/facebook/jest/pull/7706))
 - `[docs]` Changed Babel setup documentation to correctly compile `async/await` ([#7701](https://github.com/facebook/jest/pull/7701))
-=======
-- `[website]` Fix broken help link on homepage ([#7706](https://github.com/facebook/jest/pull/7706))
->>>>>>> 88713fcc
 
 ### Performance
 
