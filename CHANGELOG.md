## master

### Features

- `[jest-validate]` Add support for comments in `package.json` using a `"//"` key [#7295](https://github.com/facebook/jest/pull/7295))
- `[jest-config]` Add shorthand for watch plugins and runners ([#7213](https://github.com/facebook/jest/pull/7213))
- `[jest-config]` [**BREAKING**] Deprecate `setupTestFrameworkScriptFile` in favor of new `setupFilesAfterEnv` ([#7119](https://github.com/facebook/jest/pull/7119))
- `[jest-jasmine2/jest-circus/jest-cli]` Add test.todo ([#6996](https://github.com/facebook/jest/pull/6996))
- `[pretty-format]` Option to not escape strings in diff messages ([#5661](https://github.com/facebook/jest/pull/5661))
- `[jest-haste-map]` Add `getFileIterator` to `HasteFS` for faster file iteration ([#7010](https://github.com/facebook/jest/pull/7010)).
- `[jest-worker]` [**BREAKING**] Add functionality to call a `setup` method in the worker before the first call and a `teardown` method when ending the farm ([#7014](https://github.com/facebook/jest/pull/7014)).
- `[jest-config]` [**BREAKING**] Set default `notifyMode` to `failure-change` ([#7024](https://github.com/facebook/jest/pull/7024))
- `[jest-config]` Add `readConfigs` function, previously in `jest-cli` ([#7096](https://github.com/facebook/jest/pull/7096))
- `[jest-snapshot]` Enable configurable snapshot paths ([#6143](https://github.com/facebook/jest/pull/6143))
- `[jest-haste-map]` [**BREAKING**] Remove support for `@providesModule` ([#6104](https://github.com/facebook/jest/pull/6104))
- `[jest-haste-map]` [**BREAKING**] Replace internal data structures to improve performance ([#6960](https://github.com/facebook/jest/pull/6960))
- `[jest-haste-map]` [**BREAKING**] Use relative paths to allow remote caching ([#7020](https://github.com/facebook/jest/pull/7020))
- `[pretty-format]` Support HTMLCollection and NodeList in DOMCollection plugin ([#7125](https://github.com/facebook/jest/pull/7125))
- `[jest-runtime]` Pass the normalized configuration to script transformers ([#7148](https://github.com/facebook/jest/pull/7148))
- `[jest-runtime]` If `require` fails without a file extension, print all files that match with one ([#7160](https://github.com/facebook/jest/pull/7160))
- `[jest-haste-map]` Make `ignorePattern` optional ([#7166](https://github.com/facebook/jest/pull/7166))
- `[jest-haste-map]` Add `getCacheFilePath` to get the path to the cache file for a `HasteMap` instance ([#7217](https://github.com/facebook/jest/pull/7217))
- `[jest-haste-map]` [**BREAKING**] Remove name from hash in `HasteMap.getCacheFilePath` ([#7218](https://github.com/facebook/jest/pull/7218))
- `[jest-runtime]` Remove `cacheDirectory` from `ignorePattern` for `HasteMap` if not necessary ([#7166](https://github.com/facebook/jest/pull/7166))
- `[jest-validate]` Add syntax to validate multiple permitted types ([#7207](https://github.com/facebook/jest/pull/7207))
- `[jest-config]` Accept an array as as well as a string for `testRegex`([#7209]https://github.com/facebook/jest/pull/7209))
- `[babel-preset-jest]` [**BREAKING**] Export a function instead of an object for Babel 7 compatibility ([#7203](https://github.com/facebook/jest/pull/7203))
- `[expect]` Check constructor equality in .toStrictEqual() ([#7005](https://github.com/facebook/jest/pull/7005))
- `[jest-util]` Add `jest.getTimerCount()` to get the count of scheduled fake timers ([#7285](https://github.com/facebook/jest/pull/7285))
- `[jest-config]` Add `dependencyExtractor` option to use a custom module to extract dependencies from files ([#7313](https://github.com/facebook/jest/pull/7313))
- `[jest-haste-map]` [**BREAKING**] Expose relative paths when getting the file iterator ([#7321](https://github.com/facebook/jest/pull/7321))

### Fixes

- `[expect]` Standardize file naming in `expect` ([#7306](https://github.com/facebook/jest/pull/7306))
- `[jest-each]` Add empty array validation check ([#7249](https://github.com/facebook/jest/pull/7249))
- `[jest-cli]` Interrupt tests if interactive watch plugin key is pressed ([#7222](https://github.com/facebook/jest/pull/7222))
- `[jest-cli]` Fix coverage summary reporting ([#7058](https://github.com/facebook/jest/pull/7058))
- `[jest-each]` Add each array validation check ([#7033](https://github.com/facebook/jest/pull/7033))
- `[jest-haste-map]` Do not visit again files with the same sha-1 ([#6990](https://github.com/facebook/jest/pull/6990))
- `[jest-jasmine2]` Fix memory leak in Error objects hold by the framework ([#6965](https://github.com/facebook/jest/pull/6965))
- `[jest-haste-map]` Fixed Haste whitelist generation for scoped modules on Windows ([#6980](https://github.com/facebook/jest/pull/6980))
- `[jest-mock]` Fix inheritance of static properties and methods in mocks ([#7003](https://github.com/facebook/jest/pull/7003))
- `[jest-mock]` Fix mocking objects without `Object.prototype` in their prototype chain ([#7003](https://github.com/facebook/jest/pull/7003))
- `[jest-mock]` Check `_isMockFunction` is true rather than truthy on potential mocks ([#7017](https://github.com/facebook/jest/pull/7017))
- `[jest-cli]` Update jest-cli to show git ref in message when using `changedSince` ([#7028](https://github.com/facebook/jest/pull/7028))
- `[jest-jasmine2`] Fix crash when test return Promise rejected with null ([#7049](https://github.com/facebook/jest/pull/7049))
- `[jest-runtime]` Check `_isMockFunction` is true rather than truthy on potential global mocks ([#7017](https://github.com/facebook/jest/pull/7017))
- `[jest-jasmine]` Show proper error message from async `assert` errors ([#6821](https://github.com/facebook/jest/pull/6821))
- `[jest-jasmine2]` Better error message when a describe block is empty ([#6372](https://github.com/facebook/jest/pull/6372))
- `[jest-jasmine2]` Pending calls inside async tests are reported as pending not failed ([#6782](https://github.com/facebook/jest/pull/6782))
- `[jest-circus]` Better error message when a describe block is empty ([#6372](https://github.com/facebook/jest/pull/6372))
- `[jest-jasmine2]` Add missing testLocationResults for `xit` and `fit`([#6482](https://github.com/facebook/jest/pull/6482))
- `[jest-cli]` Fix unhandled error when a bad revision is provided to `changedSince` ([#7115](https://github.com/facebook/jest/pull/7115))
- `[jest-config]` Moved dynamically assigned `cwd` from `jest-cli` to default configuration in `jest-config` ([#7146](https://github.com/facebook/jest/pull/7146))
- `[jest-config]` Fix `getMaxWorkers` on termux ([#7154](https://github.com/facebook/jest/pull/7154))
- `[jest-runtime]` Throw an explicit error if `js` is missing from `moduleFileExtensions` ([#7160](https://github.com/facebook/jest/pull/7160))
- `[jest-runtime]` Fix missing coverage when using negative glob pattern in `testMatch` ([#7170](https://github.com/facebook/jest/pull/7170))
- `[*]` Ensure `maxWorkers` is at least 1 (was 0 in some cases where there was only 1 CPU) ([#7182](https://github.com/facebook/jest/pull/7182))
- `[jest-runtime]` Fix transform cache invalidation when requiring a test file from multiple projects ([#7186](https://github.com/facebook/jest/pull/7186))
- `[jest-changed-files]` Return correctly the changed files when using `lastCommit=true` on Mercurial repositories ([#7228](https://github.com/facebook/jest/pull/7228))
- `[babel-jest]` Cache includes babel environment variables ([#7239](https://github.com/facebook/jest/pull/7239))
- `[jest-config]` Use strings instead of `RegExp` instances in normalized configuration ([#7251](https://github.com/facebook/jest/pull/7251))
- `[jest-circus]` Make sure to display real duration even if time is mocked ([#7264](https://github.com/facebook/jest/pull/7264))
- `[expect]` Improves the failing message for `toStrictEqual` matcher. ([#7224](https://github.com/facebook/jest/pull/7224))
- `[jest-mock]` [**BREAKING**] Fix bugs with mock/spy result tracking of recursive functions ([#6381](https://github.com/facebook/jest/pull/6381))
- `[jest-resolve]` Fix not being able to resolve path to mapped file with custom platform ([#7312](https://github.com/facebook/jest/pull/7312))
<<<<<<< HEAD
- `[jest-haste-map]` Fix to resolve path that is start with words same as rootDir ([#7324](https://github.com/facebook/jest/pull/7324))
=======
- `[jest-message-util]` Improve parsing of error messages for unusually formatted stack traces ([#7319](https://github.com/facebook/jest/pull/7319))
- `[jest-runtime]` Ensure error message text is not lost on errors with code frames ([#7319](https://github.com/facebook/jest/pull/7319))
>>>>>>> f2b51c1d

### Chore & Maintenance

- `[jest-watcher]` Standardize filenames ([#7314](https://github.com/facebook/jest/pull/7314))
- `[jest-circus]` Standardize file naming in `jest-circus` ([#7301](https://github.com/facebook/jest/pull/7301))
- `[docs]` Add synchronous test.each setup ([#7150](https://github.com/facebook/jest/pull/7150))
- `[docs]` Add `this.extend` to the Custom Matchers API reference ([#7130](https://github.com/facebook/jest/pull/7130))
- `[docs]` Fix default value for `coverageReporters` value in configuration docs ([#7126](https://github.com/facebook/jest/pull/7126))
- `[docs]` Add link for jest-extended in expect docs ([#7078](https://github.com/facebook/jest/pull/7078))
- `[jest-util]` Add ErrorWithStack class ([#7067](https://github.com/facebook/jest/pull/7067))
- `[docs]` Document `--runTestsByPath` CLI parameter ([#7046](https://github.com/facebook/jest/pull/7046))
- `[docs]` Fix babel-core installation instructions ([#6745](https://github.com/facebook/jest/pull/6745))
- `[docs]` Explain how to rewrite assertions to avoid large irrelevant diff ([#6971](https://github.com/facebook/jest/pull/6971))
- `[examples]` add example using Babel 7 ([#6983](https://github.com/facebook/jest/pull/6983))
- `[docs]` Replace shallow equality with referential identity in `ExpectAPI.md` ([#6991](https://github.com/facebook/jest/pull/6991))
- `[jest-changed-files]` Refactor to use `execa` over `child_process` ([#6987](https://github.com/facebook/jest/pull/6987))
- `[*]` Bump dated dependencies ([#6978](https://github.com/facebook/jest/pull/6978))
- `[scripts]` Don’t make empty subfolders for ignored files in build folder ([#7001](https://github.com/facebook/jest/pull/7001))
- `[docs]` Add missing export statement in `puppeteer_environment.js` under `docs/Puppeteer.md` ([#7127](https://github.com/facebook/jest/pull/7127))
- `[docs]` Removed useless expect.assertions in `TestingAsyncCode.md` ([#7131](https://github.com/facebook/jest/pull/7131))
- `[docs]` Remove references to `@providesModule` which isn't supported anymore ([#7147](https://github.com/facebook/jest/pull/7147))
- `[docs]` Update `setupFiles` documentation for clarity ([#7187](https://github.com/facebook/jest/pull/7187))
- `[docs]` Change `require.require*` to `jest.require*` ([#7210](https://github.com/facebook/jest/pull/7210))
- `[jest-circus]` Add readme.md ([#7198](https://github.com/facebook/jest/pull/7198))
- `[jest-editor-support]` Remove from the repository ([#7232](https://github.com/facebook/jest/pull/7232))
- `[jest-test-typescript-parser]` Remove from the repository ([#7232](https://github.com/facebook/jest/pull/7232))
- `[tests]` Free tests from the dependency on value of FORCE_COLOR ([#6585](https://github.com/facebook/jest/pull/6585/files))
- `[jest-diff]` Standardize filenames ([#7238](https://github.com/facebook/jest/pull/7238))
- `[*]` Add babel plugin to make sure Jest is unaffected by fake Promise implementations ([#7225](https://github.com/facebook/jest/pull/7225))
- `[jest-haste-map]` Standardize filenames ([#7266](https://github.com/facebook/jest/pull/7266))
- `[*]` [**BREAKING**] Require Node.js 6+ for all packages ([#7258](https://github.com/facebook/jest/pull/7258))
- `[docs]` Add correct default value for `testUrl` config option ([#7277](https://github.com/facebook/jest/pull/7277))
- `[jest-util]` [**BREAKING**] Remove long-deprecated globals for fake timers ([#7285](https://github.com/facebook/jest/pull/7285))
- `[docs]` Remove duplicate code in `MockFunctions` ([#7297](https://github.com/facebook/jest/pull/7297))

### Performance

- `[jest-mock]` Improve `getType` function performance. ([#7159](https://github.com/facebook/jest/pull/7159))

## 23.6.0

### Features

- `[jest-cli]` Add `changedSince` to allowed watch mode configs ([#6955](https://github.com/facebook/jest/pull/6955))
- `[babel-jest]` Add support for `babel.config.js` added in Babel 7.0.0 ([#6911](https://github.com/facebook/jest/pull/6911))
- `[jest-resolve]` Add support for an experimental `mapper` option (Watchman crawler only) that adds virtual files to the Haste map ([#6940](https://github.com/facebook/jest/pull/6940))

### Fixes

- `[jest-resolve]` Only resolve realpath once in try-catch ([#6925](https://github.com/facebook/jest/pull/6925))
- `[expect]` Fix TypeError in `toBeInstanceOf` on `null` or `undefined` ([#6912](https://github.com/facebook/jest/pull/6912))
- `[jest-jasmine2]` Throw a descriptive error if the first argument supplied to a hook was not a function ([#6917](https://github.com/facebook/jest/pull/6917)) and ([#6931](https://github.com/facebook/jest/pull/6931))
- `[jest-circus]` Throw a descriptive error if the first argument supplied to a hook was not a function ([#6917](https://github.com/facebook/jest/pull/6917)) and ([#6931](https://github.com/facebook/jest/pull/6931))
- `[expect]` Fix variadic custom asymmetric matchers ([#6898](https://github.com/facebook/jest/pull/6898))
- `[jest-cli]` Fix incorrect `testEnvironmentOptions` warning ([#6852](https://github.com/facebook/jest/pull/6852))
- `[jest-each]` Prevent done callback being supplied to describe ([#6843](https://github.com/facebook/jest/pull/6843))
- `[jest-config]` Better error message for a case when a preset module was found, but no `jest-preset.js` or `jest-preset.json` at the root ([#6863](https://github.com/facebook/jest/pull/6863))
- `[jest-haste-map]` Catch crawler error when unsuccessfully reading directories ([#6761](https://github.com/facebook/jest/pull/6761))

### Chore & Maintenance

- `[docs]` Add custom toMatchSnapshot matcher docs ([#6837](https://github.com/facebook/jest/pull/6837))
- `[docs]` Improve the documentation regarding preset configuration ([#6864](https://github.com/facebook/jest/issues/6864))
- `[docs]` Clarify usage of `--projects` CLI option ([#6872](https://github.com/facebook/jest/pull/6872))
- `[docs]` Correct `failure-change` notification mode ([#6878](https://github.com/facebook/jest/pull/6878))
- `[scripts]` Don’t remove node_modules from subdirectories of presets in e2e tests ([#6948](https://github.com/facebook/jest/pull/6948))
- `[diff-sequences]` Double-check number of differences in tests ([#6953](https://github.com/facebook/jest/pull/6953))

## 23.5.0

### Features

- `[jest-cli]` Add package name to `NotifyReporter` notification ([#5898](https://github.com/facebook/jest/pull/5898))
- `[jest-runner]` print stack trace when `process.exit` is called from user code ([#6714](https://github.com/facebook/jest/pull/6714))
- `[jest-each]` introduces `%#` option to add index of the test to its title ([#6414](https://github.com/facebook/jest/pull/6414))
- `[pretty-format]` Support serializing `DocumentFragment` ([#6705](https://github.com/facebook/jest/pull/6705))
- `[jest-validate]` Add `recursive` and `recursiveBlacklist` options for deep config checks ([#6802](https://github.com/facebook/jest/pull/6802))
- `[jest-cli]` Check watch plugins for key conflicts ([#6697](https://github.com/facebook/jest/pull/6697))

### Fixes

- `[jest-snapshot]` Mark snapshots as obsolete when moved to an inline snapshot ([#6773](https://github.com/facebook/jest/pull/6773))
- `[jest-config]` Fix `--coverage` with `--findRelatedTests` overwriting `collectCoverageFrom` options ([#6736](https://github.com/facebook/jest/pull/6736))
- `[jest-config]` Update default config for testURL from 'about:blank' to 'http://localhost' to address latest JSDOM security warning. ([#6792](https://github.com/facebook/jest/pull/6792))
- `[jest-cli]` Fix `testMatch` not working with negations ([#6648](https://github.com/facebook/jest/pull/6648))
- `[jest-cli]` Don't report promises as open handles ([#6716](https://github.com/facebook/jest/pull/6716))
- `[jest-each]` Add timeout support to parameterised tests ([#6660](https://github.com/facebook/jest/pull/6660))
- `[jest-cli]` Improve the message when running coverage while there are no files matching global threshold ([#6334](https://github.com/facebook/jest/pull/6334))
- `[jest-snapshot]` Correctly merge property matchers with the rest of the snapshot in `toMatchSnapshot`. ([#6528](https://github.com/facebook/jest/pull/6528))
- `[jest-snapshot]` Add error messages for invalid property matchers. ([#6528](https://github.com/facebook/jest/pull/6528))
- `[jest-cli]` Show open handles from inside test files as well ([#6263](https://github.com/facebook/jest/pull/6263))
- `[jest-haste-map]` Fix a problem where creating folders ending with `.js` could cause a crash ([#6818](https://github.com/facebook/jest/pull/6818))

### Chore & Maintenance

- `[docs]` Document another option to avoid warnings with React 16 ([#5258](https://github.com/facebook/jest/issues/5258))
- `[docs]` Add note explaining when `jest.setTimeout` should be called ([#6817](https://github.com/facebook/jest/pull/6817/files))
- `[docs]` Fixed bug in example code ([#6828](https://github.com/facebook/jest/pull/6828))

## 23.4.2

### Performance

- `[jest-changed-files]` limit git and hg commands to specified roots ([#6732](https://github.com/facebook/jest/pull/6732))

### Fixes

- `[jest-circus]` Fix retryTimes so errors are reset before re-running ([#6762](https://github.com/facebook/jest/pull/6762))
- `[docs]` Update `expect.objectContaining()` description ([#6754](https://github.com/facebook/jest/pull/6754))
- `[babel-jest]` Make `getCacheKey()` take into account `createTransformer` options ([#6699](https://github.com/facebook/jest/pull/6699))
- `[jest-jasmine2]` Use prettier through `require` instead of `localRequire`. Fixes `matchInlineSnapshot` where prettier dependencies like `path` and `fs` are mocked with `jest.mock`. ([#6776](https://github.com/facebook/jest/pull/6776))
- `[docs]` Fix contributors link ([#6711](https://github.com/facebook/jest/pull/6711))
- `[website]` Fix website versions page to link to correct language ([#6734](https://github.com/facebook/jest/pull/6734))
- `[expect]` Update `toContain` suggestion to contain equal message ([#6792](https://github.com/facebook/jest/pull/6810))

## 23.4.1

### Features

- `[jest-cli]` Watch plugins now have access to a broader range of global configuration options in their `updateConfigAndRun` callbacks, so they can provide a wider set of extra features ([#6473](https://github.com/facebook/jest/pull/6473))
- `[jest-snapshot]` `babel-traverse` is now passed to `jest-snapshot` explicitly to avoid unnecessary requires in every test

### Fixes

- `[jest-haste-map]` Optimize watchman crawler by using `glob` on initial query ([#6689](https://github.com/facebook/jest/pull/6689))
- `[pretty-format]` Fix formatting of invalid Date objects ([#6635](https://github.com/facebook/jest/pull/6635))

## 23.4.0

### Features

- `[jest-haste-map]` Add `computeDependencies` flag to avoid opening files if not needed ([#6667](https://github.com/facebook/jest/pull/6667))
- `[jest-runtime]` Support `require.resolve.paths` ([#6471](https://github.com/facebook/jest/pull/6471))
- `[jest-runtime]` Support `paths` option for `require.resolve` ([#6471](https://github.com/facebook/jest/pull/6471))

### Fixes

- `[jest-runner]` Force parallel runs for watch mode, to avoid TTY freeze ([#6647](https://github.com/facebook/jest/pull/6647))
- `[jest-cli]` properly reprint resolver errors in watch mode ([#6407](https://github.com/facebook/jest/pull/6407))
- `[jest-cli]` Write configuration to stdout when the option was explicitly passed to Jest ([#6447](https://github.com/facebook/jest/pull/6447))
- `[jest-cli]` Fix regression on non-matching suites ([6657](https://github.com/facebook/jest/pull/6657))
- `[jest-runtime]` Roll back `micromatch` version to prevent regression when matching files ([#6661](https://github.com/facebook/jest/pull/6661))

## 23.3.0

### Features

- `[jest-cli]` Allow watch plugin to be configured ([#6603](https://github.com/facebook/jest/pull/6603))
- `[jest-snapshot]` Introduce `toMatchInlineSnapshot` and `toThrowErrorMatchingInlineSnapshot` matchers ([#6380](https://github.com/facebook/jest/pull/6380))

### Fixes

- `[jest-regex-util]` Improve handling already escaped path separators on Windows ([#6523](https://github.com/facebook/jest/pull/6523))
- `[jest-cli]` Fix `testNamePattern` value with interactive snapshots ([#6579](https://github.com/facebook/jest/pull/6579))
- `[jest-cli]` Fix enter to interrupt watch mode ([#6601](https://github.com/facebook/jest/pull/6601))

### Chore & Maintenance

- `[website]` Switch domain to https://jestjs.io ([#6549](https://github.com/facebook/jest/pull/6549))
- `[tests]` Improve stability of `yarn test` on Windows ([#6534](https://github.com/facebook/jest/pull/6534))
- `[*]` Transpile object shorthand into Node 4 compatible syntax ([#6582](https://github.com/facebook/jest/pull/6582))
- `[*]` Update all legacy links to jestjs.io ([#6622](https://github.com/facebook/jest/pull/6622))
- `[docs]` Add docs for 23.1, 23.2, and 23.3 ([#6623](https://github.com/facebook/jest/pull/6623))
- `[website]` Only test/deploy website if relevant files are changed ([#6626](https://github.com/facebook/jest/pull/6626))
- `[docs]` Describe behavior of `resetModules` option when set to `false` ([#6641](https://github.com/facebook/jest/pull/6641))

## 23.2.0

### Features

- `[jest-each]` Add support for keyPaths in test titles ([#6457](https://github.com/facebook/jest/pull/6457))
- `[jest-cli]` Add `jest --init` option that generates a basic configuration file with a short description for each option ([#6442](https://github.com/facebook/jest/pull/6442))
- `[jest.retryTimes]` Add `jest.retryTimes()` option that allows failed tests to be retried n-times when using jest-circus. ([#6498](https://github.com/facebook/jest/pull/6498))

### Fixes

- `[docs]` Fixed error in documentation for expect.not.arrayContaining(array). ([#6491](https://github.com/facebook/jest/pull/6491))
- `[jest-cli]` Add check to make sure one or more tests have run before notifying when using `--notify` ([#6495](https://github.com/facebook/jest/pull/6495))
- `[jest-cli]` Pass `globalConfig` as a parameter to `globalSetup` and `globalTeardown` functions ([#6486](https://github.com/facebook/jest/pull/6486))
- `[jest-config]` Add missing options to the `defaults` object ([#6428](https://github.com/facebook/jest/pull/6428))
- `[expect]` Using symbolic property names in arrays no longer causes the `toEqual` matcher to fail ([#6391](https://github.com/facebook/jest/pull/6391))
- `[expect]` `toEqual` no longer tries to compare non-enumerable symbolic properties, to be consistent with non-symbolic properties. ([#6398](https://github.com/facebook/jest/pull/6398))
- `[jest-util]` `console.timeEnd` now properly log elapsed time in milliseconds. ([#6456](https://github.com/facebook/jest/pull/6456))
- `[jest-mock]` Fix `MockNativeMethods` access in react-native `jest.mock()` ([#6505](https://github.com/facebook/jest/pull/6505))
- `[jest-cli]` Fix `reporters` for `moduleName` = `'default'` ([#6542](https://github.com/facebook/jest/pull/6542))

### Chore & Maintenance

- `[docs]` Add jest-each docs for 1 dimensional arrays ([#6444](https://github.com/facebook/jest/pull/6444/files))

## 23.1.0

### Features

- `[jest-each]` Add pretty-format serialising to each titles ([#6357](https://github.com/facebook/jest/pull/6357))
- `[jest-cli]` shouldRunTestSuite watch hook now receives an object with `config`, `testPath` and `duration` ([#6350](https://github.com/facebook/jest/pull/6350))
- `[jest-each]` Support one dimensional array of data ([#6351](https://github.com/facebook/jest/pull/6351))
- `[jest-watch]` create new package `jest-watch` to ease custom watch plugin development ([#6318](https://github.com/facebook/jest/pull/6318))
- `[jest-circus]` Make hooks in empty describe blocks error ([#6320](https://github.com/facebook/jest/pull/6320))
- Add a config/CLI option `errorOnDeprecated` which makes calling deprecated APIs throw hepful error messages ([#6339](https://github.com/facebook/jest/pull/6339))

### Fixes

- `[jest-each]` Fix pluralising missing arguments error ([#6369](https://github.com/facebook/jest/pull/6369))
- `[jest-each]` Stop test title concatenating extra args ([#6346](https://github.com/facebook/jest/pull/6346))
- `[expect]` toHaveBeenNthCalledWith/nthCalledWith gives wrong call messages if not matched ([#6340](https://github.com/facebook/jest/pull/6340))
- `[jest-each]` Make sure invalid arguments to `each` points back to the user's code ([#6347](https://github.com/facebook/jest/pull/6347))
- `[expect]` toMatchObject throws TypeError when a source property is null ([#6313](https://github.com/facebook/jest/pull/6313))
- `[jest-cli]` Normalize slashes in paths in CLI output on Windows ([#6310](https://github.com/facebook/jest/pull/6310))
- `[jest-cli]` Fix run beforeAll in excluded suites tests" mode. ([#6234](https://github.com/facebook/jest/pull/6234))
- `[jest-haste-map`] Compute SHA-1s for non-tracked files when using Node crawler ([#6264](https://github.com/facebook/jest/pull/6264))

### Chore & Maintenance

- `[docs]` Improve documentation of `mockClear`, `mockReset`, and `mockRestore` ([#6227](https://github.com/facebook/jest/pull/6227/files))
- `[jest-each]` Refactor each to use shared implementation with core ([#6345](https://github.com/facebook/jest/pull/6345))
- `[jest-each]` Update jest-each docs for serialising values into titles ([#6337](https://github.com/facebook/jest/pull/6337))
- `[jest-circus]` Add dependency on jest-each ([#6309](https://github.com/facebook/jest/pull/6309))
- `[filenames]` Rename "integration-tests" to "e2e" ([#6315](https://github.com/facebook/jest/pull/6315))
- `[docs]` Mention the use of commit hash with `--changedSince` flag ([#6330](https://github.com/facebook/jest/pull/6330))

## 23.0.1

### Chore & Maintenance

- `[jest-jasemine2]` Add dependency on jest-each ([#6308](https://github.com/facebook/jest/pull/6308))
- `[jest-each]` Move jest-each into core Jest ([#6278](https://github.com/facebook/jest/pull/6278))
- `[examples]` Update typescript example to using ts-jest ([#6260](https://github.com/facebook/jest/pull/6260))

### Fixes

- `[pretty-format]` Serialize inverse asymmetric matchers correctly ([#6272](https://github.com/facebook/jest/pull/6272))

## 23.0.0

### Features

- `[expect]` Expose `getObjectSubset`, `iterableEquality`, and `subsetEquality` ([#6210](https://github.com/facebook/jest/pull/6210))
- `[jest-snapshot]` Add snapshot property matchers ([#6210](https://github.com/facebook/jest/pull/6210))
- `[jest-config]` Support jest-preset.js files within Node modules ([#6185](https://github.com/facebook/jest/pull/6185))
- `[jest-cli]` Add `--detectOpenHandles` flag which enables Jest to potentially track down handles keeping it open after tests are complete. ([#6130](https://github.com/facebook/jest/pull/6130))
- `[jest-jasmine2]` Add data driven testing based on `jest-each` ([#6102](https://github.com/facebook/jest/pull/6102))
- `[jest-matcher-utils]` Change "suggest to equal" message to be more advisory ([#6103](https://github.com/facebook/jest/issues/6103))
- `[jest-message-util]` Don't ignore messages with `vendor` anymore ([#6117](https://github.com/facebook/jest/pull/6117))
- `[jest-validate]` Get rid of `jest-config` dependency ([#6067](https://github.com/facebook/jest/pull/6067))
- `[jest-validate]` Adds option to inject `deprecationEntries` ([#6067](https://github.com/facebook/jest/pull/6067))
- `[jest-snapshot]` [**BREAKING**] Concatenate name of test, optional snapshot name and count ([#6015](https://github.com/facebook/jest/pull/6015))
- `[jest-runtime]` Allow for transform plugins to skip the definition process method if createTransformer method was defined. ([#5999](https://github.com/facebook/jest/pull/5999))
- `[expect]` Add stack trace for async errors ([#6008](https://github.com/facebook/jest/pull/6008))
- `[jest-jasmine2]` Add stack trace for timeouts ([#6008](https://github.com/facebook/jest/pull/6008))
- `[jest-jasmine2]` Add stack trace for thrown non-`Error`s ([#6008](https://github.com/facebook/jest/pull/6008))
- `[jest-runtime]` Prevent modules from marking themselves as their own parent ([#5235](https://github.com/facebook/jest/issues/5235))
- `[jest-mock]` Add support for auto-mocking generator functions ([#5983](https://github.com/facebook/jest/pull/5983))
- `[expect]` Add support for async matchers  ([#5919](https://github.com/facebook/jest/pull/5919))
- `[expect]` Suggest toContainEqual ([#5948](https://github.com/facebook/jest/pull/5953))
- `[jest-config]` Export Jest's default options ([#5948](https://github.com/facebook/jest/pull/5948))
- `[jest-editor-support]` Move `coverage` to `ProjectWorkspace.collectCoverage` ([#5929](https://github.com/facebook/jest/pull/5929))
- `[jest-editor-support]` Add `coverage` option to runner ([#5836](https://github.com/facebook/jest/pull/5836))
- `[jest-haste-map]` Support extracting dynamic `import`s ([#5883](https://github.com/facebook/jest/pull/5883))
- `[expect]` Improve output format for mismatchedArgs in mock/spy calls. ([#5846](https://github.com/facebook/jest/pull/5846))
- `[jest-cli]` Add support for using `--coverage` in combination with watch mode, `--onlyChanged`, `--findRelatedTests` and more ([#5601](https://github.com/facebook/jest/pull/5601))
- `[jest-jasmine2]` [**BREAKING**] Adds error throwing and descriptive errors to `it`/ `test` for invalid arguments. `[jest-circus]` Adds error throwing and descriptive errors to `it`/ `test` for invalid arguments ([#5558](https://github.com/facebook/jest/pull/5558))
- `[jest-matcher-utils]` Add `isNot` option to `matcherHint` function ([#5512](https://github.com/facebook/jest/pull/5512))
- `[jest-config]` Add `<rootDir>` to runtime files not found error report ([#5693](https://github.com/facebook/jest/pull/5693))
- `[expect]` Make toThrow matcher pass only if Error object is returned from promises ([#5670](https://github.com/facebook/jest/pull/5670))
- `[expect]` Add isError to utils ([#5670](https://github.com/facebook/jest/pull/5670))
- `[expect]` Add inverse matchers (`expect.not.arrayContaining`, etc., [#5517](https://github.com/facebook/jest/pull/5517))
- `[expect]` `expect.extend` now also extends asymmetric matchers ([#5503](https://github.com/facebook/jest/pull/5503))
- `[jest-mock]` Update `spyOnProperty` to support spying on the prototype chain ([#5753](https://github.com/facebook/jest/pull/5753))
- `[jest-mock]` Add tracking of return values in the `mock` property ([#5752](https://github.com/facebook/jest/pull/5752))
- `[jest-mock]` Add tracking of thrown errors in the `mock` property ([#5764](https://github.com/facebook/jest/pull/5764))
- `[expect]`Add nthCalledWith spy matcher ([#5605](https://github.com/facebook/jest/pull/5605))
- `[jest-cli]` Add `isSerial` property that runners can expose to specify that they can not run in parallel ([#5706](https://github.com/facebook/jest/pull/5706))
- `[expect]` Add `.toBeCalledTimes` and `toHaveBeenNthCalledWith` aliases ([#5826](https://github.com/facebook/jest/pull/5826))
- `[jest-cli]` Interactive Snapshot Mode improvements ([#5864](https://github.com/facebook/jest/pull/5864))
- `[jest-editor-support]` Add `no-color` option to runner ([#5909](https://github.com/facebook/jest/pull/5909))
- `[jest-jasmine2]` Pretty-print non-Error object errors ([#5980](https://github.com/facebook/jest/pull/5980))
- `[jest-message-util]` Include column in stack frames ([#5889](https://github.com/facebook/jest/pull/5889))
- `[expect]` Introduce toStrictEqual ([#6032](https://github.com/facebook/jest/pull/6032))
- `[expect]` Add return matchers ([#5879](https://github.com/facebook/jest/pull/5879))
- `[jest-cli]` Improve snapshot summaries ([#6181](https://github.com/facebook/jest/pull/6181))
- `[expect]` Include custom mock names in error messages ([#6199](https://github.com/facebook/jest/pull/6199))
- `[jest-diff]` Support returning diff from oneline strings ([#6221](https://github.com/facebook/jest/pull/6221))
- `[expect]` Improve return matchers ([#6172](https://github.com/facebook/jest/pull/6172))
- `[jest-cli]` Overhaul watch plugin hooks names ([#6249](https://github.com/facebook/jest/pull/6249))
- `[jest-mock]` [**BREAKING**] Include tracked call results in serialized mock ([#6244](https://github.com/facebook/jest/pull/6244))

### Fixes

- `[jest-cli]` Fix stdin encoding to utf8 for watch plugins. ([#6253](https://github.com/facebook/jest/issues/6253))
- `[expect]` Better detection of DOM Nodes for equality ([#6246](https://github.com/facebook/jest/pull/6246))
- `[jest-cli]` Fix misleading action description for F key when in "only failed tests" mode. ([#6167](https://github.com/facebook/jest/issues/6167))
- `[jest-worker]` Stick calls to workers before processing them ([#6073](https://github.com/facebook/jest/pull/6073))
- `[babel-plugin-jest-hoist]` Allow using `console` global variable ([#6075](https://github.com/facebook/jest/pull/6075))
- `[jest-jasmine2]` Always remove node core message from assert stack traces ([#6055](https://github.com/facebook/jest/pull/6055))
- `[expect]` Add stack trace when `expect.assertions` and `expect.hasAssertions` causes test failures. ([#5997](https://github.com/facebook/jest/pull/5997))
- `[jest-runtime]` Throw a more useful error when trying to require modules after the test environment is torn down ([#5888](https://github.com/facebook/jest/pull/5888))
- `[jest-mock]` [**BREAKING**] Replace timestamps with `invocationCallOrder` ([#5867](https://github.com/facebook/jest/pull/5867))
- `[jest-jasmine2]` Install `sourcemap-support` into normal runtime to catch runtime errors ([#5945](https://github.com/facebook/jest/pull/5945))
- `[jest-jasmine2]` Added assertion error handling inside `afterAll hook` ([#5884](https://github.com/facebook/jest/pull/5884))
- `[jest-cli]` Remove the notifier actions in case of failure when not in watch mode. ([#5861](https://github.com/facebook/jest/pull/5861))
- `[jest-mock]` Extend .toHaveBeenCalled return message with outcome ([#5951](https://github.com/facebook/jest/pull/5951))
- `[jest-runner]` Assign `process.env.JEST_WORKER_ID="1"` when in runInBand mode ([#5860](https://github.com/facebook/jest/pull/5860))
- `[jest-cli]` Add descriptive error message when trying to use `globalSetup`/`globalTeardown` file that doesn't export a function. ([#5835](https://github.com/facebook/jest/pull/5835))
- `[expect]` Do not rely on `instanceof RegExp`, since it will not work for RegExps created inside of a different VM ([#5729](https://github.com/facebook/jest/pull/5729))
- `[jest-resolve]` Update node module resolution algorithm to correctly handle symlinked paths ([#5085](https://github.com/facebook/jest/pull/5085))
- `[jest-editor-support]` Update `Settings` to use spawn in shell option ([#5658](https://github.com/facebook/jest/pull/5658))
- `[jest-cli]` Improve the error message when 2 projects resolve to the same config ([#5674](https://github.com/facebook/jest/pull/5674))
- `[jest-runtime]` remove retainLines from coverage instrumentation ([#5692](https://github.com/facebook/jest/pull/5692))
- `[jest-cli]` Fix update snapshot issue when using watchAll ([#5696](https://github.com/facebook/jest/pull/5696))
- `[expect]` Fix rejects.not matcher ([#5670](https://github.com/facebook/jest/pull/5670))
- `[jest-runtime]` Prevent Babel warnings on large files ([#5702](https://github.com/facebook/jest/pull/5702))
- `[jest-mock]` Prevent `mockRejectedValue` from causing unhandled rejection ([#5720](https://github.com/facebook/jest/pull/5720))
- `[pretty-format]` Handle React fragments better ([#5816](https://github.com/facebook/jest/pull/5816))
- `[pretty-format]` Handle formatting of `React.forwardRef` and `Context` components ([#6093](https://github.com/facebook/jest/pull/6093))
- `[jest-cli]` Switch collectCoverageFrom back to a string ([#5914](https://github.com/facebook/jest/pull/5914))
- `[jest-regex-util]` Fix handling regex symbols in tests path on Windows ([#5941](https://github.com/facebook/jest/pull/5941))
- `[jest-util]` Fix handling of NaN/Infinity in mock timer delay ([#5966](https://github.com/facebook/jest/pull/5966))
- `[jest-resolve]` Generalise test for package main entries equivalent to ".". ([#5968](https://github.com/facebook/jest/pull/5968))
- `[jest-config]` Ensure that custom resolvers are used when resolving the configuration ([#5976](https://github.com/facebook/jest/pull/5976))
- `[website]` Fix website docs ([#5853](https://github.com/facebook/jest/pull/5853))
- `[expect]` Fix isEqual Set and Map to compare object values and keys regardless of order ([#6150](https://github.com/facebook/jest/pull/6150))
- `[pretty-format]` [**BREAKING**] Remove undefined props from React elements ([#6162](https://github.com/facebook/jest/pull/6162))
- `[jest-haste-map]` Properly resolve mocked node modules without package.json defined ([#6232](https://github.com/facebook/jest/pull/6232))

### Chore & Maintenance

- `[jest-runner]` Move sourcemap installation from `jest-jasmine2` to `jest-runner` ([#6176](https://github.com/facebook/jest/pull/6176))
- `[jest-cli]` Use yargs's built-in `version` instead of rolling our own ([#6215](https://github.com/facebook/jest/pull/6215))
- `[docs]` Add explanation on how to mock methods not implemented in JSDOM
- `[jest-jasmine2]` Simplify `Env.execute` and TreeProcessor to setup and clean resources for the top suite the same way as for all of the children suites ([#5885](https://github.com/facebook/jest/pull/5885))
- `[babel-jest]` [**BREAKING**] Always return object from transformer ([#5991](https://github.com/facebook/jest/pull/5991))
- `[*]` Run Prettier on compiled output ([#5858](https://github.com/facebook/jest/pull/3497))
- `[jest-cli]` Add fileChange hook for plugins ([#5708](https://github.com/facebook/jest/pull/5708))
- `[docs]` Add docs on using `jest.mock(...)` ([#5648](https://github.com/facebook/jest/pull/5648))
- `[docs]` Mention Jest Puppeteer Preset ([#5722](https://github.com/facebook/jest/pull/5722))
- `[docs]` Add jest-community section to website ([#5675](https://github.com/facebook/jest/pull/5675))
- `[docs]` Add versioned docs for v22.4 ([#5733](https://github.com/facebook/jest/pull/5733))
- `[docs]` Improve Snapshot Testing Guide ([#5812](https://github.com/facebook/jest/issues/5812))
- `[jest-runtime]` [**BREAKING**] Remove `jest.genMockFn` and `jest.genMockFunction` ([#6173](https://github.com/facebook/jest/pull/6173))
- `[jest-message-util]` Avoid adding unnecessary indent to blank lines in stack traces ([#6211](https://github.com/facebook/jest/pull/6211))

## 22.4.2

### Fixes

- `[jest-haste-map]` Recreate Haste map when deserialization fails ([#5642](https://github.com/facebook/jest/pull/5642))

## 22.4.1

### Fixes

- `[jest-haste-map]` Parallelize Watchman calls in crawler ([#5640](https://github.com/facebook/jest/pull/5640))
- `[jest-editor-support]` Update TypeScript definitions ([#5625](https://github.com/facebook/jest/pull/5625))
- `[babel-jest]` Remove `retainLines` argument to babel. ([#5594](https://github.com/facebook/jest/pull/5594))

### Features

- `[jest-runtime]` Provide `require.main` property set to module with test suite ([#5618](https://github.com/facebook/jest/pull/5618))

### Chore & Maintenance

- `[docs]` Add note about Node version support ([#5622](https://github.com/facebook/jest/pull/5622))
- `[docs]` Update to use yarn ([#5624](https://github.com/facebook/jest/pull/5624))
- `[docs]` Add how to mock scoped modules to Manual Mocks doc ([#5638](https://github.com/facebook/jest/pull/5638))

## 22.4.0

### Fixes

- `[jest-haste-map]` Overhauls how Watchman crawler works fixing Windows ([#5615](https://github.com/facebook/jest/pull/5615))
- `[expect]` Allow matching of Errors against plain objects ([#5611](https://github.com/facebook/jest/pull/5611))
- `[jest-haste-map]` Do not read binary files in Haste, even when instructed to do so ([#5612](https://github.com/facebook/jest/pull/5612))
- `[jest-cli]` Don't skip matchers for exact files ([#5582](https://github.com/facebook/jest/pull/5582))
- `[docs]` Update discord links ([#5586](https://github.com/facebook/jest/pull/5586))
- `[jest-runtime]` Align handling of testRegex on Windows between searching for tests and instrumentation checks ([#5560](https://github.com/facebook/jest/pull/5560))
- `[jest-config]` Make it possible to merge `transform` option with preset ([#5505](https://github.com/facebook/jest/pull/5505))
- `[jest-util]` Fix `console.assert` behavior in custom & buffered consoles ([#5576](https://github.com/facebook/jest/pull/5576))

### Features

- `[docs]` Add MongoDB guide ([#5571](https://github.com/facebook/jest/pull/5571))
- `[jest-runtime]` Deprecate mapCoverage option. ([#5177](https://github.com/facebook/jest/pull/5177))
- `[babel-jest]` Add option to return sourcemap from the transformer separately from source. ([#5177](https://github.com/facebook/jest/pull/5177))
- `[jest-validate]` Add ability to log deprecation warnings for CLI flags. ([#5536](https://github.com/facebook/jest/pull/5536))
- `[jest-serializer]` Added new module for serializing. Works using V8 or JSON ([#5609](https://github.com/facebook/jest/pull/5609))
- `[docs]` Add a documentation note for project `displayName` configuration ([#5600](https://github.com/facebook/jest/pull/5600))

### Chore & Maintenance

- `[docs]` Update automatic mocks documentation ([#5630](https://github.com/facebook/jest/pull/5630))

## jest 22.3.0

### Fixes

- `[expect]` Add descriptive error message to CalledWith methods when missing optional arguments ([#5547](https://github.com/facebook/jest/pull/5547))
- `[jest-cli]` Fix inability to quit watch mode while debugger is still attached ([#5029](https://github.com/facebook/jest/pull/5029))
- `[jest-haste-map]` Properly handle platform-specific file deletions ([#5534](https://github.com/facebook/jest/pull/5534))

### Features

- `[jest-util]` Add the following methods to the "console" implementations: `assert`, `count`, `countReset`, `dir`, `dirxml`, `group`, `groupCollapsed`, `groupEnd`, `time`, `timeEnd` ([#5514](https://github.com/facebook/jest/pull/5514))
- `[docs]` Add documentation for interactive snapshot mode ([#5291](https://github.com/facebook/jest/pull/5291))
- `[jest-editor-support]` Add watchAll flag ([#5523](https://github.com/facebook/jest/pull/5523))
- `[jest-cli]` Support multiple glob patterns for `collectCoverageFrom` ([#5537](https://github.com/facebook/jest/pull/5537))
- `[docs]` Add versioned documentation to the website ([#5541](https://github.com/facebook/jest/pull/5541))

### Chore & Maintenance

- `[jest-config]` Allow `<rootDir>` to be used with `collectCoverageFrom` ([#5524](https://github.com/facebook/jest/pull/5524))
- `[filenames]` Standardize files names in "integration-tests" folder ([#5513](https://github.com/facebook/jest/pull/5513))

## jest 22.2.2

### Fixes

- `[babel-jest]` Revert "Remove retainLines from babel-jest" ([#5496](https://github.com/facebook/jest/pull/5496))
- `[jest-docblock]` Support multiple of the same `@pragma`. ([#5154](https://github.com/facebook/jest/pull/5502))

### Features

- `[jest-worker]` Assign a unique id for each worker and pass it to the child process. It will be available via `process.env.JEST_WORKER_ID` ([#5494](https://github.com/facebook/jest/pull/5494))

### Chore & Maintenance

- `[filenames]` Standardize file names in root ([#5500](https://github.com/facebook/jest/pull/5500))

## jest 22.2.1

### Fixes

- `[jest-config]` "all" takes precedence over "lastCommit" ([#5486](https://github.com/facebook/jest/pull/5486))

## jest 22.2.0

### Features

- `[jest-runner]` Move test summary to after coverage report ([#4512](https://github.com/facebook/jest/pull/4512))
- `[jest-cli]` Added `--notifyMode` to specify when to be notified. ([#5125](https://github.com/facebook/jest/pull/5125))
- `[diff-sequences]` New package compares items in two sequences to find a **longest common subsequence**. ([#5407](https://github.com/facebook/jest/pull/5407))
- `[jest-matcher-utils]` Add `comment` option to `matcherHint` function ([#5437](https://github.com/facebook/jest/pull/5437))
- `[jest-config]` Allow lastComit and changedFilesWithAncestor via JSON config ([#5476](https://github.com/facebook/jest/pull/5476))
- `[jest-util]` Add deletion to `process.env` as well ([#5466](https://github.com/facebook/jest/pull/5466))
- `[jest-util]` Add case-insensitive getters/setters to `process.env` ([#5465](https://github.com/facebook/jest/pull/5465))
- `[jest-mock]` Add util methods to create async functions. ([#5318](https://github.com/facebook/jest/pull/5318))

### Fixes

- `[jest-cli]` Add trailing slash when checking root folder ([#5464](https://github.com/facebook/jest/pull/5464))
- `[jest-cli]` Hide interactive mode if there are no failed snapshot tests ([#5450](https://github.com/facebook/jest/pull/5450))
- `[babel-jest]` Remove retainLines from babel-jest ([#5439](https://github.com/facebook/jest/pull/5439))
- `[jest-cli]` Glob patterns ignore non-`require`-able files (e.g. `README.md`) ([#5199](https://github.com/facebook/jest/issues/5199))
- `[jest-mock]` Add backticks support (\`\`) to `mock` a certain package via the `__mocks__` folder. ([#5426](https://github.com/facebook/jest/pull/5426))
- `[jest-message-util]` Prevent an `ENOENT` crash when the test file contained a malformed source-map. ([#5405](https://github.com/facebook/jest/pull/5405)).
- `[jest]` Add `import-local` to `jest` package. ([#5353](https://github.com/facebook/jest/pull/5353))
- `[expect]` Support class instances in `.toHaveProperty()` and `.toMatchObject` matcher. ([#5367](https://github.com/facebook/jest/pull/5367))
- `[jest-cli]` Fix npm update command for snapshot summary. ([#5376](https://github.com/facebook/jest/pull/5376), [5389](https://github.com/facebook/jest/pull/5389/))
- `[expect]` Make `rejects` and `resolves` synchronously validate its argument. ([#5364](https://github.com/facebook/jest/pull/5364))
- `[docs]` Add tutorial page for ES6 class mocks. ([#5383](https://github.com/facebook/jest/pull/5383))
- `[jest-resolve]` Search required modules in node_modules and then in custom paths. ([#5403](https://github.com/facebook/jest/pull/5403))
- `[jest-resolve]` Get builtin modules from node core. ([#5411](https://github.com/facebook/jest/pull/5411))
- `[jest-resolve]` Detect and preserve absolute paths in `moduleDirectories`. Do not generate additional (invalid) paths by prepending each ancestor of `cwd` to the absolute path. Additionally, this fixes functionality in Windows OS. ([#5398](https://github.com/facebook/jest/pull/5398))

### Chore & Maintenance

- `[jest-util]` Implement watch plugins ([#5399](https://github.com/facebook/jest/pull/5399))

## jest 22.1.4

### Fixes

- `[jest-util]` Add "debug" method to "console" implementations ([#5350](https://github.com/facebook/jest/pull/5350))
- `[jest-resolve]` Add condition to avoid infinite loop when node module package main is ".". ([#5344)](https://github.com/facebook/jest/pull/5344)

### Features

- `[jest-cli]` `--changedSince`: allow selectively running tests for code changed since arbitrary revisions. ([#5312](https://github.com/facebook/jest/pull/5312))

## jest 22.1.3

### Fixes

- `[jest-cli]` Check if the file belongs to the checked project before adding it to the list, also checking that the file name is not explicitly blacklisted ([#5341](https://github.com/facebook/jest/pull/5341))
- `[jest-editor-support]` Add option to spawn command in shell ([#5340](https://github.com/facebook/jest/pull/5340))

## jest 22.1.2

### Fixes

- `[jest-cli]` Check if the file belongs to the checked project before adding it to the list ([#5335](https://github.com/facebook/jest/pull/5335))
- `[jest-cli]` Fix `EISDIR` when a directory is passed as an argument to `jest`. ([#5317](https://github.com/facebook/jest/pull/5317))
- `[jest-config]` Added restoreMocks config option. ([#5327](https://github.com/facebook/jest/pull/5327))

## jest 22.1.1

### Fixes

- `[*]` Move from "process.exit" to "exit. ([#5313](https://github.com/facebook/jest/pull/5313))

## jest 22.1.0

### Features

- `[jest-cli]` Make Jest exit without an error when no tests are found in the case of `--lastCommit`, `--findRelatedTests`, or `--onlyChanged` options having been passed to the CLI
- `[jest-cli]` Add interactive snapshot mode ([#3831](https://github.com/facebook/jest/pull/3831))

### Fixes

- `[jest-cli]` Use `import-local` to support global Jest installations. ([#5304](https://github.com/facebook/jest/pull/5304))
- `[jest-runner]` Fix memory leak in coverage reporting ([#5289](https://github.com/facebook/jest/pull/5289))
- `[docs]` Update mention of the minimal version of node supported ([#4947](https://github.com/facebook/jest/issues/4947))
- `[jest-cli]` Fix missing newline in console message ([#5308](https://github.com/facebook/jest/pull/5308))
- `[jest-cli]` `--lastCommit` and `--changedFilesWithAncestor` now take effect even when `--onlyChanged` is not specified. ([#5307](https://github.com/facebook/jest/pull/5307))

### Chore & Maintenance

- `[filenames]` Standardize folder names under `integration-tests/` ([#5298](https://github.com/facebook/jest/pull/5298))

## jest 22.0.6

### Fixes

- `[jest-jasmine2]` Fix memory leak in snapshot reporting ([#5279](https://github.com/facebook/jest/pull/5279))
- `[jest-config]` Fix breaking change in `--testPathPattern` ([#5269](https://github.com/facebook/jest/pull/5269))
- `[docs]` Document caveat with mocks, Enzyme, snapshots and React 16 ([#5258](https://github.com/facebook/jest/issues/5258))

## jest 22.0.5

### Fixes

- `[jest-leak-detector]` Removed the reference to `weak`. Now, parent projects must install it by hand for the module to work.
- `[expect]` Fail test when the types of `stringContaining` and `stringMatching` matchers do not match. ([#5069](https://github.com/facebook/jest/pull/5069))
- `[jest-cli]` Treat dumb terminals as noninteractive ([#5237](https://github.com/facebook/jest/pull/5237))
- `[jest-cli]` `jest --onlyChanged --changedFilesWithAncestor` now also works with git. ([#5189](https://github.com/facebook/jest/pull/5189))
- `[jest-config]` fix unexpected condition to avoid infinite recursion in Windows platform. ([#5161](https://github.com/facebook/jest/pull/5161))
- `[jest-config]` Escape parentheses and other glob characters in `rootDir` before interpolating with `testMatch`. ([#4838](https://github.com/facebook/jest/issues/4838))
- `[jest-regex-util]` Fix breaking change in `--testPathPattern` ([#5230](https://github.com/facebook/jest/pull/5230))
- `[expect]` Do not override `Error` stack (with `Error.captureStackTrace`) for custom matchers. ([#5162](https://github.com/facebook/jest/pull/5162))
- `[pretty-format]` Pretty format for DOMStringMap and NamedNodeMap ([#5233](https://github.com/facebook/jest/pull/5233))
- `[jest-cli]` Use a better console-clearing string on Windows ([#5251](https://github.com/facebook/jest/pull/5251))

### Features

- `[jest-jasmine]` Allowed classes and functions as `describe` names. ([#5154](https://github.com/facebook/jest/pull/5154))
- `[jest-jasmine2]` Support generator functions as specs. ([#5166](https://github.com/facebook/jest/pull/5166))
- `[jest-jasmine2]` Allow `spyOn` with getters and setters. ([#5107](https://github.com/facebook/jest/pull/5107))
- `[jest-config]` Allow configuration objects inside `projects` array ([#5176](https://github.com/facebook/jest/pull/5176))
- `[expect]` Add support to `.toHaveProperty` matcher to accept the keyPath argument as an array of properties/indices. ([#5220](https://github.com/facebook/jest/pull/5220))
- `[docs]` Add documentation for .toHaveProperty matcher to accept the keyPath argument as an array of properties/indices. ([#5220](https://github.com/facebook/jest/pull/5220))
- `[jest-runner]` test environments are now passed a new `options` parameter. Currently this only has the `console` which is the test console that Jest will expose to tests. ([#5223](https://github.com/facebook/jest/issues/5223))
- `[jest-environment-jsdom]` pass the `options.console` to a custom instance of `virtualConsole` so jsdom is using the same console as the test. ([#5223](https://github.com/facebook/jest/issues/5223))

### Chore & Maintenance

- `[docs]` Describe the order of execution of describe and test blocks. ([#5217](https://github.com/facebook/jest/pull/5217), [#5238](https://github.com/facebook/jest/pull/5238))
- `[docs]` Add a note on `moduleNameMapper` ordering. ([#5249](https://github.com/facebook/jest/pull/5249))

## jest 22.0.4

### Fixes

- `[jest-cli]` New line before quitting watch mode. ([#5158](https://github.com/facebook/jest/pull/5158))

### Features

- `[babel-jest]` moduleFileExtensions not passed to babel transformer. ([#5110](https://github.com/facebook/jest/pull/5110))

### Chore & Maintenance

- `[*]` Tweaks to better support Node 4 ([#5142](https://github.com/facebook/jest/pull/5142))

## jest 22.0.2 && 22.0.3

### Chore & Maintenance

- `[*]` Tweaks to better support Node 4 ([#5134](https://github.com/facebook/jest/pull/5134))

## jest 22.0.1

### Fixes

- `[jest-runtime]` fix error for test files providing coverage. ([#5117](https://github.com/facebook/jest/pull/5117))

### Features

- `[jest-config]` Add `forceCoverageMatch` to allow collecting coverage from ignored files. ([#5081](https://github.com/facebook/jest/pull/5081))

## jest 22.0.0

### Fixes

- `[jest-resolve]` Use `module.builtinModules` as `BUILTIN_MODULES` when it exists
- `[jest-worker]` Remove `debug` and `inspect` flags from the arguments sent to the child ([#5068](https://github.com/facebook/jest/pull/5068))
- `[jest-config]` Use all `--testPathPattern` and `<regexForTestFiles>` args in `testPathPattern` ([#5066](https://github.com/facebook/jest/pull/5066))
- `[jest-cli]` Do not support `--watch` inside non-version-controlled environments ([#5060](https://github.com/facebook/jest/pull/5060))
- `[jest-config]` Escape Windows path separator in testPathPattern CLI arguments ([#5054](https://github.com/facebook/jest/pull/5054)
- `[jest-jasmine]` Register sourcemaps as node environment to improve performance with jsdom ([#5045](https://github.com/facebook/jest/pull/5045))
- `[pretty-format]` Do not call toJSON recursively ([#5044](https://github.com/facebook/jest/pull/5044))
- `[pretty-format]` Fix errors when identity-obj-proxy mocks CSS Modules ([#4935](https://github.com/facebook/jest/pull/4935))
- `[babel-jest]` Fix support for namespaced babel version 7 ([#4918](https://github.com/facebook/jest/pull/4918))
- `[expect]` fix .toThrow for promises ([#4884](https://github.com/facebook/jest/pull/4884))
- `[jest-docblock]` pragmas should preserve urls ([#4837](https://github.com/facebook/jest/pull/4629))
- `[jest-cli]` Check if `npm_lifecycle_script` calls Jest directly ([#4629](https://github.com/facebook/jest/pull/4629))
- `[jest-cli]` Fix --showConfig to show all configs ([#4494](https://github.com/facebook/jest/pull/4494))
- `[jest-cli]` Throw if `maxWorkers` doesn't have a value ([#4591](https://github.com/facebook/jest/pull/4591))
- `[jest-cli]` Use `fs.realpathSync.native` if available ([#5031](https://github.com/facebook/jest/pull/5031))
- `[jest-config]` Fix `--passWithNoTests` ([#4639](https://github.com/facebook/jest/pull/4639))
- `[jest-config]` Support `rootDir` tag in testEnvironment ([#4579](https://github.com/facebook/jest/pull/4579))
- `[jest-editor-support]` Fix `--showConfig` to support jest 20 and jest 21 ([#4575](https://github.com/facebook/jest/pull/4575))
- `[jest-editor-support]` Fix editor support test for node 4 ([#4640](https://github.com/facebook/jest/pull/4640))
- `[jest-mock]` Support mocking constructor in `mockImplementationOnce` ([#4599](https://github.com/facebook/jest/pull/4599))
- `[jest-runtime]` Fix manual user mocks not working with custom resolver ([#4489](https://github.com/facebook/jest/pull/4489))
- `[jest-util]` Fix `runOnlyPendingTimers` for `setTimeout` inside `setImmediate` ([#4608](https://github.com/facebook/jest/pull/4608))
- `[jest-message-util]` Always remove node internals from stacktraces ([#4695](https://github.com/facebook/jest/pull/4695))
- `[jest-resolve]` changes method of determining builtin modules to include missing builtins ([#4740](https://github.com/facebook/jest/pull/4740))
- `[pretty-format]` Prevent error in pretty-format for window in jsdom test env ([#4750](https://github.com/facebook/jest/pull/4750))
- `[jest-resolve]` Preserve module identity for symlinks ([#4761](https://github.com/facebook/jest/pull/4761))
- `[jest-config]` Include error message for `preset` json ([#4766](https://github.com/facebook/jest/pull/4766))
- `[pretty-format]` Throw `PrettyFormatPluginError` if a plugin halts with an exception ([#4787](https://github.com/facebook/jest/pull/4787))
- `[expect]` Keep the stack trace unchanged when `PrettyFormatPluginError` is thrown by pretty-format ([#4787](https://github.com/facebook/jest/pull/4787))
- `[jest-environment-jsdom]` Fix asynchronous test will fail due to timeout issue. ([#4669](https://github.com/facebook/jest/pull/4669))
- `[jest-cli]` Fix `--onlyChanged` path case sensitivity on Windows platform ([#4730](https://github.com/facebook/jest/pull/4730))
- `[jest-runtime]` Use realpath to match transformers ([#5000](https://github.com/facebook/jest/pull/5000))
- `[expect]` [**BREAKING**] Replace identity equality with Object.is in toBe matcher ([#4917](https://github.com/facebook/jest/pull/4917))

### Features

- `[jest-message-util]` Add codeframe to test assertion failures ([#5087](https://github.com/facebook/jest/pull/5087))
- `[jest-config]` Add Global Setup/Teardown options ([#4716](https://github.com/facebook/jest/pull/4716))
- `[jest-config]` Add `testEnvironmentOptions` to apply to jsdom options or node context. ([#5003](https://github.com/facebook/jest/pull/5003))
- `[jest-jasmine2]` Update Timeout error message to `jest.timeout` and display current timeout value ([#4990](https://github.com/facebook/jest/pull/4990))
- `[jest-runner]` Enable experimental detection of leaked contexts ([#4895](https://github.com/facebook/jest/pull/4895))
- `[jest-cli]` Add combined coverage threshold for directories. ([#4885](https://github.com/facebook/jest/pull/4885))
- `[jest-mock]` Add `timestamps` to mock state. ([#4866](https://github.com/facebook/jest/pull/4866))
- `[eslint-plugin-jest]` Add `prefer-to-have-length` lint rule. ([#4771](https://github.com/facebook/jest/pull/4771))
- `[jest-environment-jsdom]` [**BREAKING**] Upgrade to JSDOM@11 ([#4770](https://github.com/facebook/jest/pull/4770))
- `[jest-environment-*]` [**BREAKING**] Add Async Test Environment APIs, dispose is now teardown ([#4506](https://github.com/facebook/jest/pull/4506))
- `[jest-cli]` Add an option to clear the cache ([#4430](https://github.com/facebook/jest/pull/4430))
- `[babel-plugin-jest-hoist]` Improve error message, that the second argument of `jest.mock` must be an inline function ([#4593](https://github.com/facebook/jest/pull/4593))
- `[jest-snapshot]` [**BREAKING**] Concatenate name of test and snapshot ([#4460](https://github.com/facebook/jest/pull/4460))
- `[jest-cli]` [**BREAKING**] Fail if no tests are found ([#3672](https://github.com/facebook/jest/pull/3672))
- `[jest-diff]` Highlight only last of odd length leading spaces ([#4558](https://github.com/facebook/jest/pull/4558))
- `[jest-docblock]` Add `docblock.print()` ([#4517](https://github.com/facebook/jest/pull/4517))
- `[jest-docblock]` Add `strip` ([#4571](https://github.com/facebook/jest/pull/4571))
- `[jest-docblock]` Preserve leading whitespace in docblock comments ([#4576](https://github.com/facebook/jest/pull/4576))
- `[jest-docblock]` remove leading newlines from `parswWithComments().comments` ([#4610](https://github.com/facebook/jest/pull/4610))
- `[jest-editor-support]` Add Snapshots metadata ([#4570](https://github.com/facebook/jest/pull/4570))
- `[jest-editor-support]` Adds an 'any' to the typedef for `updateFileWithJestStatus` ([#4636](https://github.com/facebook/jest/pull/4636))
- `[jest-editor-support]` Better monorepo support ([#4572](https://github.com/facebook/jest/pull/4572))
- `[jest-environment-jsdom]` Add simple rAF polyfill in jsdom environment to work with React 16 ([#4568](https://github.com/facebook/jest/pull/4568))
- `[jest-environment-node]` Implement node Timer api ([#4622](https://github.com/facebook/jest/pull/4622))
- `[jest-jasmine2]` Add testPath to reporter callbacks ([#4594](https://github.com/facebook/jest/pull/4594))
- `[jest-mock]` Added support for naming mocked functions with `.mockName(value)` and `.mockGetName()` ([#4586](https://github.com/facebook/jest/pull/4586))
- `[jest-runtime]` Add `module.loaded`, and make `module.require` not enumerable ([#4623](https://github.com/facebook/jest/pull/4623))
- `[jest-runtime]` Add `module.parent` ([#4614](https://github.com/facebook/jest/pull/4614))
- `[jest-runtime]` Support sourcemaps in transformers ([#3458](https://github.com/facebook/jest/pull/3458))
- `[jest-snapshot]` [**BREAKING**] Add a serializer for `jest.fn` to allow a snapshot of a jest mock ([#4668](https://github.com/facebook/jest/pull/4668))
- `[jest-worker]` Initial version of parallel worker abstraction, say hello! ([#4497](https://github.com/facebook/jest/pull/4497))
- `[jest-jasmine2]` Add `testLocationInResults` flag to add location information per spec to test results ([#4782](https://github.com/facebook/jest/pull/4782))
- `[jest-environment-jsdom]` Update JSOM to 11.4, which includes built-in support for `requestAnimationFrame` ([#4919](https://github.com/facebook/jest/pull/4919))
- `[jest-cli]` Hide watch usage output when running on non-interactive environments ([#4958](https://github.com/facebook/jest/pull/4958))
- `[jest-snapshot]` Promises support for `toThrowErrorMatchingSnapshot` ([#4946](https://github.com/facebook/jest/pull/4946))
- `[jest-cli]` Explain which snapshots are obsolete ([#5005](https://github.com/facebook/jest/pull/5005))

### Chore & Maintenance

- `[docs]` Add guide of using with puppeteer ([#5093](https://github.com/facebook/jest/pull/5093))
- `[jest-util]` `jest-util` should not depend on `jest-mock` ([#4992](https://github.com/facebook/jest/pull/4992))
- `[*]` [**BREAKING**] Drop support for Node.js version 4 ([#4769](https://github.com/facebook/jest/pull/4769))
- `[docs]` Wrap code comments at 80 characters ([#4781](https://github.com/facebook/jest/pull/4781))
- `[eslint-plugin-jest]` Removed from the Jest core repo, and moved to https://github.com/jest-community/eslint-plugin-jest ([#4867](https://github.com/facebook/jest/pull/4867))
- `[babel-jest]` Explicitly bump istanbul to newer versions ([#4616](https://github.com/facebook/jest/pull/4616))
- `[expect]` Upgrade mocha and rollup for browser testing ([#4642](https://github.com/facebook/jest/pull/4642))
- `[docs]` Add info about `coveragePathIgnorePatterns` ([#4602](https://github.com/facebook/jest/pull/4602))
- `[docs]` Add Vuejs series of testing with Jest ([#4648](https://github.com/facebook/jest/pull/4648))
- `[docs]` Mention about optional `done` argument in test function ([#4556](https://github.com/facebook/jest/pull/4556))
- `[jest-cli]` Bump node-notifier version ([#4609](https://github.com/facebook/jest/pull/4609))
- `[jest-diff]` Simplify highlight for leading and trailing spaces ([#4553](https://github.com/facebook/jest/pull/4553))
- `[jest-get-type]` Add support for date ([#4621](https://github.com/facebook/jest/pull/4621))
- `[jest-matcher-utils]` Call `chalk.inverse` for trailing spaces ([#4578](https://github.com/facebook/jest/pull/4578))
- `[jest-runtime]` Add `.advanceTimersByTime`; keep `.runTimersToTime()` as an alias.
- `[docs]` Include missing dependency in TestEnvironment sample code
- `[docs]` Add clarification for hook execution order
- `[docs]` Update `expect.anything()` sample code ([#5007](https://github.com/facebook/jest/pull/5007))

## jest 21.2.1

- Fix watchAll not running tests on save ([#4550](https://github.com/facebook/jest/pull/4550))
- Add missing escape sequences to ConvertAnsi plugin ([#4544](https://github.com/facebook/jest/pull/4544))

## jest 21.2.0

- 🃏 Change license from BSD+Patents to MIT.
- Allow eslint-plugin to recognize more disabled tests ([#4533](https://github.com/facebook/jest/pull/4533))
- Add babel-plugin for object spread syntax to babel-preset-jest ([#4519](https://github.com/facebook/jest/pull/4519))
- Display outer element and trailing newline consistently in jest-diff ([#4520](https://github.com/facebook/jest/pull/4520))
- Do not modify stack trace of JestAssertionError ([#4516](https://github.com/facebook/jest/pull/4516))
- Print errors after test structure in verbose mode ([#4504](https://github.com/facebook/jest/pull/4504))
- Fix `--silent --verbose` problem ([#4505](https://github.com/facebook/jest/pull/4505))
- Fix: Reset local state of assertions when using hasAssertions ([#4498](https://github.com/facebook/jest/pull/4498))
- jest-resolve: Prevent default resolver failure when potential resolution directory does not exist ([#4483](https://github.com/facebook/jest/pull/4483))

## jest 21.1.0

- (minor) Use ES module exports ([#4454](https://github.com/facebook/jest/pull/4454))
- Allow chaining mockClear and mockReset ([#4475](https://github.com/facebook/jest/pull/4475))
- Call jest-diff and pretty-format more precisely in toHaveProperty matcher ([#4445](https://github.com/facebook/jest/pull/4445))
- Expose restoreAllMocks to object ([#4463](https://github.com/facebook/jest/pull/4463))
- Fix function name cleaning when making mock fn ([#4464](https://github.com/facebook/jest/pull/4464))
- Fix Map/Set equality checker ([#4404](https://github.com/facebook/jest/pull/4404))
- Make FUNCTION_NAME_RESERVED_PATTERN stateless ([#4466](https://github.com/facebook/jest/pull/4466))

## jest 21.0.2

- Take precedence of NODE_PATH when resolving node_modules directories ([#4453](https://github.com/facebook/jest/pull/4453))
- Fix race condition with --coverage and babel-jest identical file contents edge case ([#4432](https://github.com/facebook/jest/pull/4432))
- Add extra parameter `--runTestsByPath`. ([#4411](https://github.com/facebook/jest/pull/4411))
- Upgrade all outdated deps ([#4425](https://github.com/facebook/jest/pull/4425))

## jest 21.0.1

- Remove obsolete error ([#4417](https://github.com/facebook/jest/pull/4417))

## jest 21.0.0

- Add --changedFilesWithAncestor ([#4070](https://github.com/facebook/jest/pull/4070))
- Add --findRelatedFiles ([#4131](https://github.com/facebook/jest/pull/4131))
- Add --onlyChanged tests ([#3977](https://github.com/facebook/jest/pull/3977))
- Add `contextLines` option to jest-diff ([#4152](https://github.com/facebook/jest/pull/4152))
- Add alternative serialize API for pretty-format plugins ([#4114](https://github.com/facebook/jest/pull/4114))
- Add displayName to MPR ([#4327](https://github.com/facebook/jest/pull/4327))
- Add displayName to TestResult ([#4408](https://github.com/facebook/jest/pull/4408))
- Add es5 build of pretty-format ([#4075](https://github.com/facebook/jest/pull/4075))
- Add extra info to no tests for changed files message ([#4188](https://github.com/facebook/jest/pull/4188))
- Add fake chalk in browser builds in order to support IE10 ([#4367](https://github.com/facebook/jest/pull/4367))
- Add jest.requireActual ([#4260](https://github.com/facebook/jest/pull/4260))
- Add maxWorkers to globalConfig ([#4005](https://github.com/facebook/jest/pull/4005))
- Add skipped tests support for jest-editor-support ([#4346](https://github.com/facebook/jest/pull/4346))
- Add source map support for better debugging experience ([#3738](https://github.com/facebook/jest/pull/3738))
- Add support for Error objects in toMatchObject ([#4339](https://github.com/facebook/jest/pull/4339))
- Add support for Immutable.Record in pretty-format ([#3678](https://github.com/facebook/jest/pull/3678))
- Add tests for extract_requires on export types ([#4080](https://github.com/facebook/jest/pull/4080))
- Add that toMatchObject can match arrays ([#3994](https://github.com/facebook/jest/pull/3994))
- Add watchPathIgnorePatterns to exclude paths to trigger test re-run in watch mode ([#4331](https://github.com/facebook/jest/pull/4331))
- Adding ancestorTitles property to JSON test output ([#4293](https://github.com/facebook/jest/pull/4293))
- Allow custom resolver to be used with[out] moduleNameMapper ([#4174](https://github.com/facebook/jest/pull/4174))
- Avoid parsing `.require(…)` method calls ([#3777](https://github.com/facebook/jest/pull/3777))
- Avoid unnecessary function declarations and call in pretty-format ([#3962](https://github.com/facebook/jest/pull/3962))
- Avoid writing to stdout in default reporter if --json is enabled. Fixes #3941 ([#3945](https://github.com/facebook/jest/pull/3945))
- Better error handling for --config ([#4230](https://github.com/facebook/jest/pull/4230))
- Call consistent pretty-format plugins within Jest ([#3800](https://github.com/facebook/jest/pull/3800))
- Change babel-core to peerDependency for compatibility with Babel 7 ([#4162](https://github.com/facebook/jest/pull/4162))
- Change Promise detection code in jest-circus to support non-global Promise implementations ([#4375](https://github.com/facebook/jest/pull/4375))
- Changed files eager loading ([#3979](https://github.com/facebook/jest/pull/3979))
- Check whether we should output to stdout or stderr ([#3953](https://github.com/facebook/jest/pull/3953))
- Clarify what objects toContain and toContainEqual can be used on ([#4307](https://github.com/facebook/jest/pull/4307))
- Clean up resolve() logic. Provide useful names for variables and functions. Test that a directory exists before attempting to resolve files within it. ([#4325](https://github.com/facebook/jest/pull/4325))
- cleanupStackTrace ([#3696](https://github.com/facebook/jest/pull/3696))
- compare objects with Symbol keys ([#3437](https://github.com/facebook/jest/pull/3437))
- Complain if expect is passed multiple arguments ([#4237](https://github.com/facebook/jest/pull/4237))
- Completes nodeCrawl with empty roots ([#3776](https://github.com/facebook/jest/pull/3776))
- Consistent naming of files ([#3798](https://github.com/facebook/jest/pull/3798))
- Convert code base to ESM import ([#3778](https://github.com/facebook/jest/pull/3778))
- Correct summary message for flag --findRelatedTests. ([#4309](https://github.com/facebook/jest/pull/4309))
- Coverage thresholds can be set up for individual files ([#4185](https://github.com/facebook/jest/pull/4185))
- custom reporter error handling ([#4051](https://github.com/facebook/jest/pull/4051))
- Define separate type for pretty-format plugin Options ([#3802](https://github.com/facebook/jest/pull/3802))
- Delete confusing async keyword ([#3679](https://github.com/facebook/jest/pull/3679))
- Delete redundant branch in ReactElement and HTMLElement plugins ([#3731](https://github.com/facebook/jest/pull/3731))
- Don't format node assert errors when there's no 'assert' module ([#4376](https://github.com/facebook/jest/pull/4376))
- Don't print test summary in --silent ([#4106](https://github.com/facebook/jest/pull/4106))
- Don't try to build ghost packages ([#3934](https://github.com/facebook/jest/pull/3934))
- Escape double quotes in attribute values in HTMLElement plugin ([#3797](https://github.com/facebook/jest/pull/3797))
- Explain how to clear the cache ([#4232](https://github.com/facebook/jest/pull/4232))
- Factor out common code for collections in pretty-format ([#4184](https://github.com/facebook/jest/pull/4184))
- Factor out common code for markup in React plugins ([#4171](https://github.com/facebook/jest/pull/4171))
- Feature/internal resolve ([#4315](https://github.com/facebook/jest/pull/4315))
- Fix --logHeapUsage ([#4176](https://github.com/facebook/jest/pull/4176))
- Fix --showConfig to show all project configs ([#4078](https://github.com/facebook/jest/pull/4078))
- Fix --watchAll ([#4254](https://github.com/facebook/jest/pull/4254))
- Fix bug when setTimeout is mocked ([#3769](https://github.com/facebook/jest/pull/3769))
- Fix changedFilesWithAncestor ([#4193](https://github.com/facebook/jest/pull/4193))
- Fix colors for expected/stored snapshot message ([#3702](https://github.com/facebook/jest/pull/3702))
- Fix concurrent test failure ([#4159](https://github.com/facebook/jest/pull/4159))
- Fix for 4286: Compare Maps and Sets by value rather than order ([#4303](https://github.com/facebook/jest/pull/4303))
- fix forceExit ([#4105](https://github.com/facebook/jest/pull/4105))
- Fix grammar in React Native docs ([#3838](https://github.com/facebook/jest/pull/3838))
- Fix inconsistent name of complex values in pretty-format ([#4001](https://github.com/facebook/jest/pull/4001))
- Fix issue mocking bound method ([#3805](https://github.com/facebook/jest/pull/3805))
- Fix jest-circus ([#4290](https://github.com/facebook/jest/pull/4290))
- Fix lint warning in master

  ([#4132](https://github.com/facebook/jest/pull/4132))

- Fix linting ([#3946](https://github.com/facebook/jest/pull/3946))
- fix merge conflict ([#4144](https://github.com/facebook/jest/pull/4144))
- Fix minor typo ([#3729](https://github.com/facebook/jest/pull/3729))
- fix missing console.log messages ([#3895](https://github.com/facebook/jest/pull/3895))
- fix mock return value ([#3933](https://github.com/facebook/jest/pull/3933))
- Fix mocking for modules with folders on windows ([#4238](https://github.com/facebook/jest/pull/4238))
- Fix NODE_PATH resolving for relative paths ([#3616](https://github.com/facebook/jest/pull/3616))
- Fix options.moduleNameMapper override order with preset ([#3565](https://github.com/facebook/jest/pull/3565) ([#3689](https://github.com/facebook/jest/pull/3689))
- Fix React PropTypes warning in tests for Immutable plugin ([#4412](https://github.com/facebook/jest/pull/4412))
- Fix regression in mockReturnValueOnce ([#3857](https://github.com/facebook/jest/pull/3857))
- Fix sample code of mock class constructors ([#4115](https://github.com/facebook/jest/pull/4115))
- Fix setup-test-framework-test ([#3773](https://github.com/facebook/jest/pull/3773))
- fix typescript jest test crash ([#4363](https://github.com/facebook/jest/pull/4363))
- Fix watch mode ([#4084](https://github.com/facebook/jest/pull/4084))
- Fix Watchman on windows ([#4018](https://github.com/facebook/jest/pull/4018))
- Fix(babel): Handle ignored files in babel v7 ([#4393](https://github.com/facebook/jest/pull/4393))
- Fix(babel): Support upcoming beta ([#4403](https://github.com/facebook/jest/pull/4403))
- Fixed object matcher ([#3799](https://github.com/facebook/jest/pull/3799))
- Fixes #3820 use extractExpectedAssertionsErrors in jasmine setup
- Flow upgrade ([#4355](https://github.com/facebook/jest/pull/4355))
- Force message in matchers to always be a function ([#3972](https://github.com/facebook/jest/pull/3972))
- Format `describe` and use `test` instead of `it` alias ([#3792](https://github.com/facebook/jest/pull/3792))
- global_config.js for multi-project runner ([#4023](https://github.com/facebook/jest/pull/4023))
- Handle async errors ([#4016](https://github.com/facebook/jest/pull/4016))
- Hard-fail if hasteImpl is throwing an error during initialization. ([#3812](https://github.com/facebook/jest/pull/3812))
- Ignore import type for extract_requires ([#4079](https://github.com/facebook/jest/pull/4079))
- Ignore indentation of data structures in jest-diff ([#3429](https://github.com/facebook/jest/pull/3429))
- Implement 'jest.requireMock' ([#4292](https://github.com/facebook/jest/pull/4292))
- Improve Jest phabricator plugin ([#4195](https://github.com/facebook/jest/pull/4195))
- Improve Seq and remove newline from non-min empty in Immutable plugin ([#4241](https://github.com/facebook/jest/pull/4241))
- Improved the jest reporter with snapshot info per test. ([#3660](https://github.com/facebook/jest/pull/3660))
- Include fullName in formattedAssertion ([#4273](https://github.com/facebook/jest/pull/4273))
- Integrated with Yarn workspaces ([#3906](https://github.com/facebook/jest/pull/3906))
- jest --all ([#4020](https://github.com/facebook/jest/pull/4020))
- jest-circus test failures ([#3770](https://github.com/facebook/jest/pull/3770))
- jest-circus Timeouts ([#3760](https://github.com/facebook/jest/pull/3760))
- jest-haste-map: add test case for broken handling of ignore pattern ([#4047](https://github.com/facebook/jest/pull/4047))
- jest-haste-map: add test+fix for broken platform module support ([#3885](https://github.com/facebook/jest/pull/3885))
- jest-haste-map: deprecate functional ignorePattern and use it in cache key ([#4063](https://github.com/facebook/jest/pull/4063))
- jest-haste-map: mock 'fs' with more idiomatic jest.mock() ([#4046](https://github.com/facebook/jest/pull/4046))
- jest-haste-map: only file IO errors should be silently ignored ([#3816](https://github.com/facebook/jest/pull/3816))
- jest-haste-map: throw when trying to get a duplicated module ([#3976](https://github.com/facebook/jest/pull/3976))
- jest-haste-map: watchman crawler: normalize paths ([#3887](https://github.com/facebook/jest/pull/3887))
- jest-runtime: atomic cache write, and check validity of data ([#4088](https://github.com/facebook/jest/pull/4088))
- Join lines with newline in jest-diff ([#4314](https://github.com/facebook/jest/pull/4314))
- Keep ARGV only in CLI files ([#4012](https://github.com/facebook/jest/pull/4012))
- let transformers adjust cache key based on mapCoverage ([#4187](https://github.com/facebook/jest/pull/4187))
- Lift requires ([#3780](https://github.com/facebook/jest/pull/3780))
- Log stack when reporting errors in jest-runtime ([#3833](https://github.com/facebook/jest/pull/3833))
- Make --listTests return a new line separated list when not using --json ([#4229](https://github.com/facebook/jest/pull/4229))
- Make build script printing small-terminals-friendly ([#3892](https://github.com/facebook/jest/pull/3892))
- Make error messages more explicit for toBeCalledWith assertions ([#3913](https://github.com/facebook/jest/pull/3913))
- Make jest-matcher-utils use ESM exports ([#4342](https://github.com/facebook/jest/pull/4342))
- Make jest-runner a standalone package. ([#4236](https://github.com/facebook/jest/pull/4236))
- Make Jest’s Test Runner configurable. ([#4240](https://github.com/facebook/jest/pull/4240))
- Make listTests always print to console.log ([#4391](https://github.com/facebook/jest/pull/4391))
- Make providesModuleNodeModules ignore nested node_modules directories
- Make sure function mocks match original arity ([#4170](https://github.com/facebook/jest/pull/4170))
- Make sure runAllTimers also clears all ticks ([#3915](https://github.com/facebook/jest/pull/3915))
- Make toBe matcher error message more helpful for objects and arrays ([#4277](https://github.com/facebook/jest/pull/4277))
- Make useRealTimers play well with timers: fake ([#3858](https://github.com/facebook/jest/pull/3858))
- Move getType from jest-matcher-utils to separate package ([#3559](https://github.com/facebook/jest/pull/3559))
- Multiroot jest-change-files ([#3969](https://github.com/facebook/jest/pull/3969))
- Output created snapshot when using --ci option ([#3693](https://github.com/facebook/jest/pull/3693))
- Point out you can use matchers in .toMatchObject ([#3796](https://github.com/facebook/jest/pull/3796))
- Prevent babelrc package import failure on relative current path ([#3723](https://github.com/facebook/jest/pull/3723))
- Print RDP details for windows builds ([#4017](https://github.com/facebook/jest/pull/4017))
- Provide better error checking for transformed content ([#3807](https://github.com/facebook/jest/pull/3807))
- Provide printText and printComment in markup.js for HTMLElement plugin ([#4344](https://github.com/facebook/jest/pull/4344))
- Provide regex visualization for testRegex ([#3758](https://github.com/facebook/jest/pull/3758))
- Refactor CLI ([#3862](https://github.com/facebook/jest/pull/3862))
- Refactor names and delimiters of complex values in pretty-format ([#3986](https://github.com/facebook/jest/pull/3986))
- Replace concat(Immutable) with Immutable as item of plugins array ([#4207](https://github.com/facebook/jest/pull/4207))
- Replace Jasmine with jest-circus ([#3668](https://github.com/facebook/jest/pull/3668))
- Replace match with test and omit redundant String conversion ([#4311](https://github.com/facebook/jest/pull/4311))
- Replace print with serialize in AsymmetricMatcher plugin ([#4173](https://github.com/facebook/jest/pull/4173))
- Replace print with serialize in ConvertAnsi plugin ([#4225](https://github.com/facebook/jest/pull/4225))
- Replace print with serialize in HTMLElement plugin ([#4215](https://github.com/facebook/jest/pull/4215))
- Replace print with serialize in Immutable plugins ([#4189](https://github.com/facebook/jest/pull/4189))
- Replace unchanging args with one config arg within pretty-format ([#4076](https://github.com/facebook/jest/pull/4076))
- Return UNDEFINED for undefined type in ReactElement plugin ([#4360](https://github.com/facebook/jest/pull/4360))
- Rewrite some read bumps in pretty-format ([#4093](https://github.com/facebook/jest/pull/4093))
- Run update method before installing JRE on Circle ([#4318](https://github.com/facebook/jest/pull/4318))
- Separated the snapshot summary creation from the printing to improve testability. ([#4373](https://github.com/facebook/jest/pull/4373))
- Set coverageDirectory during normalize phase ([#3966](https://github.com/facebook/jest/pull/3966))
- Setup custom reporters after default reporters ([#4053](https://github.com/facebook/jest/pull/4053))
- Setup for Circle 2 ([#4149](https://github.com/facebook/jest/pull/4149))
- Simplify readme ([#3790](https://github.com/facebook/jest/pull/3790))
- Simplify snapshots definition ([#3791](https://github.com/facebook/jest/pull/3791))
- skipNodeResolution config option ([#3987](https://github.com/facebook/jest/pull/3987))
- Small fixes to toHaveProperty docs ([#3878](https://github.com/facebook/jest/pull/3878))
- Sort attributes by name in HTMLElement plugin ([#3783](https://github.com/facebook/jest/pull/3783))
- Specify watchPathIgnorePatterns will only be available in Jest 21+ ([#4398](https://github.com/facebook/jest/pull/4398))
- Split TestRunner off of TestScheduler ([#4233](https://github.com/facebook/jest/pull/4233))
- Strict and explicit config resolution logic ([#4122](https://github.com/facebook/jest/pull/4122))
- Support maxDepth option in React plugins ([#4208](https://github.com/facebook/jest/pull/4208))
- Support SVG elements in HTMLElement plugin ([#4335](https://github.com/facebook/jest/pull/4335))
- Test empty Immutable collections with {min: false} option ([#4121](https://github.com/facebook/jest/pull/4121))
- test to debug travis failure in master ([#4145](https://github.com/facebook/jest/pull/4145))
- testPathPattern message test ([#4006](https://github.com/facebook/jest/pull/4006))
- Throw Error When Using Nested It Specs ([#4039](https://github.com/facebook/jest/pull/4039))
- Throw when moduleNameMapper points to inexistent module ([#3567](https://github.com/facebook/jest/pull/3567))
- Unified 'no tests found' message for non-verbose MPR ([#4354](https://github.com/facebook/jest/pull/4354))
- Update migration guide with jest-codemods transformers ([#4306](https://github.com/facebook/jest/pull/4306))
- Use "inputSourceMap" for coverage re-mapping. ([#4009](https://github.com/facebook/jest/pull/4009))
- Use "verbose" no test found message when there is only one project ([#4378](https://github.com/facebook/jest/pull/4378))
- Use babel transform to inline all requires ([#4340](https://github.com/facebook/jest/pull/4340))
- Use eslint plugins to run prettier ([#3971](https://github.com/facebook/jest/pull/3971))
- Use iterableEquality in spy matchers ([#3651](https://github.com/facebook/jest/pull/3651))
- Use modern HTML5 <!DOCTYPE> ([#3937](https://github.com/facebook/jest/pull/3937))
- Wrap `Error.captureStackTrace` in a try ([#4035](https://github.com/facebook/jest/pull/4035))

## jest 20.0.4

- Fix jest-haste-map's handling of duplicate module IDs. ([#3647](https://github.com/facebook/jest/pull/3647))
- Fix behavior of `enableAutomock()` when automock is set to false. ([#3624](https://github.com/facebook/jest/pull/3624))
- Fix progress bar in windows. ([#3626](https://github.com/facebook/jest/pull/3626))

## jest 20.0.3

- Fix reporters 'default' setting. ([#3562](https://github.com/facebook/jest/pull/3562))
- Fix to make Jest fail when the coverage threshold not met. ([#3554](https://github.com/facebook/jest/pull/3554))

## jest 20.0.1

- Add ansi-regex to pretty-format dependencies ([#3498](https://github.com/facebook/jest/pull/3498))
- Fix <rootDir> replacement in testMatch and moduleDirectories ([#3538](https://github.com/facebook/jest/pull/3538))
- Fix expect.hasAssertions() to throw when passed arguments ([#3526](https://github.com/facebook/jest/pull/3526))
- Fix stack traces without proper error messages ([#3513](https://github.com/facebook/jest/pull/3513))
- Fix support for custom extensions through haste packages ([#3537](https://github.com/facebook/jest/pull/3537))
- Fix test contexts between test functions ([#3506](https://github.com/facebook/jest/pull/3506))

## jest 20.0.0

- New `--projects` option to run one instance of Jest in multiple projects at the same time. ([#3400](https://github.com/facebook/jest/pull/3400))
- New multi project runner ([#3156](https://github.com/facebook/jest/pull/3156))
- New --listTests flag. ([#3441](https://github.com/facebook/jest/pull/3441))
- New --showConfig flag. ([#3296](https://github.com/facebook/jest/pull/3296))
- New promise support for all `expect` matchers through `.resolves` and `.rejects`. ([#3068](https://github.com/facebook/jest/pull/3068))
- New `expect.hasAssertions()` function similar to `expect.assertions()`. ([#3379](https://github.com/facebook/jest/pull/3379))
- New `this.equals` function exposed to custom matchers. ([#3469](https://github.com/facebook/jest/pull/3469))
- New `valid-expect` lint rule in `eslint-plugin-jest`. ([#3067](https://github.com/facebook/jest/pull/3067))
- New HtmlElement pretty-format plugin. ([#3230](https://github.com/facebook/jest/pull/3230))
- New Immutable pretty-format plugins. ([#2899](https://github.com/facebook/jest/pull/2899))
- New test environment per file setting through `@jest-environment` in the docblock. ([#2859](https://github.com/facebook/jest/pull/2859))
- New feature that allows every configuration option to be set from the command line. ([#3424](https://github.com/facebook/jest/pull/3424))
- New feature to add custom reporters to Jest through `reporters` in the configuration. ([#3349](https://github.com/facebook/jest/pull/3349))
- New feature to add expected and actual values to AssertionError. ([#3217](https://github.com/facebook/jest/pull/3217))
- New feature to map code coverage from transformers. ([#2290](https://github.com/facebook/jest/pull/2290))
- New feature to run untested code coverage in parallel. ([#3407](https://github.com/facebook/jest/pull/3407))
- New option to define a custom resolver. ([#2998](https://github.com/facebook/jest/pull/2998))
- New printing support for text and comment nodes in html pretty-format. ([#3355](https://github.com/facebook/jest/pull/3355))
- New snapshot testing FAQ ([#3425](https://github.com/facebook/jest/pull/3425))
- New support for custom platforms on jest-haste-map. ([#3162](https://github.com/facebook/jest/pull/3162))
- New support for mocking native async methods. ([#3209](https://github.com/facebook/jest/pull/3209))
- New guide on how to use Jest with any JavaScript framework. ([#3243](https://github.com/facebook/jest/pull/3243))
- New translation system for the Jest website.
- New collapsing watch mode usage prompt after first run. ([#3078](https://github.com/facebook/jest/pull/3078))
- Breaking Change: Forked Jasmine 2.5 into Jest's own test runner and rewrote large parts of Jasmine. ([#3147](https://github.com/facebook/jest/pull/3147))
- Breaking Change: Jest does not write new snapshots by default on CI. ([#3456](https://github.com/facebook/jest/pull/3456))
- Breaking Change: Moved the typescript parser from `jest-editor-support` into a separate `jest-test-typescript-parser` package. ([#2973](https://github.com/facebook/jest/pull/2973))
- Breaking Change: Replaced auto-loading of babel-polyfill with only regenerator-runtime, fixes a major memory leak. ([#2755](https://github.com/facebook/jest/pull/2755))
- Fixed `babel-jest` to look up the `babel` field in `package.json` as a fallback.
- Fixed `jest-editor-support`'s parser to not crash on incomplete ASTs. ([#3259](https://github.com/facebook/jest/pull/3259))
- Fixed `jest-resolve` to use `is-builtin-module` instead of `resolve.isCore`. ([#2997](https://github.com/facebook/jest/pull/2997))
- Fixed `jest-snapshot` to normalize line endings in the `serialize` function. ([#3002](https://github.com/facebook/jest/pull/3002))
- Fixed behavior of `--silent` flag. ([#3003](https://github.com/facebook/jest/pull/3003))
- Fixed bug with watchers on macOS causing test to crash. ([#2957](https://github.com/facebook/jest/pull/2957))
- Fixed CLI `notify` option not taking precedence over config option. ([#3340](https://github.com/facebook/jest/pull/3340))
- Fixed detection of the npm client in SummaryReporter to support Yarn. ([#3263](https://github.com/facebook/jest/pull/3263))
- Fixed done.fail not passing arguments ([#3241](https://github.com/facebook/jest/pull/3241))
- Fixed fake timers to restore after resetting mocks. ([#2467](https://github.com/facebook/jest/pull/2467))
- Fixed handling of babylon's parser options in `jest-editor-support`. ([#3344](https://github.com/facebook/jest/pull/3344))
- Fixed Jest to properly cache transform results. ([#3334](https://github.com/facebook/jest/pull/3334))
- Fixed Jest to use human-readable colors for Jest's own snapshots. ([#3119](https://github.com/facebook/jest/pull/3119))
- Fixed jest-config to use UID for default cache folder. ([#3380](https://github.com/facebook/jest/pull/3380)), ([#3387](https://github.com/facebook/jest/pull/3387))
- Fixed jest-runtime to expose inner error when it fails to write to the cache. ([#3373](https://github.com/facebook/jest/pull/3373))
- Fixed lifecycle hooks to make afterAll hooks operate the same as afterEach. ([#3275](https://github.com/facebook/jest/pull/3275))
- Fixed pretty-format to run plugins before serializing nested basic values. ([#3017](https://github.com/facebook/jest/pull/3017))
- Fixed return value of mocks so they can explicitly be set to return `undefined`. ([#3354](https://github.com/facebook/jest/pull/3354))
- Fixed runner to run tests associated with snapshots when the snapshot changes. ([#3025](https://github.com/facebook/jest/pull/3025))
- Fixed snapshot serializer require, restructured pretty-format. ([#3399](https://github.com/facebook/jest/pull/3399))
- Fixed support for Babel 7 in babel-jest. ([#3271](https://github.com/facebook/jest/pull/3271))
- Fixed testMatch to find tests in .folders. ([#3006](https://github.com/facebook/jest/pull/3006))
- Fixed testNamePattern and testPathPattern to work better together. ([#3327](https://github.com/facebook/jest/pull/3327))
- Fixed to show reject reason when expecting resolve. ([#3134](https://github.com/facebook/jest/pull/3134))
- Fixed toHaveProperty() to use hasOwnProperty from Object ([#3410](https://github.com/facebook/jest/pull/3410))
- Fixed watch mode's screen clearing. ([#2959](https://github.com/facebook/jest/pull/2959)) ([#3294](https://github.com/facebook/jest/pull/3294))
- Improved and consolidated Jest's configuration file resolution. ([#3472](https://github.com/facebook/jest/pull/3472))
- Improved documentation throughout the Jest website.
- Improved documentation to explicitly mention that snapshots must be reviewed. ([#3203](https://github.com/facebook/jest/pull/3203))
- Improved documentation to make it clear CRA users don't need to add dependencies. ([#3312](https://github.com/facebook/jest/pull/3312))
- Improved eslint-plugin-jest's handling of `expect`. ([#3306](https://github.com/facebook/jest/pull/3306))
- Improved flow-coverage, eslint rules and test coverage within the Jest repository.
- Improved printing of `expect.assertions` error. ([#3033](https://github.com/facebook/jest/pull/3033))
- Improved Windows test coverage of Jest.
- Refactored configs & transform ([#3376](https://github.com/facebook/jest/pull/3376))
- Refactored reporters to pass individual Tests to reporters. ([#3289](https://github.com/facebook/jest/pull/3289))
- Refactored TestRunner ([#3166](https://github.com/facebook/jest/pull/3166))
- Refactored watch mode prompts. ([#3290](https://github.com/facebook/jest/pull/3290))
- Deleted `jest-file-exists`. ([#3105](https://github.com/facebook/jest/pull/3105))
- Removed `Config` type. ([#3366](https://github.com/facebook/jest/pull/3366))
- Removed all usage of `jest-file-exists`. ([#3101](https://github.com/facebook/jest/pull/3101))
- Adopted prettier on the Jest codebase.

## jest 19.0.1

- Fix infinite loop when using `--watch` with `--coverage`.
- Fixed `watchman` config option.
- Fixed a bug in the jest-editor-support static analysis.
- Fixed eslint plugin warning.
- Fixed missing space in front of "Did you mean …?".
- Fixed path printing in the reporter on Windows.

## jest 19.0.0

- Breaking Change: Added a version for snapshots.
- Breaking Change: Removed the `mocksPattern` configuration option, it never worked correctly.
- Breaking Change: Renamed `testPathDirs` to `roots` to avoid confusion when configuring Jest.
- Breaking Change: Updated printing of React elements to cause fewer changes when props change.
- Breaking Change: Updated snapshot format to properly escape data.
- Fixed --color to be recognized correctly again.
- Fixed `babel-plugin-jest-hoist` to work properly with type annotations in tests.
- Fixed behavior for console.log calls and fixed a memory leak (#2539).
- Fixed cache directory path for Jest to avoid ENAMETOOLONG errors.
- Fixed change events to be emitted in jest-haste-map's watch mode. This fixes issues with Jest's new watch mode and react-native-packager.
- Fixed cli arguments to be used when loading the config from file, they were previously ignored.
- Fixed Jest to load json files that include a BOM.
- Fixed Jest to throw errors instead of ignoring invalid cli options.
- Fixed mocking behavior for virtual modules.
- Fixed mocking behavior with transitive dependencies.
- Fixed support for asymmetric matchers in `toMatchObject`.
- Fixed test interruption and `--bail` behavior.
- Fixed watch mode to clean up worker processes when a test run gets interrupted.
- Fixed whitespace to be highlighted in snapshots and assertion errors.
- Improved `babel-jest` plugin: babel is loaded lazily, istanbul comments are only added when coverage is used.
- Improved error for invalid transform config.
- Improved moduleNameMapper to not overwrite mocks when many patterns map to the same file.
- Improved printing of skipped tests in verbose mode.
- Improved resolution code in jest-resolve.
- Improved to only show patch marks in assertion errors when the comparison results in large objects.
- New `--collectCoverageFrom` cli argument.
- New `--coverageDirectory` cli argument.
- New `expect.addSnapshotSerializer` to add custom snapshot serializers for tests.
- New `jest.spyOn`.
- New `testMatch` configuration option that accepts glob patterns.
- New eslint-plugin-jest with no-disabled-tests, no-focuses-tests and no-identical-title rules and default configuration and globals.
- New expect.stringContaining asymmetric matcher.
- New feature to make manual mocks with nested folders work. For example `__mocks__/react-native/Library/Text.js` will now work as expected.
- New feature to re-run tests through the notification when using `--notify`.
- New jest-phabricator package to integrate Jest code coverage in phabriactor.
- New jest-validate package to improve configuration errors, help with suggestions of correct configuration and to be adopted in other libraries.
- New pretty-printing for asymmetric matchers.
- New RSS feed for Jest's blog.
- New way to provide a reducer to extract haste module ids.
- New website, new documentation, new color scheme and new homepage.
- Rewritten watch mode for instant feedback, better code quality and to build new features on top of it (#2362).

## jest 18.1.0

- Fixed console.log and fake timer behavior in node 7.3.
- Updated istanbul-api.
- Updated jest-diff equality error message.
- Disabled arrow keys when entering a pattern in watch mode to prevent broken behavior. Will be improved in a future release.
- Moved asymmetric matchers and equality functionality from Jasmine into jest-matchers.
- Removed jasmine and jest-snapshot dependency from jest-matchers.
- Removed unused global `context` variable.
- Show a better error message if the config is invalid JSON.
- Highlight trailing whitespace in assertion diffs and snapshots.
- Jest now uses micromatch instead of minimatch.
- Added `-h` as alias for `--help`.

## jest 18.0.0

See https://jestjs.io/blog/2016/12/15/2016-in-jest.html

- The testResultsProcessor function is now required to return the modified results.
- Removed `pit` and `mockImpl`. Use `it` or `mockImplementation` instead.
- Fixed re-running tests when `--bail` is used together with `--watch`.
- `pretty-format` is now merged into Jest.
- `require('v8')` now works properly in a test context.
- Jest now clears the entire scrollback in watch mode.
- Added `expect.any`, `expect.anything`, `expect.objectContaining`, `expect.arrayContaining`, `expect.stringMatching`.
- Properly resolve `snapshotSerializers`, `setupFiles`, `transform`, `testRunner` and `testResultsProcessor` instead of using `path.resolve`.
- `--testResultsProcessor` is now exposed through the cli.
- Renamed `--jsonOutputFile` to `--outputFile`.
- Added `jest-editor-support` for vscode and Nuclide integration.
- Fixed `test.concurrent` unhandled promise rejections.
- The Jest website is now auto-deployed when merging into master.
- Updated `testRegex` to include `test.js` and `spec.js` files.
- Fixes for `babel-plugin-jest-hoist` when using `jest.mock` with three arguments.
- The `JSON` global in `jest-environment-node` now comes from the vm context instead of the parent context.
- Jest does not print stack traces from babel any longer.
- Fake timers are reset when `FakeTimers.useTimers()` is called.
- Usage of Jest in watch mode can be hidden through `JEST_HIDE_USAGE`.
- Added `expect.assertions(number)` which will ensure that a specified amount of assertions is made in one test.
- Added `.toMatchSnapshot(?string)` feature to give snapshots a name.
- Escape regex in snapshots.
- `jest-react-native` was deprecated and now forwards `react-native`.
- Added `.toMatchObject` matcher.
- Further improve printing of large objects.
- Fixed `NaN% Failed` in the OS notification when using `--notify`.
- The first test run without cached timings will now use separate processes instead of running in band.
- Added `.toHaveProperty` matcher.
- Fixed `Map`/`Set` comparisons.
- `test.concurrent` now works with `--testNamePattern`.

## jest 17.0.3

- Improved file-watching feature in jest-haste-map.
- Added `.toHaveLength` matcher.
- Improved `.toContain` matcher.

## jest 17.0.2

- Fixed performance regression in module resolution.

## jest 17.0.1

- Fixed pretty printing of big objects.
- Fixed resolution of `.native.js` files in react-native projects.

## jest 17.0.0

- Added `expect.extend`.
- Properly resolve modules with platform extensions on react-native.
- Added support for custom snapshots serializers.
- Updated to Jasmine 2.5.2.
- Big diffs are now collapsed by default in snapshots and assertions. Added `--expand` (or `-e`) to show the full diff.
- Replaced `scriptPreprocessor` with the new `transform` option.
- Added `jest.resetAllMocks` which replaces `jest.clearAllMocks`.
- Fixes for react-native preset.
- Fixes for global built in objects in `jest-environment-node`.
- Create mock objects in the vm context instead of the parent context.
- `.babelrc` is now part of the transform cache key in `babel-jest`.
- Fixes for docblock parsing with haste modules.
- Exit with the proper code when the coverage threshold is not reached.
- Implemented file watching in `jest-haste-map`.
- `--json` now includes information about individual tests inside a file.

## jest 16.0.2

- Symbols are now properly mocked when using `jest-mock`.
- `toHaveBeenCalledWith()` works without arguments again.
- Newlines in snapshots are now normalized across different operating systems.

## jest 16.0.1

- Fix infinite loop.

## jest 16.0.0

- Previously failed tests are now always run first.
- A new concurrent reporter shows currently running tests, a test summary, a progress bar and estimated remaining time if possible.
- Improved CLI colors.
- `jest <pattern>` is now case-insensitive.
- Added `it.only`, `it.skip`, `test.only`, `test.skip` and `xtest`.
- Added `--testNamePattern=pattern` or `-t <pattern>` to run individual tests in test files.
- Jest now warns for duplicate mock files.
- Pressing `a`, `o`, `p`, `q` or `enter` while tests are running in the watch mode, the test run will be interrupted.
- `--bail` now works together with `--watch`.
- Added `test.concurrent` for concurrent async tests.
- Jest now automatically considers files and tests with the `.jsx` extension.
- Added `jest.clearAllMocks` to clear all mocks manually.
- Rewrote Jest's snapshot implementation. `jest-snapshot` can now be more easily integrated into other test runners and used in other projects.
- This requires most snapshots to be updated when upgrading Jest.
- Objects and Arrays in snapshots are now printed with a trailing comma.
- Function names are not printed in snapshots any longer to reduce issues with code coverage instrumentation and different Node versions.
- Snapshots are now sorted using natural sort order.
- Snapshots are not marked as obsolete any longer when using `fit` or when an error is thrown in a test.
- Finished migration of Jasmine matchers to the new Jest matchers.
- Pretty print `toHaveBeenLastCalledWith`, `toHaveBeenCalledWith`, `lastCalledWith` and `toBeCalledWith` failure messages.
- Added `toBeInstanceOf` matcher.
- Added `toContainEqual` matcher.
- Added `toThrowErrorMatchingSnapshot` matcher.
- Improved `moduleNameMapper` resolution.
- Module registry fixes.
- Fixed invocation of the `setupTestFrameworkScriptFile` script to make it easier to use chai together with Jest.
- Removed react-native special case in Jest's configuration.
- Added `--findRelatedTests <fileA> <fileB>` cli option to run tests related to the specified files.
- Added `jest.deepUnmock` to `babel-plugin-jest-hoist`.
- Added `jest.runTimersToTime` which is useful together with fake timers.
- Improved automated mocks for ES modules compiled with babel.

## jest 15.1.1

- Fixed issues with test paths that include hyphens on Windows.
- Fixed `testEnvironment` resolution.
- Updated watch file name pattern input.

## jest 15.1.0

- Pretty printer updates for React and global window objects.
- `jest-runtime` overwrites automocking from configuration files.
- Improvements for watch mode on Windows.
- afterAll/afterEach/beforeAll/beforeEach can now return a Promise and be used together with async/await.
- Improved stack trace printing on Node 4.

## jest 15.0.2

- Fixed Jest with npm2 when using coverage.

## jest 15.0.1

- Updated toThrow and toThrowMatchers and aliased them to the same matcher.
- Improvements for watch mode.
- Fixed Symbol reassignment in tests would break Jest's matchers.
- Fixed `--bail` option.

## jest 15.0.0

- See https://jestjs.io/blog/2016/09/01/jest-15.html
- Jest by default now also recognizes files ending in `.spec.js` and `.test.js` as test files.
- Completely replaced most Jasmine matchers with new Jest matchers.
- Rewrote Jest's CLI output for test failures and summaries.
- Added `--env` option to override the default test environment.
- Disabled automocking, fake timers and resetting the module registry by default.
- Added `--watchAll`, made `--watch` interactive and added the ability to update snapshots and select test patterns in watch mode.
- Jest uses verbose mode when running a single test file.
- Console messages are now buffered and printed along with the test results.
- Fix `testEnvironment` resolution to prefer `jest-environment-{name}` instead of `{name}` only. This prevents a module colision when using `jsdom` as test environment.
- `moduleNameMapper` now uses a resolution algorithm.
- Improved performance for small test runs.
- Improved API documentation.
- Jest now works properly with directories that have special characters in them.
- Improvements to Jest's own test infra by merging integration and unit tests. Code coverage is now collected for Jest.
- Added `global.global` to the node environment.
- Fixed babel-jest-plugin-hoist issues with functions called `mock`.
- Improved jest-react-native preset with mocks for ListView, TextInput, ActivityIndicator and ScrollView.
- Added `collectCoverageFrom` to collect code coverage from untested files.
- Rewritten code coverage support.

## jest 14.1.0

- Changed Jest's default cache directory.
- Fixed `jest-react-native` for react 15.3.0.
- Updated react and react-native example to use `react-test-renderer`.
- Started to refactor code coverage.

## jest 14.0.2

- `babel-jest` bugfix.

## jest 14.0.1

- `babel-jest` can now be used to compose a transformer.
- Updated snapshot instructions to run `jest -u` or `npm test -- -u`.
- Fixed `config` cli option to enable JSON objects as configuration.
- Updated printing of preset path in the CLI.

## jest 14.0.0

- Official release of snapshot tests.
- Started to replace Jasmine matchers with Jest matchers: `toBe`, `toBeFalsy`, `toBeTruthy`, `toBeNaN`, `toBe{Greater,Less}Than{,OrEqual}`, `toBeNull`, `toBeDefined`, `toBeUndefined`, `toContain`, `toMatch`, `toBeCloseTo` were rewritten.
- Rewrite of Jest's reporters.
- Experimental react-native support.
- Removed Jasmine 1 support from Jest.
- Transform caching improvements.

## jest 13.2.0

- Snapshot bugfixes.
- Timer bugfixes.

## jest 13.1.0

- Added `test` global function as an alias for `it`.
- Added `coveragePathIgnorePatterns` to the config.
- Fixed printing of "JSX objects" in snapshots.
- Fixes for `--verbose` option and top level `it` calls.
- Extended the node environment with more globals.
- testcheck now needs to be required explicitly through `require('jest-check')`.
- Added `jest.deepUnmock`.
- Fail test suite if it does not contain any tests.

## jest 13.0.0

- Added duration of individual tests in verbose mode.
- Added a `browser` config option to properly resolve npm packages with a browser field in `package.json` if you are writing tests for client side apps
- Added `jest-repl`.
- Split up `jest-cli` into `jest-runtime` and `jest-config`.
- Added a notification plugin that shows a test run notification using `--notify`.
- Refactored `TestRunner` into `SearchSource` and improved the "no tests found" message.
- Added `jest.isMockFunction(jest.fn())` to test for mock functions.
- Improved test reporter printing and added a test failure summary when running many tests.
  - Add support for property testing via testcheck-js.
- Added a webpack tutorial.
- Added support for virtual mocks through `jest.mock('Module', implementation, {virtual: true})`.
- Added snapshot functionality through `toMatchSnapshot()`.
- Redesigned website.

## jest-cli 12.1.1

- Windows stability fixes.
- Mock module resolution fixes.
- Remove test files from code coverage.

## jest-cli 12.1.0

- Jest is now also published in the `jest` package on npm.
- Added `testRegex` to match for tests outside of specific folders. Deprecated both `testDirectoryName` and `testFileExtensions`.
- `it` can now return a Promise for async testing. `pit` was deprecated.
- Added `jest-resolve` as a standalone package based on the Facebook module resolution algorithm.
- Added `jest-changed-files` as a standalone package to detect changed files in a git or hg repo.
- Added `--setupTestFrameworkFile` to cli.
- Added support for coverage thresholds. See https://jestjs.io/docs/en/configuration#coveragethreshold-object.
- Updated to jsdom 9.0.
- Updated and improved stack trace reporting.
- Added `module.filename` and removed the invalid `module.__filename` field.
- Further improved the `lastCalledWith` and `toBeCalledWith` custom matchers. They now print the most recent calls.
- Fixed jest-haste-map on continuous integration systems.
- Fixes for hg/git integration.
- Added a re-try for the watchman crawler.

## jest-cli 12.0.2

- Bug fixes when running a single test file and for scoped package names.

## jest-cli 12.0.1

- Added custom equality matchers for Map/Set and iterables.
- Bug fixes

## jest-cli 12.0.0

- Reimplemented `node-haste` as `jest-haste-map`: https://github.com/facebook/jest/pull/896
- Fixes for the upcoming release of nodejs 6.
- Removed global mock caching which caused negative side-effects on test runs.
- Updated Jasmine from 2.3.4 to 2.4.1.
- Fixed our Jasmine fork to work better with `Object.create(null)`.
- Added a `--silent` flag to silence console messages during a test run.
- Run a test file directly if a path is passed as an argument to Jest.
- Added support for the undocumented nodejs feature `module.paths`.

## jest-cli 11.0.2

- Fixed `jest -o` error when Mercurial isn't installed on the system
- Fixed Jasmine failure message when expected values were mutated after tests.

## jest-cli 11.0.1, babel-jest 11.0.1

- Added support for Mercurial repositories when using `jest -o`
- Added `mockImplementationOnce` API to `jest.fn()`.

## jest-cli 11.0.0, babel-jest 11.0.0 (pre-releases 0.9 to 0.10)

- New implementation of node-haste and rewrite of internal module loading and resolution. Fixed both startup and runtime performance. [#599](https://github.com/facebook/jest/pull/599)
- Jasmine 2 is now the default test runner. To keep using Jasmine 1, put `testRunner: "jasmine1"` into your configuration.
- Added `jest-util`, `jest-mock`, `jest-jasmine1`, `jest-jasmine2`, `jest-environment-node`, `jest-environment-jsdom` packages.
- Added `babel-jest-preset` and `babel-jest` as packages. `babel-jest` is now being auto-detected.
- Added `babel-plugin-jest-hoist` which hoists `jest.unmock`, `jest.mock` and the new `jest.enableAutomock` and `jest.disableAutomock` API.
- Improved `babel-jest` integration and `react-native` testing.
- Improved code coverage reporting when using `babel-jest`.
- Added the `jest.mock('moduleName', moduleFactory)` feature. `jest.mock` now gets hoisted by default. `jest.doMock` was added to explicitly mock a module without the hoisting feature of `babel-jest`.
- Updated jsdom to 8.3.x.
- Improved responsiveness of the system while using `--watch`.
- Clear the terminal window when using `--watch`.
- By default, `--watch` will now only runs tests related to changed files. `--watch=all` can be used to run all tests on file system changes.
- Debounce `--watch` re-runs to not trigger test runs during a branch switch in version control.
- Added `jest.fn()` and `jest.fn(implementation)` as convenient shorcuts for `jest.genMockFunction()` and `jest.genMockFunction().mockImplementation()`.
- Added an `automock` option to turn off automocking globally.
- Added a "no tests found" message if no tests can be found.
- Jest sets `process.NODE_ENV` to `test` unless otherwise specified.
- Fixed `moduleNameMapper` config option when used with paths.
- Fixed an error with Jasmine 2 and tests that `throw 'string errors'`.
- Fixed issues with unmocking symlinked module names.
- Fixed mocking of boolean values.
- Fixed mocking of fields that start with an underscore ("private fields").
- Fixed unmocking behavior with npm3.
- Fixed and improved `--onlyChanged` option.
- Fixed support for running Jest as a git submodule.
- Improved verbose logger output
- Fixed test runtime error reporting and stack traces.
- Improved `toBeCalled` Jasmine 2 custom matcher messages.
- Improved error reporting when a syntax error occurs.
- Renamed HasteModuleLoader to Runtime.
- Jest now properly reports pending tests disabled with `xit` and `xdescribe`.
- Removed `preprocessCachingDisabled` config option.
- Added a `testEnvironment` option to customize the sandbox environment.
- Added support for `@scoped/name` npm packages.
- Added an integration test runner for Jest that runs all tests for examples and packages.

## 0.8.2

- Performance improvements.
- jest now uses `chalk` instead of its own colors implementation.

## 0.8.1

- `--bail` now reports with the proper error code.
- Fixed loading of the setup file when using jasmine2.
- Updated jsdom to 7.2.0.

## 0.8.0

- Added optional support for jasmine2 through the `testRunner` config option.
- Fixed mocking support for Map, WeakMap and Set.
- `node` was added to the defaults in `moduleFileExtensions`.
- Updated the list of node core modules that are properly being recognized by the module loader.

## 0.7.1

- Correctly map `process.on` into jsdom environments, fixes a bug introduced in jest 0.7.0.

## 0.7.0

- Fixed a memory leak with test contexts. Jest now properly cleans up test environments after each test. Added `--logHeapUsage` to log memory usage after each test. Note: this is option is meant for debugging memory leaks and might significantly slow down your test run.
- Removed `mock-modules`, `node-haste` and `mocks` virtual modules. This is a breaking change of undocumented public API. Usage of this API can safely be automatically updated through an automated codemod:
- Example: http://astexplorer.net/#/zrybZ6UvRA
- Codemod: https://github.com/cpojer/js-codemod/blob/master/transforms/jest-update.js
- jscodeshift: https://github.com/facebook/jscodeshift
- Removed `navigator.onLine` and `mockSetReadOnlyProperty` from the global jsdom environment. Use `window.navigator.onLine = true;` in your test setup and `Object.defineProperty` instead.

## 0.6.1

- Updated jsdom to 7.0.2.
- Use the current working directory as root when passing a jest config from the command line.
- Updated the React examples and getting started guide
- Modules now receive a `module.parent` field so unmocked modules don't assume they are run directly any longer.

## 0.6.0

- jest now reports the number of tests that were run instead of the number of test files.
- Added a `--json` option to print test results as JSON.
- Changed the preprocessor API. A preprocessor now receives the script, file and config. The cache key function receives the script, file and stringified config to be able to create consistent hashes.
- Removed node-worker-pool in favor of node-worker-farm (#540).
- `toEqual` now also checks the internal class name of an object. This fixes invalid tests like `expect([]).toEqual({})` which were previously passing.
- Added the option to provide map modules to stub modules by providing the `moduleNameMapper` config option.
- Allow to specify a custom `testRunner` in the configuration (#531).
- Added a `--no-cache` option to make it easier to debug preprocessor scripts.
- Fix code coverage on windows (#499).

## 0.5.6

- Cache test run performance and run slowest tests first to maximize worker utilization
- Update to jsdom 6.5.0

## 0.5.5

- Improve failure stack traces.
- Fix syntax error reporting.
- Add `--watch` option (#472).

## 0.5.2

- Fixed a bug with syntax errors in test files (#487).
- Fixed chmod error for preprocess-cache (#491).
- Support for the upcoming node 4.0 release (#490, #489).

## 0.5.1

- Upgraded node-worker-pool to 3.0.0, use the native `Promise` implementation.
- `testURL` can be used to set the location of the jsdom environment.
- Updated all of jest's dependencies, now using jsdom 6.3.
- jest now uses the native `Promise` implementation.
- Fixed a bug when passed an empty `testPathIgnorePatterns`.
- Moved preprocessor cache into the haste cache directory.

## 0.5.0

- Added `--noStackTrace` option to disable stack traces.
- Jest now only works with iojs v2 and up. If you are still using node we recommend upgrading to iojs or keep using jest 0.4.0.
- Upgraded to jsdom 6.1.0 and removed all the custom jsdom overwrites.

## <=0.4.0

- See commit history for changes in previous versions of jest.<|MERGE_RESOLUTION|>--- conflicted
+++ resolved
@@ -65,12 +65,9 @@
 - `[expect]` Improves the failing message for `toStrictEqual` matcher. ([#7224](https://github.com/facebook/jest/pull/7224))
 - `[jest-mock]` [**BREAKING**] Fix bugs with mock/spy result tracking of recursive functions ([#6381](https://github.com/facebook/jest/pull/6381))
 - `[jest-resolve]` Fix not being able to resolve path to mapped file with custom platform ([#7312](https://github.com/facebook/jest/pull/7312))
-<<<<<<< HEAD
-- `[jest-haste-map]` Fix to resolve path that is start with words same as rootDir ([#7324](https://github.com/facebook/jest/pull/7324))
-=======
 - `[jest-message-util]` Improve parsing of error messages for unusually formatted stack traces ([#7319](https://github.com/facebook/jest/pull/7319))
 - `[jest-runtime]` Ensure error message text is not lost on errors with code frames ([#7319](https://github.com/facebook/jest/pull/7319))
->>>>>>> f2b51c1d
+- `[jest-haste-map]` Fix to resolve path that is start with words same as rootDir ([#7324](https://github.com/facebook/jest/pull/7324))
 
 ### Chore & Maintenance
 
