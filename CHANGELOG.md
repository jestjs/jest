## master

### Features

<<<<<<< HEAD
- `[jest-each]` introduces `%#` option to add index of the test to its title
=======
- `[jest-runner]` print stack trace when `process.exit` is called from user code ([#6714](https://github.com/facebook/jest/pull/6714))
>>>>>>> 9f070367

### Fixes

- `[jest-snapshot` Mark snapshots as obsolete when moved to an inline snapshot ([#6773](https://github.com/facebook/jest/pull/6773))
- `[jest-config]` Fix `--coverage` with `--findRelatedTests` overwriting `collectCoverageFrom` options ([#6736](https://github.com/facebook/jest/pull/6736))
- `[jest-config]` Update default config for testURL from 'about:blank' to 'http://localhost' to address latest JSDOM security warning. ([#6792](https://github.com/facebook/jest/pull/6792))
- `[jest-cli]` Fix `testMatch` not working with negations ([#6648](https://github.com/facebook/jest/pull/6648))

## 23.4.2

### Performance

- `[jest-changed-files]` limit git and hg commands to specified roots ([#6732](https://github.com/facebook/jest/pull/6732))

### Fixes

- `[jest-circus]` Fix retryTimes so errors are reset before re-running ([#6762](https://github.com/facebook/jest/pull/6762))
- `[docs]` Update `expect.objectContaining()` description ([#6754](https://github.com/facebook/jest/pull/6754))
- `[babel-jest]` Make `getCacheKey()` take into account `createTransformer` options ([#6699](https://github.com/facebook/jest/pull/6699))
- `[jest-jasmine2]` Use prettier through `require` instead of `localRequire`. Fixes `matchInlineSnapshot` where prettier dependencies like `path` and `fs` are mocked with `jest.mock`. ([#6776](https://github.com/facebook/jest/pull/6776))
- `[docs]` Fix contributors link ([#6711](https://github.com/facebook/jest/pull/6711))
- `[website]` Fix website versions page to link to correct language ([#6734](https://github.com/facebook/jest/pull/6734))
- `[expect]` Update `toContain` suggestion to contain equal message ([#6792](https://github.com/facebook/jest/pull/6810))

## 23.4.1

### Features

- `[jest-cli]` Watch plugins now have access to a broader range of global configuration options in their `updateConfigAndRun` callbacks, so they can provide a wider set of extra features ([#6473](https://github.com/facebook/jest/pull/6473))
- `[jest-snapshot]` `babel-traverse` is now passed to `jest-snapshot` explicitly to avoid unnecessary requires in every test

### Fixes

- `[jest-haste-map]` Optimize watchman crawler by using `glob` on initial query ([#6689](https://github.com/facebook/jest/pull/6689))

## 23.4.0

### Features

- `[jest-haste-map]` Add `computeDependencies` flag to avoid opening files if not needed ([#6667](https://github.com/facebook/jest/pull/6667))
- `[jest-runtime]` Support `require.resolve.paths` ([#6471](https://github.com/facebook/jest/pull/6471))
- `[jest-runtime]` Support `paths` option for `require.resolve` ([#6471](https://github.com/facebook/jest/pull/6471))

### Fixes

- `[jest-runner]` Force parallel runs for watch mode, to avoid TTY freeze ([#6647](https://github.com/facebook/jest/pull/6647))
- `[jest-cli]` properly reprint resolver errors in watch mode ([#6407](https://github.com/facebook/jest/pull/6407))
- `[jest-cli]` Write configuration to stdout when the option was explicitly passed to Jest ([#6447](https://github.com/facebook/jest/pull/6447))
- `[jest-cli]` Fix regression on non-matching suites ([6657](https://github.com/facebook/jest/pull/6657))
- `[jest-runtime]` Roll back `micromatch` version to prevent regression when matching files ([#6661](https://github.com/facebook/jest/pull/6661))

## 23.3.0

### Features

- `[jest-cli]` Allow watch plugin to be configured ([#6603](https://github.com/facebook/jest/pull/6603))
- `[jest-snapshot]` Introduce `toMatchInlineSnapshot` and `toThrowErrorMatchingInlineSnapshot` matchers ([#6380](https://github.com/facebook/jest/pull/6380))

### Fixes

- `[jest-regex-util]` Improve handling already escaped path separators on Windows ([#6523](https://github.com/facebook/jest/pull/6523))
- `[jest-cli]` Fix `testNamePattern` value with interactive snapshots ([#6579](https://github.com/facebook/jest/pull/6579))
- `[jest-cli]` Fix enter to interrupt watch mode ([#6601](https://github.com/facebook/jest/pull/6601))

### Chore & Maintenance

- `[website]` Switch domain to https://jestjs.io ([#6549](https://github.com/facebook/jest/pull/6549))
- `[tests]` Improve stability of `yarn test` on Windows ([#6534](https://github.com/facebook/jest/pull/6534))
- `[*]` Transpile object shorthand into Node 4 compatible syntax ([#6582](https://github.com/facebook/jest/pull/6582))
- `[*]` Update all legacy links to jestjs.io ([#6622](https://github.com/facebook/jest/pull/6622))
- `[docs]` Add docs for 23.1, 23.2, and 23.3 ([#6623](https://github.com/facebook/jest/pull/6623))
- `[website]` Only test/deploy website if relevant files are changed ([#6626](https://github.com/facebook/jest/pull/6626))
- `[docs]` Describe behavior of `resetModules` option when set to `false` ([#6641](https://github.com/facebook/jest/pull/6641))

## 23.2.0

### Features

- `[jest-each]` Add support for keyPaths in test titles ([#6457](https://github.com/facebook/jest/pull/6457))
- `[jest-cli]` Add `jest --init` option that generates a basic configuration file with a short description for each option ([#6442](https://github.com/facebook/jest/pull/6442))
- `[jest.retryTimes]` Add `jest.retryTimes()` option that allows failed tests to be retried n-times when using jest-circus. ([#6498](https://github.com/facebook/jest/pull/6498))

### Fixes

- `[jest-cli]` Add check to make sure one or more tests have run before notifying when using `--notify` ([#6495](https://github.com/facebook/jest/pull/6495))
- `[jest-cli]` Pass `globalConfig` as a parameter to `globalSetup` and `globalTeardown` functions ([#6486](https://github.com/facebook/jest/pull/6486))
- `[jest-config]` Add missing options to the `defaults` object ([#6428](https://github.com/facebook/jest/pull/6428))
- `[expect]` Using symbolic property names in arrays no longer causes the `toEqual` matcher to fail ([#6391](https://github.com/facebook/jest/pull/6391))
- `[expect]` `toEqual` no longer tries to compare non-enumerable symbolic properties, to be consistent with non-symbolic properties. ([#6398](https://github.com/facebook/jest/pull/6398))
- `[jest-util]` `console.timeEnd` now properly log elapsed time in milliseconds. ([#6456](https://github.com/facebook/jest/pull/6456))
- `[jest-mock]` Fix `MockNativeMethods` access in react-native `jest.mock()` ([#6505](https://github.com/facebook/jest/pull/6505))

### Chore & Maintenance

- `[docs]` Add jest-each docs for 1 dimensional arrays ([#6444](https://github.com/facebook/jest/pull/6444/files))

## 23.1.0

### Features

- `[jest-each]` Add pretty-format serialising to each titles ([#6357](https://github.com/facebook/jest/pull/6357))
- `[jest-cli]` shouldRunTestSuite watch hook now receives an object with `config`, `testPath` and `duration` ([#6350](https://github.com/facebook/jest/pull/6350))
- `[jest-each]` Support one dimensional array of data ([#6351](https://github.com/facebook/jest/pull/6351))
- `[jest-watch]` create new package `jest-watch` to ease custom watch plugin development ([#6318](https://github.com/facebook/jest/pull/6318))
- `[jest-circus]` Make hooks in empty describe blocks error ([#6320](https://github.com/facebook/jest/pull/6320))
- Add a config/CLI option `errorOnDeprecated` which makes calling deprecated APIs throw hepful error messages ([#6339](https://github.com/facebook/jest/pull/6339))

### Fixes

- `[jest-each]` Fix pluralising missing arguments error ([#6369](https://github.com/facebook/jest/pull/6369))
- `[jest-each]` Stop test title concatenating extra args ([#6346](https://github.com/facebook/jest/pull/6346))
- `[expect]` toHaveBeenNthCalledWith/nthCalledWith gives wrong call messages if not matched ([#6340](https://github.com/facebook/jest/pull/6340))
- `[jest-each]` Make sure invalid arguments to `each` points back to the user's code ([#6347](https://github.com/facebook/jest/pull/6347))
- `[expect]` toMatchObject throws TypeError when a source property is null ([#6313](https://github.com/facebook/jest/pull/6313))
- `[jest-cli]` Normalize slashes in paths in CLI output on Windows ([#6310](https://github.com/facebook/jest/pull/6310))
- `[jest-cli]` Fix run beforeAll in excluded suites tests" mode. ([#6234](https://github.com/facebook/jest/pull/6234))
- `[jest-haste-map`] Compute SHA-1s for non-tracked files when using Node crawler ([#6264](https://github.com/facebook/jest/pull/6264))

### Chore & Maintenance

- `[docs]` Improve documentation of `mockClear`, `mockReset`, and `mockRestore` ([#6227](https://github.com/facebook/jest/pull/6227/files))
- `[jest-circus]` Add dependency on jest-each ([#6309](https://github.com/facebook/jest/pull/#6309))
- `[jest-each]` Refactor each to use shared implementation with core ([#6345](https://github.com/facebook/jest/pull/6345))
- `[jest-each]` Update jest-each docs for serialising values into titles ([#6337](https://github.com/facebook/jest/pull/6337))
- `[jest-circus]` Add dependency on jest-each ([#6309](https://github.com/facebook/jest/pull/6309))
- `[filenames]` Rename "integration-tests" to "e2e" ([#6315](https://github.com/facebook/jest/pull/6315))
- `[docs]` Mention the use of commit hash with `--changedSince` flag ([#6330](https://github.com/facebook/jest/pull/6330))

## 23.0.1

### Chore & Maintenance

- `[jest-jasemine2]` Add dependency on jest-each ([#6308](https://github.com/facebook/jest/pull/6308))
- `[jest-each]` Move jest-each into core Jest ([#6278](https://github.com/facebook/jest/pull/6278))
- `[examples]` Update typescript example to using ts-jest ([#6260](https://github.com/facebook/jest/pull/6260))

### Fixes

- `[pretty-format]` Serialize inverse asymmetric matchers correctly ([#6272](https://github.com/facebook/jest/pull/6272))

## 23.0.0

### Features

- `[expect]` Expose `getObjectSubset`, `iterableEquality`, and `subsetEquality` ([#6210](https://github.com/facebook/jest/pull/6210))
- `[jest-snapshot]` Add snapshot property matchers ([#6210](https://github.com/facebook/jest/pull/6210))
- `[jest-config]` Support jest-preset.js files within Node modules ([#6185](https://github.com/facebook/jest/pull/6185))
- `[jest-cli]` Add `--detectOpenHandles` flag which enables Jest to potentially track down handles keeping it open after tests are complete. ([#6130](https://github.com/facebook/jest/pull/6130))
- `[jest-jasmine2]` Add data driven testing based on `jest-each` ([#6102](https://github.com/facebook/jest/pull/6102))
- `[jest-matcher-utils]` Change "suggest to equal" message to be more advisory ([#6103](https://github.com/facebook/jest/issues/6103))
- `[jest-message-util]` Don't ignore messages with `vendor` anymore ([#6117](https://github.com/facebook/jest/pull/6117))
- `[jest-validate]` Get rid of `jest-config` dependency ([#6067](https://github.com/facebook/jest/pull/6067))
- `[jest-validate]` Adds option to inject `deprecationEntries` ([#6067](https://github.com/facebook/jest/pull/6067))
- `[jest-snapshot]` [**BREAKING**] Concatenate name of test, optional snapshot name and count ([#6015](https://github.com/facebook/jest/pull/6015))
- `[jest-runtime]` Allow for transform plugins to skip the definition process method if createTransformer method was defined. ([#5999](https://github.com/facebook/jest/pull/5999))
- `[expect]` Add stack trace for async errors ([#6008](https://github.com/facebook/jest/pull/6008))
- `[jest-jasmine2]` Add stack trace for timeouts ([#6008](https://github.com/facebook/jest/pull/6008))
- `[jest-jasmine2]` Add stack trace for thrown non-`Error`s ([#6008](https://github.com/facebook/jest/pull/6008))
- `[jest-runtime]` Prevent modules from marking themselves as their own parent ([#5235](https://github.com/facebook/jest/issues/5235))
- `[jest-mock]` Add support for auto-mocking generator functions ([#5983](https://github.com/facebook/jest/pull/5983))
- `[expect]` Add support for async matchers  ([#5919](https://github.com/facebook/jest/pull/5919))
- `[expect]` Suggest toContainEqual ([#5948](https://github.com/facebook/jest/pull/5953))
- `[jest-config]` Export Jest's default options ([#5948](https://github.com/facebook/jest/pull/5948))
- `[jest-editor-support]` Move `coverage` to `ProjectWorkspace.collectCoverage` ([#5929](https://github.com/facebook/jest/pull/5929))
- `[jest-editor-support]` Add `coverage` option to runner ([#5836](https://github.com/facebook/jest/pull/5836))
- `[jest-haste-map]` Support extracting dynamic `import`s ([#5883](https://github.com/facebook/jest/pull/5883))
- `[expect]` Improve output format for mismatchedArgs in mock/spy calls. ([#5846](https://github.com/facebook/jest/pull/5846))
- `[jest-cli]` Add support for using `--coverage` in combination with watch mode, `--onlyChanged`, `--findRelatedTests` and more ([#5601](https://github.com/facebook/jest/pull/5601))
- `[jest-jasmine2]` [**BREAKING**] Adds error throwing and descriptive errors to `it`/ `test` for invalid arguments. `[jest-circus]` Adds error throwing and descriptive errors to `it`/ `test` for invalid arguments ([#5558](https://github.com/facebook/jest/pull/5558))
- `[jest-matcher-utils]` Add `isNot` option to `matcherHint` function ([#5512](https://github.com/facebook/jest/pull/5512))
- `[jest-config]` Add `<rootDir>` to runtime files not found error report ([#5693](https://github.com/facebook/jest/pull/5693))
- `[expect]` Make toThrow matcher pass only if Error object is returned from promises ([#5670](https://github.com/facebook/jest/pull/5670))
- `[expect]` Add isError to utils ([#5670](https://github.com/facebook/jest/pull/5670))
- `[expect]` Add inverse matchers (`expect.not.arrayContaining`, etc., [#5517](https://github.com/facebook/jest/pull/5517))
- `[expect]` `expect.extend` now also extends asymmetric matchers ([#5503](https://github.com/facebook/jest/pull/5503))
- `[jest-mock]` Update `spyOnProperty` to support spying on the prototype chain ([#5753](https://github.com/facebook/jest/pull/5753))
- `[jest-mock]` Add tracking of return values in the `mock` property ([#5752](https://github.com/facebook/jest/pull/5752))
- `[jest-mock]` Add tracking of thrown errors in the `mock` property ([#5764](https://github.com/facebook/jest/pull/5764))
- `[expect]`Add nthCalledWith spy matcher ([#5605](https://github.com/facebook/jest/pull/5605))
- `[jest-cli]` Add `isSerial` property that runners can expose to specify that they can not run in parallel ([#5706](https://github.com/facebook/jest/pull/5706))
- `[expect]` Add `.toBeCalledTimes` and `toHaveBeenNthCalledWith` aliases ([#5826](https://github.com/facebook/jest/pull/5826))
- `[jest-cli]` Interactive Snapshot Mode improvements ([#5864](https://github.com/facebook/jest/pull/5864))
- `[jest-editor-support]` Add `no-color` option to runner ([#5909](https://github.com/facebook/jest/pull/5909))
- `[jest-jasmine2]` Pretty-print non-Error object errors ([#5980](https://github.com/facebook/jest/pull/5980))
- `[jest-message-util]` Include column in stack frames ([#5889](https://github.com/facebook/jest/pull/5889))
- `[expect]` Introduce toStrictEqual ([#6032](https://github.com/facebook/jest/pull/6032))
- `[expect]` Add return matchers ([#5879](https://github.com/facebook/jest/pull/5879))
- `[jest-cli]` Improve snapshot summaries ([#6181](https://github.com/facebook/jest/pull/6181))
- `[expect]` Include custom mock names in error messages ([#6199](https://github.com/facebook/jest/pull/6199))
- `[jest-diff]` Support returning diff from oneline strings ([#6221](https://github.com/facebook/jest/pull/6221))
- `[expect]` Improve return matchers ([#6172](https://github.com/facebook/jest/pull/6172))
- `[jest-cli]` Overhaul watch plugin hooks names ([#6249](https://github.com/facebook/jest/pull/6249))
- `[jest-mock]` Include tracked call results in serialized mock ([#6244](https://github.com/facebook/jest/pull/6244))

### Fixes

- `[jest-cli]` Fix stdin encoding to utf8 for watch plugins. ([#6253](https://github.com/facebook/jest/issues/6253))
- `[expect]` Better detection of DOM Nodes for equality ([#6246](https://github.com/facebook/jest/pull/6246))
- `[jest-cli]` Fix misleading action description for F key when in "only failed tests" mode. ([#6167](https://github.com/facebook/jest/issues/6167))
- `[jest-worker]` Stick calls to workers before processing them ([#6073](https://github.com/facebook/jest/pull/6073))
- `[babel-plugin-jest-hoist]` Allow using `console` global variable ([#6075](https://github.com/facebook/jest/pull/6075))
- `[jest-jasmine2]` Always remove node core message from assert stack traces ([#6055](https://github.com/facebook/jest/pull/6055))
- `[expect]` Add stack trace when `expect.assertions` and `expect.hasAssertions` causes test failures. ([#5997](https://github.com/facebook/jest/pull/5997))
- `[jest-runtime]` Throw a more useful error when trying to require modules after the test environment is torn down ([#5888](https://github.com/facebook/jest/pull/5888))
- `[jest-mock]` [**BREAKING**] Replace timestamps with `invocationCallOrder` ([#5867](https://github.com/facebook/jest/pull/5867))
- `[jest-jasmine2]` Install `sourcemap-support` into normal runtime to catch runtime errors ([#5945](https://github.com/facebook/jest/pull/5945))
- `[jest-jasmine2]` Added assertion error handling inside `afterAll hook` ([#5884](https://github.com/facebook/jest/pull/5884))
- `[jest-cli]` Remove the notifier actions in case of failure when not in watch mode. ([#5861](https://github.com/facebook/jest/pull/5861))
- `[jest-mock]` Extend .toHaveBeenCalled return message with outcome ([#5951](https://github.com/facebook/jest/pull/5951))
- `[jest-runner]` Assign `process.env.JEST_WORKER_ID="1"` when in runInBand mode ([#5860](https://github.com/facebook/jest/pull/5860))
- `[jest-cli]` Add descriptive error message when trying to use `globalSetup`/`globalTeardown` file that doesn't export a function. ([#5835](https://github.com/facebook/jest/pull/5835))
- `[expect]` Do not rely on `instanceof RegExp`, since it will not work for RegExps created inside of a different VM ([#5729](https://github.com/facebook/jest/pull/5729))
- `[jest-resolve]` Update node module resolution algorithm to correctly handle symlinked paths ([#5085](https://github.com/facebook/jest/pull/5085))
- `[jest-editor-support]` Update `Settings` to use spawn in shell option ([#5658](https://github.com/facebook/jest/pull/5658))
- `[jest-cli]` Improve the error message when 2 projects resolve to the same config ([#5674](https://github.com/facebook/jest/pull/5674))
- `[jest-runtime]` remove retainLines from coverage instrumentation ([#5692](https://github.com/facebook/jest/pull/5692))
- `[jest-cli]` Fix update snapshot issue when using watchAll ([#5696](https://github.com/facebook/jest/pull/5696))
- `[expect]` Fix rejects.not matcher ([#5670](https://github.com/facebook/jest/pull/5670))
- `[jest-runtime]` Prevent Babel warnings on large files ([#5702](https://github.com/facebook/jest/pull/5702))
- `[jest-mock]` Prevent `mockRejectedValue` from causing unhandled rejection ([#5720](https://github.com/facebook/jest/pull/5720))
- `[pretty-format]` Handle React fragments better ([#5816](https://github.com/facebook/jest/pull/5816))
- `[pretty-format]` Handle formatting of `React.forwardRef` and `Context` components ([#6093](https://github.com/facebook/jest/pull/6093))
- `[jest-cli]` Switch collectCoverageFrom back to a string ([#5914](https://github.com/facebook/jest/pull/5914))
- `[jest-regex-util]` Fix handling regex symbols in tests path on Windows ([#5941](https://github.com/facebook/jest/pull/5941))
- `[jest-util]` Fix handling of NaN/Infinity in mock timer delay ([#5966](https://github.com/facebook/jest/pull/5966))
- `[jest-resolve]` Generalise test for package main entries equivalent to ".". ([#5968](https://github.com/facebook/jest/pull/5968))
- `[jest-config]` Ensure that custom resolvers are used when resolving the configuration ([#5976](https://github.com/facebook/jest/pull/5976))
- `[website]` Fix website docs ([#5853](https://github.com/facebook/jest/pull/5853))
- `[expect]` Fix isEqual Set and Map to compare object values and keys regardless of order ([#6150](https://github.com/facebook/jest/pull/6150))
- `[pretty-format]` [**BREAKING**] Remove undefined props from React elements ([#6162](https://github.com/facebook/jest/pull/6162))
- `[jest-haste-map]` Properly resolve mocked node modules without package.json defined ([#6232](https://github.com/facebook/jest/pull/6232))

### Chore & Maintenance

- `[jest-runner]` Move sourcemap installation from `jest-jasmine2` to `jest-runner` ([#6176](https://github.com/facebook/jest/pull/6176))
- `[jest-cli]` Use yargs's built-in `version` instead of rolling our own ([#6215](https://github.com/facebook/jest/pull/6215))
- `[docs]` Add explanation on how to mock methods not implemented in JSDOM
- `[jest-jasmine2]` Simplify `Env.execute` and TreeProcessor to setup and clean resources for the top suite the same way as for all of the children suites ([#5885](https://github.com/facebook/jest/pull/5885))
- `[babel-jest]` [**BREAKING**] Always return object from transformer ([#5991](https://github.com/facebook/jest/pull/5991))
- `[*]` Run Prettier on compiled output ([#5858](https://github.com/facebook/jest/pull/3497))
- `[jest-cli]` Add fileChange hook for plugins ([#5708](https://github.com/facebook/jest/pull/5708))
- `[docs]` Add docs on using `jest.mock(...)` ([#5648](https://github.com/facebook/jest/pull/5648))
- `[docs]` Mention Jest Puppeteer Preset ([#5722](https://github.com/facebook/jest/pull/5722))
- `[docs]` Add jest-community section to website ([#5675](https://github.com/facebook/jest/pull/5675))
- `[docs]` Add versioned docs for v22.4 ([#5733](https://github.com/facebook/jest/pull/5733))
- `[docs]` Improve Snapshot Testing Guide ([#5812](https://github.com/facebook/jest/issues/5812))
- `[jest-runtime]` [**BREAKING**] Remove `jest.genMockFn` and `jest.genMockFunction` ([#6173](https://github.com/facebook/jest/pull/6173))
- `[jest-message-util]` Avoid adding unnecessary indent to blank lines in stack traces ([#6211](https://github.com/facebook/jest/pull/6211))

## 22.4.2

### Fixes

- `[jest-haste-map]` Recreate Haste map when deserialization fails ([#5642](https://github.com/facebook/jest/pull/5642))

## 22.4.1

### Fixes

- `[jest-haste-map]` Parallelize Watchman calls in crawler ([#5640](https://github.com/facebook/jest/pull/5640))
- `[jest-editor-support]` Update TypeScript definitions ([#5625](https://github.com/facebook/jest/pull/5625))
- `[babel-jest]` Remove `retainLines` argument to babel. ([#5594](https://github.com/facebook/jest/pull/5594))

### Features

- `[jest-runtime]` Provide `require.main` property set to module with test suite ([#5618](https://github.com/facebook/jest/pull/5618))

### Chore & Maintenance

- `[docs]` Add note about Node version support ([#5622](https://github.com/facebook/jest/pull/5622))
- `[docs]` Update to use yarn ([#5624](https://github.com/facebook/jest/pull/5624))
- `[docs]` Add how to mock scoped modules to Manual Mocks doc ([#5638](https://github.com/facebook/jest/pull/5638))

## 22.4.0

### Fixes

- `[jest-haste-map]` Overhauls how Watchman crawler works fixing Windows ([#5615](https://github.com/facebook/jest/pull/5615))
- `[expect]` Allow matching of Errors against plain objects ([#5611](https://github.com/facebook/jest/pull/5611))
- `[jest-haste-map]` Do not read binary files in Haste, even when instructed to do so ([#5612](https://github.com/facebook/jest/pull/5612))
- `[jest-cli]` Don't skip matchers for exact files ([#5582](https://github.com/facebook/jest/pull/5582))
- `[docs]` Update discord links ([#5586](https://github.com/facebook/jest/pull/5586))
- `[jest-runtime]` Align handling of testRegex on Windows between searching for tests and instrumentation checks ([#5560](https://github.com/facebook/jest/pull/5560))
- `[jest-config]` Make it possible to merge `transform` option with preset ([#5505](https://github.com/facebook/jest/pull/5505))
- `[jest-util]` Fix `console.assert` behavior in custom & buffered consoles ([#5576](https://github.com/facebook/jest/pull/5576))

### Features

- `[docs]` Add MongoDB guide ([#5571](https://github.com/facebook/jest/pull/5571))
- `[jest-runtime]` Deprecate mapCoverage option. ([#5177](https://github.com/facebook/jest/pull/5177))
- `[babel-jest]` Add option to return sourcemap from the transformer separately from source. ([#5177](https://github.com/facebook/jest/pull/5177))
- `[jest-validate]` Add ability to log deprecation warnings for CLI flags. ([#5536](https://github.com/facebook/jest/pull/5536))
- `[jest-serializer]` Added new module for serializing. Works using V8 or JSON ([#5609](https://github.com/facebook/jest/pull/5609))
- `[docs]` Add a documentation note for project `displayName` configuration ([#5600](https://github.com/facebook/jest/pull/5600))

### Chore & Maintenance

- `[docs]` Update automatic mocks documentation ([#5630](https://github.com/facebook/jest/pull/5630))

## jest 22.3.0

### Fixes

- `[expect]` Add descriptive error message to CalledWith methods when missing optional arguments ([#5547](https://github.com/facebook/jest/pull/5547))
- `[jest-cli]` Fix inability to quit watch mode while debugger is still attached ([#5029](https://github.com/facebook/jest/pull/5029))
- `[jest-haste-map]` Properly handle platform-specific file deletions ([#5534](https://github.com/facebook/jest/pull/5534))

### Features

- `[jest-util]` Add the following methods to the "console" implementations: `assert`, `count`, `countReset`, `dir`, `dirxml`, `group`, `groupCollapsed`, `groupEnd`, `time`, `timeEnd` ([#5514](https://github.com/facebook/jest/pull/5514))
- `[docs]` Add documentation for interactive snapshot mode ([#5291](https://github.com/facebook/jest/pull/5291))
- `[jest-editor-support]` Add watchAll flag ([#5523](https://github.com/facebook/jest/pull/5523))
- `[jest-cli]` Support multiple glob patterns for `collectCoverageFrom` ([#5537](https://github.com/facebook/jest/pull/5537))
- `[docs]` Add versioned documentation to the website ([#5541](https://github.com/facebook/jest/pull/5541))

### Chore & Maintenance

- `[jest-config]` Allow `<rootDir>` to be used with `collectCoverageFrom` ([#5524](https://github.com/facebook/jest/pull/5524))
- `[filenames]` Standardize files names in "integration-tests" folder ([#5513](https://github.com/facebook/jest/pull/5513))

## jest 22.2.2

### Fixes

- `[babel-jest]` Revert "Remove retainLines from babel-jest" ([#5496](https://github.com/facebook/jest/pull/5496))
- `[jest-docblock]` Support multiple of the same `@pragma`. ([#5154](https://github.com/facebook/jest/pull/5502))

### Features

- `[jest-worker]` Assign a unique id for each worker and pass it to the child process. It will be available via `process.env.JEST_WORKER_ID` ([#5494](https://github.com/facebook/jest/pull/5494))

### Chore & Maintenance

- `[filenames]` Standardize file names in root ([#5500](https://github.com/facebook/jest/pull/5500))

## jest 22.2.1

### Fixes

- `[jest-config]` "all" takes precedence over "lastCommit" ([#5486](https://github.com/facebook/jest/pull/5486))

## jest 22.2.0

### Features

- `[jest-runner]` Move test summary to after coverage report ([#4512](https://github.com/facebook/jest/pull/4512))
- `[jest-cli]` Added `--notifyMode` to specify when to be notified. ([#5125](https://github.com/facebook/jest/pull/5125))
- `[diff-sequences]` New package compares items in two sequences to find a **longest common subsequence**. ([#5407](https://github.com/facebook/jest/pull/5407))
- `[jest-matcher-utils]` Add `comment` option to `matcherHint` function ([#5437](https://github.com/facebook/jest/pull/5437))
- `[jest-config]` Allow lastComit and changedFilesWithAncestor via JSON config ([#5476](https://github.com/facebook/jest/pull/5476))
- `[jest-util]` Add deletion to `process.env` as well ([#5466](https://github.com/facebook/jest/pull/5466))
- `[jest-util]` Add case-insensitive getters/setters to `process.env` ([#5465](https://github.com/facebook/jest/pull/5465))
- `[jest-mock]` Add util methods to create async functions. ([#5318](https://github.com/facebook/jest/pull/5318))

### Fixes

- `[jest-cli]` Add trailing slash when checking root folder ([#5464](https://github.com/facebook/jest/pull/5464))
- `[jest-cli]` Hide interactive mode if there are no failed snapshot tests ([#5450](https://github.com/facebook/jest/pull/5450))
- `[babel-jest]` Remove retainLines from babel-jest ([#5439](https://github.com/facebook/jest/pull/5439))
- `[jest-cli]` Glob patterns ignore non-`require`-able files (e.g. `README.md`) ([#5199](https://github.com/facebook/jest/issues/5199))
- `[jest-mock]` Add backticks support (\`\`) to `mock` a certain package via the `__mocks__` folder. ([#5426](https://github.com/facebook/jest/pull/5426))
- `[jest-message-util]` Prevent an `ENOENT` crash when the test file contained a malformed source-map. ([#5405](https://github.com/facebook/jest/pull/5405)).
- `[jest]` Add `import-local` to `jest` package. ([#5353](https://github.com/facebook/jest/pull/5353))
- `[expect]` Support class instances in `.toHaveProperty()` and `.toMatchObject` matcher. ([#5367](https://github.com/facebook/jest/pull/5367))
- `[jest-cli]` Fix npm update command for snapshot summary. ([#5376](https://github.com/facebook/jest/pull/5376), [5389](https://github.com/facebook/jest/pull/5389/))
- `[expect]` Make `rejects` and `resolves` synchronously validate its argument. ([#5364](https://github.com/facebook/jest/pull/5364))
- `[docs]` Add tutorial page for ES6 class mocks. ([#5383](https://github.com/facebook/jest/pull/5383))
- `[jest-resolve]` Search required modules in node_modules and then in custom paths. ([#5403](https://github.com/facebook/jest/pull/5403))
- `[jest-resolve]` Get builtin modules from node core. ([#5411](https://github.com/facebook/jest/pull/5411))
- `[jest-resolve]` Detect and preserve absolute paths in `moduleDirectories`. Do not generate additional (invalid) paths by prepending each ancestor of `cwd` to the absolute path. Additionally, this fixes functionality in Windows OS. ([#5398](https://github.com/facebook/jest/pull/5398))

### Chore & Maintenance

- `[jest-util]` Implement watch plugins ([#5399](https://github.com/facebook/jest/pull/5399))

## jest 22.1.4

### Fixes

- `[jest-util]` Add "debug" method to "console" implementations ([#5350](https://github.com/facebook/jest/pull/5350))
- `[jest-resolve]` Add condition to avoid infinite loop when node module package main is ".". ([#5344)](https://github.com/facebook/jest/pull/5344)

### Features

- `[jest-cli]` `--changedSince`: allow selectively running tests for code changed since arbitrary revisions. ([#5312](https://github.com/facebook/jest/pull/5312))

## jest 22.1.3

### Fixes

- `[jest-cli]` Check if the file belongs to the checked project before adding it to the list, also checking that the file name is not explicitly blacklisted ([#5341](https://github.com/facebook/jest/pull/5341))
- `[jest-editor-support]` Add option to spawn command in shell ([#5340](https://github.com/facebook/jest/pull/5340))

## jest 22.1.2

### Fixes

- `[jest-cli]` Check if the file belongs to the checked project before adding it to the list ([#5335](https://github.com/facebook/jest/pull/5335))
- `[jest-cli]` Fix `EISDIR` when a directory is passed as an argument to `jest`. ([#5317](https://github.com/facebook/jest/pull/5317))
- `[jest-config]` Added restoreMocks config option. ([#5327](https://github.com/facebook/jest/pull/5327))

## jest 22.1.1

### Fixes

- `[*]` Move from "process.exit" to "exit. ([#5313](https://github.com/facebook/jest/pull/5313))

## jest 22.1.0

### Features

- `[jest-cli]` Make Jest exit without an error when no tests are found in the case of `--lastCommit`, `--findRelatedTests`, or `--onlyChanged` options having been passed to the CLI
- `[jest-cli]` Add interactive snapshot mode ([#3831](https://github.com/facebook/jest/pull/3831))

### Fixes

- `[jest-cli]` Use `import-local` to support global Jest installations. ([#5304](https://github.com/facebook/jest/pull/5304))
- `[jest-runner]` Fix memory leak in coverage reporting ([#5289](https://github.com/facebook/jest/pull/5289))
- `[docs]` Update mention of the minimal version of node supported ([#4947](https://github.com/facebook/jest/issues/4947))
- `[jest-cli]` Fix missing newline in console message ([#5308](https://github.com/facebook/jest/pull/5308))
- `[jest-cli]` `--lastCommit` and `--changedFilesWithAncestor` now take effect even when `--onlyChanged` is not specified. ([#5307](https://github.com/facebook/jest/pull/5307))

### Chore & Maintenance

- `[filenames]` Standardize folder names under `integration-tests/` ([#5298](https://github.com/facebook/jest/pull/5298))

## jest 22.0.6

### Fixes

- `[jest-jasmine2]` Fix memory leak in snapshot reporting ([#5279](https://github.com/facebook/jest/pull/5279))
- `[jest-config]` Fix breaking change in `--testPathPattern` ([#5269](https://github.com/facebook/jest/pull/5269))
- `[docs]` Document caveat with mocks, Enzyme, snapshots and React 16 ([#5258](https://github.com/facebook/jest/issues/5258))

## jest 22.0.5

### Fixes

- `[jest-leak-detector]` Removed the reference to `weak`. Now, parent projects must install it by hand for the module to work.
- `[expect]` Fail test when the types of `stringContaining` and `stringMatching` matchers do not match. ([#5069](https://github.com/facebook/jest/pull/5069))
- `[jest-cli]` Treat dumb terminals as noninteractive ([#5237](https://github.com/facebook/jest/pull/5237))
- `[jest-cli]` `jest --onlyChanged --changedFilesWithAncestor` now also works with git. ([#5189](https://github.com/facebook/jest/pull/5189))
- `[jest-config]` fix unexpected condition to avoid infinite recursion in Windows platform. ([#5161](https://github.com/facebook/jest/pull/5161))
- `[jest-config]` Escape parentheses and other glob characters in `rootDir` before interpolating with `testMatch`. ([#4838](https://github.com/facebook/jest/issues/4838))
- `[jest-regex-util]` Fix breaking change in `--testPathPattern` ([#5230](https://github.com/facebook/jest/pull/5230))
- `[expect]` Do not override `Error` stack (with `Error.captureStackTrace`) for custom matchers. ([#5162](https://github.com/facebook/jest/pull/5162))
- `[pretty-format]` Pretty format for DOMStringMap and NamedNodeMap ([#5233](https://github.com/facebook/jest/pull/5233))
- `[jest-cli]` Use a better console-clearing string on Windows ([#5251](https://github.com/facebook/jest/pull/5251))

### Features

- `[jest-jasmine]` Allowed classes and functions as `describe` names. ([#5154](https://github.com/facebook/jest/pull/5154))
- `[jest-jasmine2]` Support generator functions as specs. ([#5166](https://github.com/facebook/jest/pull/5166))
- `[jest-jasmine2]` Allow `spyOn` with getters and setters. ([#5107](https://github.com/facebook/jest/pull/5107))
- `[jest-config]` Allow configuration objects inside `projects` array ([#5176](https://github.com/facebook/jest/pull/5176))
- `[expect]` Add support to `.toHaveProperty` matcher to accept the keyPath argument as an array of properties/indices. ([#5220](https://github.com/facebook/jest/pull/5220))
- `[docs]` Add documentation for .toHaveProperty matcher to accept the keyPath argument as an array of properties/indices. ([#5220](https://github.com/facebook/jest/pull/5220))
- `[jest-runner]` test environments are now passed a new `options` parameter. Currently this only has the `console` which is the test console that Jest will expose to tests. ([#5223](https://github.com/facebook/jest/issues/5223))
- `[jest-environment-jsdom]` pass the `options.console` to a custom instance of `virtualConsole` so jsdom is using the same console as the test. ([#5223](https://github.com/facebook/jest/issues/5223))

### Chore & Maintenance

- `[docs]` Describe the order of execution of describe and test blocks. ([#5217](https://github.com/facebook/jest/pull/5217), [#5238](https://github.com/facebook/jest/pull/5238))
- `[docs]` Add a note on `moduleNameMapper` ordering. ([#5249](https://github.com/facebook/jest/pull/5249))

## jest 22.0.4

### Fixes

- `[jest-cli]` New line before quitting watch mode. ([#5158](https://github.com/facebook/jest/pull/5158))

### Features

- `[babel-jest]` moduleFileExtensions not passed to babel transformer. ([#5110](https://github.com/facebook/jest/pull/5110))

### Chore & Maintenance

- `[*]` Tweaks to better support Node 4 ([#5142](https://github.com/facebook/jest/pull/5142))

## jest 22.0.2 && 22.0.3

### Chore & Maintenance

- `[*]` Tweaks to better support Node 4 ([#5134](https://github.com/facebook/jest/pull/5134))

## jest 22.0.1

### Fixes

- `[jest-runtime]` fix error for test files providing coverage. ([#5117](https://github.com/facebook/jest/pull/5117))

### Features

- `[jest-config]` Add `forceCoverageMatch` to allow collecting coverage from ignored files. ([#5081](https://github.com/facebook/jest/pull/5081))

## jest 22.0.0

### Fixes

- `[jest-resolve]` Use `module.builtinModules` as `BUILTIN_MODULES` when it exists
- `[jest-worker]` Remove `debug` and `inspect` flags from the arguments sent to the child ([#5068](https://github.com/facebook/jest/pull/5068))
- `[jest-config]` Use all `--testPathPattern` and `<regexForTestFiles>` args in `testPathPattern` ([#5066](https://github.com/facebook/jest/pull/5066))
- `[jest-cli]` Do not support `--watch` inside non-version-controlled environments ([#5060](https://github.com/facebook/jest/pull/5060))
- `[jest-config]` Escape Windows path separator in testPathPattern CLI arguments ([#5054](https://github.com/facebook/jest/pull/5054)
- `[jest-jasmine]` Register sourcemaps as node environment to improve performance with jsdom ([#5045](https://github.com/facebook/jest/pull/5045))
- `[pretty-format]` Do not call toJSON recursively ([#5044](https://github.com/facebook/jest/pull/5044))
- `[pretty-format]` Fix errors when identity-obj-proxy mocks CSS Modules ([#4935](https://github.com/facebook/jest/pull/4935))
- `[babel-jest]` Fix support for namespaced babel version 7 ([#4918](https://github.com/facebook/jest/pull/4918))
- `[expect]` fix .toThrow for promises ([#4884](https://github.com/facebook/jest/pull/4884))
- `[jest-docblock]` pragmas should preserve urls ([#4837](https://github.com/facebook/jest/pull/4629))
- `[jest-cli]` Check if `npm_lifecycle_script` calls Jest directly ([#4629](https://github.com/facebook/jest/pull/4629))
- `[jest-cli]` Fix --showConfig to show all configs ([#4494](https://github.com/facebook/jest/pull/4494))
- `[jest-cli]` Throw if `maxWorkers` doesn't have a value ([#4591](https://github.com/facebook/jest/pull/4591))
- `[jest-cli]` Use `fs.realpathSync.native` if available ([#5031](https://github.com/facebook/jest/pull/5031))
- `[jest-config]` Fix `--passWithNoTests` ([#4639](https://github.com/facebook/jest/pull/4639))
- `[jest-config]` Support `rootDir` tag in testEnvironment ([#4579](https://github.com/facebook/jest/pull/4579))
- `[jest-editor-support]` Fix `--showConfig` to support jest 20 and jest 21 ([#4575](https://github.com/facebook/jest/pull/4575))
- `[jest-editor-support]` Fix editor support test for node 4 ([#4640](https://github.com/facebook/jest/pull/4640))
- `[jest-mock]` Support mocking constructor in `mockImplementationOnce` ([#4599](https://github.com/facebook/jest/pull/4599))
- `[jest-runtime]` Fix manual user mocks not working with custom resolver ([#4489](https://github.com/facebook/jest/pull/4489))
- `[jest-util]` Fix `runOnlyPendingTimers` for `setTimeout` inside `setImmediate` ([#4608](https://github.com/facebook/jest/pull/4608))
- `[jest-message-util]` Always remove node internals from stacktraces ([#4695](https://github.com/facebook/jest/pull/4695))
- `[jest-resolve]` changes method of determining builtin modules to include missing builtins ([#4740](https://github.com/facebook/jest/pull/4740))
- `[pretty-format]` Prevent error in pretty-format for window in jsdom test env ([#4750](https://github.com/facebook/jest/pull/4750))
- `[jest-resolve]` Preserve module identity for symlinks ([#4761](https://github.com/facebook/jest/pull/4761))
- `[jest-config]` Include error message for `preset` json ([#4766](https://github.com/facebook/jest/pull/4766))
- `[pretty-format]` Throw `PrettyFormatPluginError` if a plugin halts with an exception ([#4787](https://github.com/facebook/jest/pull/4787))
- `[expect]` Keep the stack trace unchanged when `PrettyFormatPluginError` is thrown by pretty-format ([#4787](https://github.com/facebook/jest/pull/4787))
- `[jest-environment-jsdom]` Fix asynchronous test will fail due to timeout issue. ([#4669](https://github.com/facebook/jest/pull/4669))
- `[jest-cli]` Fix `--onlyChanged` path case sensitivity on Windows platform ([#4730](https://github.com/facebook/jest/pull/4730))
- `[jest-runtime]` Use realpath to match transformers ([#5000](https://github.com/facebook/jest/pull/5000))
- `[expect]` [**BREAKING**] Replace identity equality with Object.is in toBe matcher ([#4917](https://github.com/facebook/jest/pull/4917))

### Features

- `[jest-message-util]` Add codeframe to test assertion failures ([#5087](https://github.com/facebook/jest/pull/5087))
- `[jest-config]` Add Global Setup/Teardown options ([#4716](https://github.com/facebook/jest/pull/4716))
- `[jest-config]` Add `testEnvironmentOptions` to apply to jsdom options or node context. ([#5003](https://github.com/facebook/jest/pull/5003))
- `[jest-jasmine2]` Update Timeout error message to `jest.timeout` and display current timeout value ([#4990](https://github.com/facebook/jest/pull/4990))
- `[jest-runner]` Enable experimental detection of leaked contexts ([#4895](https://github.com/facebook/jest/pull/4895))
- `[jest-cli]` Add combined coverage threshold for directories. ([#4885](https://github.com/facebook/jest/pull/4885))
- `[jest-mock]` Add `timestamps` to mock state. ([#4866](https://github.com/facebook/jest/pull/4866))
- `[eslint-plugin-jest]` Add `prefer-to-have-length` lint rule. ([#4771](https://github.com/facebook/jest/pull/4771))
- `[jest-environment-jsdom]` [**BREAKING**] Upgrade to JSDOM@11 ([#4770](https://github.com/facebook/jest/pull/4770))
- `[jest-environment-*]` [**BREAKING**] Add Async Test Environment APIs, dispose is now teardown ([#4506](https://github.com/facebook/jest/pull/4506))
- `[jest-cli]` Add an option to clear the cache ([#4430](https://github.com/facebook/jest/pull/4430))
- `[babel-plugin-jest-hoist]` Improve error message, that the second argument of `jest.mock` must be an inline function ([#4593](https://github.com/facebook/jest/pull/4593))
- `[jest-snapshot]` [**BREAKING**] Concatenate name of test and snapshot ([#4460](https://github.com/facebook/jest/pull/4460))
- `[jest-cli]` [**BREAKING**] Fail if no tests are found ([#3672](https://github.com/facebook/jest/pull/3672))
- `[jest-diff]` Highlight only last of odd length leading spaces ([#4558](https://github.com/facebook/jest/pull/4558))
- `[jest-docblock]` Add `docblock.print()` ([#4517](https://github.com/facebook/jest/pull/4517))
- `[jest-docblock]` Add `strip` ([#4571](https://github.com/facebook/jest/pull/4571))
- `[jest-docblock]` Preserve leading whitespace in docblock comments ([#4576](https://github.com/facebook/jest/pull/4576))
- `[jest-docblock]` remove leading newlines from `parswWithComments().comments` ([#4610](https://github.com/facebook/jest/pull/4610))
- `[jest-editor-support]` Add Snapshots metadata ([#4570](https://github.com/facebook/jest/pull/4570))
- `[jest-editor-support]` Adds an 'any' to the typedef for `updateFileWithJestStatus` ([#4636](https://github.com/facebook/jest/pull/4636))
- `[jest-editor-support]` Better monorepo support ([#4572](https://github.com/facebook/jest/pull/4572))
- `[jest-environment-jsdom]` Add simple rAF polyfill in jsdom environment to work with React 16 ([#4568](https://github.com/facebook/jest/pull/4568))
- `[jest-environment-node]` Implement node Timer api ([#4622](https://github.com/facebook/jest/pull/4622))
- `[jest-jasmine2]` Add testPath to reporter callbacks ([#4594](https://github.com/facebook/jest/pull/4594))
- `[jest-mock]` Added support for naming mocked functions with `.mockName(value)` and `.mockGetName()` ([#4586](https://github.com/facebook/jest/pull/4586))
- `[jest-runtime]` Add `module.loaded`, and make `module.require` not enumerable ([#4623](https://github.com/facebook/jest/pull/4623))
- `[jest-runtime]` Add `module.parent` ([#4614](https://github.com/facebook/jest/pull/4614))
- `[jest-runtime]` Support sourcemaps in transformers ([#3458](https://github.com/facebook/jest/pull/3458))
- `[jest-snapshot]` [**BREAKING**] Add a serializer for `jest.fn` to allow a snapshot of a jest mock ([#4668](https://github.com/facebook/jest/pull/4668))
- `[jest-worker]` Initial version of parallel worker abstraction, say hello! ([#4497](https://github.com/facebook/jest/pull/4497))
- `[jest-jasmine2]` Add `testLocationInResults` flag to add location information per spec to test results ([#4782](https://github.com/facebook/jest/pull/4782))
- `[jest-environment-jsdom]` Update JSOM to 11.4, which includes built-in support for `requestAnimationFrame` ([#4919](https://github.com/facebook/jest/pull/4919))
- `[jest-cli]` Hide watch usage output when running on non-interactive environments ([#4958](https://github.com/facebook/jest/pull/4958))
- `[jest-snapshot]` Promises support for `toThrowErrorMatchingSnapshot` ([#4946](https://github.com/facebook/jest/pull/4946))
- `[jest-cli]` Explain which snapshots are obsolete ([#5005](https://github.com/facebook/jest/pull/5005))

### Chore & Maintenance

- `[docs]` Add guide of using with puppeteer ([#5093](https://github.com/facebook/jest/pull/5093))
- `[jest-util]` `jest-util` should not depend on `jest-mock` ([#4992](https://github.com/facebook/jest/pull/4992))
- `[*]` [**BREAKING**] Drop support for Node.js version 4 ([#4769](https://github.com/facebook/jest/pull/4769))
- `[docs]` Wrap code comments at 80 characters ([#4781](https://github.com/facebook/jest/pull/4781))
- `[eslint-plugin-jest]` Removed from the Jest core repo, and moved to https://github.com/jest-community/eslint-plugin-jest ([#4867](https://github.com/facebook/jest/pull/4867))
- `[babel-jest]` Explicitly bump istanbul to newer versions ([#4616](https://github.com/facebook/jest/pull/4616))
- `[expect]` Upgrade mocha and rollup for browser testing ([#4642](https://github.com/facebook/jest/pull/4642))
- `[docs]` Add info about `coveragePathIgnorePatterns` ([#4602](https://github.com/facebook/jest/pull/4602))
- `[docs]` Add Vuejs series of testing with Jest ([#4648](https://github.com/facebook/jest/pull/4648))
- `[docs]` Mention about optional `done` argument in test function ([#4556](https://github.com/facebook/jest/pull/4556))
- `[jest-cli]` Bump node-notifier version ([#4609](https://github.com/facebook/jest/pull/4609))
- `[jest-diff]` Simplify highlight for leading and trailing spaces ([#4553](https://github.com/facebook/jest/pull/4553))
- `[jest-get-type]` Add support for date ([#4621](https://github.com/facebook/jest/pull/4621))
- `[jest-matcher-utils]` Call `chalk.inverse` for trailing spaces ([#4578](https://github.com/facebook/jest/pull/4578))
- `[jest-runtime]` Add `.advanceTimersByTime`; keep `.runTimersToTime()` as an alias.
- `[docs]` Include missing dependency in TestEnvironment sample code
- `[docs]` Add clarification for hook execution order
- `[docs]` Update `expect.anything()` sample code ([#5007](https://github.com/facebook/jest/pull/5007))

## jest 21.2.1

- Fix watchAll not running tests on save ([#4550](https://github.com/facebook/jest/pull/4550))
- Add missing escape sequences to ConvertAnsi plugin ([#4544](https://github.com/facebook/jest/pull/4544))

## jest 21.2.0

- 🃏 Change license from BSD+Patents to MIT.
- Allow eslint-plugin to recognize more disabled tests ([#4533](https://github.com/facebook/jest/pull/4533))
- Add babel-plugin for object spread syntax to babel-preset-jest ([#4519](https://github.com/facebook/jest/pull/4519))
- Display outer element and trailing newline consistently in jest-diff ([#4520](https://github.com/facebook/jest/pull/4520))
- Do not modify stack trace of JestAssertionError ([#4516](https://github.com/facebook/jest/pull/4516))
- Print errors after test structure in verbose mode ([#4504](https://github.com/facebook/jest/pull/4504))
- Fix `--silent --verbose` problem ([#4505](https://github.com/facebook/jest/pull/4505))
- Fix: Reset local state of assertions when using hasAssertions ([#4498](https://github.com/facebook/jest/pull/4498))
- jest-resolve: Prevent default resolver failure when potential resolution directory does not exist ([#4483](https://github.com/facebook/jest/pull/4483))

## jest 21.1.0

- (minor) Use ES module exports ([#4454](https://github.com/facebook/jest/pull/4454))
- Allow chaining mockClear and mockReset ([#4475](https://github.com/facebook/jest/pull/4475))
- Call jest-diff and pretty-format more precisely in toHaveProperty matcher ([#4445](https://github.com/facebook/jest/pull/4445))
- Expose restoreAllMocks to object ([#4463](https://github.com/facebook/jest/pull/4463))
- Fix function name cleaning when making mock fn ([#4464](https://github.com/facebook/jest/pull/4464))
- Fix Map/Set equality checker ([#4404](https://github.com/facebook/jest/pull/4404))
- Make FUNCTION_NAME_RESERVED_PATTERN stateless ([#4466](https://github.com/facebook/jest/pull/4466))

## jest 21.0.2

- Take precedence of NODE_PATH when resolving node_modules directories ([#4453](https://github.com/facebook/jest/pull/4453))
- Fix race condition with --coverage and babel-jest identical file contents edge case ([#4432](https://github.com/facebook/jest/pull/4432))
- Add extra parameter `--runTestsByPath`. ([#4411](https://github.com/facebook/jest/pull/4411))
- Upgrade all outdated deps ([#4425](https://github.com/facebook/jest/pull/4425))

## jest 21.0.1

- Remove obsolete error ([#4417](https://github.com/facebook/jest/pull/4417))

## jest 21.0.0

- Add --changedFilesWithAncestor ([#4070](https://github.com/facebook/jest/pull/4070))
- Add --findRelatedFiles ([#4131](https://github.com/facebook/jest/pull/4131))
- Add --onlyChanged tests ([#3977](https://github.com/facebook/jest/pull/3977))
- Add `contextLines` option to jest-diff ([#4152](https://github.com/facebook/jest/pull/4152))
- Add alternative serialize API for pretty-format plugins ([#4114](https://github.com/facebook/jest/pull/4114))
- Add displayName to MPR ([#4327](https://github.com/facebook/jest/pull/4327))
- Add displayName to TestResult ([#4408](https://github.com/facebook/jest/pull/4408))
- Add es5 build of pretty-format ([#4075](https://github.com/facebook/jest/pull/4075))
- Add extra info to no tests for changed files message ([#4188](https://github.com/facebook/jest/pull/4188))
- Add fake chalk in browser builds in order to support IE10 ([#4367](https://github.com/facebook/jest/pull/4367))
- Add jest.requireActual ([#4260](https://github.com/facebook/jest/pull/4260))
- Add maxWorkers to globalConfig ([#4005](https://github.com/facebook/jest/pull/4005))
- Add skipped tests support for jest-editor-support ([#4346](https://github.com/facebook/jest/pull/4346))
- Add source map support for better debugging experience ([#3738](https://github.com/facebook/jest/pull/3738))
- Add support for Error objects in toMatchObject ([#4339](https://github.com/facebook/jest/pull/4339))
- Add support for Immutable.Record in pretty-format ([#3678](https://github.com/facebook/jest/pull/3678))
- Add tests for extract_requires on export types ([#4080](https://github.com/facebook/jest/pull/4080))
- Add that toMatchObject can match arrays ([#3994](https://github.com/facebook/jest/pull/3994))
- Add watchPathIgnorePatterns to exclude paths to trigger test re-run in watch mode ([#4331](https://github.com/facebook/jest/pull/4331))
- Adding ancestorTitles property to JSON test output ([#4293](https://github.com/facebook/jest/pull/4293))
- Allow custom resolver to be used with[out] moduleNameMapper ([#4174](https://github.com/facebook/jest/pull/4174))
- Avoid parsing `.require(…)` method calls ([#3777](https://github.com/facebook/jest/pull/3777))
- Avoid unnecessary function declarations and call in pretty-format ([#3962](https://github.com/facebook/jest/pull/3962))
- Avoid writing to stdout in default reporter if --json is enabled. Fixes #3941 ([#3945](https://github.com/facebook/jest/pull/3945))
- Better error handling for --config ([#4230](https://github.com/facebook/jest/pull/4230))
- Call consistent pretty-format plugins within Jest ([#3800](https://github.com/facebook/jest/pull/3800))
- Change babel-core to peerDependency for compatibility with Babel 7 ([#4162](https://github.com/facebook/jest/pull/4162))
- Change Promise detection code in jest-circus to support non-global Promise implementations ([#4375](https://github.com/facebook/jest/pull/4375))
- Changed files eager loading ([#3979](https://github.com/facebook/jest/pull/3979))
- Check whether we should output to stdout or stderr ([#3953](https://github.com/facebook/jest/pull/3953))
- Clarify what objects toContain and toContainEqual can be used on ([#4307](https://github.com/facebook/jest/pull/4307))
- Clean up resolve() logic. Provide useful names for variables and functions. Test that a directory exists before attempting to resolve files within it. ([#4325](https://github.com/facebook/jest/pull/4325))
- cleanupStackTrace ([#3696](https://github.com/facebook/jest/pull/3696))
- compare objects with Symbol keys ([#3437](https://github.com/facebook/jest/pull/3437))
- Complain if expect is passed multiple arguments ([#4237](https://github.com/facebook/jest/pull/4237))
- Completes nodeCrawl with empty roots ([#3776](https://github.com/facebook/jest/pull/3776))
- Consistent naming of files ([#3798](https://github.com/facebook/jest/pull/3798))
- Convert code base to ESM import ([#3778](https://github.com/facebook/jest/pull/3778))
- Correct summary message for flag --findRelatedTests. ([#4309](https://github.com/facebook/jest/pull/4309))
- Coverage thresholds can be set up for individual files ([#4185](https://github.com/facebook/jest/pull/4185))
- custom reporter error handling ([#4051](https://github.com/facebook/jest/pull/4051))
- Define separate type for pretty-format plugin Options ([#3802](https://github.com/facebook/jest/pull/3802))
- Delete confusing async keyword ([#3679](https://github.com/facebook/jest/pull/3679))
- Delete redundant branch in ReactElement and HTMLElement plugins ([#3731](https://github.com/facebook/jest/pull/3731))
- Don't format node assert errors when there's no 'assert' module ([#4376](https://github.com/facebook/jest/pull/4376))
- Don't print test summary in --silent ([#4106](https://github.com/facebook/jest/pull/4106))
- Don't try to build ghost packages ([#3934](https://github.com/facebook/jest/pull/3934))
- Escape double quotes in attribute values in HTMLElement plugin ([#3797](https://github.com/facebook/jest/pull/3797))
- Explain how to clear the cache ([#4232](https://github.com/facebook/jest/pull/4232))
- Factor out common code for collections in pretty-format ([#4184](https://github.com/facebook/jest/pull/4184))
- Factor out common code for markup in React plugins ([#4171](https://github.com/facebook/jest/pull/4171))
- Feature/internal resolve ([#4315](https://github.com/facebook/jest/pull/4315))
- Fix --logHeapUsage ([#4176](https://github.com/facebook/jest/pull/4176))
- Fix --showConfig to show all project configs ([#4078](https://github.com/facebook/jest/pull/4078))
- Fix --watchAll ([#4254](https://github.com/facebook/jest/pull/4254))
- Fix bug when setTimeout is mocked ([#3769](https://github.com/facebook/jest/pull/3769))
- Fix changedFilesWithAncestor ([#4193](https://github.com/facebook/jest/pull/4193))
- Fix colors for expected/stored snapshot message ([#3702](https://github.com/facebook/jest/pull/3702))
- Fix concurrent test failure ([#4159](https://github.com/facebook/jest/pull/4159))
- Fix for 4286: Compare Maps and Sets by value rather than order ([#4303](https://github.com/facebook/jest/pull/4303))
- fix forceExit ([#4105](https://github.com/facebook/jest/pull/4105))
- Fix grammar in React Native docs ([#3838](https://github.com/facebook/jest/pull/3838))
- Fix inconsistent name of complex values in pretty-format ([#4001](https://github.com/facebook/jest/pull/4001))
- Fix issue mocking bound method ([#3805](https://github.com/facebook/jest/pull/3805))
- Fix jest-circus ([#4290](https://github.com/facebook/jest/pull/4290))
- Fix lint warning in master

  ([#4132](https://github.com/facebook/jest/pull/4132))

- Fix linting ([#3946](https://github.com/facebook/jest/pull/3946))
- fix merge conflict ([#4144](https://github.com/facebook/jest/pull/4144))
- Fix minor typo ([#3729](https://github.com/facebook/jest/pull/3729))
- fix missing console.log messages ([#3895](https://github.com/facebook/jest/pull/3895))
- fix mock return value ([#3933](https://github.com/facebook/jest/pull/3933))
- Fix mocking for modules with folders on windows ([#4238](https://github.com/facebook/jest/pull/4238))
- Fix NODE_PATH resolving for relative paths ([#3616](https://github.com/facebook/jest/pull/3616))
- Fix options.moduleNameMapper override order with preset ([#3565](https://github.com/facebook/jest/pull/3565) ([#3689](https://github.com/facebook/jest/pull/3689))
- Fix React PropTypes warning in tests for Immutable plugin ([#4412](https://github.com/facebook/jest/pull/4412))
- Fix regression in mockReturnValueOnce ([#3857](https://github.com/facebook/jest/pull/3857))
- Fix sample code of mock class constructors ([#4115](https://github.com/facebook/jest/pull/4115))
- Fix setup-test-framework-test ([#3773](https://github.com/facebook/jest/pull/3773))
- fix typescript jest test crash ([#4363](https://github.com/facebook/jest/pull/4363))
- Fix watch mode ([#4084](https://github.com/facebook/jest/pull/4084))
- Fix Watchman on windows ([#4018](https://github.com/facebook/jest/pull/4018))
- Fix(babel): Handle ignored files in babel v7 ([#4393](https://github.com/facebook/jest/pull/4393))
- Fix(babel): Support upcoming beta ([#4403](https://github.com/facebook/jest/pull/4403))
- Fixed object matcher ([#3799](https://github.com/facebook/jest/pull/3799))
- Fixes #3820 use extractExpectedAssertionsErrors in jasmine setup
- Flow upgrade ([#4355](https://github.com/facebook/jest/pull/4355))
- Force message in matchers to always be a function ([#3972](https://github.com/facebook/jest/pull/3972))
- Format `describe` and use `test` instead of `it` alias ([#3792](https://github.com/facebook/jest/pull/3792))
- global_config.js for multi-project runner ([#4023](https://github.com/facebook/jest/pull/4023))
- Handle async errors ([#4016](https://github.com/facebook/jest/pull/4016))
- Hard-fail if hasteImpl is throwing an error during initialization. ([#3812](https://github.com/facebook/jest/pull/3812))
- Ignore import type for extract_requires ([#4079](https://github.com/facebook/jest/pull/4079))
- Ignore indentation of data structures in jest-diff ([#3429](https://github.com/facebook/jest/pull/3429))
- Implement 'jest.requireMock' ([#4292](https://github.com/facebook/jest/pull/4292))
- Improve Jest phabricator plugin ([#4195](https://github.com/facebook/jest/pull/4195))
- Improve Seq and remove newline from non-min empty in Immutable plugin ([#4241](https://github.com/facebook/jest/pull/4241))
- Improved the jest reporter with snapshot info per test. ([#3660](https://github.com/facebook/jest/pull/3660))
- Include fullName in formattedAssertion ([#4273](https://github.com/facebook/jest/pull/4273))
- Integrated with Yarn workspaces ([#3906](https://github.com/facebook/jest/pull/3906))
- jest --all ([#4020](https://github.com/facebook/jest/pull/4020))
- jest-circus test failures ([#3770](https://github.com/facebook/jest/pull/3770))
- jest-circus Timeouts ([#3760](https://github.com/facebook/jest/pull/3760))
- jest-haste-map: add test case for broken handling of ignore pattern ([#4047](https://github.com/facebook/jest/pull/4047))
- jest-haste-map: add test+fix for broken platform module support ([#3885](https://github.com/facebook/jest/pull/3885))
- jest-haste-map: deprecate functional ignorePattern and use it in cache key ([#4063](https://github.com/facebook/jest/pull/4063))
- jest-haste-map: mock 'fs' with more idiomatic jest.mock() ([#4046](https://github.com/facebook/jest/pull/4046))
- jest-haste-map: only file IO errors should be silently ignored ([#3816](https://github.com/facebook/jest/pull/3816))
- jest-haste-map: throw when trying to get a duplicated module ([#3976](https://github.com/facebook/jest/pull/3976))
- jest-haste-map: watchman crawler: normalize paths ([#3887](https://github.com/facebook/jest/pull/3887))
- jest-runtime: atomic cache write, and check validity of data ([#4088](https://github.com/facebook/jest/pull/4088))
- Join lines with newline in jest-diff ([#4314](https://github.com/facebook/jest/pull/4314))
- Keep ARGV only in CLI files ([#4012](https://github.com/facebook/jest/pull/4012))
- let transformers adjust cache key based on mapCoverage ([#4187](https://github.com/facebook/jest/pull/4187))
- Lift requires ([#3780](https://github.com/facebook/jest/pull/3780))
- Log stack when reporting errors in jest-runtime ([#3833](https://github.com/facebook/jest/pull/3833))
- Make --listTests return a new line separated list when not using --json ([#4229](https://github.com/facebook/jest/pull/4229))
- Make build script printing small-terminals-friendly ([#3892](https://github.com/facebook/jest/pull/3892))
- Make error messages more explicit for toBeCalledWith assertions ([#3913](https://github.com/facebook/jest/pull/3913))
- Make jest-matcher-utils use ESM exports ([#4342](https://github.com/facebook/jest/pull/4342))
- Make jest-runner a standalone package. ([#4236](https://github.com/facebook/jest/pull/4236))
- Make Jest’s Test Runner configurable. ([#4240](https://github.com/facebook/jest/pull/4240))
- Make listTests always print to console.log ([#4391](https://github.com/facebook/jest/pull/4391))
- Make providesModuleNodeModules ignore nested node_modules directories
- Make sure function mocks match original arity ([#4170](https://github.com/facebook/jest/pull/4170))
- Make sure runAllTimers also clears all ticks ([#3915](https://github.com/facebook/jest/pull/3915))
- Make toBe matcher error message more helpful for objects and arrays ([#4277](https://github.com/facebook/jest/pull/4277))
- Make useRealTimers play well with timers: fake ([#3858](https://github.com/facebook/jest/pull/3858))
- Move getType from jest-matcher-utils to separate package ([#3559](https://github.com/facebook/jest/pull/3559))
- Multiroot jest-change-files ([#3969](https://github.com/facebook/jest/pull/3969))
- Output created snapshot when using --ci option ([#3693](https://github.com/facebook/jest/pull/3693))
- Point out you can use matchers in .toMatchObject ([#3796](https://github.com/facebook/jest/pull/3796))
- Prevent babelrc package import failure on relative current path ([#3723](https://github.com/facebook/jest/pull/3723))
- Print RDP details for windows builds ([#4017](https://github.com/facebook/jest/pull/4017))
- Provide better error checking for transformed content ([#3807](https://github.com/facebook/jest/pull/3807))
- Provide printText and printComment in markup.js for HTMLElement plugin ([#4344](https://github.com/facebook/jest/pull/4344))
- Provide regex visualization for testRegex ([#3758](https://github.com/facebook/jest/pull/3758))
- Refactor CLI ([#3862](https://github.com/facebook/jest/pull/3862))
- Refactor names and delimiters of complex values in pretty-format ([#3986](https://github.com/facebook/jest/pull/3986))
- Replace concat(Immutable) with Immutable as item of plugins array ([#4207](https://github.com/facebook/jest/pull/4207))
- Replace Jasmine with jest-circus ([#3668](https://github.com/facebook/jest/pull/3668))
- Replace match with test and omit redundant String conversion ([#4311](https://github.com/facebook/jest/pull/4311))
- Replace print with serialize in AsymmetricMatcher plugin ([#4173](https://github.com/facebook/jest/pull/4173))
- Replace print with serialize in ConvertAnsi plugin ([#4225](https://github.com/facebook/jest/pull/4225))
- Replace print with serialize in HTMLElement plugin ([#4215](https://github.com/facebook/jest/pull/4215))
- Replace print with serialize in Immutable plugins ([#4189](https://github.com/facebook/jest/pull/4189))
- Replace unchanging args with one config arg within pretty-format ([#4076](https://github.com/facebook/jest/pull/4076))
- Return UNDEFINED for undefined type in ReactElement plugin ([#4360](https://github.com/facebook/jest/pull/4360))
- Rewrite some read bumps in pretty-format ([#4093](https://github.com/facebook/jest/pull/4093))
- Run update method before installing JRE on Circle ([#4318](https://github.com/facebook/jest/pull/4318))
- Separated the snapshot summary creation from the printing to improve testability. ([#4373](https://github.com/facebook/jest/pull/4373))
- Set coverageDirectory during normalize phase ([#3966](https://github.com/facebook/jest/pull/3966))
- Setup custom reporters after default reporters ([#4053](https://github.com/facebook/jest/pull/4053))
- Setup for Circle 2 ([#4149](https://github.com/facebook/jest/pull/4149))
- Simplify readme ([#3790](https://github.com/facebook/jest/pull/3790))
- Simplify snapshots definition ([#3791](https://github.com/facebook/jest/pull/3791))
- skipNodeResolution config option ([#3987](https://github.com/facebook/jest/pull/3987))
- Small fixes to toHaveProperty docs ([#3878](https://github.com/facebook/jest/pull/3878))
- Sort attributes by name in HTMLElement plugin ([#3783](https://github.com/facebook/jest/pull/3783))
- Specify watchPathIgnorePatterns will only be available in Jest 21+ ([#4398](https://github.com/facebook/jest/pull/4398))
- Split TestRunner off of TestScheduler ([#4233](https://github.com/facebook/jest/pull/4233))
- Strict and explicit config resolution logic ([#4122](https://github.com/facebook/jest/pull/4122))
- Support maxDepth option in React plugins ([#4208](https://github.com/facebook/jest/pull/4208))
- Support SVG elements in HTMLElement plugin ([#4335](https://github.com/facebook/jest/pull/4335))
- Test empty Immutable collections with {min: false} option ([#4121](https://github.com/facebook/jest/pull/4121))
- test to debug travis failure in master ([#4145](https://github.com/facebook/jest/pull/4145))
- testPathPattern message test ([#4006](https://github.com/facebook/jest/pull/4006))
- Throw Error When Using Nested It Specs ([#4039](https://github.com/facebook/jest/pull/4039))
- Throw when moduleNameMapper points to inexistent module ([#3567](https://github.com/facebook/jest/pull/3567))
- Unified 'no tests found' message for non-verbose MPR ([#4354](https://github.com/facebook/jest/pull/4354))
- Update migration guide with jest-codemods transformers ([#4306](https://github.com/facebook/jest/pull/4306))
- Use "inputSourceMap" for coverage re-mapping. ([#4009](https://github.com/facebook/jest/pull/4009))
- Use "verbose" no test found message when there is only one project ([#4378](https://github.com/facebook/jest/pull/4378))
- Use babel transform to inline all requires ([#4340](https://github.com/facebook/jest/pull/4340))
- Use eslint plugins to run prettier ([#3971](https://github.com/facebook/jest/pull/3971))
- Use iterableEquality in spy matchers ([#3651](https://github.com/facebook/jest/pull/3651))
- Use modern HTML5 <!DOCTYPE> ([#3937](https://github.com/facebook/jest/pull/3937))
- Wrap `Error.captureStackTrace` in a try ([#4035](https://github.com/facebook/jest/pull/4035))

## jest 20.0.4

- Fix jest-haste-map's handling of duplicate module IDs. ([#3647](https://github.com/facebook/jest/pull/3647))
- Fix behavior of `enableAutomock()` when automock is set to false. ([#3624](https://github.com/facebook/jest/pull/3624))
- Fix progress bar in windows. ([#3626](https://github.com/facebook/jest/pull/3626))

## jest 20.0.3

- Fix reporters 'default' setting. ([#3562](https://github.com/facebook/jest/pull/3562))
- Fix to make Jest fail when the coverage threshold not met. ([#3554](https://github.com/facebook/jest/pull/3554))

## jest 20.0.1

- Add ansi-regex to pretty-format dependencies ([#3498](https://github.com/facebook/jest/pull/3498))
- Fix <rootDir> replacement in testMatch and moduleDirectories ([#3538](https://github.com/facebook/jest/pull/3538))
- Fix expect.hasAssertions() to throw when passed arguments ([#3526](https://github.com/facebook/jest/pull/3526))
- Fix stack traces without proper error messages ([#3513](https://github.com/facebook/jest/pull/3513))
- Fix support for custom extensions through haste packages ([#3537](https://github.com/facebook/jest/pull/3537))
- Fix test contexts between test functions ([#3506](https://github.com/facebook/jest/pull/3506))

## jest 20.0.0

- New `--projects` option to run one instance of Jest in multiple projects at the same time. ([#3400](https://github.com/facebook/jest/pull/3400))
- New multi project runner ([#3156](https://github.com/facebook/jest/pull/3156))
- New --listTests flag. ([#3441](https://github.com/facebook/jest/pull/3441))
- New --showConfig flag. ([#3296](https://github.com/facebook/jest/pull/3296))
- New promise support for all `expect` matchers through `.resolves` and `.rejects`. ([#3068](https://github.com/facebook/jest/pull/3068))
- New `expect.hasAssertions()` function similar to `expect.assertions()`. ([#3379](https://github.com/facebook/jest/pull/3379))
- New `this.equals` function exposed to custom matchers. ([#3469](https://github.com/facebook/jest/pull/3469))
- New `valid-expect` lint rule in `eslint-plugin-jest`. ([#3067](https://github.com/facebook/jest/pull/3067))
- New HtmlElement pretty-format plugin. ([#3230](https://github.com/facebook/jest/pull/3230))
- New Immutable pretty-format plugins. ([#2899](https://github.com/facebook/jest/pull/2899))
- New test environment per file setting through `@jest-environment` in the docblock. ([#2859](https://github.com/facebook/jest/pull/2859))
- New feature that allows every configuration option to be set from the command line. ([#3424](https://github.com/facebook/jest/pull/3424))
- New feature to add custom reporters to Jest through `reporters` in the configuration. ([#3349](https://github.com/facebook/jest/pull/3349))
- New feature to add expected and actual values to AssertionError. ([#3217](https://github.com/facebook/jest/pull/3217))
- New feature to map code coverage from transformers. ([#2290](https://github.com/facebook/jest/pull/2290))
- New feature to run untested code coverage in parallel. ([#3407](https://github.com/facebook/jest/pull/3407))
- New option to define a custom resolver. ([#2998](https://github.com/facebook/jest/pull/2998))
- New printing support for text and comment nodes in html pretty-format. ([#3355](https://github.com/facebook/jest/pull/3355))
- New snapshot testing FAQ ([#3425](https://github.com/facebook/jest/pull/3425))
- New support for custom platforms on jest-haste-map. ([#3162](https://github.com/facebook/jest/pull/3162))
- New support for mocking native async methods. ([#3209](https://github.com/facebook/jest/pull/3209))
- New guide on how to use Jest with any JavaScript framework. ([#3243](https://github.com/facebook/jest/pull/3243))
- New translation system for the Jest website.
- New collapsing watch mode usage prompt after first run. ([#3078](https://github.com/facebook/jest/pull/3078))
- Breaking Change: Forked Jasmine 2.5 into Jest's own test runner and rewrote large parts of Jasmine. ([#3147](https://github.com/facebook/jest/pull/3147))
- Breaking Change: Jest does not write new snapshots by default on CI. ([#3456](https://github.com/facebook/jest/pull/3456))
- Breaking Change: Moved the typescript parser from `jest-editor-support` into a separate `jest-test-typescript-parser` package. ([#2973](https://github.com/facebook/jest/pull/2973))
- Breaking Change: Replaced auto-loading of babel-polyfill with only regenerator-runtime, fixes a major memory leak. ([#2755](https://github.com/facebook/jest/pull/2755))
- Fixed `babel-jest` to look up the `babel` field in `package.json` as a fallback.
- Fixed `jest-editor-support`'s parser to not crash on incomplete ASTs. ([#3259](https://github.com/facebook/jest/pull/3259))
- Fixed `jest-resolve` to use `is-builtin-module` instead of `resolve.isCore`. ([#2997](https://github.com/facebook/jest/pull/2997))
- Fixed `jest-snapshot` to normalize line endings in the `serialize` function. ([#3002](https://github.com/facebook/jest/pull/3002))
- Fixed behavior of `--silent` flag. ([#3003](https://github.com/facebook/jest/pull/3003))
- Fixed bug with watchers on macOS causing test to crash. ([#2957](https://github.com/facebook/jest/pull/2957))
- Fixed CLI `notify` option not taking precedence over config option. ([#3340](https://github.com/facebook/jest/pull/3340))
- Fixed detection of the npm client in SummaryReporter to support Yarn. ([#3263](https://github.com/facebook/jest/pull/3263))
- Fixed done.fail not passing arguments ([#3241](https://github.com/facebook/jest/pull/3241))
- Fixed fake timers to restore after resetting mocks. ([#2467](https://github.com/facebook/jest/pull/2467))
- Fixed handling of babylon's parser options in `jest-editor-support`. ([#3344](https://github.com/facebook/jest/pull/3344))
- Fixed Jest to properly cache transform results. ([#3334](https://github.com/facebook/jest/pull/3334))
- Fixed Jest to use human-readable colors for Jest's own snapshots. ([#3119](https://github.com/facebook/jest/pull/3119))
- Fixed jest-config to use UID for default cache folder. ([#3380](https://github.com/facebook/jest/pull/3380)), ([#3387](https://github.com/facebook/jest/pull/3387))
- Fixed jest-runtime to expose inner error when it fails to write to the cache. ([#3373](https://github.com/facebook/jest/pull/3373))
- Fixed lifecycle hooks to make afterAll hooks operate the same as afterEach. ([#3275](https://github.com/facebook/jest/pull/3275))
- Fixed pretty-format to run plugins before serializing nested basic values. ([#3017](https://github.com/facebook/jest/pull/3017))
- Fixed return value of mocks so they can explicitly be set to return `undefined`. ([#3354](https://github.com/facebook/jest/pull/3354))
- Fixed runner to run tests associated with snapshots when the snapshot changes. ([#3025](https://github.com/facebook/jest/pull/3025))
- Fixed snapshot serializer require, restructured pretty-format. ([#3399](https://github.com/facebook/jest/pull/3399))
- Fixed support for Babel 7 in babel-jest. ([#3271](https://github.com/facebook/jest/pull/3271))
- Fixed testMatch to find tests in .folders. ([#3006](https://github.com/facebook/jest/pull/3006))
- Fixed testNamePattern and testPathPattern to work better together. ([#3327](https://github.com/facebook/jest/pull/3327))
- Fixed to show reject reason when expecting resolve. ([#3134](https://github.com/facebook/jest/pull/3134))
- Fixed toHaveProperty() to use hasOwnProperty from Object ([#3410](https://github.com/facebook/jest/pull/3410))
- Fixed watch mode's screen clearing. ([#2959](https://github.com/facebook/jest/pull/2959)) ([#3294](https://github.com/facebook/jest/pull/3294))
- Improved and consolidated Jest's configuration file resolution. ([#3472](https://github.com/facebook/jest/pull/3472))
- Improved documentation throughout the Jest website.
- Improved documentation to explicitly mention that snapshots must be reviewed. ([#3203](https://github.com/facebook/jest/pull/3203))
- Improved documentation to make it clear CRA users don't need to add dependencies. ([#3312](https://github.com/facebook/jest/pull/3312))
- Improved eslint-plugin-jest's handling of `expect`. ([#3306](https://github.com/facebook/jest/pull/3306))
- Improved flow-coverage, eslint rules and test coverage within the Jest repository.
- Improved printing of `expect.assertions` error. ([#3033](https://github.com/facebook/jest/pull/3033))
- Improved Windows test coverage of Jest.
- Refactored configs & transform ([#3376](https://github.com/facebook/jest/pull/3376))
- Refactored reporters to pass individual Tests to reporters. ([#3289](https://github.com/facebook/jest/pull/3289))
- Refactored TestRunner ([#3166](https://github.com/facebook/jest/pull/3166))
- Refactored watch mode prompts. ([#3290](https://github.com/facebook/jest/pull/3290))
- Deleted `jest-file-exists`. ([#3105](https://github.com/facebook/jest/pull/3105))
- Removed `Config` type. ([#3366](https://github.com/facebook/jest/pull/3366))
- Removed all usage of `jest-file-exists`. ([#3101](https://github.com/facebook/jest/pull/3101))
- Adopted prettier on the Jest codebase.

## jest 19.0.1

- Fix infinite loop when using `--watch` with `--coverage`.
- Fixed `watchman` config option.
- Fixed a bug in the jest-editor-support static analysis.
- Fixed eslint plugin warning.
- Fixed missing space in front of "Did you mean …?".
- Fixed path printing in the reporter on Windows.

## jest 19.0.0

- Breaking Change: Added a version for snapshots.
- Breaking Change: Removed the `mocksPattern` configuration option, it never worked correctly.
- Breaking Change: Renamed `testPathDirs` to `roots` to avoid confusion when configuring Jest.
- Breaking Change: Updated printing of React elements to cause fewer changes when props change.
- Breaking Change: Updated snapshot format to properly escape data.
- Fixed --color to be recognized correctly again.
- Fixed `babel-plugin-jest-hoist` to work properly with type annotations in tests.
- Fixed behavior for console.log calls and fixed a memory leak (#2539).
- Fixed cache directory path for Jest to avoid ENAMETOOLONG errors.
- Fixed change events to be emitted in jest-haste-map's watch mode. This fixes issues with Jest's new watch mode and react-native-packager.
- Fixed cli arguments to be used when loading the config from file, they were previously ignored.
- Fixed Jest to load json files that include a BOM.
- Fixed Jest to throw errors instead of ignoring invalid cli options.
- Fixed mocking behavior for virtual modules.
- Fixed mocking behavior with transitive dependencies.
- Fixed support for asymmetric matchers in `toMatchObject`.
- Fixed test interruption and `--bail` behavior.
- Fixed watch mode to clean up worker processes when a test run gets interrupted.
- Fixed whitespace to be highlighted in snapshots and assertion errors.
- Improved `babel-jest` plugin: babel is loaded lazily, istanbul comments are only added when coverage is used.
- Improved error for invalid transform config.
- Improved moduleNameMapper to not overwrite mocks when many patterns map to the same file.
- Improved printing of skipped tests in verbose mode.
- Improved resolution code in jest-resolve.
- Improved to only show patch marks in assertion errors when the comparison results in large objects.
- New `--collectCoverageFrom` cli argument.
- New `--coverageDirectory` cli argument.
- New `expect.addSnapshotSerializer` to add custom snapshot serializers for tests.
- New `jest.spyOn`.
- New `testMatch` configuration option that accepts glob patterns.
- New eslint-plugin-jest with no-disabled-tests, no-focuses-tests and no-identical-title rules and default configuration and globals.
- New expect.stringContaining asymmetric matcher.
- New feature to make manual mocks with nested folders work. For example `__mocks__/react-native/Library/Text.js` will now work as expected.
- New feature to re-run tests through the notification when using `--notify`.
- New jest-phabricator package to integrate Jest code coverage in phabriactor.
- New jest-validate package to improve configuration errors, help with suggestions of correct configuration and to be adopted in other libraries.
- New pretty-printing for asymmetric matchers.
- New RSS feed for Jest's blog.
- New way to provide a reducer to extract haste module ids.
- New website, new documentation, new color scheme and new homepage.
- Rewritten watch mode for instant feedback, better code quality and to build new features on top of it (#2362).

## jest 18.1.0

- Fixed console.log and fake timer behavior in node 7.3.
- Updated istanbul-api.
- Updated jest-diff equality error message.
- Disabled arrow keys when entering a pattern in watch mode to prevent broken behavior. Will be improved in a future release.
- Moved asymmetric matchers and equality functionality from Jasmine into jest-matchers.
- Removed jasmine and jest-snapshot dependency from jest-matchers.
- Removed unused global `context` variable.
- Show a better error message if the config is invalid JSON.
- Highlight trailing whitespace in assertion diffs and snapshots.
- Jest now uses micromatch instead of minimatch.
- Added `-h` as alias for `--help`.

## jest 18.0.0

See https://jestjs.io/blog/2016/12/15/2016-in-jest.html

- The testResultsProcessor function is now required to return the modified results.
- Removed `pit` and `mockImpl`. Use `it` or `mockImplementation` instead.
- Fixed re-running tests when `--bail` is used together with `--watch`.
- `pretty-format` is now merged into Jest.
- `require('v8')` now works properly in a test context.
- Jest now clears the entire scrollback in watch mode.
- Added `expect.any`, `expect.anything`, `expect.objectContaining`, `expect.arrayContaining`, `expect.stringMatching`.
- Properly resolve `snapshotSerializers`, `setupFiles`, `transform`, `testRunner` and `testResultsProcessor` instead of using `path.resolve`.
- `--testResultsProcessor` is now exposed through the cli.
- Renamed `--jsonOutputFile` to `--outputFile`.
- Added `jest-editor-support` for vscode and Nuclide integration.
- Fixed `test.concurrent` unhandled promise rejections.
- The Jest website is now auto-deployed when merging into master.
- Updated `testRegex` to include `test.js` and `spec.js` files.
- Fixes for `babel-plugin-jest-hoist` when using `jest.mock` with three arguments.
- The `JSON` global in `jest-environment-node` now comes from the vm context instead of the parent context.
- Jest does not print stack traces from babel any longer.
- Fake timers are reset when `FakeTimers.useTimers()` is called.
- Usage of Jest in watch mode can be hidden through `JEST_HIDE_USAGE`.
- Added `expect.assertions(number)` which will ensure that a specified amount of assertions is made in one test.
- Added `.toMatchSnapshot(?string)` feature to give snapshots a name.
- Escape regex in snapshots.
- `jest-react-native` was deprecated and now forwards `react-native`.
- Added `.toMatchObject` matcher.
- Further improve printing of large objects.
- Fixed `NaN% Failed` in the OS notification when using `--notify`.
- The first test run without cached timings will now use separate processes instead of running in band.
- Added `.toHaveProperty` matcher.
- Fixed `Map`/`Set` comparisons.
- `test.concurrent` now works with `--testNamePattern`.

## jest 17.0.3

- Improved file-watching feature in jest-haste-map.
- Added `.toHaveLength` matcher.
- Improved `.toContain` matcher.

## jest 17.0.2

- Fixed performance regression in module resolution.

## jest 17.0.1

- Fixed pretty printing of big objects.
- Fixed resolution of `.native.js` files in react-native projects.

## jest 17.0.0

- Added `expect.extend`.
- Properly resolve modules with platform extensions on react-native.
- Added support for custom snapshots serializers.
- Updated to Jasmine 2.5.2.
- Big diffs are now collapsed by default in snapshots and assertions. Added `--expand` (or `-e`) to show the full diff.
- Replaced `scriptPreprocessor` with the new `transform` option.
- Added `jest.resetAllMocks` which replaces `jest.clearAllMocks`.
- Fixes for react-native preset.
- Fixes for global built in objects in `jest-environment-node`.
- Create mock objects in the vm context instead of the parent context.
- `.babelrc` is now part of the transform cache key in `babel-jest`.
- Fixes for docblock parsing with haste modules.
- Exit with the proper code when the coverage threshold is not reached.
- Implemented file watching in `jest-haste-map`.
- `--json` now includes information about individual tests inside a file.

## jest 16.0.2

- Symbols are now properly mocked when using `jest-mock`.
- `toHaveBeenCalledWith()` works without arguments again.
- Newlines in snapshots are now normalized across different operating systems.

## jest 16.0.1

- Fix infinite loop.

## jest 16.0.0

- Previously failed tests are now always run first.
- A new concurrent reporter shows currently running tests, a test summary, a progress bar and estimated remaining time if possible.
- Improved CLI colors.
- `jest <pattern>` is now case-insensitive.
- Added `it.only`, `it.skip`, `test.only`, `test.skip` and `xtest`.
- Added `--testNamePattern=pattern` or `-t <pattern>` to run individual tests in test files.
- Jest now warns for duplicate mock files.
- Pressing `a`, `o`, `p`, `q` or `enter` while tests are running in the watch mode, the test run will be interrupted.
- `--bail` now works together with `--watch`.
- Added `test.concurrent` for concurrent async tests.
- Jest now automatically considers files and tests with the `.jsx` extension.
- Added `jest.clearAllMocks` to clear all mocks manually.
- Rewrote Jest's snapshot implementation. `jest-snapshot` can now be more easily integrated into other test runners and used in other projects.
- This requires most snapshots to be updated when upgrading Jest.
- Objects and Arrays in snapshots are now printed with a trailing comma.
- Function names are not printed in snapshots any longer to reduce issues with code coverage instrumentation and different Node versions.
- Snapshots are now sorted using natural sort order.
- Snapshots are not marked as obsolete any longer when using `fit` or when an error is thrown in a test.
- Finished migration of Jasmine matchers to the new Jest matchers.
- Pretty print `toHaveBeenLastCalledWith`, `toHaveBeenCalledWith`, `lastCalledWith` and `toBeCalledWith` failure messages.
- Added `toBeInstanceOf` matcher.
- Added `toContainEqual` matcher.
- Added `toThrowErrorMatchingSnapshot` matcher.
- Improved `moduleNameMapper` resolution.
- Module registry fixes.
- Fixed invocation of the `setupTestFrameworkScriptFile` script to make it easier to use chai together with Jest.
- Removed react-native special case in Jest's configuration.
- Added `--findRelatedTests <fileA> <fileB>` cli option to run tests related to the specified files.
- Added `jest.deepUnmock` to `babel-plugin-jest-hoist`.
- Added `jest.runTimersToTime` which is useful together with fake timers.
- Improved automated mocks for ES modules compiled with babel.

## jest 15.1.1

- Fixed issues with test paths that include hyphens on Windows.
- Fixed `testEnvironment` resolution.
- Updated watch file name pattern input.

## jest 15.1.0

- Pretty printer updates for React and global window objects.
- `jest-runtime` overwrites automocking from configuration files.
- Improvements for watch mode on Windows.
- afterAll/afterEach/beforeAll/beforeEach can now return a Promise and be used together with async/await.
- Improved stack trace printing on Node 4.

## jest 15.0.2

- Fixed Jest with npm2 when using coverage.

## jest 15.0.1

- Updated toThrow and toThrowMatchers and aliased them to the same matcher.
- Improvements for watch mode.
- Fixed Symbol reassignment in tests would break Jest's matchers.
- Fixed `--bail` option.

## jest 15.0.0

- See https://jestjs.io/blog/2016/09/01/jest-15.html
- Jest by default now also recognizes files ending in `.spec.js` and `.test.js` as test files.
- Completely replaced most Jasmine matchers with new Jest matchers.
- Rewrote Jest's CLI output for test failures and summaries.
- Added `--env` option to override the default test environment.
- Disabled automocking, fake timers and resetting the module registry by default.
- Added `--watchAll`, made `--watch` interactive and added the ability to update snapshots and select test patterns in watch mode.
- Jest uses verbose mode when running a single test file.
- Console messages are now buffered and printed along with the test results.
- Fix `testEnvironment` resolution to prefer `jest-environment-{name}` instead of `{name}` only. This prevents a module colision when using `jsdom` as test environment.
- `moduleNameMapper` now uses a resolution algorithm.
- Improved performance for small test runs.
- Improved API documentation.
- Jest now works properly with directories that have special characters in them.
- Improvements to Jest's own test infra by merging integration and unit tests. Code coverage is now collected for Jest.
- Added `global.global` to the node environment.
- Fixed babel-jest-plugin-hoist issues with functions called `mock`.
- Improved jest-react-native preset with mocks for ListView, TextInput, ActivityIndicator and ScrollView.
- Added `collectCoverageFrom` to collect code coverage from untested files.
- Rewritten code coverage support.

## jest 14.1.0

- Changed Jest's default cache directory.
- Fixed `jest-react-native` for react 15.3.0.
- Updated react and react-native example to use `react-test-renderer`.
- Started to refactor code coverage.

## jest 14.0.2

- `babel-jest` bugfix.

## jest 14.0.1

- `babel-jest` can now be used to compose a transformer.
- Updated snapshot instructions to run `jest -u` or `npm test -- -u`.
- Fixed `config` cli option to enable JSON objects as configuration.
- Updated printing of preset path in the CLI.

## jest 14.0.0

- Official release of snapshot tests.
- Started to replace Jasmine matchers with Jest matchers: `toBe`, `toBeFalsy`, `toBeTruthy`, `toBeNaN`, `toBe{Greater,Less}Than{,OrEqual}`, `toBeNull`, `toBeDefined`, `toBeUndefined`, `toContain`, `toMatch`, `toBeCloseTo` were rewritten.
- Rewrite of Jest's reporters.
- Experimental react-native support.
- Removed Jasmine 1 support from Jest.
- Transform caching improvements.

## jest 13.2.0

- Snapshot bugfixes.
- Timer bugfixes.

## jest 13.1.0

- Added `test` global function as an alias for `it`.
- Added `coveragePathIgnorePatterns` to the config.
- Fixed printing of "JSX objects" in snapshots.
- Fixes for `--verbose` option and top level `it` calls.
- Extended the node environment with more globals.
- testcheck now needs to be required explicitly through `require('jest-check')`.
- Added `jest.deepUnmock`.
- Fail test suite if it does not contain any tests.

## jest 13.0.0

- Added duration of individual tests in verbose mode.
- Added a `browser` config option to properly resolve npm packages with a browser field in `package.json` if you are writing tests for client side apps
- Added `jest-repl`.
- Split up `jest-cli` into `jest-runtime` and `jest-config`.
- Added a notification plugin that shows a test run notification using `--notify`.
- Refactored `TestRunner` into `SearchSource` and improved the "no tests found" message.
- Added `jest.isMockFunction(jest.fn())` to test for mock functions.
- Improved test reporter printing and added a test failure summary when running many tests.
  - Add support for property testing via testcheck-js.
- Added a webpack tutorial.
- Added support for virtual mocks through `jest.mock('Module', implementation, {virtual: true})`.
- Added snapshot functionality through `toMatchSnapshot()`.
- Redesigned website.

## jest-cli 12.1.1

- Windows stability fixes.
- Mock module resolution fixes.
- Remove test files from code coverage.

## jest-cli 12.1.0

- Jest is now also published in the `jest` package on npm.
- Added `testRegex` to match for tests outside of specific folders. Deprecated both `testDirectoryName` and `testFileExtensions`.
- `it` can now return a Promise for async testing. `pit` was deprecated.
- Added `jest-resolve` as a standalone package based on the Facebook module resolution algorithm.
- Added `jest-changed-files` as a standalone package to detect changed files in a git or hg repo.
- Added `--setupTestFrameworkFile` to cli.
- Added support for coverage thresholds. See https://jestjs.io/docs/en/configuration#coveragethreshold-object.
- Updated to jsdom 9.0.
- Updated and improved stack trace reporting.
- Added `module.filename` and removed the invalid `module.__filename` field.
- Further improved the `lastCalledWith` and `toBeCalledWith` custom matchers. They now print the most recent calls.
- Fixed jest-haste-map on continuous integration systems.
- Fixes for hg/git integration.
- Added a re-try for the watchman crawler.

## jest-cli 12.0.2

- Bug fixes when running a single test file and for scoped package names.

## jest-cli 12.0.1

- Added custom equality matchers for Map/Set and iterables.
- Bug fixes

## jest-cli 12.0.0

- Reimplemented `node-haste` as `jest-haste-map`: https://github.com/facebook/jest/pull/896
- Fixes for the upcoming release of nodejs 6.
- Removed global mock caching which caused negative side-effects on test runs.
- Updated Jasmine from 2.3.4 to 2.4.1.
- Fixed our Jasmine fork to work better with `Object.create(null)`.
- Added a `--silent` flag to silence console messages during a test run.
- Run a test file directly if a path is passed as an argument to Jest.
- Added support for the undocumented nodejs feature `module.paths`.

## jest-cli 11.0.2

- Fixed `jest -o` error when Mercurial isn't installed on the system
- Fixed Jasmine failure message when expected values were mutated after tests.

## jest-cli 11.0.1, babel-jest 11.0.1

- Added support for Mercurial repositories when using `jest -o`
- Added `mockImplementationOnce` API to `jest.fn()`.

## jest-cli 11.0.0, babel-jest 11.0.0 (pre-releases 0.9 to 0.10)

- New implementation of node-haste and rewrite of internal module loading and resolution. Fixed both startup and runtime performance. [#599](https://github.com/facebook/jest/pull/599)
- Jasmine 2 is now the default test runner. To keep using Jasmine 1, put `testRunner: "jasmine1"` into your configuration.
- Added `jest-util`, `jest-mock`, `jest-jasmine1`, `jest-jasmine2`, `jest-environment-node`, `jest-environment-jsdom` packages.
- Added `babel-jest-preset` and `babel-jest` as packages. `babel-jest` is now being auto-detected.
- Added `babel-plugin-jest-hoist` which hoists `jest.unmock`, `jest.mock` and the new `jest.enableAutomock` and `jest.disableAutomock` API.
- Improved `babel-jest` integration and `react-native` testing.
- Improved code coverage reporting when using `babel-jest`.
- Added the `jest.mock('moduleName', moduleFactory)` feature. `jest.mock` now gets hoisted by default. `jest.doMock` was added to explicitly mock a module without the hoisting feature of `babel-jest`.
- Updated jsdom to 8.3.x.
- Improved responsiveness of the system while using `--watch`.
- Clear the terminal window when using `--watch`.
- By default, `--watch` will now only runs tests related to changed files. `--watch=all` can be used to run all tests on file system changes.
- Debounce `--watch` re-runs to not trigger test runs during a branch switch in version control.
- Added `jest.fn()` and `jest.fn(implementation)` as convenient shorcuts for `jest.genMockFunction()` and `jest.genMockFunction().mockImplementation()`.
- Added an `automock` option to turn off automocking globally.
- Added a "no tests found" message if no tests can be found.
- Jest sets `process.NODE_ENV` to `test` unless otherwise specified.
- Fixed `moduleNameMapper` config option when used with paths.
- Fixed an error with Jasmine 2 and tests that `throw 'string errors'`.
- Fixed issues with unmocking symlinked module names.
- Fixed mocking of boolean values.
- Fixed mocking of fields that start with an underscore ("private fields").
- Fixed unmocking behavior with npm3.
- Fixed and improved `--onlyChanged` option.
- Fixed support for running Jest as a git submodule.
- Improved verbose logger output
- Fixed test runtime error reporting and stack traces.
- Improved `toBeCalled` Jasmine 2 custom matcher messages.
- Improved error reporting when a syntax error occurs.
- Renamed HasteModuleLoader to Runtime.
- Jest now properly reports pending tests disabled with `xit` and `xdescribe`.
- Removed `preprocessCachingDisabled` config option.
- Added a `testEnvironment` option to customize the sandbox environment.
- Added support for `@scoped/name` npm packages.
- Added an integration test runner for Jest that runs all tests for examples and packages.

## 0.8.2

- Performance improvements.
- jest now uses `chalk` instead of its own colors implementation.

## 0.8.1

- `--bail` now reports with the proper error code.
- Fixed loading of the setup file when using jasmine2.
- Updated jsdom to 7.2.0.

## 0.8.0

- Added optional support for jasmine2 through the `testRunner` config option.
- Fixed mocking support for Map, WeakMap and Set.
- `node` was added to the defaults in `moduleFileExtensions`.
- Updated the list of node core modules that are properly being recognized by the module loader.

## 0.7.1

- Correctly map `process.on` into jsdom environments, fixes a bug introduced in jest 0.7.0.

## 0.7.0

- Fixed a memory leak with test contexts. Jest now properly cleans up test environments after each test. Added `--logHeapUsage` to log memory usage after each test. Note: this is option is meant for debugging memory leaks and might significantly slow down your test run.
- Removed `mock-modules`, `node-haste` and `mocks` virtual modules. This is a breaking change of undocumented public API. Usage of this API can safely be automatically updated through an automated codemod:
- Example: http://astexplorer.net/#/zrybZ6UvRA
- Codemod: https://github.com/cpojer/js-codemod/blob/master/transforms/jest-update.js
- jscodeshift: https://github.com/facebook/jscodeshift
- Removed `navigator.onLine` and `mockSetReadOnlyProperty` from the global jsdom environment. Use `window.navigator.onLine = true;` in your test setup and `Object.defineProperty` instead.

## 0.6.1

- Updated jsdom to 7.0.2.
- Use the current working directory as root when passing a jest config from the command line.
- Updated the React examples and getting started guide
- Modules now receive a `module.parent` field so unmocked modules don't assume they are run directly any longer.

## 0.6.0

- jest now reports the number of tests that were run instead of the number of test files.
- Added a `--json` option to print test results as JSON.
- Changed the preprocessor API. A preprocessor now receives the script, file and config. The cache key function receives the script, file and stringified config to be able to create consistent hashes.
- Removed node-worker-pool in favor of node-worker-farm (#540).
- `toEqual` now also checks the internal class name of an object. This fixes invalid tests like `expect([]).toEqual({})` which were previously passing.
- Added the option to provide map modules to stub modules by providing the `moduleNameMapper` config option.
- Allow to specify a custom `testRunner` in the configuration (#531).
- Added a `--no-cache` option to make it easier to debug preprocessor scripts.
- Fix code coverage on windows (#499).

## 0.5.6

- Cache test run performance and run slowest tests first to maximize worker utilization
- Update to jsdom 6.5.0

## 0.5.5

- Improve failure stack traces.
- Fix syntax error reporting.
- Add `--watch` option (#472).

## 0.5.2

- Fixed a bug with syntax errors in test files (#487).
- Fixed chmod error for preprocess-cache (#491).
- Support for the upcoming node 4.0 release (#490, #489).

## 0.5.1

- Upgraded node-worker-pool to 3.0.0, use the native `Promise` implementation.
- `testURL` can be used to set the location of the jsdom environment.
- Updated all of jest's dependencies, now using jsdom 6.3.
- jest now uses the native `Promise` implementation.
- Fixed a bug when passed an empty `testPathIgnorePatterns`.
- Moved preprocessor cache into the haste cache directory.

## 0.5.0

- Added `--noStackTrace` option to disable stack traces.
- Jest now only works with iojs v2 and up. If you are still using node we recommend upgrading to iojs or keep using jest 0.4.0.
- Upgraded to jsdom 6.1.0 and removed all the custom jsdom overwrites.

## <=0.4.0

- See commit history for changes in previous versions of jest.<|MERGE_RESOLUTION|>--- conflicted
+++ resolved
@@ -2,11 +2,8 @@
 
 ### Features
 
-<<<<<<< HEAD
-- `[jest-each]` introduces `%#` option to add index of the test to its title
-=======
 - `[jest-runner]` print stack trace when `process.exit` is called from user code ([#6714](https://github.com/facebook/jest/pull/6714))
->>>>>>> 9f070367
+- `[jest-each]` introduces `%#` option to add index of the test to its title ([#6414](https://github.com/facebook/jest/pull/6414))
 
 ### Fixes
 
