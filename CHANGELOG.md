--- conflicted
+++ resolved
@@ -14,14 +14,8 @@
 ### Chore & Maintenance
 
 - `[docs]` Fix babel-core installation instructions ([#6745](https://github.com/facebook/jest/pull/6745))
-<<<<<<< HEAD
-=======
+- `[docs]` Explain how to rewrite assertions to avoid large irrelevant diff ([#6971](https://github.com/facebook/jest/pull/6971))
 - `[examples]` add example using Babel 7 ([#6983](https://github.com/facebook/jest/pull/6983))
-
-### Chore & Maintenance
-
->>>>>>> 2af1c627
-- `[docs]` Explain how to rewrite assertions to avoid large irrelevant diff ([#6971](https://github.com/facebook/jest/pull/6971))
 - `[docs]` Replace shallow equality with referential identity in `ExpectAPI.md` ([#6991](https://github.com/facebook/jest/pull/6991))
 
 ## 23.6.0
