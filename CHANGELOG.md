--- conflicted
+++ resolved
@@ -3,6 +3,8 @@
 ### Features
 
 ### Fixes
+
+- `[jest-fake-timers]` `getTimerCount` will not include cancelled immediates ([#8764](https://github.com/facebook/jest/pull/8764))
 
 ### Chore & Maintenance
 
@@ -49,11 +51,7 @@
 - `[jest-snapshots]` Fix test retries that contain snapshots ([#8629](https://github.com/facebook/jest/pull/8629))
 - `[jest-mock]` Fix incorrect assignments when restoring mocks in instances where they originally didn't exist ([#8631](https://github.com/facebook/jest/pull/8631))
 - `[expect]` Fix stack overflow when matching objects with circular references ([#8687](https://github.com/facebook/jest/pull/8687))
-<<<<<<< HEAD
-- `[jest-fake-timers]` `getTimerCount` will not include cancelled immediates ([#8764](https://github.com/facebook/jest/pull/8764))
-=======
 - `[jest-haste-map]` Workaround a node >=12.5.0 bug that causes the process not to exit after tests have completed and cancerous memory growth ([#8787](https://github.com/facebook/jest/pull/8787))
->>>>>>> b4bd77bf
 
 ### Chore & Maintenance
 
