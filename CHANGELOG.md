## main

### Features

<<<<<<< HEAD
`[expect]` Include `.toBeTrue` and `.toBeFalse` matchers. ([#12970](https://github.com/facebook/jest/pull/12971))
=======
- `[jest-leak-detector]` Use native `FinalizationRegistry` when it exists to get rid of external C dependency ([#12973](https://github.com/facebook/jest/pull/12973))

### Fixes

- `[jest-changed-files]` Fix a lock-up after repeated invocations ([#12757](https://github.com/facebook/jest/issues/12757))
- `[@jest/expect-utils]` Fix deep equality of ImmutableJS OrderedSets ([#12977](https://github.com/facebook/jest/pull/12977))

### Chore & Maintenance

### Performance

## 28.1.2
>>>>>>> 51fa6196

### Fixes

-`[jest-runtime]` Avoid star type import from `@jest/globals` ([#12949](https://github.com/facebook/jest/pull/12949))

### Chore & Maintenance

- `[docs]` Mention that jest-codemods now supports Sinon ([#12898](https://github.com/facebook/jest/pull/12898))

## 28.1.1

### Features

- `[jest]` Expose `Config` type ([#12848](https://github.com/facebook/jest/pull/12848))
- `[@jest/reporters]` Improve `GitHubActionsReporter`s annotation format ([#12826](https://github.com/facebook/jest/pull/12826))
- `[@jest/types]` Infer argument types passed to `test` and `describe` callback functions from `each` tables ([#12885](https://github.com/facebook/jest/pull/12885), [#12905](https://github.com/facebook/jest/pull/12905))

### Fixes

- `[@jest/expect-utils]` Fix deep equality of ImmutableJS OrderedMaps ([#12763](https://github.com/facebook/jest/pull/12899))
- `[jest-docblock]` Handle multiline comments in parseWithComments ([#12845](https://github.com/facebook/jest/pull/12845))
- `[jest-mock]` Improve `spyOn` error messages ([#12901](https://github.com/facebook/jest/pull/12901))
- `[jest-runtime]` Correctly report V8 coverage with `resetModules: true` ([#12912](https://github.com/facebook/jest/pull/12912))
- `[jest-worker]` Make `JestWorkerFarm` helper type to include methods of worker module that take more than one argument ([#12839](https://github.com/facebook/jest/pull/12839))

### Chore & Maintenance

- `[docs]` Updated docs to indicate that `jest-environment-jsdom` is a separate package [#12828](https://github.com/facebook/jest/issues/12828)
- `[docs]` Document the comments used by coverage providers [#12835](https://github.com/facebook/jest/issues/12835)
- `[docs]` Use `docusaurus-remark-plugin-tab-blocks` to format tabs with code examples ([#12859](https://github.com/facebook/jest/pull/12859))
- `[jest-haste-map]` Bump `walker` version ([#12324](https://github.com/facebook/jest/pull/12324))

## 28.1.0

### Features

- `[jest-circus]` Add `failing` test modifier that inverts the behavior of tests ([#12610](https://github.com/facebook/jest/pull/12610))
- `[jest-environment-node, jest-environment-jsdom]` Allow specifying `customExportConditions` ([#12774](https://github.com/facebook/jest/pull/12774))

### Fixes

- `[expect]` Adjust typings of `lastCalledWith`, `nthCalledWith`, `toBeCalledWith` matchers to allow a case there a mock was called with no arguments ([#12807](https://github.com/facebook/jest/pull/12807))
- `[@jest/expect-utils]` Fix deep equality of ImmutableJS Lists ([#12763](https://github.com/facebook/jest/pull/12763))
- `[jest-core]` Do not collect `SIGNREQUEST` as open handles ([#12789](https://github.com/facebook/jest/pull/12789))

### Chore & Maintenance

- `[docs]` Specified documentation about `--filter` CLI docs ([#12799](https://github.com/facebook/jest/pull/12799))
- `[@jest-reporters]` Move helper functions from `utils.ts` into separate files ([#12782](https://github.com/facebook/jest/pull/12782))
- `[jest-resolve]` Replace `process.versions.pnp` type declaration with `@types/pnpapi` devDependency ([#12783](https://github.com/facebook/jest/pull/12783))

## 28.0.3

### Fixes

- `[jest-config]` Normalize `reporters` option defined in presets ([#12769](https://github.com/facebook/jest/pull/12769))
- `[@jest/reporters]` Fix trailing slash in matching `coverageThreshold` key ([#12714](https://github.com/facebook/jest/pull/12714))
- `[jest-resolve]` Fix (experimental) ESM module mocking for re-exports ([#12766](https://github.com/facebook/jest/pull/12766))
- `[@jest/transform]` Throw better error if an invalid return value if encountered ([#12764](https://github.com/facebook/jest/pull/12764))

### Chore & Maintenance

- `[docs]` Fix typo in `--shard` CLI docs ([#12761](https://github.com/facebook/jest/pull/12761))

## 28.0.2

### Features

- `[jest-worker]` Add `JestWorkerFarm` helper type ([#12753](https://github.com/facebook/jest/pull/12753))

### Fixes

- `[*]` Lower Node 16 requirement to 16.10 from 16.13 due to a [Node bug](https://github.com/nodejs/node/issues/40014) that causes memory and performance issues ([#12754](https://github.com/facebook/jest/pull/12754))

## 28.0.1

### Features

- `[jest-resolve]` Expose `ResolverOptions` type ([#12736](https://github.com/facebook/jest/pull/12736))

### Fixes

- `[expect]` Add missing dependency `jest-util` ([#12744](https://github.com/facebook/jest/pull/12744))
- `[jest-circus]` Improve `test.concurrent` ([#12748](https://github.com/facebook/jest/pull/12748))
- `[jest-resolve]` Correctly throw an error if `jsdom` test environment is used, but not installed ([#12749](https://github.com/facebook/jest/pull/12749))

### Chore & Maintenance

- `[jest-serializer]` Remove deprecated module from source tree ([#12735](https://github.com/facebook/jest/pull/12735))

## 28.0.0

### Features

- `[babel-jest]` Export `createTransformer` function ([#12399](https://github.com/facebook/jest/pull/12399))
- `[expect]` Expose `AsymmetricMatchers`, `MatcherFunction` and `MatcherFunctionWithState` interfaces ([#12363](https://github.com/facebook/jest/pull/12363), [#12376](https://github.com/facebook/jest/pull/12376))
- `[jest-circus]` Support error logging before retry ([#12201](https://github.com/facebook/jest/pull/12201))
- `[jest-circus, jest-jasmine2]` Allowed classes and functions as `describe` and `it`/`test` names ([#12484](https://github.com/facebook/jest/pull/12484))
- `[jest-cli, jest-config]` [**BREAKING**] Remove `testURL` config, use `testEnvironmentOptions.url` instead ([#10797](https://github.com/facebook/jest/pull/10797))
- `[jest-cli, jest-core]` Add `--shard` parameter for distributed parallel test execution ([#12546](https://github.com/facebook/jest/pull/12546))
- `[jest-cli]` [**BREAKING**] Remove undocumented `--timers` option ([#12572](https://github.com/facebook/jest/pull/12572))
- `[jest-config]` [**BREAKING**] Stop shipping `jest-environment-jsdom` by default ([#12354](https://github.com/facebook/jest/pull/12354))
- `[jest-config]` [**BREAKING**] Stop shipping `jest-jasmine2` by default ([#12355](https://github.com/facebook/jest/pull/12355))
- `[jest-config, @jest/types]` Add `ci` to `GlobalConfig` ([#12378](https://github.com/facebook/jest/pull/12378))
- `[jest-config]` [**BREAKING**] Rename `moduleLoader` to `runtime` ([#10817](https://github.com/facebook/jest/pull/10817))
- `[jest-config]` [**BREAKING**] Rename `extraGlobals` to `sandboxInjectedGlobals` ([#10817](https://github.com/facebook/jest/pull/10817))
- `[jest-config]` [**BREAKING**] Throw an error instead of showing a warning if multiple configs are used ([#12510](https://github.com/facebook/jest/pull/12510))
- `[jest-config]` [**BREAKING**] Do not normalize long deprecated configuration options `preprocessorIgnorePatterns`, `scriptPreprocessor`, `setupTestFrameworkScriptFile` and `testPathDirs` ([#12701](https://github.com/facebook/jest/pull/12701))
- `[jest-cli, jest-core]` Add `--ignoreProjects` CLI argument to ignore test suites by project name ([#12620](https://github.com/facebook/jest/pull/12620))
- `[jest-core]` Pass project config to `globalSetup`/`globalTeardown` function as second argument ([#12440](https://github.com/facebook/jest/pull/12440))
- `[jest-core]` Stabilize test runners with event emitters ([#12641](https://github.com/facebook/jest/pull/12641))
- `[jest-core, jest-watcher]` [**BREAKING**] Move `TestWatcher` class to `jest-watcher` package ([#12652](https://github.com/facebook/jest/pull/12652))
- `[jest-core]` Allow using Summary Reporter as stand-alone reporter ([#12687](https://github.com/facebook/jest/pull/12687))
- `[jest-environment-jsdom]` [**BREAKING**] Upgrade jsdom to 19.0.0 ([#12290](https://github.com/facebook/jest/pull/12290))
- `[jest-environment-jsdom]` [**BREAKING**] Add default `browser` condition to `exportConditions` for `jsdom` environment ([#11924](https://github.com/facebook/jest/pull/11924))
- `[jest-environment-jsdom]` [**BREAKING**] Pass global config to Jest environment constructor for `jsdom` environment ([#12461](https://github.com/facebook/jest/pull/12461))
- `[jest-environment-jsdom]` [**BREAKING**] Second argument `context` to constructor is mandatory ([#12469](https://github.com/facebook/jest/pull/12469))
- `[jest-environment-node]` [**BREAKING**] Add default `node` and `node-addon` conditions to `exportConditions` for `node` environment ([#11924](https://github.com/facebook/jest/pull/11924))
- `[jest-environment-node]` [**BREAKING**] Pass global config to Jest environment constructor for `node` environment ([#12461](https://github.com/facebook/jest/pull/12461))
- `[jest-environment-node]` [**BREAKING**] Second argument `context` to constructor is mandatory ([#12469](https://github.com/facebook/jest/pull/12469))
- `[jest-environment-node]` Add all available globals to test globals, not just explicit ones ([#12642](https://github.com/facebook/jest/pull/12642), [#12696](https://github.com/facebook/jest/pull/12696))
- `[@jest/expect]` New module which extends `expect` with `jest-snapshot` matchers ([#12404](https://github.com/facebook/jest/pull/12404), [#12410](https://github.com/facebook/jest/pull/12410), [#12418](https://github.com/facebook/jest/pull/12418))
- `[@jest/expect-utils]` New module exporting utils for `expect` ([#12323](https://github.com/facebook/jest/pull/12323))
- `[@jest/fake-timers]` [**BREAKING**] Rename `timers` configuration option to `fakeTimers` ([#12572](https://github.com/facebook/jest/pull/12572))
- `[@jest/fake-timers]` [**BREAKING**] Allow `jest.useFakeTimers()` and `projectConfig.fakeTimers` to take an options bag ([#12572](https://github.com/facebook/jest/pull/12572))
- `[jest-haste-map]` [**BREAKING**] `HasteMap.create` now returns a promise ([#12008](https://github.com/facebook/jest/pull/12008))
- `[jest-haste-map]` Add support for `dependencyExtractor` written in ESM ([#12008](https://github.com/facebook/jest/pull/12008))
- `[jest-mock]` [**BREAKING**] Rename exported utility types `ClassLike`, `FunctionLike`, `ConstructorLikeKeys`, `MethodLikeKeys`, `PropertyLikeKeys`; remove exports of utility types `ArgumentsOf`, `ArgsType`, `ConstructorArgumentsOf` - TS builtin utility types `ConstructorParameters` and `Parameters` should be used instead ([#12435](https://github.com/facebook/jest/pull/12435), [#12489](https://github.com/facebook/jest/pull/12489))
- `[jest-mock]` Improve `isMockFunction` to infer types of passed function ([#12442](https://github.com/facebook/jest/pull/12442))
- `[jest-mock]` [**BREAKING**] Improve the usage of `jest.fn` generic type argument ([#12489](https://github.com/facebook/jest/pull/12489))
- `[jest-mock]` Add support for auto-mocking async generator functions ([#11080](https://github.com/facebook/jest/pull/11080))
- `[jest-mock]` Add `contexts` member to mock functions ([#12601](https://github.com/facebook/jest/pull/12601))
- `[@jest/reporters]` Add GitHub Actions reporter ([#11320](https://github.com/facebook/jest/pull/11320), [#12658](https://github.com/facebook/jest/pull/12658))
- `[@jest/reporters]` Pass `reporterContext` to custom reporter constructors as third argument ([#12657](https://github.com/facebook/jest/pull/12657))
- `[jest-resolve]` [**BREAKING**] Add support for `package.json` `exports` ([#11961](https://github.com/facebook/jest/pull/11961), [#12373](https://github.com/facebook/jest/pull/12373))
- `[jest-resolve]` Support package self-reference ([#12682](https://github.com/facebook/jest/pull/12682))
- `[jest-resolve, jest-runtime]` Add support for `data:` URI import and mock ([#12392](https://github.com/facebook/jest/pull/12392))
- `[jest-resolve, jest-runtime]` Add support for async resolver ([#11540](https://github.com/facebook/jest/pull/11540))
- `[jest-resolve]` [**BREAKING**] Remove `browser?: boolean` from resolver options, `conditions: ['browser']` should be used instead ([#12707](https://github.com/facebook/jest/pull/12707))
- `[jest-resolve]` Expose `JestResolver`, `AsyncResolver`, `SyncResolver`, `PackageFilter`, `PathFilter` and `PackageJSON` types ([#12707](https://github.com/facebook/jest/pull/12707), ([#12712](https://github.com/facebook/jest/pull/12712))
- `[jest-runner]` Allow `setupFiles` module to export an async function ([#12042](https://github.com/facebook/jest/pull/12042))
- `[jest-runner]` Allow passing `testEnvironmentOptions` via docblocks ([#12470](https://github.com/facebook/jest/pull/12470))
- `[jest-runner]` Expose `CallbackTestRunner`, `EmittingTestRunner` abstract classes and `CallbackTestRunnerInterface`, `EmittingTestRunnerInterface` to help typing third party runners ([#12646](https://github.com/facebook/jest/pull/12646), [#12715](https://github.com/facebook/jest/pull/12715))
- `[jest-runner]` Lock version of `source-map-support` to 0.5.13 ([#12720](https://github.com/facebook/jest/pull/12720))
- `[jest-runtime]` [**BREAKING**] `Runtime.createHasteMap` now returns a promise ([#12008](https://github.com/facebook/jest/pull/12008))
- `[jest-runtime]` Calling `jest.resetModules` function will clear FS and transform cache ([#12531](https://github.com/facebook/jest/pull/12531))
- `[jest-runtime]` [**BREAKING**] Remove `Context` type export, it must be imported from `@jest/test-result` ([#12685](https://github.com/facebook/jest/pull/12685))
- `[jest-runtime]` Add `import.meta.jest` ([#12698](https://github.com/facebook/jest/pull/12698))
- `[@jest/schemas]` New module for JSON schemas for Jest's config ([#12384](https://github.com/facebook/jest/pull/12384))
- `[@jest/source-map]` Migrate from `source-map` to `@jridgewell/trace-mapping` ([#12692](https://github.com/facebook/jest/pull/12692))
- `[jest-transform]` [**BREAKING**] Make it required for `process()` and `processAsync()` methods to always return structured data ([#12638](https://github.com/facebook/jest/pull/12638))
- `[jest-test-result]` Add duration property to JSON test output ([#12518](https://github.com/facebook/jest/pull/12518))
- `[jest-watcher]` [**BREAKING**] Make `PatternPrompt` class to take `entityName` as third constructor parameter instead of `this._entityName` ([#12591](https://github.com/facebook/jest/pull/12591))
- `[jest-worker]` [**BREAKING**] Allow only absolute `workerPath` ([#12343](https://github.com/facebook/jest/pull/12343))
- `[jest-worker]` [**BREAKING**] Default to advanced serialization when using child process workers ([#10983](https://github.com/facebook/jest/pull/10983))
- `[pretty-format]` New `maxWidth` parameter ([#12402](https://github.com/facebook/jest/pull/12402))

### Fixes

- `[*]` Use `sha256` instead of `md5` as hashing algortihm for compatibility with FIPS systems ([#12722](https://github.com/facebook/jest/pull/12722))
- `[babel-jest]` [**BREAKING**] Pass `rootDir` as `root` in Babel's options ([#12689](https://github.com/facebook/jest/pull/12689))
- `[expect]` Move typings of `.not`, `.rejects` and `.resolves` modifiers outside of `Matchers` interface ([#12346](https://github.com/facebook/jest/pull/12346))
- `[expect]` Throw useful error if `expect.extend` is called with invalid matchers ([#12488](https://github.com/facebook/jest/pull/12488))
- `[expect]` Fix `iterableEquality` ignores other properties ([#8359](https://github.com/facebook/jest/pull/8359))
- `[expect]` Fix print for the `closeTo` matcher ([#12626](https://github.com/facebook/jest/pull/12626))
- `[jest-changed-files]` Improve `changedFilesWithAncestor` pattern for Mercurial SCM ([#12322](https://github.com/facebook/jest/pull/12322))
- `[jest-circus, @jest/types]` Disallow undefined value in `TestContext` type ([#12507](https://github.com/facebook/jest/pull/12507))
- `[jest-config]` Correctly detect CI environment and update snapshots accordingly ([#12378](https://github.com/facebook/jest/pull/12378))
- `[jest-config]` Pass `moduleTypes` to `ts-node` to enforce CJS when transpiling ([#12397](https://github.com/facebook/jest/pull/12397))
- `[jest-config]` [**BREAKING**] Add `mjs` and `cjs` to default `moduleFileExtensions` config ([#12578](https://github.com/facebook/jest/pull/12578))
- `[jest-config, jest-haste-map]` Allow searching for tests in `node_modules` by exposing `retainAllFiles` ([#11084](https://github.com/facebook/jest/pull/11084))
- `[jest-core]` [**BREAKING**] Exit with status `1` if no tests are found with `--findRelatedTests` flag ([#12487](https://github.com/facebook/jest/pull/12487))
- `[jest-core]` Do not report unref-ed subprocesses as open handles ([#12705](https://github.com/facebook/jest/pull/12705))
- `[jest-each]` `%#` is not replaced with index of the test case ([#12517](https://github.com/facebook/jest/pull/12517))
- `[jest-each]` Fixes error message with incorrect count of missing arguments ([#12464](https://github.com/facebook/jest/pull/12464))
- `[jest-environment-jsdom]` Make `jsdom` accessible to extending environments again ([#12232](https://github.com/facebook/jest/pull/12232))
- `[jest-environment-jsdom]` Log JSDOM errors more cleanly ([#12386](https://github.com/facebook/jest/pull/12386))
- `[jest-environment-node]` Add `MessageChannel`, `MessageEvent` to globals ([#12553](https://github.com/facebook/jest/pull/12553))
- `[jest-environment-node]` Add `structuredClone` to globals ([#12631](https://github.com/facebook/jest/pull/12631))
- `[@jest/expect-utils]` [**BREAKING**] Fix false positives when looking for `undefined` prop ([#8923](https://github.com/facebook/jest/pull/8923))
- `[jest-haste-map]` Don't use partial results if file crawl errors ([#12420](https://github.com/facebook/jest/pull/12420))
- `[jest-haste-map]` Make watchman existence check lazy+async ([#12675](https://github.com/facebook/jest/pull/12675))
- `[jest-jasmine2, jest-types]` [**BREAKING**] Move all `jasmine` specific types from `@jest/types` to its own package ([#12125](https://github.com/facebook/jest/pull/12125))
- `[jest-jasmine2]` Do not set `duration` to `0` for skipped tests ([#12518](https://github.com/facebook/jest/pull/12518))
- `[jest-matcher-utils]` Pass maxWidth to `pretty-format` to avoid printing every element in arrays by default ([#12402](https://github.com/facebook/jest/pull/12402))
- `[jest-mock]` Fix function overloads for `spyOn` to allow more correct type inference in complex object ([#12442](https://github.com/facebook/jest/pull/12442))
- `[jest-mock]` Handle overridden `Function.name` property ([#12674](https://github.com/facebook/jest/pull/12674))
- `[@jest/reporters]` Notifications generated by the `--notify` flag are no longer persistent in GNOME Shell. ([#11733](https://github.com/facebook/jest/pull/11733))
- `[@jest/reporters]` Move missing icon file which is needed for `NotifyReporter` class. ([#12593](https://github.com/facebook/jest/pull/12593))
- `[@jest/reporters]` Update `v8-to-istanbul` ([#12697](https://github.com/facebook/jest/pull/12697))
- `[jest-resolver]` Call custom resolver with core node.js modules ([#12654](https://github.com/facebook/jest/pull/12654))
- `[jest-runner]` Correctly resolve `source-map-support` ([#12706](https://github.com/facebook/jest/pull/12706))
- `[jest-worker]` Fix `Farm` execution results memory leak ([#12497](https://github.com/facebook/jest/pull/12497))

### Chore & Maintenance

- `[*]` [**BREAKING**] Drop support for Node v10 and v15 and target first LTS `16.13.0` ([#12220](https://github.com/facebook/jest/pull/12220))
- `[*]` [**BREAKING**] Drop support for `typescript@3.8`, minimum version is now `4.3` ([#11142](https://github.com/facebook/jest/pull/11142), [#12648](https://github.com/facebook/jest/pull/12648))
- `[*]` Bundle all `.d.ts` files into a single `index.d.ts` per module ([#12345](https://github.com/facebook/jest/pull/12345))
- `[*]` Use `globalThis` instead of `global` ([#12447](https://github.com/facebook/jest/pull/12447))
- `[babel-jest]` [**BREAKING**] Only export `createTransformer` ([#12407](https://github.com/facebook/jest/pull/12407))
- `[docs]` Add note about not mixing `done()` with Promises ([#11077](https://github.com/facebook/jest/pull/11077))
- `[docs, examples]` Update React examples to match with the new React guidelines for code examples ([#12217](https://github.com/facebook/jest/pull/12217))
- `[docs]` Add clarity for module factory hoisting limitations ([#12453](https://github.com/facebook/jest/pull/12453))
- `[docs]` Add more information about how code transformers work ([#12407](https://github.com/facebook/jest/pull/12407))
- `[docs]` Add upgrading guide ([#12633](https://github.com/facebook/jest/pull/12633))
- `[expect]` [**BREAKING**] Remove support for importing `build/utils` ([#12323](https://github.com/facebook/jest/pull/12323))
- `[expect]` [**BREAKING**] Migrate to ESM ([#12344](https://github.com/facebook/jest/pull/12344))
- `[expect]` [**BREAKING**] Snapshot matcher types are moved to `@jest/expect` ([#12404](https://github.com/facebook/jest/pull/12404))
- `[jest-cli]` Update `yargs` to v17 ([#12357](https://github.com/facebook/jest/pull/12357))
- `[jest-config]` [**BREAKING**] Remove `getTestEnvironment` export ([#12353](https://github.com/facebook/jest/pull/12353))
- `[jest-config]` [**BREAKING**] Rename config option `name` to `id` ([#11981](https://github.com/facebook/jest/pull/11981))
- `[jest-create-cache-key-function]` Added README.md file with basic usage instructions ([#12492](https://github.com/facebook/jest/pull/12492))
- `[@jest/core]` Use `index.ts` instead of `jest.ts` as main export ([#12329](https://github.com/facebook/jest/pull/12329))
- `[jest-environment-jsdom]` [**BREAKING**] Migrate to ESM ([#12340](https://github.com/facebook/jest/pull/12340))
- `[jest-environment-node]` [**BREAKING**] Migrate to ESM ([#12340](https://github.com/facebook/jest/pull/12340))
- `[jest-haste-map]` Remove legacy `isRegExpSupported` ([#12676](https://github.com/facebook/jest/pull/12676))
- `[@jest/fake-timers]` Update `@sinonjs/fake_timers` to v9 ([#12357](https://github.com/facebook/jest/pull/12357))
- `[jest-jasmine2, jest-runtime]` [**BREAKING**] Use `Symbol` to pass `jest.setTimeout` value instead of `jasmine` specific logic ([#12124](https://github.com/facebook/jest/pull/12124))
- `[jest-phabricator]` [**BREAKING**] Migrate to ESM ([#12341](https://github.com/facebook/jest/pull/12341))
- `[jest-resolve]` [**BREAKING**] Make `requireResolveFunction` argument mandatory ([#12353](https://github.com/facebook/jest/pull/12353))
- `[jest-runner]` [**BREAKING**] Remove some type exports from `@jest/test-result` ([#12353](https://github.com/facebook/jest/pull/12353))
- `[jest-runner]` [**BREAKING**] Second argument to constructor (`Context`) is not optional ([#12640](https://github.com/facebook/jest/pull/12640))
- `[jest-serializer]` [**BREAKING**] Deprecate package in favour of using `v8` APIs directly ([#12391](https://github.com/facebook/jest/pull/12391))
- `[jest-snapshot]` [**BREAKING**] Migrate to ESM ([#12342](https://github.com/facebook/jest/pull/12342))
- `[jest-transform]` Update `write-file-atomic` to v4 ([#12357](https://github.com/facebook/jest/pull/12357))
- `[jest-types]` [**BREAKING**] Remove `Config.Glob` and `Config.Path` ([#12406](https://github.com/facebook/jest/pull/12406))
- `[jest]` Use `index.ts` instead of `jest.ts` as main export ([#12329](https://github.com/facebook/jest/pull/12329))

### Performance

- `[jest-haste-map]` [**BREAKING**] Default to `node` crawler over shelling out to `find` if `watchman` is not enabled ([#12320](https://github.com/facebook/jest/pull/12320))

## 27.5.1

### Features

- `[jest-config]` Support comments in JSON config file ([#12316](https://github.com/facebook/jest/pull/12316))
- `[pretty-format]` Expose `ConvertAnsi` plugin ([#12308](https://github.com/facebook/jest/pull/12308))

### Fixes

- `[expect]` Add type definitions for asymmetric `closeTo` matcher ([#12304](https://github.com/facebook/jest/pull/12304))
- `[jest-cli]` Load binary via exported API ([#12315](https://github.com/facebook/jest/pull/12315))
- `[jest-config]` Replace `jsonlint` with `parse-json` ([#12316](https://github.com/facebook/jest/pull/12316))
- `[jest-repl]` Make module importable ([#12311](https://github.com/facebook/jest/pull/12311) & [#12315](https://github.com/facebook/jest/pull/12315))

### Chore & Maintenance

- `[*]` Avoid anonymous default exports ([#12313](https://github.com/facebook/jest/pull/12313))

## 27.5.0

### Features

- `[expect]` Add asymmetric matcher `expect.closeTo` ([#12243](https://github.com/facebook/jest/pull/12243))
- `[jest-mock]` Added `mockFn.mock.lastCall` to retrieve last argument ([#12285](https://github.com/facebook/jest/pull/12285))

### Fixes

- `[expect]` Add a fix for `.toHaveProperty('')` ([#12251](https://github.com/facebook/jest/pull/12251))
- `[jest-each, @jest/globals]` Allow passing `ReadonlyArray` type of a table to `describe.each` and `test.each` ([#12297](https://github.com/facebook/jest/pull/12297))
- `[@jest/globals]` Add missing `options` argument to `jest.doMock` typing ([#12292](https://github.com/facebook/jest/pull/12292))
- `[jest-environment-node]` Add `atob` and `btoa` ([#12269](https://github.com/facebook/jest/pull/12269))
- `[jest-matcher-utils]` Correct diff for expected asymmetric matchers ([#12264](https://github.com/facebook/jest/pull/12264))
- `[jest-message-util]` Fix `.getTopFrame()` (and `toMatchInlineSnapshot()`) with `mjs` files ([#12277](https://github.com/facebook/jest/pull/12277))

### Chore & Maintenance

- `[*]` Update `graceful-fs` to `^4.2.9` ([#11749](https://github.com/facebook/jest/pull/11749))

### Performance

- `[jest-resolve]` perf: skip error creation on not found `stat` calls ([#11749](https://github.com/facebook/jest/pull/11749))

## 27.4.7

### Fixes

- `jest-config` Add missing `@babel/core` dependency ([#12216](https://github.com/facebook/jest/pull/12216))

## 27.4.6

### Fixes

- `[jest-environment-node]` Add `AbortSignal` ([#12157](https://github.com/facebook/jest/pull/12157))
- `[jest-environment-node]` Add Missing node global `performance` ([#12002](https://github.com/facebook/jest/pull/12002))
- `[jest-runtime]` Handle missing `mocked` property ([#12213](https://github.com/facebook/jest/pull/12213))
- `[@jest/transform]` Update dependency package `pirates` to 4.0.4 ([#12002](https://github.com/facebook/jest/pull/12002))

### Performance

- `jest-config` perf: only register ts-node once when loading TS config files ([#12160](https://github.com/facebook/jest/pull/12160))

## 27.4.5

### Fixes

- `[jest-worker]` Stop explicitly passing `process.env` ([#12141](https://github.com/facebook/jest/pull/12141))

## 27.4.4

### Fixes

- `[babel-jest]` Add `process.version` chunk to the cache key ([#12122](https://github.com/facebook/jest/pull/12122))
- `[jest-environment]` Add `mocked` to `jest` object ([#12133](https://github.com/facebook/jest/pull/12133))
- `[jest-worker]` Stop explicitly passing `execArgv` ([#12128](https://github.com/facebook/jest/pull/12128))

### Chore & Maintenance

- `[website]` Fix the card front that looks overlapping part of the card back

## 27.4.3

### Fixes

- `[jest-environment-jsdom]` Remove `@types/jsdom` dependency (and make its `dom` property `private`) ([#12107](https://github.com/facebook/jest/pull/12107))

## 27.4.2

### Fixes

- `[jest-worker]` Add additional `execArgv` to filter ([#12103](https://github.com/facebook/jest/pull/12103))

## 27.4.1

### Fixes

- `[jest-worker]` Filter `execArgv` correctly ([#12097](https://github.com/facebook/jest/pull/12097))

## 27.4.0

### Features

- `[expect]` Enhancing the `toHaveProperty` matcher to support array selection ([#12092](https://github.com/facebook/jest/pull/12092))
- `[jest-core]` Add support for `testResultsProcessor` written in ESM ([#12006](https://github.com/facebook/jest/pull/12006))
- `[jest-diff, pretty-format]` Add `compareKeys` option for custom sorting of object keys ([#11992](https://github.com/facebook/jest/pull/11992))
- `[jest-mock]` Add `ts-jest` mock util functions ([#12089](https://github.com/facebook/jest/pull/12089))

### Fixes

- `[expect]` Allow again `expect.Matchers` generic with single value ([#11986](https://github.com/facebook/jest/pull/11986))
- `[jest-circus, jest-jasmine2]` Avoid false concurrent test failures due to unhandled promise rejections ([#11987](https://github.com/facebook/jest/pull/11987))
- `[jest-config]` Add missing `slash` dependency to `package.json` ([#12080](https://github.com/facebook/jest/pull/12080))
- `[jest-core]` Incorrect detection of open ZLIB handles ([#12022](https://github.com/facebook/jest/pull/12022))
- `[jest-diff]` Break dependency cycle ([#10818](https://github.com/facebook/jest/pull/10818))
- `[jest-environment-jsdom]` Add `@types/jsdom` dependency ([#11999](https://github.com/facebook/jest/pull/11999))
- `[jest-environment-jsdom]` Do not reset the global.document too early on teardown ([#11871](https://github.com/facebook/jest/pull/11871))
- `[jest-transform]` Improve error and warning messages ([#11998](https://github.com/facebook/jest/pull/11998))
- `[jest-worker]` Pass `execArgv` correctly to `worker_threads` worker ([#12069](https://github.com/facebook/jest/pull/12069))

### Chore & Maintenance

- `[docs]` CLI options alphabetized ([#11586](https://github.com/facebook/jest/pull/11586))
- `[jest-runner]` Add info regarding timers to forcedExit message([#12083](https://github.com/facebook/jest/pull/12083))
- `[*]` Replaced `substr` method with `substring` ([#12066](https://github.com/facebook/jest/pull/12066))
- `[*]` Add `types` entry to all export maps ([#12073](https://github.com/facebook/jest/pull/12073))

## 27.3.1

### Fixes

- `[expect]` Make `expect` extension properties `configurable` ([#11978](https://github.com/facebook/jest/pull/11978))
- `[expect]` Fix `.any()` checks on primitive wrapper classes ([#11976](https://github.com/facebook/jest/pull/11976))

### Chore & Maintenance

- `[expect]` `BigInt` global is always defined, don't check for its existence at runtime ([#11979](https://github.com/facebook/jest/pull/11979))
- `[jest-config, jest-util]` Use `ci-info` instead of `is-ci` to detect CI environment ([#11973](https://github.com/facebook/jest/pull/11973))

## 27.3.0

### Features

- `[jest-config]` Add `testEnvironmentOptions.html` to apply to jsdom input ([#11950](https://github.com/facebook/jest/pull/11950))
- `[jest-resolver]` Support default export (`.`) in `exports` field _if_ `main` is missing ([#11919](https://github.com/facebook/jest/pull/11919))

### Fixes

- `[expect]` Tweak and improve types ([#11949](https://github.com/facebook/jest/pull/11949))
- `[jest-runtime]` Ensure absolute paths can be resolved within test modules ([#11943](https://github.com/facebook/jest/pull/11943))
- `[jest-runtime]` Fix `instanceof` for `ModernFakeTimers` and `LegacyFakeTimers` methods ([#11946](https://github.com/facebook/jest/pull/11946))

## 27.2.5

### Features

- `[jest-config]` Warn when multiple Jest configs are located ([#11922](https://github.com/facebook/jest/pull/11922))

### Fixes

- `[expect]` Pass matcher context to asymmetric matchers ([#11926](https://github.com/facebook/jest/pull/11926) & [#11930](https://github.com/facebook/jest/pull/11930))
- `[expect]` Improve TypeScript types ([#11931](https://github.com/facebook/jest/pull/11931))
- `[expect]` Improve typings of `toThrow()` and `toThrowError()` matchers ([#11929](https://github.com/facebook/jest/pull/11929))
- `[jest-cli]` Improve `--help` printout by removing defunct `--browser` option ([#11914](https://github.com/facebook/jest/pull/11914))
- `[jest-haste-map]` Use distinct cache paths for different values of `computeDependencies` ([#11916](https://github.com/facebook/jest/pull/11916))
- `[@jest/reporters]` Do not buffer `console.log`s when using verbose reporter ([#11054](https://github.com/facebook/jest/pull/11054))

### Chore & Maintenance

- `[expect]` Export default matchers ([#11932](https://github.com/facebook/jest/pull/11932))
- `[@jest/types]` Mark deprecated configuration options as `@deprecated` ([#11913](https://github.com/facebook/jest/pull/11913))

## 27.2.4

### Features

- `[expect]` Add equality checks for Array Buffers in `expect.ToStrictEqual()` ([#11805](https://github.com/facebook/jest/pull/11805))

### Fixes

- `[jest-snapshot]` Correctly indent inline snapshots ([#11560](https://github.com/facebook/jest/pull/11560))

## 27.2.3

### Features

- `[@jest/fake-timers]` Update `@sinonjs/fake-timers` to v8 ([#11879](https://github.com/facebook/jest/pull/11879))

### Fixes

- `[jest-config]` Parse `testEnvironmentOptions` if received from CLI ([#11902](https://github.com/facebook/jest/pull/11902))
- `[jest-reporters]` Call `destroy` on `v8-to-istanbul` converters to free memory ([#11896](https://github.com/facebook/jest/pull/11896))

## 27.2.2

### Fixes

- `[jest-runtime]` Correct `wrapperLength` value for ESM modules. ([#11893](https://github.com/facebook/jest/pull/11893))

## 27.2.1

### Features

- `[jest-transform]` Improve the unexpected token error message. ([#11807](https://github.com/facebook/jest/pull/11807))

### Fixes

- `[jest-runtime]` Fix regression when using `jest.isolateModules` and mocks ([#11882](https://github.com/facebook/jest/pull/11882))
- `[jest-runtime]` Include test name when importing modules after test has completed ([#11885](https://github.com/facebook/jest/pull/11885))
- `[jest-runtime]` Error when ESM import is used after test is torn down ([#11885](https://github.com/facebook/jest/pull/11885))

## 27.2.0

### Features

- `[jest-resolver, jest-runtime]` Pass `conditions` to custom resolvers to enable them to implement support for package.json `exports` field ([#11859](https://github.com/facebook/jest/pull/11859))
- `[jest-runtime]` Allow custom envs to specify `exportConditions` which is passed together with Jest's own conditions to custom resolvers ([#11863](https://github.com/facebook/jest/pull/11863))

### Fixes

- `[@jest/reporters]` Use async transform if available to transform files with no coverage ([#11852](https://github.com/facebook/jest/pull/11852))
- `[jest-util]` Return correct value from `process.send` stub ([#11799](https://github.com/facebook/jest/pull/11799))

## 27.1.1

### Features

- `[jest-runtime]` Add experimental, limited (and undocumented) support for mocking ECMAScript Modules ([#11818](https://github.com/facebook/jest/pull/11818))

### Fixes

- `[jest-resolver]` Support `node:` prefix when importing Node core modules with ESM ([#11817](https://github.com/facebook/jest/pull/11817))
- `[jest-types]` Export the `PrettyFormatOptions` interface ([#11801](https://github.com/facebook/jest/pull/11801))

## 27.1.0

### Features

- `[jest-haste-map]` Use watchman suffix-set option for faster file indexing. ([#11784](https://github.com/facebook/jest/pull/11784))
- `[jest-cli]` Adds a new config options `snapshotFormat` which offers a way to override any of the formatting settings which come with [pretty-format](https://www.npmjs.com/package/pretty-format#usage-with-options). ([#11654](https://github.com/facebook/jest/pull/11654))
- `[jest-reporters]` Expose the `getSummary` util ([#11695](https://github.com/facebook/jest/pull/11695)).
- `[jest-resolver]` Support `node:` prefix when importing Node core modules ([#11331](https://github.com/facebook/jest/pull/11331))

### Fixes

- `[jest-each]` Relaxed the validation to allow multibyte characters in headings ([#11575](https://github.com/facebook/jest/pull/11575))
- `[jest-environment-jsdom]` Add support for `userAgent` option ([#11773](https://github.com/facebook/jest/pull/11773))
- `[jest-environment-node]` Add `Event` and `EventTarget` to node global environment. ([#11727](https://github.com/facebook/jest/pull/11727))
- `[jest-mock]` Fix `spyOn` to use `Object.prototype.hasOwnProperty` ([#11721](https://github.com/facebook/jest/pull/11721))
- `[jest-resolver]` Add dependency on `jest-haste-map` ([#11759](https://github.com/facebook/jest/pull/11759))
- `[jest-types]` Compat with `@types/node` v16 ([#11645](https://github.com/facebook/jest/pull/11645))

### Chore & Maintenance

- `[docs]` Correct `expects.assertions` documentation by adding async/await for asynchronous function.

## 27.0.6

### Fixes

- `[*]` Publish all modules to include the build change in ([#11569](https://github.com/facebook/jest/pull/11569))

## 27.0.5

### Features

- `[@jest/fake-timers]` Flush callbacks scheduled with `requestAnimationFrame` every 16ms when using legacy timers. ([#11523](https://github.com/facebook/jest/pull/11567))
- `[pretty-format]` Use `globalThis` (with polyfill if required) to bring support for esbuild's browser bundling mode ([#11569](https://github.com/facebook/jest/pull/11569))

### Fixes

- `[jest-core]` Support special characters like `@`, `+` and `()` on Windows with `--findRelatedTests` ([#11548](https://github.com/facebook/jest/pull/11548))
- `[@jest/fake-timers]` Do not add `setImmediate` and `clearImmediate` if they do not exist in the global environment ([#11599](https://github.com/facebook/jest/pull/11599))
- `[@jest/reporters]` Allow `node-notifier@10` as peer dependency ([#11523](https://github.com/facebook/jest/pull/11523))
- `[@jest/reporters]` Update `v8-to-istanbul` ([#11523](https://github.com/facebook/jest/pull/11523))

## 27.0.4

### Fixes

- `[jest-config, jest-resolve]` Pass in `require.resolve` to resolvers to resolve from correct base ([#11493](https://github.com/facebook/jest/pull/11493))

## 27.0.3

### Fixes

- `[jest-config]` `require.resolve` on default test sequencer and test environment ([#11482](https://github.com/facebook/jest/pull/11482))
- `[jest-mock]` Fixed `fn` and `spyOn` exports ([#11480](https://github.com/facebook/jest/pull/11480))

## 27.0.2

### Features

- `[jest-circus]` Add some APIs to make it easier to build your own test runner
- `[jest-reporters]` Expose the `getResultHeader` util ([#11460](https://github.com/facebook/jest/pull/11460))
- `[jest-resolver]` Export `resolve*` utils for different Jest modules ([#11466](https://github.com/facebook/jest/pull/11466))
- `[@jest/test-result]` Export `Test`, `TestEvents` and `TestFileEvent` ([#11466](https://github.com/facebook/jest/pull/11466))

### Fixes

- `[jest-circus]` Add missing `slash` dependency ([#11465](https://github.com/facebook/jest/pull/11465))
- `[jest-circus, @jest/test-sequencer]` Remove dependency on `jest-runner` ([#11466](https://github.com/facebook/jest/pull/11466))
- `[jest-config]` Resolve `config.runner` to absolute path ([#11465](https://github.com/facebook/jest/pull/11465))
- `[jest-config]` Make sure to support functions as config ([#11475](https://github.com/facebook/jest/pull/11475))
- `[jest-core]` Do not warn about `DNSCHANNEL` handles when using the `--detectOpenHandles` option ([#11470](https://github.com/facebook/jest/pull/11470))
- `[jest-runner]` Remove dependency on `jest-config` ([#11466](https://github.com/facebook/jest/pull/11466))
- `[jest-worker]` Loosen engine requirement to `>= 10.13.0` ([#11451](https://github.com/facebook/jest/pull/11451))

## 27.0.1

### Fixes

- `[jest-environment-jsdom]` Bump version of JSDOM to avoid deprecated `request` package ([#11442](https://github.com/facebook/jest/pull/11442))

## 27.0.0

### Features

- `[babel-jest]` Add async transformation ([#11192](https://github.com/facebook/jest/pull/11192))
- `[jest-changed-files]` Use '--' to separate paths from revisions ([#11160](https://github.com/facebook/jest/pull/11160))
- `[jest-circus]` [**BREAKING**] Fail tests when multiple `done()` calls are made ([#10624](https://github.com/facebook/jest/pull/10624))
- `[jest-circus, jest-jasmine2]` [**BREAKING**] Fail the test instead of just warning when describe returns a value ([#10947](https://github.com/facebook/jest/pull/10947))
- `[jest-config]` [**BREAKING**] Default to Node testing environment instead of browser (JSDOM) ([#9874](https://github.com/facebook/jest/pull/9874))
- `[jest-config]` [**BREAKING**] Use `jest-circus` as default test runner ([#10686](https://github.com/facebook/jest/pull/10686))
- `[jest-config]` Add support for `preset` written in ESM ([#11200](https://github.com/facebook/jest/pull/11200))
- `[jest-config, jest-runtime]` Support ESM for files other than `.js` and `.mjs` ([#10823](https://github.com/facebook/jest/pull/10823))
- `[jest-config, jest-runtime]` [**BREAKING**] Use "modern" implementation as default for fake timers ([#10874](https://github.com/facebook/jest/pull/10874) & [#11197](https://github.com/facebook/jest/pull/11197))
- `[jest-config` Allow passing `forceNodeFilesystemAPI` through to `jest-haste-map` ([#11264](https://github.com/facebook/jest/pull/11264))
- `[jest-config, jest-haste-map, jest-resolve, jest-runner, jest-runtime, jest-test-sequencer, jest-transform, jest-types]` [**BREAKING**] Add custom HasteMap class implementation config option ([#11107](https://github.com/facebook/jest/pull/11107))
- `[jest-core]` make `TestWatcher` extend `emittery` ([#10324](https://github.com/facebook/jest/pull/10324))
- `[jest-core]` Run failed tests interactively the same way we do with snapshots ([#10858](https://github.com/facebook/jest/pull/10858))
- `[jest-core]` more `TestSequencer` methods can be async ([#10980](https://github.com/facebook/jest/pull/10980))
- `[jest-core]` Add support for `testSequencer` written in ESM ([#11207](https://github.com/facebook/jest/pull/11207))
- `[jest-core]` Add support for `globalSetup` and `globalTeardown` written in ESM ([#11267](https://github.com/facebook/jest/pull/11267))
- `[jest-core]` Add support for `watchPlugins` written in ESM ([#11315](https://github.com/facebook/jest/pull/11315))
- `[jest-core]` Add support for `runner` written in ESM ([#11232](https://github.com/facebook/jest/pull/11232))
- `[jest-core]` Add support for `reporters` written in ESM ([#11427](https://github.com/facebook/jest/pull/11427))
- `[jest-each]` Add support for interpolation with object properties ([#11388](https://github.com/facebook/jest/pull/11388))
- `[jest-environment-node]` Add AbortController to globals ([#11182](https://github.com/facebook/jest/pull/11182))
- `[@jest/fake-timers]` Update to `@sinonjs/fake-timers` to v7 ([#11198](https://github.com/facebook/jest/pull/11198))
- `[jest-haste-map]` Handle injected scm clocks ([#10966](https://github.com/facebook/jest/pull/10966))
- `[jest-haste-map]` Add `enableSymlinks` configuration option to follow symlinks for test files ([#9351](https://github.com/facebook/jest/pull/9351))
- `[jest-repl, jest-runner]` [**BREAKING**] Run transforms over environment ([#8751](https://github.com/facebook/jest/pull/8751))
- `[jest-repl]` Add support for `testEnvironment` written in ESM ([#11232](https://github.com/facebook/jest/pull/11232))
- `[jest-reporters]` Add static filepath property to all reporters ([#11015](https://github.com/facebook/jest/pull/11015))
- `[jest-runner]` [**BREAKING**] set exit code to 1 if test logs after teardown ([#10728](https://github.com/facebook/jest/pull/10728))
- `[jest-runner]` [**BREAKING**] Run transforms over `runner` ([#8823](https://github.com/facebook/jest/pull/8823))
- `[jest-runner]` [**BREAKING**] Run transforms over `testRunner` ([#8823](https://github.com/facebook/jest/pull/8823))
- `[jest-runner]` Possibility to use ESM for test environment ([11033](https://github.com/facebook/jest/pull/11033))
- `[jest-runner]` Add support for `testRunner` written in ESM ([#11232](https://github.com/facebook/jest/pull/11232))
- `[jest-runtime]` Detect reexports from CJS as named exports in ESM ([#10988](https://github.com/facebook/jest/pull/10988))
- `[jest-runtime]` Support for async code transformations ([#11191](https://github.com/facebook/jest/pull/11191) & [#11220](https://github.com/facebook/jest/pull/11220))
- `[jest-snapshot]` [**BREAKING**] Make prettier optional for inline snapshots - fall back to string replacement ([#7792](https://github.com/facebook/jest/pull/7792) & [#11192](https://github.com/facebook/jest/pull/11192))
- `[jest-snapshot]` [**BREAKING**] Run transforms over `snapshotResolver` ([#8751](https://github.com/facebook/jest/pull/8829))
- `[jest-transform]` Pass config options defined in Jest's config to transformer's `process` and `getCacheKey` functions ([#10926](https://github.com/facebook/jest/pull/10926))
- `[jest-transform]` Add support for transformers written in ESM ([#11163](https://github.com/facebook/jest/pull/11163))
- `[jest-transform]` [**BREAKING**] Do not export `ScriptTransformer` class, instead export the async function `createScriptTransformer` ([#11163](https://github.com/facebook/jest/pull/11163))
- `[jest-transform]` Async code transformations ([#9889](https://github.com/facebook/jest/pull/9889))
- `[jest-transform]` Support transpiled transformers ([#11193](https://github.com/facebook/jest/pull/11193))
- `[jest-transform]` [**BREAKING**] `requireAndTranspileModule` always return a `Promise`, and the third parameter type is changed to `RequireAndTranspileModuleOptions` which accept `applyInteropRequireDefault` option ([#11232](https://github.com/facebook/jest/pull/11232))
- `[jest-transform]` [**BREAKING**] `createTranspilingRequire` return function which return a `Promise` now ([#11232](https://github.com/facebook/jest/pull/11232))
- `[jest-util]` add requireOrImportModule for importing CJS or ESM ([#11199](https://github.com/facebook/jest/pull/11199))
- `[jest-util]` add `applyInteropRequireDefault` option on `requireOrImportModule` ([#11232](https://github.com/facebook/jest/pull/11232))
- `[jest-watcher]` Added support for clearing the line when `<C-u>` is pressed in a watch mode pattern prompt ([#11358](https://github.com/facebook/jest/pull/11358))
- `[jest-worker]` Add support for custom task queues and adds a `PriorityQueue` implementation. ([#10921](https://github.com/facebook/jest/pull/10921))
- `[jest-worker]` Add in-order scheduling policy to jest worker ([10902](https://github.com/facebook/jest/pull/10902))
- `[pretty-format]` Better print for sparse arrays ([11326](https://github.com/facebook/jest/pull/11326))
- `[pretty-print]` Add option `printBasicPrototype` which determines whether or not the prototype should be printed for raw objects or arrays ([#11441](https://github.com/facebook/jest/pull/11441))

### Fixes

- `[babel-plugin-jest-hoist]` Add `__dirname` and `__filename` to whitelisted globals ([#10903](https://github.com/facebook/jest/pull/10903))
- `[expect]` [**BREAKING**] Revise `expect.not.objectContaining()` to be the inverse of `expect.objectContaining()`, as documented. ([#10708](https://github.com/facebook/jest/pull/10708))
- `[expect]` [**BREAKING**] Make `toContain` more strict with the received type ([#10119](https://github.com/facebook/jest/pull/10119) & [#10929](https://github.com/facebook/jest/pull/10929))
- `[expect]` [**BREAKING**] `matcherResult` on `JestAssertionError` are now strings rather than functions ([#10989](https://github.com/facebook/jest/pull/10989))
- `[jest-circus]` Fixed the issue of beforeAll & afterAll hooks getting executed even if it is inside a skipped `describe` block ([#10806](https://github.com/facebook/jest/pull/10806))
- `[jest-circus]` Fix `testLocation` on Windows when using `test.each` ([#10871](https://github.com/facebook/jest/pull/10871))
- `[jest-cli]` Use testFailureExitCode when bailing from a failed test ([#10958](https://github.com/facebook/jest/pull/10958))
- `[jest-cli]` Print custom error if error thrown from global hooks is not an error already ([#11003](https://github.com/facebook/jest/pull/11003))
- `[jest-cli]` Allow running multiple "projects" from programmatic API ([#11307](https://github.com/facebook/jest/pull/11307))
- `[jest-cli]` Fix missing collectCoverage after init ([#11353](https://github.com/facebook/jest/pull/11353))
- `[jest-cli, jest-config, jest-types]` Move all default values into `jest-config` ([#9924](https://github.com/facebook/jest/pull/9924))
- `[jest-config]` [**BREAKING**] Change default file extension order by moving json behind ts and tsx ([10572](https://github.com/facebook/jest/pull/10572))
- `[jest-console]` `console.dir` now respects the second argument correctly ([#10638](https://github.com/facebook/jest/pull/10638))
- `[jest-core]` Don't report PerformanceObserver as open handle ([#11123](https://github.com/facebook/jest/pull/11123))
- `[jest-core]` Use `WeakRef` to hold timers when detecting open handles ([#11277](https://github.com/facebook/jest/pull/11277))
- `[jest-core]` Correctly detect open handles that were created in test functions using `done` callbacks ([#11382](https://github.com/facebook/jest/pull/11382))
- `[jest-core]` Do not collect `RANDOMBYTESREQUEST` as open handles ([#11278](https://github.com/facebook/jest/pull/11278))
- `[jest-core]` Wait briefly for open handles to close before flagging them when using `--detectOpenHandles` ([#11429](https://github.com/facebook/jest/pull/11429))
- `[jest-diff]` [**BREAKING**] Use only named exports ([#11371](https://github.com/facebook/jest/pull/11371))
- `[jest-each]` [**BREAKING**] Ignore excess words in headings ([#8766](https://github.com/facebook/jest/pull/8766))
- `[jest-each]` Support array index with template strings ([#10763](https://github.com/facebook/jest/pull/10763))
- `[jest-each]` Interpolate `%%` correctly ([#11364](https://github.com/facebook/jest/pull/11364))
- `[jest-each]` Fix wrong interpolation when the value of array contains multiple `%` ([#11364](https://github.com/facebook/jest/pull/11364))
- `[jest-environment]` [**BREAKING**] Drop support for `runScript` for test environments ([#11155](https://github.com/facebook/jest/pull/11155))
- `[jest-environment-jsdom]` Use inner realm’s `ArrayBuffer` constructor ([#10885](https://github.com/facebook/jest/pull/10885))
- `[jest-environment-jsdom]` [**BREAKING**] Remove Node globals `setImmediate` and `clearImmediate` ([#11222](https://github.com/facebook/jest/pull/11222))
- `[jest-get-type]` [**BREAKING**] Convert to ES Module ([#11359](https://github.com/facebook/jest/pull/11359))
- `[jest-globals]` [**BREAKING**] Disallow return values other than a `Promise` from hooks and tests ([#10512](https://github.com/facebook/jest/pull/10512))
- `[jest-globals]` [**BREAKING**] Disallow mixing a done callback and returning a `Promise` from hooks and tests ([#10512](https://github.com/facebook/jest/pull/10512))
- `[jest-haste-map]` Vendor `NodeWatcher` from `sane` ([#10919](https://github.com/facebook/jest/pull/10919))
- `[jest-jasmine2]` Fixed the issue of `beforeAll` & `afterAll` hooks getting executed even if it is inside a skipped `describe` block when it has child `tests` marked as either `only` or `todo` ([#10806](https://github.com/facebook/jest/pull/10806))
- `[jest-jasmine2]` Fixed the issues of child `tests` marked with `only` or `todo` getting executed even if it is inside a skipped parent `describe` block ([#10806](https://github.com/facebook/jest/pull/10806))
- `[jest-jasmine2]` Wrap all test functions so they open handles that were created in test functions using `done` callbacks can be detected ([#11382](https://github.com/facebook/jest/pull/11382))
- `[jest-reporter]` Handle empty files when reporting code coverage with V8 ([#10819](https://github.com/facebook/jest/pull/10819))
- `[jest-resolve]` Replace read-pkg-up with escalade package ([#10781](https://github.com/facebook/jest/pull/10781))
- `[jest-resolve]` Disable `jest-pnp-resolver` for Yarn 2 ([#10847](https://github.com/facebook/jest/pull/10847))
- `[jest-runtime]` [**BREAKING**] Do not inject `global` variable into module wrapper ([#10644](https://github.com/facebook/jest/pull/10644))
- `[jest-runtime]` [**BREAKING**] remove long-deprecated `jest.addMatchers`, `jest.resetModuleRegistry`, and `jest.runTimersToTime` ([#9853](https://github.com/facebook/jest/pull/9853))
- `[jest-runtime]` Fix stack overflow and promise deadlock when importing mutual dependant ES module ([#10892](https://github.com/facebook/jest/pull/10892))
- `[jest-runtime]` Prevent global module registry from leaking into `isolateModules` registry ([#10963](https://github.com/facebook/jest/pull/10963))
- `[jest-runtime]` Refactor to prevent race condition when linking and evaluating ES Modules ([#11150](https://github.com/facebook/jest/pull/11150))
- `[jest-runtime]` Throw correct error when attempting to load ESM via `require` ([#11260](https://github.com/facebook/jest/pull/11260))
- `[jest-runtime]` Do not cache modules that throw during evaluation ([#11263](https://github.com/facebook/jest/pull/11263))
- `[jest-transform]` Show enhanced `SyntaxError` message for all `SyntaxError`s ([#10749](https://github.com/facebook/jest/pull/10749))
- `[jest-transform]` [**BREAKING**] Refactor API to pass an options bag around rather than multiple boolean options ([#10753](https://github.com/facebook/jest/pull/10753))
- `[jest-transform]` [**BREAKING**] Refactor API of transformers to pass an options bag rather than separate `config` and other options ([#10834](https://github.com/facebook/jest/pull/10834))
- `[jest-types]` Fix `Config.ts` `projects` types ([#11285](https://github.com/facebook/jest/pull/11285))
- `[jest-util]` Replace micromatch with picomatch to fix issues with negated globs ([#11287](https://github.com/facebook/jest/pull/11287))
- `[jest-validate]` Use `en-US` locale to avoid case conversion problems while validating CLI options on machines with some certain locales(e.g. Turkish) set as default locale. ([#11412](https://github.com/facebook/jest/pull/11412))
- `[jest-worker]` [**BREAKING**] Use named exports ([#10623](https://github.com/facebook/jest/pull/10623))
- `[jest-worker]` Do not swallow errors during serialization ([#10984](https://github.com/facebook/jest/pull/10984))
- `[jest-worker]` Handle `ERR_IPC_CHANNEL_CLOSED` errors properly ([#11143](https://github.com/facebook/jest/pull/11143))
- `[pretty-format]` [**BREAKING**] Convert to ES Modules ([#10515](https://github.com/facebook/jest/pull/10515))
- `[pretty-format]` Only call `hasAttribute` if it's a function ([#11000](https://github.com/facebook/jest/pull/11000))
- `[pretty-format]` Handle jsdom attributes properly ([#11189](https://github.com/facebook/jest/pull/11189))
- `[pretty-format]` Import pretty-format using named imports ([#11360](https://github.com/facebook/jest/pull/11360))

### Chore & Maintenance

- `[*]` [**BREAKING**] Only support Node LTS releases and Node 15 ([#10685](https://github.com/facebook/jest/pull/10685))
- `[*]` [**BREAKING**] Add `exports` field to all `package.json`s ([#9921](https://github.com/facebook/jest/pull/9921))
- `[*]` Make it easier for Jest's packages to use the VM escape hatch ([#10824](https://github.com/facebook/jest/pull/10824))
- `[*]` [**BREAKING**] Remove deprecated `mapCoverage` ([#9968](https://github.com/facebook/jest/pull/9968))
- `[babel-jest]` [**BREAKING**] Migrate to ESM ([#11193](https://github.com/facebook/jest/pull/11193))
- `[docs]` Correct example using `browser-resolve` ([#11140](https://github.com/facebook/jest/pull/11140))
- `[docs]` Clarify `timers` configuration property ([#11376](https://github.com/facebook/jest/pull/11376))
- `[jest, jest-core]` [**BREAKING**] Replace `TestScheduler` export with `createTestScheduler` ([#11427](https://github.com/facebook/jest/pull/11427))
- `[jest-config]` [**BREAKING**] Remove `enabledTestsMap` config, use `filter` instead ([#10787](https://github.com/facebook/jest/pull/10787))
- `[jest-console]` [**BREAKING**] Move `root` into `config` and take `GlobalConfig` as mandatory parameter for `getConsoleOutput` ([#10126](https://github.com/facebook/jest/pull/10126))
- `[jest-console]` Export LogEntry ([#11017](https://github.com/facebook/jest/pull/11017))
- `[jest-fake-timers]` Clarify global behavior of `jest.useFakeTimers` and `jest.useRealTimers` ([#10867](https://github.com/facebook/jest/pull/10867))
- `[jest-haste-map]` [**BREAKING**] Migrate to ESM ([#10875](https://github.com/facebook/jest/pull/10875))
- `[jest-haste-map]` [**BREAKING**] Remove support for deprecated option `ignorePattern` as function ([#10348](https://github.com/facebook/jest/pull/10348))
- `[jest-jasmine2]` [**BREAKING**] Migrate to ESM ([#10906](https://github.com/facebook/jest/pull/10906))
- `[jest-jasmine2]` [**BREAKING**] Remove unused options argument from `Env` constructor ([#10240](https://github.com/facebook/jest/pull/10240))
- `[jest-repl, jest-runtime]` [**BREAKING**] Move the `jest-runtime` CLI into `jest-repl` ([#10016](https://github.com/facebook/jest/pull/10016) & [#10925](https://github.com/facebook/jest/pull/10925))
- `[jest-resolve]` [**BREAKING**] Migrate to ESM ([#10688](https://github.com/facebook/jest/pull/10688))
- `[jest-resolve-dependencies]` [**BREAKING**] Migrate to ESM ([#10876](https://github.com/facebook/jest/pull/10876))
- `[jest-mock]` [**BREAKING**] Migrate to ESM ([#10887](https://github.com/facebook/jest/pull/10887))
- `[jest-reporters]` [**BREAKING**] Make `node-notifier` a peer dependency ([#10977](https://github.com/facebook/jest/pull/10977))
- `[jest-resolve, jest-runtime]` [**BREAKING**] Use `Map`s instead of objects for all cached resources ([#10968](https://github.com/facebook/jest/pull/10968))
- `[jest-runner]` [**BREAKING**] Migrate to ESM ([#10900](https://github.com/facebook/jest/pull/10900))
- `[jest-runtime]` [**BREAKING**] Remove deprecated and unused `getSourceMapInfo` from Runtime ([#9969](https://github.com/facebook/jest/pull/9969))
- `[jest-transformer]` [**BREAKING**] Remove unused `isCoreModule` option ([#11166](https://github.com/facebook/jest/pull/11166))
- `[jest-util]` No longer checking `enumerable` when adding `process.domain` ([#10862](https://github.com/facebook/jest/pull/10862))
- `[jest-validate]` [**BREAKING**] Remove `recursiveBlacklist` option in favor of previously introduced `recursiveDenylist` ([#10650](https://github.com/facebook/jest/pull/10650))
- `[website]` Replace 'Github' with 'GitHub' ([#11279](https://github.com/facebook/jest/pull/11279))
- `[website]` Remove a language code from the link to the Node.js website ([#11282](https://github.com/facebook/jest/pull/11282))
- `[website]` Remove a duplicated word ([#11281](https://github.com/facebook/jest/pull/11281))
- `[website]` Add french to website ([#11361](https://github.com/facebook/jest/pull/11361))

### Performance

- `[jest-resolve]` Cache reading and parsing of `package.json`s ([#11076](https://github.com/facebook/jest/pull/11076))
- `[jest-runtime, jest-transform]` share `cacheFS` between runtime and transformer ([#10901](https://github.com/facebook/jest/pull/10901))
- `[jest-runtime]` Load `chalk` only once per worker ([#10864](https://github.com/facebook/jest/pull/10864))
- `[jest-worker]` Fix memory leak of previous task arguments while no new task is scheduled ([#11187](https://github.com/facebook/jest/pull/11187))

## 26.6.3

### Fixes

- `[jest-resolve-dependencies]` Continue dependency resolution if mock dependency can't be found ([#10779](https://github.com/facebook/jest/pull/10779))

## 26.6.2

### Features

- `[jest-core]` Add `findRelatedTests` and `nonFlagArgs` in allowed config options for `updateConfigAndRun` in watch plugins ([#10659](https://github.com/facebook/jest/pull/10659))

### Fixes

- `[babel-plugin-jest-hoist]` Preserve order of hoisted mock nodes within containing block ([#10536](https://github.com/facebook/jest/pull/10536))
- `[babel-plugin-jest-hoist]` Hoist pure constants to support experimental JSX transform in hoisted mocks ([#10723](https://github.com/facebook/jest/pull/10723))
- `[babel-preset-jest]` Update `babel-preset-current-node-syntax` to support top level await ([#10747](https://github.com/facebook/jest/pull/10747))
- `[expect]` Revert "Fix `objectContaining` to work recursively into sub-objects ([#10508](https://github.com/facebook/jest/pull/10508))" ([#10766](https://github.com/facebook/jest/pull/10766))
- `[jest-circus, jest-jasmine2]` fix: don't assume `stack` is always a string ([#10697](https://github.com/facebook/jest/pull/10697))
- `[jest-config]` Fix bug introduced in watch mode by PR [#10678](https://github.com/facebook/jest/pull/10678/files#r511037803) ([#10692](https://github.com/facebook/jest/pull/10692))
- `[jest-config]` Throw correct error for missing preset modules ([#10737](https://github.com/facebook/jest/pull/10737))
- `[jest-resolve-dependencies]` Resolve mocks as dependencies ([#10713](https://github.com/facebook/jest/pull/10713))
- `[jest-runtime]` Handle file URLs in dynamic imports ([#10744](https://github.com/facebook/jest/pull/10744))
- `[jest-runtime, babel-jest]` Pass more ESM options to `@jest/transform` ([#10752](https://github.com/facebook/jest/pull/10752))
- `[jest-runtime]` Properly inject `extraGlobals` into the runtime ([#10758](https://github.com/facebook/jest/pull/10758))
- `[jest-transform]` Link to ESM docs on syntax errors ([#10748](https://github.com/facebook/jest/pull/10748))

### Chore & Maintenance

- `[docs]` Add docs for using mocks in TypeScript ([#10415](https://github.com/facebook/jest/pull/10415))
- `[eslint-config-fb-strict]` Move package from this repo to `fbjs` repo ([#10739](https://github.com/facebook/jest/pull/10739))
- `[examples]` Update TypeScript example to show use of newer Jest types ([#10399](https://github.com/facebook/jest/pull/10399))
- `[jest-cli]` chore: standardize files and folder names ([#10698](https://github.com/facebook/jest/pull/10698))
- `[jest-config]` Switch ts-node `Register` type to `Service` due to deprecation ([#11210](https://github.com/facebook/jest/pull/11210))

## 26.6.1

### Features

- `[jest-runtime]` Support named exports from CommonJS as named ES Module imports ([#10673](https://github.com/facebook/jest/pull/10673))
- `[jest-validate]` Add support for `recursiveDenylist` option as an alternative to `recursiveBlacklist` ([#10236](https://github.com/facebook/jest/pull/10236))

### Fixes

- `[expect]` Fix `objectContaining` to work recursively into sub-objects ([#10508](https://github.com/facebook/jest/pull/10508))
- `[jest-cli, jest-core, jest-config, jest-types]` Fix `--onlyFailures` flag to work in non-watch mode ([#10678](https://github.com/facebook/jest/pull/10678/files))
- `[jest-config]` Fix for the `jest.config.ts` compiler to not interfere with `tsconfig.json` files ([#10675](https://github.com/facebook/jest/pull/10675))
- `[jest-message-util]` Update to work properly with Node 15 ([#10660](https://github.com/facebook/jest/pull/10660))
- `[jest-mock]` Allow to mock methods in getters (TypeScript 3.9 export) ([#10156](https://github.com/facebook/jest/pull/10156))

## 26.6.0

### Features

- `[jest-cli, jest-config]` Add support for the `jest.config.ts` configuration file ([#10564](https://github.com/facebook/jest/pull/10564))

### Fixes

- `[jest-config]` Simplify transform RegExp ([#10207](https://github.com/facebook/jest/pull/10207))
- `[jest-fake-timers]` Lazily instantiate mock timers ([#10551](https://github.com/facebook/jest/pull/10551))
- `[jest-runtime]` `require.main` is no longer `undefined` when using `jest.resetModules` ([#10626](https://github.com/facebook/jest/pull/10626))
- `[@jest/types]` Add missing values for `timers` ([#10632](https://github.com/facebook/jest/pull/10632))

### Chore & Maintenance

- `[docs]` Add step for fetching `backers.json` file in website setup docs ([#10631](https://github.com/facebook/jest/pull/10631))
- `[docs]` Add page detailing environment variables set by Jest ([#10630](https://github.com/facebook/jest/pull/10630))
- `[jest-circus]` Refactor `callAsyncCircusFn` parameters ([#10629](https://github.com/facebook/jest/pull/10629))

## 26.5.3

### Features

- `[jest-runtime]` add support for dynamic `import()` from CommonJS ([#10620](https://github.com/facebook/jest/pull/10620))

### Fixes

- `[jest-runner, jest-runtime]` `require.main` should not be `undefined` with `createRequire()` ([#10610](https://github.com/facebook/jest/pull/10610))
- `[jest-runtime]` add missing `module.path` property ([#10615](https://github.com/facebook/jest/pull/10615))
- `[jest-runtime]` Add `mainModule` instance variable to runtime ([#10621](https://github.com/facebook/jest/pull/10621))
- `[jest-runtime]` Evaluate Node core modules on dynamic `import()` ([#10622](https://github.com/facebook/jest/pull/10622))
- `[jest-validate]` Show suggestion only when unrecognized cli param is longer than 1 character ([#10604](https://github.com/facebook/jest/pull/10604))
- `[jest-validate]` Validate `testURL` as CLI option ([#10595](https://github.com/facebook/jest/pull/10595))

## 26.5.2

### Fixes

- `[*]` Revert usage of Escalade and rollback Yargs to v15 as it breaks Node 13 ([#10599](https://github.com/facebook/jest/pull/10599))
- `[jest-circus]` Setup globals before emitting `setup`, and include Jest globals in the `setup` payload ([#10598](https://github.com/facebook/jest/pull/10598))
- `[jest-mock]` Fix typings for `mockResolvedValue`, `mockResolvedValueOnce`, `mockRejectedValue` and `mockRejectedValueOnce` ([#10600](https://github.com/facebook/jest/pull/10600))

## 26.5.1

### Fixes

- `[jest-circus]` Handle older `jest-runtime` in `jest-circus`

## 26.5.0

### Features

- `[jest-circus, jest-config, jest-runtime]` Add new `injectGlobals` config and CLI option to disable injecting global variables into the runtime ([#10484](https://github.com/facebook/jest/pull/10484))
- `[jest-each]` Fixes `.each` type to always be callable ([#10447](https://github.com/facebook/jest/pull/10447))
- `[jest-runner]` Add support for `moduleLoader`s with `default` exports ([#10541](https://github.com/facebook/jest/pull/10541))
- `[@jest/create-cache-key-function]` Added a new package for creating cache keys ([#10587](https://github.com/facebook/jest/pull/10587))

### Fixes

- `[jest-circus, jest-jasmine2]` Find correct location for `test.each` tests ([#10413](https://github.com/facebook/jest/pull/10413))
- `[jest-console]` Add `Console` constructor to `console` object ([#10502](https://github.com/facebook/jest/pull/10502))
- `[jest-globals]` Fix lifecycle hook function types ([#10480](https://github.com/facebook/jest/pull/10480))
- `[jest-runtime]` Remove usage of `vm.compileFunction` due to a performance issue ([#10586](https://github.com/facebook/jest/pull/10586))

### Chore & Maintenance

- `[jest-resolve]` Replace read-pkg-up with escalade package ([10558](https://github.com/facebook/jest/pull/10558))
- `[jest-environment-jsdom]` Update jsdom to 16.4.0 ([10578](https://github.com/facebook/jest/pull/10578))

## 26.4.2

### Fixes

- `[expect]` Fix `toMatchObject` to work with inherited class getters ([#10381](https://github.com/facebook/jest/pull/10381))
- `[pretty-format]` Lower minimum node version to >= 10 ([#10435](https://github.com/facebook/jest/pull/10435))

## 26.4.1

### Fixes

- `[jest-core]` Don't report ELDHistogram as open handle ([#10417](https://github.com/facebook/jest/pull/10417))
- `[jest-matcher-utils]` Fix diffing object contain readonly symbol key object ([#10414](https://github.com/facebook/jest/pull/10414))
- `[jest-reporters]` Fixes notify reporter on Linux (using notify-send) ([#10393](https://github.com/facebook/jest/pull/10400))
- `[jest-snapshot]` Correctly handles arrays and property matchers in snapshots ([#10404](https://github.com/facebook/jest/pull/10404))

## 26.4.0

### Features

- `[jest-resolve]` Add support for `packageFilter` on custom resolver ([#10393](https://github.com/facebook/jest/pull/10393))

### Fixes

- `[pretty-format]` Handle `tagName` not being a string ([#10397](https://github.com/facebook/jest/pull/10397))

## 26.3.0

### Features

- `[jest-circus, jest-jasmine2]` Include `failureDetails` property in test results ([#9496](https://github.com/facebook/jest/pull/9496))
- `[jest-each, jest-jasmine, jest-circus]` Add support for `.concurrent.each` ([#9326](https://github.com/facebook/jest/pull/9326))

### Fixes

- `[jest-config]` Add `.pnp.js` to `transformIgnorePatterns` defaults ([#10383](https://github.com/facebook/jest/pull/10383))
- `[jest-leak-detector]` Wait properly for GC runs due to changes in Node 14.7 ([#10366](https://github.com/facebook/jest/pull/10366))
- `[jest-worker]` Downgrade minimum node version to 10.13 ([#10352](https://github.com/facebook/jest/pull/10352))
- `[docs]` Update snapshot testing documentation([#10359](https://github.com/facebook/jest/pull/10359))

## 26.2.2

### Fixes

- `[jest-cli]` Use correct file name to override existing jest config on init ([#10337](https://github.com/facebook/jest/pull/10337))
- `[jest-haste-map]` Properly detect support for native `find` ([#10346](https://github.com/facebook/jest/pull/10346))

## 26.2.1

### Fixes

- `[jest-worker]` Make sure to work with Node TS typings v12 ([#10336](https://github.com/facebook/jest/pull/10336))

## 26.2.0

### Features

- `[jest-core, jest-circus, jest-reporter, jest-runner]` Added support for reporting individual test cases using jest-circus ([#10227](https://github.com/facebook/jest/pull/10227))
- `[jest-config, jest-reporter, jest-runner, jest-test-sequencer]` Add `slowTestThreshold` configuration option ([#9366](https://github.com/facebook/jest/pull/9366))
- `[jest-haste-map]` Watchman crawler now includes dotfiles ([#10075](https://github.com/facebook/jest/pull/10075))
- `[jest-worker]` Added support for workers to send custom messages to parent in jest-worker ([#10293](https://github.com/facebook/jest/pull/10293))
- `[jest-worker]` Support passing `resourceLimits` ([#10335](https://github.com/facebook/jest/pull/10335))
- `[pretty-format]` Added support for serializing custom elements (web components) ([#10217](https://github.com/facebook/jest/pull/10237))

### Fixes

- `[expect]` Match symbols and bigints in `any()` ([#10223](https://github.com/facebook/jest/pull/10223))
- `[jest-changed-files]` Use `git diff` instead of `git log` for `--changedSince` ([#10155](https://github.com/facebook/jest/pull/10155))
- `[jest-console]` Add missing `console.timeLog` for compatibility with Node ([#10209](https://github.com/facebook/jest/pull/10209))
- `[jest-haste-map]` Check `find` binary supports the `-iname` parameter ([#10308](https://github.com/facebook/jest/pull/10308))
- `[jest-snapshot]` Strip added indentation for inline error snapshots ([#10217](https://github.com/facebook/jest/pull/10217))

### Chore & Maintenance

- `[*]` Add missing dependency on `@types/node` ([#10248](https://github.com/facebook/jest/pull/10248))
- `[jest-jasmine2]` Convert `PCancelable` to TypeScript ([#10215](https://github.com/facebook/jest/pull/10215))
- `[jest-jasmine2]` Refine typings of `queueRunner` ([#10215](https://github.com/facebook/jest/pull/10215))
- `[jest-jasmine2]` Remove usage of `Function` type ([#10216](https://github.com/facebook/jest/pull/10216))
- `[jest-resolve]` Improve types ([#10239](https://github.com/facebook/jest/pull/10239))
- `[docs]` Clarify the [`jest.requireActual(moduleName)`](https://jestjs.io/docs/jest-object#jestrequireactualmodulename) example
- `[jest-types]` Refine typings of `coverageReporters` ([#10275](https://github.com/facebook/jest/pull/10275))

## 26.1.0

### Features

- `[jest-mock]` Export `Mock`, `MockInstance`, `SpyInstance` types ([#10138](https://github.com/facebook/jest/pull/10138))
- `[jest-config]` Support config files exporting (`async`) `function`s ([#10001](https://github.com/facebook/jest/pull/10001))
- `[jest-cli, jest-core]` Add `--selectProjects` CLI argument to filter test suites by project name ([#8612](https://github.com/facebook/jest/pull/8612))
- `[jest-cli, jest-init]` Add `coverageProvider` to `jest --init` prompts ([#10044](https://github.com/facebook/jest/pull/10044))

### Fixes

- `[jest-console]` `getConsoleOutput` to receive global stack trace config and use it to format stack trace ([#10081](https://github.com/facebook/jest/pull/10081))
- `[jest-jasmine2]` Stop adding `:` after an error that has no message ([#9990](https://github.com/facebook/jest/pull/9990))
- `[jest-diff]` Control no diff message color with `commonColor` in diff options ([#9997](https://github.com/facebook/jest/pull/9997))
- `[jest-snapshot]` Fix TypeScript compilation ([#10008](https://github.com/facebook/jest/pull/10008))

### Chore & Maintenance

- `[docs]` Correct confusing filename in `enableAutomock` example ([#10055](https://github.com/facebook/jest/pull/10055))
- `[jest-core]` 🎉🎉🎉🎉🎉🎉🎉🎉🎉🎉🎉🎉🎉🎉🎉🎉🎉🎉🎉🎉🎉🎉🎉🎉🎉 ([#10000](https://github.com/facebook/jest/pull/10000))
- `[jest-core, jest-reporters, jest-test-result, jest-types]` Cleanup `displayName` type ([#10049](https://github.com/facebook/jest/pull/10049))
- `[jest-runtime]` Jest-internal sandbox escape hatch ([#9907](https://github.com/facebook/jest/pull/9907))
- `[jest-fake-timers]` Update `now` param type to support `Date` in addition to `number`. ([#10169](https://github.com/facebook/jest/pull/10169))
- `[docs]` Add param to `setSystemTime` docs and remove preceding period from it and `getRealSystemTime` ([#10169](https://github.com/facebook/jest/pull/10169))
- `[jest-snapshot, jest-util]` Replace `make-dir` with `fs.mkdir` ([#10136](https://github.com/facebook/jest/pull/10136))
- `[docs]` Added parcel-bundler documentation inside readme.md file

### Performance

- `[jest-core, jest-transform, jest-haste-map]` Improve Jest startup time and test runtime, particularly when running with coverage, by caching micromatch and avoiding recreating RegExp instances ([#10131](https://github.com/facebook/jest/pull/10131))

## 26.0.1

### Fixes

- `[jest-circus]` Backward compatibility for deprecated `DescribeBlock.tests` to not break e.g. Detox reporter

## 26.0.0

### Features

- `[jest-environment-jsdom]` [**BREAKING**] Upgrade `jsdom` to v16 ([#9606](https://github.com/facebook/jest/pull/9606))
- `[@jest/fake-timers]` Add possibility to use a modern implementation of fake timers, backed by `@sinonjs/fake-timers` ([#7776](https://github.com/facebook/jest/pull/7776))
- `[jest-runtime]` Add `createMockFromModule` as an alias for `genMockFromModule` ([#9962](https://github.com/facebook/jest/pull/9962))

### Fixes

- `[babel-jest]` Handle `null` being passed to `createTransformer` ([#9955](https://github.com/facebook/jest/pull/9955))
- `[jest-circus, jest-console, jest-jasmine2, jest-reporters, jest-util, pretty-format]` Fix time durating formatting and consolidate time formatting code ([#9765](https://github.com/facebook/jest/pull/9765))
- `[jest-circus]` [**BREAKING**] Fail tests if a test takes a done callback and have return values ([#9129](https://github.com/facebook/jest/pull/9129))
- `[jest-circus]` [**BREAKING**] Throw a proper error if a test / hook is defined asynchronously ([#8096](https://github.com/facebook/jest/pull/8096))
- `[jest-circus]` Throw more descriptive error if hook is defined inside test ([#9957](https://github.com/facebook/jest/pull/9957))
- `[jest-circus]` [**BREAKING**] Align execution order of tests to match `jasmine`'s top to bottom order ([#9965](https://github.com/facebook/jest/pull/9965))
- `[jest-config, jest-resolve]` [**BREAKING**] Remove support for `browser` field ([#9943](https://github.com/facebook/jest/pull/9943))
- `[jest-haste-map]` Stop reporting files as changed when they are only accessed ([#7347](https://github.com/facebook/jest/pull/7347))
- `[jest-resolve]` Show relative path from root dir for `module not found` errors ([#9963](https://github.com/facebook/jest/pull/9963))
- `[jest-runtime]` Fix absolute path moduleNameMapper + jest.mock bug ([#8727](https://github.com/facebook/jest/pull/8727))

### Chore & Maintenance

- `[*]` [**BREAKING**] TypeScript definitions requires a minimum of TypeScript v3.8 ([#9823](https://github.com/facebook/jest/pull/9823))
- `[*]` [**BREAKING**] Drop support for Node 8 ([#9423](https://github.com/facebook/jest/pull/9423))
- `[*]` Upgrade to chalk@4 ([#9752](https://github.com/facebook/jest/pull/9752))
- `[*]` Remove usage of `realpath-native` ([#9952](https://github.com/facebook/jest/pull/9952))
- `[docs]` Fix example reference implementation to use Jest with Phabricator ([#8662](https://github.com/facebook/jest/pull/8662))
- `[docs]` Added default compiler to tranform ([#8583](https://github.com/facebook/jest/pull/8583))
- `[docs]` Updated Testing Frameworks guide with React; make it generic ([#9106](https://github.com/facebook/jest/pull/9106))
- `[expect, jest-mock, pretty-format]` [**BREAKING**] Remove `build-es5` from package ([#9945](https://github.com/facebook/jest/pull/9945))
- `[@jest/fake-timers, @jest/environment]` [**BREAKING**] Rename `LolexFakeTimers` to `ModernFakeTimers` ([#9960](https://github.com/facebook/jest/pull/9960))
- `[jest-haste-map]` [**BREAKING**] removed `providesModuleNodeModules` ([#8535](https://github.com/facebook/jest/pull/8535))
- `[jest-runtime]` [**BREAKING**] Remove long-deprecated `require.requireActual` and `require.requireMock` methods ([#9854](https://github.com/facebook/jest/pull/9854))

## 25.5.4

### Fixes

- `[jest-jasmine2]` Don't run `beforeAll` / `afterAll` in skipped describe blocks ([#9931](https://github.com/facebook/jest/pull/9931))

### Chore & Maintenance

- `[jest-runtime]` Do not warn when mutating `require.cache` ([#9946](https://github.com/facebook/jest/pull/9946))

## 25.5.3

### Chore & Maintenance

- `[jest-circus]` Fix memory leak when running in band ([#9934](https://github.com/facebook/jest/pull/9934))

## 25.5.2

### Fixes

- `[jest-globals]` Export globals as values, not types ([#9925](https://github.com/facebook/jest/pull/9925))

## 25.5.1

### Fixes

- `[jest-haste-map]` Add missing `@types/graceful-fs` dependency ([#9913](https://github.com/facebook/jest/pull/9913))
- `[jest-runner]` Correctly serialize `Set` passed to worker ([#9915](https://github.com/facebook/jest/pull/9915))
- `[jest-runtime]` Vary ESM cache by query ([#9914](https://github.com/facebook/jest/pull/9914))

## 25.5.0

### Features

- `[@jest/globals]` New package so Jest's globals can be explicitly imported ([#9801](https://github.com/facebook/jest/pull/9801))
- `[jest-core]` Show coverage of sources related to tests in changed files ([#9769](https://github.com/facebook/jest/pull/9769))
- `[jest-runtime]` Populate `require.cache` ([#9841](https://github.com/facebook/jest/pull/9841))

### Fixes

- `[*]` Use `graceful-fs` directly in every package instead of relying on `fs` being monkey patched ([#9443](https://github.com/facebook/jest/pull/9443))
- `[expect]` Prints the Symbol name into the error message with a custom asymmetric matcher ([#9888](https://github.com/facebook/jest/pull/9888))
- `[jest-circus, jest-jasmine2]` Support older version of `jest-runtime` ([#9903](https://github.com/facebook/jest/pull/9903) & [#9842](https://github.com/facebook/jest/pull/9842))
- `[@jest/environment]` Make sure not to reference Jest types ([#9875](https://github.com/facebook/jest/pull/9875))
- `[jest-message-util]` Code frame printing should respect `--noStackTrace` flag ([#9866](https://github.com/facebook/jest/pull/9866))
- `[jest-runtime]` Support importing CJS from ESM using `import` statements ([#9850](https://github.com/facebook/jest/pull/9850))
- `[jest-runtime]` Support importing parallel dynamic `import`s ([#9858](https://github.com/facebook/jest/pull/9858))
- `[jest-transform]` Improve source map handling when instrumenting transformed code ([#9811](https://github.com/facebook/jest/pull/9811))

### Chore & Maintenance

- `[docs]` Add an example for mocking non-default export class

### Performance

- `[jest-resolve]` Update `resolve` to a version using native `realpath`, which is faster than the default JS implementation ([#9872](https://github.com/facebook/jest/pull/9872))
- `[jest-resolve]` Pass custom cached `realpath` function to `resolve` ([#9873](https://github.com/facebook/jest/pull/9873))
- `[jest-runtime]` Add `teardown` method to clear any caches when tests complete ([#9906](https://github.com/facebook/jest/pull/9906))
- `[jest-runtime]` Do not pass files required internally through transformation when loading them ([#9900](https://github.com/facebook/jest/pull/9900))
- `[jest-runtime]` Use `Map`s instead of object literals as cache holders ([#9901](https://github.com/facebook/jest/pull/9901))

## 25.4.0

- `[expect]` Support `async function`s in `toThrow` ([#9817](https://github.com/facebook/jest/pull/9817))
- `[jest-console]` Add code frame to `console.error` and `console.warn` ([#9741](https://github.com/facebook/jest/pull/9741))
- `[jest-runtime, jest-jasmine2, jest-circus]` Experimental, limited ECMAScript Modules support ([#9772](https://github.com/facebook/jest/pull/9772) & [#9842](https://github.com/facebook/jest/pull/9842))

### Fixes

- `[expect]` Restore support for passing functions to `toHaveLength` matcher ([#9796](https://github.com/facebook/jest/pull/9796))
- `[jest-changed-files]` `--only-changed` should include staged files ([#9799](https://github.com/facebook/jest/pull/9799))
- `[jest-circus]` Throw on nested test definitions ([#9828](https://github.com/facebook/jest/pull/9828))
- `[jest-each]` `each` will throw an error when called with too many arguments ([#9818](https://github.com/facebook/jest/pull/9818))
- `[jest-runner]` Don't print warning to stdout when using `--json` ([#9843](https://github.com/facebook/jest/pull/9843))

### Chore & Maintenance

- `[*]` Do not generate TypeScript declaration source maps ([#9822](https://github.com/facebook/jest/pull/9822))
- `[*]` Transpile code for Node 8.3, not 8.0 ([#9827](https://github.com/facebook/jest/pull/9827))

## 25.3.0

### Features

- `[babel-jest]` Support passing `supportsDynamicImport` and `supportsStaticESM` ([#9766](https://github.com/facebook/jest/pull/9766))
- `[babel-preset-jest]` Enable all syntax plugins not enabled by default that works on current version of Node ([#9774](https://github.com/facebook/jest/pull/9774))
- `[jest-circus]` Enable writing async test event handlers ([#9397](https://github.com/facebook/jest/pull/9397))
- `[jest-runtime, @jest/transformer]` Support passing `supportsDynamicImport` and `supportsStaticESM` ([#9597](https://github.com/facebook/jest/pull/9597))

### Chore & Maintenance

- `[*]` Replace `any`s with `unknown`s ([#9626](https://github.com/facebook/jest/pull/9626))
- `[@jest/transform]` Expose type `CacheKeyOptions` for `getCacheKey` ([#9762](https://github.com/facebook/jest/pull/9762))
- `[@jest/types]` Correct type `testRegex` for `ProjectConfig` ([#9780](https://github.com/facebook/jest/pull/9780))

## 25.2.7

### Fixes

- `[jest-matcher-utils]` Replace accessors with values to avoid calling setters in object descriptors when computing diffs for error reporting ([#9757](https://github.com/facebook/jest/pull/9757))
- `[@jest/watcher]` Correct return type of `shouldRunTestSuite` for `JestHookEmitter` ([#9753](https://github.com/facebook/jest/pull/9753))

## 25.2.6

### Chore & Maintenance

- `[*]` 25.2.5 was published without changes from 25.2.4 - 25.2.6 includes all changes from that version.

## 25.2.5

### Fixes

- `[@jest/console]` Fix `typescript<@3.8` compatibility in published types

### Chore & Maintenance

- `[docs]` Update link to watchman troubleshooting docs ([#9727](https://github.com/facebook/jest/pull/9727))
- `[@jest/message-util]` Remove dependency on `@jest/test-result`, which lead to a sprawling dependency tree ([#9749](https://github.com/facebook/jest/pull/9749))
- `[@jest/test-result]` Remove dependency on `@jest/transform`, which lead to a sprawling dependency tree ([#9747](https://github.com/facebook/jest/pull/9747))
- `[@jest/transform]` Expose type `TransformedSource` ([#9736](https://github.com/facebook/jest/pull/9736))

## 25.2.4

### Features

- `[jest-message-util]` Check for common errors when using the wrong test environment ([#8245](https://github.com/facebook/jest/pull/8245))

### Fixes

- `[jest-circus]` Fix type elision of jest-runtime imports ([#9717](https://github.com/facebook/jest/pull/9717))
- `[@jest/transform]` Fix coverage reporter for uncovered files without transformers, reverting [#9460](https://github.com/facebook/jest/pull/9460) ([#9724](https://github.com/facebook/jest/pull/9724))

## 25.2.3

### Fixes

- `[*]` Verify all packages are properly downleveled for older versions of TypeScript ([#9715](https://github.com/facebook/jest/pull/9715))

## 25.2.2

### Fixes

- `[jest-environment-node]` Remove `getVmContext` from Node env on older versions of Node ([#9708](https://github.com/facebook/jest/pull/9708))
- `[jest-runtime]` Return constructable class from `require('module')` ([#9711](https://github.com/facebook/jest/pull/9711))

## 25.2.1

### Fixes

- `[*]` Downlevel TypeScript definitions files for compatibility with TS<3.8 ([#9705](https://github.com/facebook/jest/pull/9705))

## 25.2.0

### Features

- `[jest-config]` Support ESM config files with `.js` extension ([#9573](https://github.com/facebook/jest/pull/9573)).
- `[jest-runtime]` Override `module.createRequire` to return a Jest-compatible `require` function ([#9469](https://github.com/facebook/jest/pull/9469))
- `[jest-haste-map]` [**BREAKING**] Remove `mapper` option ([#9581](https://github.com/facebook/jest/pull/9581))
- `[*]` Support array of paths for `moduleNameMapper` aliases ([#9465](https://github.com/facebook/jest/pull/9465))
- `[jest-reporters]` Adds ability to pass options to the istanbul-reporter through `coverageReporters` ([#9572](https://github.com/facebook/jest/pull/9572))
- `[jest-runtime]` Require stack when a module cannot be resolved ([#9681](https://github.com/facebook/jest/pull/9681))
- `[jest-transform]` `writeCacheFile` no longer calls `fsync` ([#9695](https://github.com/facebook/jest/pull/9695))

### Fixes

- `[expect]` Handle readonly properties correctly ([#9575](https://github.com/facebook/jest/pull/9575))
- `[jest-cli]` Set `coverageProvider` correctly when provided in config ([#9562](https://github.com/facebook/jest/pull/9562))
- `[jest-cli]` Allow specifying `.cjs` and `.mjs` config files by `--config` CLI option ([#9578](https://github.com/facebook/jest/pull/9578))
- `[jest-cli]` Update yargs to fix CLI flag overriding ([#9519](https://github.com/facebook/jest/pull/9519))
- `[jest-config]` Treat `setupFilesAfterEnv` like `setupFiles` when normalizing configs against presets ([#9495](https://github.com/facebook/jest/pull/9495))
- `[jest-config]` Support `.mjs` config files on Windows as well ([#9558](https://github.com/facebook/jest/pull/9558))
- `[jest-config]` Verify `rootDir` and all `roots` are directories ([#9569](https://github.com/facebook/jest/pull/9569))
- `[jest-config]` Ensure pattern of `replacePosixSep` is a string ([#9546](https://github.com/facebook/jest/pull/9546))
- `[jest-haste-map]` Fix crash on unix based systems without find ([#9579](https://github.com/facebook/jest/pull/9579))
- `[jest-jasmine2]` Fix `--testNamePattern` matching with `concurrent` tests ([#9090](https://github.com/facebook/jest/pull/9090))
- `[jest-matcher-utils]` Fix diff highlight of symbol-keyed object. ([#9499](https://github.com/facebook/jest/pull/9499))
- `[@jest/reporters]` Notifications should be fire&forget rather than having a timeout ([#9567](https://github.com/facebook/jest/pull/9567))
- `[jest-resolve]` Fix module identity preservation with symlinks and browser field resolution ([#9511](https://github.com/facebook/jest/pull/9511))
- `[jest-resolve]` Do not confuse directories with files ([#8912](https://github.com/facebook/jest/pull/8912))
- `[jest-resolve]` `moduleNameMapper` should take precedence over Node core modules ([#9563](https://github.com/facebook/jest/pull/9563))
- `[jest-runtime]` Reset `isolateModules` if it fails ([#9541](https://github.com/facebook/jest/pull/9541))
- `[jest-runtime]` Yarn PnP errors displayed to the user ([#9681](https://github.com/facebook/jest/pull/9681))
- `[jest-snapshot]` Downgrade semver to v6 to support node 8 ([#9451](https://github.com/facebook/jest/pull/9451))
- `[jest-snapshot]` Properly indent new snapshots in the presences of existing ones ([#9523](https://github.com/facebook/jest/pull/9523))
- `[jest-transform]` Correct sourcemap behavior for transformed and instrumented code ([#9460](https://github.com/facebook/jest/pull/9460))
- `[jest-transform]` Allow instrumentation of transformed files with weird file extensions ([#9589](https://github.com/facebook/jest/pull/9589))
- `[@jest/types]` Make `ConfigGlobals` an interface to allow for declaration merging. ([#9570](https://github.com/facebook/jest/pull/9570))
- `[pretty-format]` Export `OldPlugin` type ([#9491](https://github.com/facebook/jest/pull/9491))

### Chore & Maintenance

- `[docs]` Warn about unexpected behavior / bug of node-notifier when using the `notify` options.
- `[docs]` Grammatical corrections to Async docs page. ([#9679](https://github.com/facebook/jest/pull/9679))
- `[jest-resolver]` Use `resolve` package to implement custom module resolution ([#9520](https://github.com/facebook/jest/pull/9520))
- `[jest-runtime]` Move execution of `setupFiles` to `jest-runner` ([#9596](https://github.com/facebook/jest/pull/9596))
- `[jest-runtime]` Update anchor link in `helpers` ([#9616](https://github.com/facebook/jest/pull/9616))
- `[@jest/reporters]` Remove unused dependencies and type exports ([#9462](https://github.com/facebook/jest/pull/9462))
- `[website]` Update pictures of reports when matchers fail ([#9214](https://github.com/facebook/jest/pull/9214))

### Performance

- `[jest-haste-map]` Reduce number of `lstat` calls in node crawler ([#9514](https://github.com/facebook/jest/pull/9514))

## 25.1.0

### Features

- `[babel-plugin-jest-hoist]` Show codeframe on static hoisting issues ([#8865](https://github.com/facebook/jest/pull/8865))
- `[babel-plugin-jest-hoist]` Add `BigInt` to `ALLOWED_IDENTIFIERS` ([#8382](https://github.com/facebook/jest/pull/8382))
- `[babel-preset-jest]` Add `@babel/plugin-syntax-bigint` ([#8382](https://github.com/facebook/jest/pull/8382))
- `[expect]` Add `BigInt` support to `toBeGreaterThan`, `toBeGreaterThanOrEqual`, `toBeLessThan` and `toBeLessThanOrEqual` ([#8382](https://github.com/facebook/jest/pull/8382))
- `[expect, jest-matcher-utils]` Display change counts in annotation lines ([#9035](https://github.com/facebook/jest/pull/9035))
- `[expect, jest-snapshot]` Support custom inline snapshot matchers ([#9278](https://github.com/facebook/jest/pull/9278))
- `[jest-config]` Throw the full error message and stack when a Jest preset is missing a dependency ([#8924](https://github.com/facebook/jest/pull/8924))
- `[jest-config]` [**BREAKING**] Set default display name color based on runner ([#8689](https://github.com/facebook/jest/pull/8689))
- `[jest-config]` Merge preset globals with project globals ([#9027](https://github.com/facebook/jest/pull/9027))
- `[jest-config]` Support `.cjs` config files ([#9291](https://github.com/facebook/jest/pull/9291))
- `[jest-config]` [**BREAKING**] Support `.mjs` config files ([#9431](https://github.com/facebook/jest/pull/9431))
- `[jest-core]` Support reporters as default exports ([#9161](https://github.com/facebook/jest/pull/9161))
- `[jest-core]` Support `--findRelatedTests` paths case insensitivity on Windows ([#8961](https://github.com/facebook/jest/pull/8961))
- `[jest-diff]` Add options for colors and symbols ([#8841](https://github.com/facebook/jest/pull/8841))
- `[jest-diff]` [**BREAKING**] Export as ECMAScript module ([#8873](https://github.com/facebook/jest/pull/8873))
- `[jest-diff]` Add `includeChangeCounts` and rename `Indicator` options ([#8881](https://github.com/facebook/jest/pull/8881))
- `[jest-diff]` Add `changeColor` and `patchColor` options ([#8911](https://github.com/facebook/jest/pull/8911))
- `[jest-diff]` Add `trailingSpaceFormatter` option and replace cyan with `commonColor` ([#8927](https://github.com/facebook/jest/pull/8927))
- `[jest-diff]` Add `firstOrLastEmptyLineReplacement` option and export 3 `diffLines` functions ([#8955](https://github.com/facebook/jest/pull/8955))
- `[jest-environment]` Add optional `getVmContext` next to `runScript` ([#9252](https://github.com/facebook/jest/pull/9252) & [#9428](https://github.com/facebook/jest/pull/9428))
- `[jest-environment-jsdom]` Add `fakeTimersLolex` ([#8925](https://github.com/facebook/jest/pull/8925))
- `[jest-environment-node]` Add `fakeTimersLolex` ([#8925](https://github.com/facebook/jest/pull/8925))
- `[jest-environment-node]` Add `queueMicrotask` ([#9140](https://github.com/facebook/jest/pull/9140))
- `[jest-environment-node]` Implement `getVmContext` ([#9252](https://github.com/facebook/jest/pull/9252) & [#9428](https://github.com/facebook/jest/pull/9428))
- `[@jest/fake-timers]` Add Lolex as implementation of fake timers ([#8897](https://github.com/facebook/jest/pull/8897))
- `[jest-get-type]` Add `BigInt` support. ([#8382](https://github.com/facebook/jest/pull/8382))
- `[jest-matcher-utils]` Add `BigInt` support to `ensureNumbers` `ensureActualIsNumber`, `ensureExpectedIsNumber` ([#8382](https://github.com/facebook/jest/pull/8382))
- `[jest-matcher-utils]` Ignore highlighting matched asymmetricMatcher in diffs ([#9257](https://github.com/facebook/jest/pull/9257))
- `[jest-reporters]` Export utils for path formatting ([#9162](https://github.com/facebook/jest/pull/9162))
- `[jest-reporters]` Provides global coverage thresholds as watermarks for istanbul ([#9416](https://github.com/facebook/jest/pull/9416))
- `[jest-runner]` Warn if a worker had to be force exited ([#8206](https://github.com/facebook/jest/pull/8206))
- `[jest-runtime]` [**BREAKING**] Do not export `ScriptTransformer` - it can be imported from `@jest/transform` instead ([#9256](https://github.com/facebook/jest/pull/9256))
- `[jest-runtime]` Use `JestEnvironment.getVmContext` and `vm.compileFunction` if available to avoid the module wrapper ([#9252](https://github.com/facebook/jest/pull/9252) & [#9428](https://github.com/facebook/jest/pull/9428))
- `[jest-snapshot]` Display change counts in annotation lines ([#8982](https://github.com/facebook/jest/pull/8982))
- `[jest-snapshot]` [**BREAKING**] Improve report when the matcher has properties ([#9104](https://github.com/facebook/jest/pull/9104))
- `[jest-snapshot]` Improve colors when snapshots are updatable ([#9132](https://github.com/facebook/jest/pull/9132))
- `[jest-snapshot]` Ignore indentation for most serialized objects ([#9203](https://github.com/facebook/jest/pull/9203))
- `[jest-transform]` Create `createTranspilingRequire` function for easy transpiling modules ([#9194](https://github.com/facebook/jest/pull/9194))
- `[jest-transform]` [**BREAKING**] Return transformed code as a string, do not wrap in `vm.Script` ([#9253](https://github.com/facebook/jest/pull/9253))
- `[@jest/test-result]` Create method to create empty `TestResult` ([#8867](https://github.com/facebook/jest/pull/8867))
- `[jest-worker]` [**BREAKING**] Return a promise from `end()`, resolving with the information whether workers exited gracefully ([#8206](https://github.com/facebook/jest/pull/8206))
- `[jest-reporters]` Transform file paths into hyperlinks ([#8980](https://github.com/facebook/jest/pull/8980))

### Fixes

- `[expect]` Display `expectedDiff` more carefully in `toBeCloseTo` ([#8389](https://github.com/facebook/jest/pull/8389))
- `[expect]` Avoid incorrect difference for subset when `toMatchObject` fails ([#9005](https://github.com/facebook/jest/pull/9005))
- `[expect]` Consider all RegExp flags for equality ([#9167](https://github.com/facebook/jest/pull/9167))
- `[expect]` [**BREAKING**] Consider primitives different from wrappers instantiated with `new` ([#9167](https://github.com/facebook/jest/pull/9167))
- `[expect]` Prevent maintaining RegExp state between multiple tests ([#9289](https://github.com/facebook/jest/pull/9289))
- `[expect]` Fix subsetEquality false circular reference detection ([#9322](https://github.com/facebook/jest/pull/9322))
- `[jest-config]` Use half of the available cores when `watchAll` mode is enabled ([#9117](https://github.com/facebook/jest/pull/9117))
- `[jest-config]` Fix Jest multi project runner still cannot handle exactly one project ([#8894](https://github.com/facebook/jest/pull/8894))
- `[jest-console]` Add missing `console.group` calls to `NullConsole` ([#9024](https://github.com/facebook/jest/pull/9024))
- `[jest-core]` Don't include unref'd timers in --detectOpenHandles results ([#8941](https://github.com/facebook/jest/pull/8941))
- `[jest-core]` Limit number of workers when creating haste maps in projects ([#9259](https://github.com/facebook/jest/pull/9259))
- `[jest-diff]` Do not inverse format if line consists of one change ([#8903](https://github.com/facebook/jest/pull/8903))
- `[jest-diff]` Rename some new options and change their default values ([#9077](https://github.com/facebook/jest/pull/9077))
- `[jest-environment-node]` Fix `TextEncoder.encode` not referencing same global `Uint8Array` constructor ([#9261](https://github.com/facebook/jest/pull/9261))
- `[jest-fake-timers]` `getTimerCount` will not include cancelled immediates ([#8764](https://github.com/facebook/jest/pull/8764))
- `[jest-fake-timers]` Support `util.promisify` on `setTimeout` ([#9180](https://github.com/facebook/jest/pull/9180))
- `[jest-jasmine2, jest-circus]` Improve error message format for Node's assert.fail ([#9262](https://github.com/facebook/jest/pull/9262))
- `[jest-leak-detector]` [**BREAKING**] Use `weak-napi` instead of `weak` package ([#8686](https://github.com/facebook/jest/pull/8686))
- `[jest-mock]` Fix for mockReturnValue overriding mockImplementationOnce ([#8398](https://github.com/facebook/jest/pull/8398))
- `[jest-reporters]` Make node-notifier an optional dependency ([#8918](https://github.com/facebook/jest/pull/8918))
- `[jest-reporters]` Make all arguments to methods on `BaseReporter` optional ([#9159](https://github.com/facebook/jest/pull/9159))
- `[jest-resolve]`: Set MODULE_NOT_FOUND as error code when module is not resolved from paths ([#8487](https://github.com/facebook/jest/pull/8487))
- `[jest-resolve-dependencies]` Handle dynamic dependencies correctly even when using module maps ([#9303](https://github.com/facebook/jest/pull/9303))
- `[jest-snapshot]` Remove only the added newlines in multiline snapshots ([#8859](https://github.com/facebook/jest/pull/8859))
- `[jest-snapshot]` Distinguish empty string from external snapshot not written ([#8880](https://github.com/facebook/jest/pull/8880))
- `[jest-snapshot]` [**BREAKING**] Distinguish empty string from internal snapshot not written ([#8898](https://github.com/facebook/jest/pull/8898))
- `[jest-snapshot]` [**BREAKING**] Remove `report` method and throw matcher errors ([#9049](https://github.com/facebook/jest/pull/9049))
- `[jest-snapshot]` Omit irrelevant `received` properties when property matchers fail ([#9198](https://github.com/facebook/jest/pull/9198))
- `[jest-transform]` Properly cache transformed files across tests ([#8890](https://github.com/facebook/jest/pull/8890))
- `[jest-transform]` Don't fail the test suite when a generated source map is invalid ([#9058](https://github.com/facebook/jest/pull/9058))
- `[jest-types]` [**BREAKING**] Use less `null | undefined` in config types ([#9200](https://github.com/facebook/jest/pull/9200))
- `[jest-util]` Allow querying process.domain ([#9136](https://github.com/facebook/jest/pull/9136))
- `[pretty-format]` Correctly detect memoized elements ([#9196](https://github.com/facebook/jest/pull/9196))
- `[pretty-format]` Fix pretty-format to respect displayName on forwardRef ([#9422](https://github.com/facebook/jest/pull/9422))

### Chore & Maintenance

- `[*]` [**BREAKING**] Drop support for Node 6 ([#8455](https://github.com/facebook/jest/pull/8455))
- `[*]` Add Node 12 to CI ([#8411](https://github.com/facebook/jest/pull/8411))
- `[*]` [**BREAKING**] Upgrade to Micromatch v4 ([#8852](https://github.com/facebook/jest/pull/8852))
- `[babel-plugin-jest-hoist]` [**BREAKING**] Use ESM exports ([#8874](https://github.com/facebook/jest/pull/8874))
- `[docs]` Add alias and optional boolean value to `coverage` CLI Reference ([#8996](https://github.com/facebook/jest/pull/8996))
- `[docs]` Fix broken link pointing to legacy JS file in "Snapshot Testing".
- `[docs]` Add `setupFilesAfterEnv` and `jest.setTimeout` example ([#8971](https://github.com/facebook/jest/pull/8971))
- `[expect]` Test that `toStrictEqual` is equivalent to Node's `assert.deepStrictEqual` ([#9167](https://github.com/facebook/jest/pull/9167))
- `[jest]` [**BREAKING**] Use ESM exports ([#8874](https://github.com/facebook/jest/pull/8874))
- `[jest-cli]` [**BREAKING**] Use ESM exports ([#8874](https://github.com/facebook/jest/pull/8874))
- `[jest-cli]` [**BREAKING**] Remove re-exports from `@jest/core` ([#8874](https://github.com/facebook/jest/pull/8874))
- `[jest-diff]` Remove the need to export `splitLines0` function ([#9151](https://github.com/facebook/jest/pull/9151))
- `[jest-environment-jsdom]` [**BREAKING**] Upgrade JSDOM from v11 to v15 ([#8851](https://github.com/facebook/jest/pull/8851))
- `[jest-haste-map]` Upgrade to `fsevents@2` ([#9215](https://github.com/facebook/jest/pull/9215))
- `[jest-reporters]` [**BREAKING**] Upgrade Istanbul dependencies, which are used for code coverage ([#9192](https://github.com/facebook/jest/pull/9192))
- `[jest-util]` [**BREAKING**] Remove deprecated exports ([#8863](https://github.com/facebook/jest/pull/8863))
- `[jest-validate]` [**BREAKING**] Use ESM exports ([#8874](https://github.com/facebook/jest/pull/8874))
- `[jest-types]` Mark `InitialOptions` as `Partial` ([#8848](https://github.com/facebook/jest/pull/8848))
- `[jest-config]` Refactor `normalize` to be more type safe ([#8848](https://github.com/facebook/jest/pull/8848))

## 24.9.0

### Features

- `[expect]` Highlight substring differences when matcher fails, part 1 ([#8448](https://github.com/facebook/jest/pull/8448))
- `[expect]` Highlight substring differences when matcher fails, part 2 ([#8528](https://github.com/facebook/jest/pull/8528))
- `[expect]` Improve report when mock-spy matcher fails, part 1 ([#8640](https://github.com/facebook/jest/pull/8640))
- `[expect]` Improve report when mock-spy matcher fails, part 2 ([#8649](https://github.com/facebook/jest/pull/8649))
- `[expect]` Improve report when mock-spy matcher fails, part 3 ([#8697](https://github.com/facebook/jest/pull/8697))
- `[expect]` Improve report when mock-spy matcher fails, part 4 ([#8710](https://github.com/facebook/jest/pull/8710))
- `[expect]` Throw matcher error when received cannot be jasmine spy ([#8747](https://github.com/facebook/jest/pull/8747))
- `[expect]` Improve report when negative CalledWith assertion fails ([#8755](https://github.com/facebook/jest/pull/8755))
- `[expect]` Improve report when positive CalledWith assertion fails ([#8771](https://github.com/facebook/jest/pull/8771))
- `[expect]` Display equal values for ReturnedWith similar to CalledWith ([#8791](https://github.com/facebook/jest/pull/8791))
- `[expect, jest-snapshot]` Change color from green for some args in matcher hints ([#8812](https://github.com/facebook/jest/pull/8812))
- `[jest-snapshot]` Highlight substring differences when matcher fails, part 3 ([#8569](https://github.com/facebook/jest/pull/8569))
- `[jest-core]` Improve report when snapshots are obsolete ([#8448](https://github.com/facebook/jest/pull/8665))
- `[jest-cli]` Improve chai support (with detailed output, to match jest exceptions) ([#8454](https://github.com/facebook/jest/pull/8454))
- `[*]` Manage the global timeout with `--testTimeout` command line argument. ([#8456](https://github.com/facebook/jest/pull/8456))
- `[pretty-format]` Render custom displayName of memoized components ([#8546](https://github.com/facebook/jest/pull/8546))
- `[jest-validate]` Allow `maxWorkers` as part of the `jest.config.js` ([#8565](https://github.com/facebook/jest/pull/8565))
- `[jest-runtime]` Allow passing configuration objects to transformers ([#7288](https://github.com/facebook/jest/pull/7288))
- `[@jest/core, @jest/test-sequencer]` Support async sort in custom `testSequencer` ([#8642](https://github.com/facebook/jest/pull/8642))
- `[jest-runtime, @jest/fake-timers]` Add `jest.advanceTimersToNextTimer` ([#8713](https://github.com/facebook/jest/pull/8713))
- `[@jest-transform]` Extract transforming require logic within `jest-core` into `@jest-transform` ([#8756](https://github.com/facebook/jest/pull/8756))
- `[jest-matcher-utils]` Add color options to `matcherHint` ([#8795](https://github.com/facebook/jest/pull/8795))
- `[jest-circus/jest-jasmine2]` Give clearer output for Node assert errors ([#8792](https://github.com/facebook/jest/pull/8792))
- `[jest-runner]` Export all types in the type signature of `jest-runner` ([#8825](https://github.com/facebook/jest/pull/8825))

### Fixes

- `[jest-cli]` Detect side-effect only imports when running `--onlyChanged` or `--changedSince` ([#8670](https://github.com/facebook/jest/pull/8670))
- `[jest-cli]` Allow `--maxWorkers` to work with % input again ([#8565](https://github.com/facebook/jest/pull/8565))
- `[babel-plugin-jest-hoist]` Expand list of whitelisted globals in global mocks ([#8429](https://github.com/facebook/jest/pull/8429))
- `[jest-core]` Make watch plugin initialization errors look nice ([#8422](https://github.com/facebook/jest/pull/8422))
- `[jest-snapshot]` Prevent inline snapshots from drifting when inline snapshots are updated ([#8492](https://github.com/facebook/jest/pull/8492))
- `[jest-haste-map]` Don't throw on missing mapper in Node crawler ([#8558](https://github.com/facebook/jest/pull/8558))
- `[jest-core]` Fix incorrect `passWithNoTests` warning ([#8595](https://github.com/facebook/jest/pull/8595))
- `[jest-snapshots]` Fix test retries that contain snapshots ([#8629](https://github.com/facebook/jest/pull/8629))
- `[jest-mock]` Fix incorrect assignments when restoring mocks in instances where they originally didn't exist ([#8631](https://github.com/facebook/jest/pull/8631))
- `[expect]` Fix stack overflow when matching objects with circular references ([#8687](https://github.com/facebook/jest/pull/8687))
- `[jest-haste-map]` Workaround a node >=12.5.0 bug that causes the process not to exit after tests have completed and cancerous memory growth ([#8787](https://github.com/facebook/jest/pull/8787))

### Chore & Maintenance

- `[docs]` Replace FlowType with TypeScript in CONTRIBUTING.MD code conventions
- `[jest-leak-detector]` remove code repeat ([#8438](https://github.com/facebook/jest/pull/8438))
- `[docs]` Add example to `jest.requireActual` ([#8482](https://github.com/facebook/jest/pull/8482))
- `[docs]` Add example to `jest.mock` for mocking ES6 modules with the `factory` parameter ([#8550](https://github.com/facebook/jest/pull/8550))
- `[docs]` Add information about using `jest.doMock` with ES6 imports ([#8573](https://github.com/facebook/jest/pull/8573))
- `[docs]` Fix variable name in custom-matcher-api code example ([#8582](https://github.com/facebook/jest/pull/8582))
- `[docs]` Fix example used in custom environment docs ([#8617](https://github.com/facebook/jest/pull/8617))
- `[docs]` Updated react tutorial to refer to new package of react-testing-library (@testing-library/react) ([#8753](https://github.com/facebook/jest/pull/8753))
- `[docs]` Updated imports of react-testing-library to @testing-library/react in website ([#8757](https://github.com/facebook/jest/pull/8757))
- `[jest-core]` Add `getVersion` (moved from `jest-cli`) ([#8706](https://github.com/facebook/jest/pull/8706))
- `[docs]` Fix MockFunctions example that was using toContain instead of toContainEqual ([#8765](https://github.com/facebook/jest/pull/8765))
- `[*]` Make sure copyright header comment includes license ([#8783](https://github.com/facebook/jest/pull/8783))
- `[*]` Check copyright and license as one joined substring ([#8815](https://github.com/facebook/jest/pull/8815))
- `[docs]` Fix WatchPlugins `jestHooks.shouldRunTestSuite` example that receives an object ([#8784](https://github.com/facebook/jest/pull/8784))
- `[*]` Enforce LF line endings ([#8809](https://github.com/facebook/jest/pull/8809))
- `[pretty-format]` Delete obsolete link and simplify structure in README ([#8824](https://github.com/facebook/jest/pull/8824))
- `[docs]` Fix broken transform link on webpack page ([#9155](https://github.com/facebook/jest/pull/9155))

### Performance

- `[jest-watcher]` Minor optimization for JestHook ([#8746](https://github.com/facebook/jest/pull/8746))
- `[@jest/reporters]` Prevent runaway CPU usage with `--notify` on macOS ([#8831](https://github.com/facebook/jest/pull/8831))

## 24.8.0

### Features

- `[jest-circus]` Bind to Circus events via an optional event handler on any custom env ([#8344](https://github.com/facebook/jest/pull/8344))
- `[expect]` Improve report when matcher fails, part 15 ([#8281](https://github.com/facebook/jest/pull/8281))
- `[jest-cli]` Update `--forceExit` and "did not exit for one second" message colors ([#8329](https://github.com/facebook/jest/pull/8329))
- `[expect]` Improve report when matcher fails, part 16 ([#8306](https://github.com/facebook/jest/pull/8306))
- `[jest-runner]` Pass docblock pragmas to TestEnvironment constructor ([#8320](https://github.com/facebook/jest/pull/8320))
- `[docs]` Add DynamoDB guide ([#8319](https://github.com/facebook/jest/pull/8319))
- `[expect]` Improve report when matcher fails, part 17 ([#8349](https://github.com/facebook/jest/pull/8349))
- `[expect]` Improve report when matcher fails, part 18 ([#8356](https://github.com/facebook/jest/pull/8356))
- `[expect]` Improve report when matcher fails, part 19 ([#8367](https://github.com/facebook/jest/pull/8367))

### Fixes

- `[jest-each]` Fix bug with placeholder values ([#8289](https://github.com/facebook/jest/pull/8289))
- `[jest-snapshot]` Inline snapshots: do not indent empty lines ([#8277](https://github.com/facebook/jest/pull/8277))
- `[@jest/runtime, @jest/transform]` Allow custom transforms for JSON dependencies ([#8278](https://github.com/facebook/jest/pull/8278))
- `[jest-core]` Make `detectOpenHandles` imply `runInBand` ([#8283](https://github.com/facebook/jest/pull/8283))
- `[jest-haste-map]` Fix the `mapper` option which was incorrectly ignored ([#8299](https://github.com/facebook/jest/pull/8299))
- `[jest-jasmine2]` Fix describe return value warning being shown if the describe function throws ([#8335](https://github.com/facebook/jest/pull/8335))
- `[jest-environment-jsdom]` Re-declare global prototype of JSDOMEnvironment ([#8352](https://github.com/facebook/jest/pull/8352))
- `[jest-snapshot]` Handle arrays when merging snapshots ([#7089](https://github.com/facebook/jest/pull/7089))
- `[expect]` Extract names of async and generator functions ([#8362](https://github.com/facebook/jest/pull/8362))
- `[jest-runtime]` Fix virtual mocks not being unmockable after previously being mocked ([#8396](https://github.com/facebook/jest/pull/8396))
- `[jest-transform]` Replace special characters in transform cache filenames to support Windows ([#8353](https://github.com/facebook/jest/pull/8353))
- `[jest-config]` Allow exactly one project ([#7498](https://github.com/facebook/jest/pull/7498))

### Chore & Maintenance

- `[expect]` Fix label and add opposite assertion for toEqual tests ([#8288](https://github.com/facebook/jest/pull/8288))
- `[docs]` Mention Jest MongoDB Preset ([#8318](https://github.com/facebook/jest/pull/8318))
- `[@jest/reporters]` Migrate away from `istanbul-api` ([#8294](https://github.com/facebook/jest/pull/8294))
- `[*]` Delete obsolete emails tag from header comment in test files ([#8377](https://github.com/facebook/jest/pull/8377))
- `[expect]` optimize compare nodes ([#8368](https://github.com/facebook/jest/pull/8368))
- `[docs]` Fix typo in MockFunctionAPI.md ([#8406](https://github.com/facebook/jest/pull/8406))
- `[LICENSE]` Follow copyright header guidelines and delete For Jest software ([#8428](https://github.com/facebook/jest/pull/8428))

### Performance

- `[jest-runtime]` Fix module registry memory leak ([#8282](https://github.com/facebook/jest/pull/8282))
- `[jest-resolve]` optimize resolve module path ([#8388](https://github.com/facebook/jest/pull/8388))
- `[jest-resolve]` cache current directory ([#8412](https://github.com/facebook/jest/pull/8412))
- `[jest-get-type]` Simplify checking for primitive ([#8416](https://github.com/facebook/jest/pull/8416))

## 24.7.1

### Fixes

- `[@jest/config]` Normalize `testSequencer` to its absolute path ([#8267](https://github.com/facebook/jest/pull/8267))
- `[@jest/console]` Print to stderr when calling `console.error`, `console.warn` or `console.assert` using the `jest-runtime` CLI ([#8261](https://github.com/facebook/jest/pull/8261))

## 24.7.0

### Features

- `[@jest/core, @jest/test-sequencer]` Move `testSequencer` to individual package `@jest/test-sequencer` ([#8223](https://github.com/facebook/jest/pull/8223))
- `[@jest/core, jest-cli, jest-config]` Add option `testSequencer` allow user use custom sequencer. ([#8223](https://github.com/facebook/jest/pull/8223))

### Fixes

- `[expect]` Add negative equality tests for iterables ([#8260](https://github.com/facebook/jest/pull/8260))
- `[jest-haste-map]` Resolve fs watcher EMFILE error ([#8258](https://github.com/facebook/jest/pull/8258))

### Chore & Maintenance

- `[expect]` Remove repetition of matcherName and options in matchers ([#8224](https://github.com/facebook/jest/pull/8224))

### Performance

## 24.6.0

### Features

- `[expect]`: Improve report when matcher fails, part 13 ([#8077](https://github.com/facebook/jest/pull/8077))
- `[@jest/core]` Filter API pre-filter setup hook ([#8142](https://github.com/facebook/jest/pull/8142))
- `[jest-snapshot]` Improve report when matcher fails, part 14 ([#8132](https://github.com/facebook/jest/pull/8132))
- `[@jest/reporter]` Display todo and skip test descriptions when verbose is true ([#8038](https://github.com/facebook/jest/pull/8038))
- `[jest-runner]` Support default exports for test environments ([#8163](https://github.com/facebook/jest/pull/8163))
- `[pretty-format]` Support React.Suspense ([#8180](https://github.com/facebook/jest/pull/8180))
- `[jest-snapshot]` Indent inline snapshots ([#8198](https://github.com/facebook/jest/pull/8198))
- `[jest-config]` Support colors in `displayName` configuration ([#8025](https://github.com/facebook/jest/pull/8025))

### Fixes

- `[jest-circus]` Fix test retries with beforeAll/beforeEach failures ([#8227](https://github.com/facebook/jest/pull/8227))
- `[expect]` Fix circular references in iterable equality ([#8160](https://github.com/facebook/jest/pull/8160))
- `[jest-changed-files]` Change method of obtaining git root ([#8052](https://github.com/facebook/jest/pull/8052))
- `[jest-each]` Fix test function type ([#8145](https://github.com/facebook/jest/pull/8145))
- `[jest-fake-timers]` `getTimerCount` not taking immediates and ticks into account ([#8139](https://github.com/facebook/jest/pull/8139))
- `[jest-runtime]` Allow json file as manual mock ([#8159](https://github.com/facebook/jest/pull/8159))
- `[pretty-format]` Print `BigInt` as a readable number instead of `{}` ([#8138](https://github.com/facebook/jest/pull/8138))
- `[jest-core]` Fix ability to transform dependencies required from globalSetup script ([#8143](https://github.com/facebook/jest/pull/8143))
- `[@jest/reporters]` Fix Cannot read property converageData of null ([#8168](https://github.com/facebook/jest/pull/8168))
- `[jest-worker]` `JEST_WORKER_ID` starts at 1 ([#8205](https://github.com/facebook/jest/pull/8205))
- `[jest-config]` Use default cwd even if config contains a cwd property ([#7923](https://github.com/facebook/jest/pull/7923))
- `[jest-resolve-dependencies]`: Remove internal peer dependencies ([#8215](https://github.com/facebook/jest/pull/8215))
- `[jest-resolve]`: Remove internal peer dependencies ([#8215](https://github.com/facebook/jest/pull/8215))
- `[jest-snapshot]`: Remove internal peer dependencies ([#8215](https://github.com/facebook/jest/pull/8215))
- `[jest-resolve]` Fix requireActual with moduleNameMapper ([#8210](https://github.com/facebook/jest/pull/8210))
- `[jest-haste-map]` Fix haste map duplicate detection in watch mode ([#8237](https://github.com/facebook/jest/pull/8237))

### Chore & Maintenance

- `[*]` Remove flow from code base ([#8061](https://github.com/facebook/jest/pull/8061))
- `[*]` Use property initializer syntax in Jest codebase ([#8117](https://github.com/facebook/jest/pull/8117))
- `[*]` Move @types/node to the root package.json ([#8129](https://github.com/facebook/jest/pull/8129))
- `[*]` Add documentation and tests related to auto-mocking ([#8099](https://github.com/facebook/jest/pull/8099))
- `[*]` Add `jest-watch-typeahead` as a devDependency ([#6449](https://github.com/facebook/jest/pull/6449))
- `[*]` upgrade TS to 3.4.0-dev\* for incremental builds ([#8149](https://github.com/facebook/jest/pull/8149))
- `[docs]` Improve description of optional arguments in ExpectAPI.md ([#8126](https://github.com/facebook/jest/pull/8126))

### Performance

- `[jest-haste-map]` Optimize haste map data structure for serialization/deserialization ([#8171](https://github.com/facebook/jest/pull/8171))
- `[jest-haste-map]` Avoid persisting haste map or processing files when not changed ([#8153](https://github.com/facebook/jest/pull/8153))
- `[jest-core]` Improve performance of SearchSource.findMatchingTests by 15% ([#8184](https://github.com/facebook/jest/pull/8184))
- `[jest-resolve]` Optimize internal cache lookup performance ([#8183](https://github.com/facebook/jest/pull/8183))
- `[jest-core]` Dramatically improve watch mode performance ([#8201](https://github.com/facebook/jest/pull/8201))
- `[jest-transform]` Cache regular expression instead of creating anew for every file in ScriptTransformer ([#8235](https://github.com/facebook/jest/pull/8235))
- `[jest-core]` Fix memory leak of source map info and minor performance improvements ([#8234](https://github.com/facebook/jest/pull/8234))
- `[jest-console]` Fix memory leak by releasing console output reference when printed to stdout ([#8233](https://github.com/facebook/jest/pull/8233))
- `[jest-runtime]` Use `Map` instead of `Object` for module registry ([#8232](https://github.com/facebook/jest/pull/8232))

## 24.5.0

### Features

- `[jest-haste-map]` Expose `throwOnModuleCollision` via `config.haste` ([#8113](https://github.com/facebook/jest/pull/8113))

### Chore & Maintenance

- `[expect]` Export `Matchers` interface from `expect` ([#8093](https://github.com/facebook/jest/pull/8093))

## 24.4.0

### Features

- `[jest-resolve]` Now supports PnP environment without plugins ([#8094](https://github.com/facebook/jest/pull/8094))

### Fixes

- `[expect]` Compare DOM nodes even if there are multiple Node classes ([#8064](https://github.com/facebook/jest/pull/8064))
- `[jest-worker]` `worker.getStdout()` can return `null` ([#8083](https://github.com/facebook/jest/pull/8083))
- `[jest-worker]` Re-attach stdout and stderr from new processes/threads created after retries ([#8087](https://github.com/facebook/jest/pull/8087))
- `[jest-reporters/jest-runner]` Serialize `changedFiles` passed to workers ([#8090](https://github.com/facebook/jest/pull/8090))

### Chore & Maintenance

- `[*]` Make sure to include `d.ts` files in the tarball when building ([#8086](https://github.com/facebook/jest/pull/8086))

## 24.3.1

### Fixes

- `[jest-cli]` export functions compatible with `import {default}` ([#8080](https://github.com/facebook/jest/pull/8080))
- `[jest-worker]`: Fix retries and error notification in workers ([#8079](https://github.com/facebook/jest/pull/8079))

### Chore & Maintenance

- `[pretty-format]`: Use `react-is` instead of manual `$$typeof` checks ([#8060](https://github.com/facebook/jest/pull/8060))

## 24.3.0

We skipped 24.2.0 because a draft was accidentally published. Please use `24.3.0` or a newer version instead.

### Features

- `[expect]`: Improve report when matcher fails, part 10 ([#7960](https://github.com/facebook/jest/pull/7960))
- `[expect]`: Improve report when matcher fails, part 11 ([#8008](https://github.com/facebook/jest/pull/8008))
- `[expect]`: Improve report when matcher fails, part 12 ([#8033](https://github.com/facebook/jest/pull/8033))
- `[expect]`: Improve report when matcher fails, part 7 ([#7866](https://github.com/facebook/jest/pull/7866))
- `[expect]`: Improve report when matcher fails, part 8 ([#7876](https://github.com/facebook/jest/pull/7876))
- `[expect]`: Improve report when matcher fails, part 9 ([#7940](https://github.com/facebook/jest/pull/7940))
- `[jest-circus/jest-jasmine2]` Warn if describe returns a value ([#7852](https://github.com/facebook/jest/pull/7852))
- `[jest-config]` Print error information on preset normalization error ([#7935](https://github.com/facebook/jest/pull/7935))
- `[jest-get-type]` Add `isPrimitive` function ([#7708](https://github.com/facebook/jest/pull/7708))
- `[jest-haste-map]` Add `skipPackageJson` option ([#7778](https://github.com/facebook/jest/pull/7778))
- `[jest-util]` Add `isPromise` ([#7852](https://github.com/facebook/jest/pull/7852))
- `[pretty-format]` Support `React.memo` ([#7891](https://github.com/facebook/jest/pull/7891))

### Fixes

- `[expect]` Fix `toStrictEqual` not considering arrays with objects having undefined values correctly ([#7938](https://github.com/facebook/jest/pull/7938))
- `[expect]` Fix custom async matcher stack trace ([#7652](https://github.com/facebook/jest/pull/7652))
- `[expect]` Fix non-object received value in toHaveProperty ([#7986](https://github.com/facebook/jest/pull/7986), [#8067](https://github.com/facebook/jest/pull/8067))
- `[expect]` Fix non-symmetric equal for Number ([#7948](https://github.com/facebook/jest/pull/7948))
- `[expect]` Remove duck typing and obsolete browser support code when comparing DOM nodes and use DOM-Level-3 API instead ([#7995](https://github.com/facebook/jest/pull/7995))
- `[jest-changed-files]` Fix `getChangedFilesFromRoots` to not return parts of the commit messages as if they were files, when the commit messages contained multiple paragraphs ([#7961](https://github.com/facebook/jest/pull/7961))
- `[jest-changed-files]` Fix pattern for HG changed files ([#8066](https://github.com/facebook/jest/pull/8066))
- `[jest-changed-files]` Improve default file selection for Mercurial repos ([#7880](https://github.com/facebook/jest/pull/7880))
- `[jest-circus]` Fix bug with test.only ([#7888](https://github.com/facebook/jest/pull/7888))
- `[jest-circus]`: Throw explicit error when errors happen after test is considered complete ([#8005](https://github.com/facebook/jest/pull/8005))
- `[jest-cli]` Fix prototype pollution vulnerability in dependency ([#7904](https://github.com/facebook/jest/pull/7904))
- `[jest-cli]` Refactor `-o` and `--coverage` combined ([#7611](https://github.com/facebook/jest/pull/7611))
- `[jest-environment-node]` Add missing globals: TextEncoder and TextDecoder ([#8022](https://github.com/facebook/jest/pull/8022))
- `[jest-haste-map]` Enforce uniqueness in names (mocks and haste ids) ([#8002](https://github.com/facebook/jest/pull/8002))
- `[jest-jasmine2]`: Throw explicit error when errors happen after test is considered complete ([#8005](https://github.com/facebook/jest/pull/8005))
- `[jest-mock]` Adds a type check to `prototype` to allow mocks of objects with a primitive `prototype` property. ([#8040](https://github.com/facebook/jest/pull/8040))
- `[jest-transform]` Normalize config and remove unnecessary checks, convert `TestUtils.js` to TypeScript ([#7801](https://github.com/facebook/jest/pull/7801))
- `[jest-util]`Make sure to not fail if unable to assign `toStringTag` to the `process` object, which is read only in Node 12 ([#8050](https://github.com/facebook/jest/pull/8050))
- `[jest-validate]` Fix validating async functions ([#7894](https://github.com/facebook/jest/issues/7894))
- `[jest-worker]` Fix `jest-worker` when using pre-allocated jobs ([#7934](https://github.com/facebook/jest/pull/7934))
- `[static]` Remove console log '-' on the front page ([#7977](https://github.com/facebook/jest/pull/7977))

### Chore & Maintenance

- `[*]`: Setup building, linting and testing of TypeScript ([#7808](https://github.com/facebook/jest/pull/7808), [#7855](https://github.com/facebook/jest/pull/7855), [#7951](https://github.com/facebook/jest/pull/7951))
- `[@jest/console]`: Extract custom `console` implementations from `jest-util` into a new separate package ([#8030](https://github.com/facebook/jest/pull/8030))
- `[@jest/core]` Create new package, which is `jest-cli` minus `yargs` and `prompts` ([#7696](https://github.com/facebook/jest/pull/7696))
- `[@jest/core]`: Migrate to TypeScript ([#7998](https://github.com/facebook/jest/pull/7998))
- `[@jest/fake-timers]`: Extract FakeTimers class from `jest-util` into a new separate package ([#7987](https://github.com/facebook/jest/pull/7987))
- `[@jest/reporter]`: New package extracted from `jest-cli` ([#7902](https://github.com/facebook/jest/pull/7902))
- `[@jest/reporters]`: Migrate to TypeScript ([#7994](https://github.com/facebook/jest/pull/7994), [#8045](https://github.com/facebook/jest/pull/8045))
- `[@jest/source-map]`: Extract `getCallsite` function from `jest-util` into a new separate package ([#8029](https://github.com/facebook/jest/pull/8029))
- `[@jest/test-result]`: Extract TestResult types and helpers into a new separate package ([#8034](https://github.com/facebook/jest/pull/8034))
- `[@jest/transform]`: Migrate to TypeScript ([#7918](https://github.com/facebook/jest/pull/7918), [#7945](https://github.com/facebook/jest/pull/7945))
- `[@jest/transform]`: New package extracted from `jest-runtime` ([#7915](https://github.com/facebook/jest/pull/7915))
- `[@jest/types]`: New package to handle shared types ([#7834](https://github.com/facebook/jest/pull/7834))
- `[babel-jest]`: Migrate to TypeScript ([#7862](https://github.com/facebook/jest/pull/7862))
- `[babel-plugin-jest-hoist]`: Migrate to TypeScript ([#7898](https://github.com/facebook/jest/pull/7898))
- `[diff-sequences]`: Migrate to Typescript ([#7820](https://github.com/facebook/jest/pull/7820))
- `[docs]` Add missing import to docs ([#7928](https://github.com/facebook/jest/pull/7928))
- `[docs]` Update automock configuration, add note related to manual mocks ([#8051](https://github.com/facebook/jest/pull/8051))
- `[docs]` Update/Organize TestSequencer and testSchedulerHelper code comments([#7984](https://github.com/facebook/jest/pull/7984))
- `[docs]`: Fix image paths in SnapshotTesting.md for current and version 24 ([#7872](https://github.com/facebook/jest/pull/7872))
- `[docs]`: Improve runAllTimers doc (it exhausts the micro-task queue) ([#8031](https://github.com/facebook/jest/pull/8031))
- `[docs]`: Update CONTRIBUTING.md to add information about running jest with `jest-circus` locally ([#8013](https://github.com/facebook/jest/pull/8013)).
- `[expect]`: Migrate to TypeScript ([#7919](https://github.com/facebook/jest/pull/7919), [#8028](https://github.com/facebook/jest/pull/8028))
- `[jest-changed-files]`: Migrate to TypeScript ([#7827](https://github.com/facebook/jest/pull/7827))
- `[jest-circus]`: Migrate to TypeScript ([#7916](https://github.com/facebook/jest/pull/7916))
- `[jest-cli]`: Migrate to TypeScript ([#8024](https://github.com/facebook/jest/pull/8024))
- `[jest-diff]`: Migrate to TypeScript ([#7824](https://github.com/facebook/jest/pull/7824), [#8027](https://github.com/facebook/jest/pull/8027))
- `[jest-docblock]`: Migrate to TypeScript ([#7836](https://github.com/facebook/jest/pull/7836))
- `[jest-each]`: Migrate to Typescript ([#8007](https://github.com/facebook/jest/pull/8007))
- `[jest-each]`: Refactor into multiple files with better types ([#8018](https://github.com/facebook/jest/pull/8018))
- `[jest-environment-jsdom]`: Migrate to TypeScript ([#7985](https://github.com/facebook/jest/pull/8003))
- `[jest-environment-node]`: Migrate to TypeScript ([#7985](https://github.com/facebook/jest/pull/7985))
- `[jest-get-type]`: Migrate to TypeScript ([#7818](https://github.com/facebook/jest/pull/7818))
- `[jest-haste-map]`: Migrate to TypeScript ([#7854](https://github.com/facebook/jest/pull/7854), [#7951](https://github.com/facebook/jest/pull/7951))
- `[jest-jasmine2]`: TS migration ([#7970](https://github.com/facebook/jest/pull/7970))
- `[jest-leak-detector]`: Migrate to TypeScript ([#7825](https://github.com/facebook/jest/pull/7825))
- `[jest-matcher-utils]`: Migrate to TypeScript ([#7835](https://github.com/facebook/jest/pull/7835))
- `[jest-message-util]`: Migrate to TypeScript ([#7834](https://github.com/facebook/jest/pull/7834))
- `[jest-mock]`: Migrate to TypeScript ([#7847](https://github.com/facebook/jest/pull/7847), [#7850](https://github.com/facebook/jest/pull/7850), [#7971](https://github.com/facebook/jest/pull/7971))
- `[jest-phabricator]`: Migrate to TypeScript ([#7965](https://github.com/facebook/jest/pull/7965))
- `[jest-regex-util]`: Migrate to TypeScript ([#7822](https://github.com/facebook/jest/pull/7822))
- `[jest-repl]`: Migrate to TypeScript ([#8000](https://github.com/facebook/jest/pull/8000))
- `[jest-resolve-dependencies]`: Migrate to TypeScript ([#7922](https://github.com/facebook/jest/pull/7922))
- `[jest-resolve]`: Migrate to TypeScript ([#7871](https://github.com/facebook/jest/pull/7871))
- `[jest-runner]`: Migrate to TypeScript ([#7968](https://github.com/facebook/jest/pull/7968))
- `[jest-runtime]`: Migrate to TypeScript ([#7964](https://github.com/facebook/jest/pull/7964), [#7988](https://github.com/facebook/jest/pull/7988))
- `[jest-serializer]`: Migrate to TypeScript ([#7841](https://github.com/facebook/jest/pull/7841))
- `[jest-snapshot]`: Migrate to TypeScript ([#7899](https://github.com/facebook/jest/pull/7899))
- `[jest-util]`: Migrate to TypeScript ([#7844](https://github.com/facebook/jest/pull/7844), [#8021](https://github.com/facebook/jest/pull/8021))
- `[jest-validate]`: Migrate to TypeScript ([#7991](https://github.com/facebook/jest/pull/7991))
- `[jest-watcher]`: Migrate to TypeScript ([#7843](https://github.com/facebook/jest/pull/7843))
- `[jest-worker]`: Migrate to TypeScript ([#7853](https://github.com/facebook/jest/pull/7853))
- `[jest]`: Migrate to TypeScript ([#8024](https://github.com/facebook/jest/pull/8024))
- `[pretty-format]`: Migrate to TypeScript ([#7809](https://github.com/facebook/jest/pull/7809), [#7809](https://github.com/facebook/jest/pull/7972))

### Performance

- `[jest-haste-map]` Optimize haste map tracking of deleted files with Watchman. ([#8056](https://github.com/facebook/jest/pull/8056))

## 24.1.0

### Features

- `[jest-resolve]`: Pass default resolver into custom resolvers ([#7714](https://github.com/facebook/jest/pull/7714))
- `[jest-cli]`: `global{Setup,Teardown}` use default export with es modules ([#7750](https://github.com/facebook/jest/pull/7750))
- `[jest-runtime]` Better error messages when the jest environment is used after teardown by async code ([#7756](https://github.com/facebook/jest/pull/7756))
- `[jest-jasmine2]` Will now only execute at most 5 concurrent tests _within the same testsuite_ when using `test.concurrent` ([#7770](https://github.com/facebook/jest/pull/7770))
- `[jest-circus]` Same as `[jest-jasmine2]`, only 5 tests will run concurrently by default ([#7770](https://github.com/facebook/jest/pull/7770))
- `[jest-config]` A new `maxConcurrency` option allows to change the number of tests allowed to run concurrently ([#7770](https://github.com/facebook/jest/pull/7770))

### Fixes

- `[jest-runtime]` Fix for mocks not working with module name mapper ([#7787](https://github.com/facebook/jest/pull/7787))
- `[jest-cli]` Break dependency cycle when using Jest programmatically ([#7707](https://github.com/facebook/jest/pull/7707))
- `[jest-config]` Extract setupFilesAfterEnv from preset ([#7724](https://github.com/facebook/jest/pull/7724))
- `[jest-cli]` Do not execute any `globalSetup` or `globalTeardown` if there are no tests to execute ([#7745](https://github.com/facebook/jest/pull/7745))
- `[jest-runtime]` Lock down version of `write-file-atomic` ([#7725](https://github.com/facebook/jest/pull/7725))
- `[jest-cli]` Print log entries when logging happens after test environment is torn down ([#7731](https://github.com/facebook/jest/pull/7731))
- `[jest-config]` Do not use a uuid as `name` since that breaks caching ([#7746](https://github.com/facebook/jest/pull/7746))
- `[jest-config]` Make sure `normalize` can consume `Defaults` without warnings ([#7742](https://github.com/facebook/jest/pull/7742))
- `[jest-config]` Allow `moduleFileExtensions` without 'js' for custom runners ([#7751](https://github.com/facebook/jest/pull/7751))
- `[jest-cli]` Load transformers before installing require hooks ([#7752](https://github.com/facebook/jest/pull/7752))
- `[jest-cli]` Handle missing `numTodoTests` in test results ([#7779](https://github.com/facebook/jest/pull/7779))
- `[jest-runtime]` Exclude setup/teardown files from coverage report ([#7790](https://github.com/facebook/jest/pull/7790))
- `[babel-jest]` Throw an error if `babel-jest` tries to transform a file ignored by Babel ([#7797](https://github.com/facebook/jest/pull/7797))
- `[babel-plugin-jest-hoist]` Ignore TS type references when looking for out-of-scope references ([#7799](https://github.com/facebook/jest/pull/7799))
- `[expect]` fixed asymmetrical equality of cyclic objects ([#7730](https://github.com/facebook/jest/pull/7730))

### Chore & Maintenance

- `[jest]` Update jest-junit to ^6.2.1 ([#7739](https://github.com/facebook/jest/pull/7739))
- `[website]` Fix broken help link on homepage ([#7706](https://github.com/facebook/jest/pull/7706))
- `[docs]` Changed Babel setup documentation to correctly compile `async/await` ([#7701](https://github.com/facebook/jest/pull/7701))

## 24.0.0

### Features

- `[jest-each]` [**BREAKING**] Add primitive pretty printing for interpolated titles ([#7694](https://github.com/facebook/jest/pull/7694))
- `[jest-runtime]` Add `jest.isolateModules` for scoped module initialization ([#6701](https://github.com/facebook/jest/pull/6701))
- `[jest-diff]` [**BREAKING**] Support diffing numbers and booleans instead of returning null for different ones ([#7605](https://github.com/facebook/jest/pull/7605))
- `[jest-diff]` [**BREAKING**] Replace `diff` with `diff-sequences` package ([#6961](https://github.com/facebook/jest/pull/6961))
- `[jest-cli]` [**BREAKING**] Only set error process error codes when they are non-zero ([#7363](https://github.com/facebook/jest/pull/7363))
- `[jest-config]` [**BREAKING**] Deprecate `setupTestFrameworkScriptFile` in favor of new `setupFilesAfterEnv` ([#7119](https://github.com/facebook/jest/pull/7119))
- `[jest-worker]` [**BREAKING**] Add functionality to call a `setup` method in the worker before the first call and a `teardown` method when ending the farm ([#7014](https://github.com/facebook/jest/pull/7014))
- `[jest-config]` [**BREAKING**] Set default `notifyMode` to `failure-change` ([#7024](https://github.com/facebook/jest/pull/7024))
- `[jest-haste-map]` [**BREAKING**] Remove support for `@providesModule` ([#6104](https://github.com/facebook/jest/pull/6104))
- `[jest-haste-map]` [**BREAKING**] Replace internal data structures to improve performance ([#6960](https://github.com/facebook/jest/pull/6960))
- `[jest-haste-map]` [**BREAKING**] Use relative paths to allow remote caching ([#7020](https://github.com/facebook/jest/pull/7020))
- `[jest-haste-map]` [**BREAKING**] Remove name from hash in `HasteMap.getCacheFilePath` ([#7218](https://github.com/facebook/jest/pull/7218))
- `[babel-preset-jest]` [**BREAKING**] Export a function instead of an object for Babel 7 compatibility ([#7203](https://github.com/facebook/jest/pull/7203))
- `[jest-haste-map]` [**BREAKING**] Expose relative paths when getting the file iterator ([#7321](https://github.com/facebook/jest/pull/7321))
- `[jest-cli]` [**BREAKING**] Run code transforms over `global{Setup,Teardown}` ([#7562](https://github.com/facebook/jest/pull/7562))
- `[jest-haste-map]` Add `hasteFS.getSize(path)` ([#7580](https://github.com/facebook/jest/pull/7580))
- `[jest-cli]` Print version ending in `-dev` when running a local Jest clone ([#7582](https://github.com/facebook/jest/pull/7582))
- `[jest-cli]` Add Support for `globalSetup` and `globalTeardown` in projects ([#6865](https://github.com/facebook/jest/pull/6865))
- `[jest-runtime]` Add `extraGlobals` to config to load extra global variables into the execution vm ([#7454](https://github.com/facebook/jest/pull/7454))
- `[jest-util]` Export `specialChars` containing Unicode characters and ANSI escapes for console output ([#7532](https://github.com/facebook/jest/pull/7532))
- `[jest-config]` Handle typescript (`ts` and `tsx`) by default ([#7533](https://github.com/facebook/jest/pull/7533))
- `[jest-validate]` Add support for comments in `package.json` using a `"//"` key ([#7295](https://github.com/facebook/jest/pull/7295))
- `[jest-config]` Add shorthand for watch plugins and runners ([#7213](https://github.com/facebook/jest/pull/7213))
- `[jest-jasmine2/jest-circus/jest-cli]` Add test.todo ([#6996](https://github.com/facebook/jest/pull/6996))
- `[pretty-format]` Option to not escape strings in diff messages ([#5661](https://github.com/facebook/jest/pull/5661))
- `[jest-haste-map]` Add `getFileIterator` to `HasteFS` for faster file iteration ([#7010](https://github.com/facebook/jest/pull/7010))
- `[jest-config]` Add `readConfigs` function, previously in `jest-cli` ([#7096](https://github.com/facebook/jest/pull/7096))
- `[jest-snapshot]` Enable configurable snapshot paths ([#6143](https://github.com/facebook/jest/pull/6143))
- `[pretty-format]` Support HTMLCollection and NodeList in DOMCollection plugin ([#7125](https://github.com/facebook/jest/pull/7125))
- `[jest-runtime]` Pass the normalized configuration to script transformers ([#7148](https://github.com/facebook/jest/pull/7148))
- `[expect]` Improve report when assertion fails, part 3 ([#7152](https://github.com/facebook/jest/pull/7152))
- `[jest-runtime]` If `require` fails without a file extension, print all files that match with one ([#7160](https://github.com/facebook/jest/pull/7160))
- `[jest-haste-map]` Make `ignorePattern` optional ([#7166](https://github.com/facebook/jest/pull/7166))
- `[jest-haste-map]` Add `getCacheFilePath` to get the path to the cache file for a `HasteMap` instance ([#7217](https://github.com/facebook/jest/pull/7217))
- `[jest-runtime]` Remove `cacheDirectory` from `ignorePattern` for `HasteMap` if not necessary ([#7166](https://github.com/facebook/jest/pull/7166))
- `[jest-validate]` Add syntax to validate multiple permitted types ([#7207](https://github.com/facebook/jest/pull/7207))
- `[jest-config]` Accept an array as as well as a string for `testRegex` ([#7209](https://github.com/facebook/jest/pull/7209))
- `[expect/jest-matcher-utils]` Improve report when assertion fails, part 4 ([#7241](https://github.com/facebook/jest/pull/7241))
- `[expect/jest-matcher-utils]` Improve report when assertion fails, part 5 ([#7557](https://github.com/facebook/jest/pull/7557))
- `[expect]` Check constructor equality in .toStrictEqual() ([#7005](https://github.com/facebook/jest/pull/7005))
- `[jest-util]` Add `jest.getTimerCount()` to get the count of scheduled fake timers ([#7285](https://github.com/facebook/jest/pull/7285))
- `[jest-config]` Add `dependencyExtractor` option to use a custom module to extract dependencies from files ([#7313](https://github.com/facebook/jest/pull/7313), [#7349](https://github.com/facebook/jest/pull/7349), [#7350](https://github.com/facebook/jest/pull/7350), [#7362](https://github.com/facebook/jest/pull/7362))
- `[jest-haste-map]` Accept a `getCacheKey` method in `hasteImplModulePath` modules to reset the cache when the logic changes ([#7350](https://github.com/facebook/jest/pull/7350))
- `[jest-config]` Add `haste.computeSha1` option to compute the sha-1 of the files in the haste map ([#7345](https://github.com/facebook/jest/pull/7345))
- `[expect]` `expect(Infinity).toBeCloseTo(Infinity)` Treats `Infinity` as equal in toBeCloseTo matcher ([#7405](https://github.com/facebook/jest/pull/7405))
- `[jest-worker]` Add node worker-thread support to jest-worker ([#7408](https://github.com/facebook/jest/pull/7408))
- `[jest-config]` Allow `bail` setting to be configured with a number allowing tests to abort after `n` of failures ([#7335](https://github.com/facebook/jest/pull/7335))
- `[jest-config]` Allow % based configuration of `--max-workers` ([#7494](https://github.com/facebook/jest/pull/7494))
- `[jest-runner]` Instantiate the test environment class with the current `testPath` ([#7442](https://github.com/facebook/jest/pull/7442))
- `[jest-config]` Always resolve jest-environment-jsdom from jest-config ([#7476](https://github.com/facebook/jest/pull/7476))
- `[expect]` Improve report when assertion fails, part 6 ([#7621](https://github.com/facebook/jest/pull/7621))
- `[jest-worker]` Add `enableWorkerThreads` option to explicitly opt-in to `worker_threads` if available ([#7681](https://github.com/facebook/jest/pull/7681))

### Fixes

- `[expect]` Accept inherited properties in `toHaveProperty` matcher ([#7686](https://github.com/facebook/jest/pull/7686))
- `[jest-diff]` Do not claim that `-0` and `0` have no visual difference ([#7605](https://github.com/facebook/jest/pull/7605))
- `[jest-mock]` Fix automock for numeric function names ([#7653](https://github.com/facebook/jest/pull/7653))
- `[jest-config]` Ensure `existsSync` is only called with a string parameter ([#7607](https://github.com/facebook/jest/pull/7607))
- `[expect]` `toStrictEqual` considers sparseness of arrays. ([#7591](https://github.com/facebook/jest/pull/7591))
- `[jest-cli]` Fix empty coverage data for untested files ([#7388](https://github.com/facebook/jest/pull/7388))
- `[jest-cli]` [**BREAKING**] Do not use `text-summary` coverage reporter by default if other reporters are configured ([#7058](https://github.com/facebook/jest/pull/7058))
- `[jest-mock]` [**BREAKING**] Fix bugs with mock/spy result tracking of recursive functions ([#6381](https://github.com/facebook/jest/pull/6381))
- `[jest-haste-map]` [**BREAKING**] Recover files correctly after haste name collisions are fixed ([#7329](https://github.com/facebook/jest/pull/7329))
- `[pretty-format]` [**BREAKING**] Omit non-enumerable symbol properties ([#7448](https://github.com/facebook/jest/pull/7448))
- `[*]` [**BREAKING**] Upgrade to Babel 7, dropping support for Babel 6 ([#7016](https://github.com/facebook/jest/pull/7016))
- `[jest-cli]` Avoid watch mode causing bad terminal behavior in some cases ([#7523](https://github.com/facebook/jest/pull/7523))
- `[jest-runner/jest-worker]` Fix missing console output in verbose mode ([#6871](https://github.com/facebook/jest/pull/6871))
- `[expect]` Standardize file naming in `expect` ([#7306](https://github.com/facebook/jest/pull/7306))
- `[jest-each]` Add empty array validation check ([#7249](https://github.com/facebook/jest/pull/7249))
- `[jest-cli]` Interrupt tests if interactive watch plugin key is pressed ([#7222](https://github.com/facebook/jest/pull/7222))
- `[jest-each]` Add each array validation check ([#7033](https://github.com/facebook/jest/pull/7033))
- `[jest-haste-map]` Do not visit again files with the same sha-1 ([#6990](https://github.com/facebook/jest/pull/6990))
- `[jest-jasmine2]` Fix memory leak in Error objects hold by the framework ([#6965](https://github.com/facebook/jest/pull/6965))
- `[jest-haste-map]` Fixed Haste whitelist generation for scoped modules on Windows ([#6980](https://github.com/facebook/jest/pull/6980))
- `[jest-mock]` Fix inheritance of static properties and methods in mocks ([#7003](https://github.com/facebook/jest/pull/7003))
- `[jest-mock]` Fix mocking objects without `Object.prototype` in their prototype chain ([#7003](https://github.com/facebook/jest/pull/7003))
- `[jest-mock]` Check `_isMockFunction` is true rather than truthy on potential mocks ([#7017](https://github.com/facebook/jest/pull/7017))
- `[jest-cli]` Update jest-cli to show git ref in message when using `changedSince` ([#7028](https://github.com/facebook/jest/pull/7028))
- `[jest-jasmine2`] Fix crash when test return Promise rejected with null ([#7049](https://github.com/facebook/jest/pull/7049))
- `[jest-runtime]` Check `_isMockFunction` is true rather than truthy on potential global mocks ([#7017](https://github.com/facebook/jest/pull/7017))
- `[jest-jasmine]` Show proper error message from async `assert` errors ([#6821](https://github.com/facebook/jest/pull/6821))
- `[jest-jasmine2]` Better error message when a describe block is empty ([#6372](https://github.com/facebook/jest/pull/6372))
- `[jest-jasmine2]` Pending calls inside async tests are reported as pending not failed ([#6782](https://github.com/facebook/jest/pull/6782))
- `[jest-circus]` Better error message when a describe block is empty ([#6372](https://github.com/facebook/jest/pull/6372))
- `[jest-jasmine2]` Add missing testLocationResults for `xit` and `fit` ([#6482](https://github.com/facebook/jest/pull/6482))
- `[expect]` Return false from asymmetric matchers if received value isn’t string ([#7107](https://github.com/facebook/jest/pull/7107))
- `[jest-cli]` Fix unhandled error when a bad revision is provided to `changedSince` ([#7115](https://github.com/facebook/jest/pull/7115))
- `[jest-config]` Moved dynamically assigned `cwd` from `jest-cli` to default configuration in `jest-config` ([#7146](https://github.com/facebook/jest/pull/7146))
- `[jest-config]` Fix `getMaxWorkers` on termux ([#7154](https://github.com/facebook/jest/pull/7154))
- `[jest-runtime]` Throw an explicit error if `js` is missing from `moduleFileExtensions` ([#7160](https://github.com/facebook/jest/pull/7160))
- `[jest-runtime]` Fix missing coverage when using negative glob pattern in `testMatch` ([#7170](https://github.com/facebook/jest/pull/7170))
- `[*]` Ensure `maxWorkers` is at least 1 (was 0 in some cases where there was only 1 CPU) ([#7182](https://github.com/facebook/jest/pull/7182))
- `[jest-runtime]` Fix transform cache invalidation when requiring a test file from multiple projects ([#7186](https://github.com/facebook/jest/pull/7186))
- `[jest-changed-files]` Return correctly the changed files when using `lastCommit=true` on Mercurial repositories ([#7228](https://github.com/facebook/jest/pull/7228))
- `[babel-jest]` Cache includes babel environment variables ([#7239](https://github.com/facebook/jest/pull/7239))
- `[jest-config]` Use strings instead of `RegExp` instances in normalized configuration ([#7251](https://github.com/facebook/jest/pull/7251))
- `[jest-circus]` Make sure to display real duration even if time is mocked ([#7264](https://github.com/facebook/jest/pull/7264))
- `[expect]` Improves the failing message for `toStrictEqual` matcher. ([#7224](https://github.com/facebook/jest/pull/7224))
- `[expect]` Improves the failing message for `toEqual` matcher. ([#7325](https://github.com/facebook/jest/pull/7325))
- `[jest-resolve]` Fix not being able to resolve path to mapped file with custom platform ([#7312](https://github.com/facebook/jest/pull/7312))
- `[jest-message-util]` Improve parsing of error messages for unusually formatted stack traces ([#7319](https://github.com/facebook/jest/pull/7319))
- `[jest-runtime]` Ensure error message text is not lost on errors with code frames ([#7319](https://github.com/facebook/jest/pull/7319))
- `[jest-haste-map]` Fix to resolve path that is start with words same as rootDir ([#7324](https://github.com/facebook/jest/pull/7324))
- `[expect]` Fix toMatchObject matcher when used with `Object.create(null)` ([#7334](https://github.com/facebook/jest/pull/7334))
- `[jest-haste-map]` Remove legacy condition for duplicate module detection ([#7333](https://github.com/facebook/jest/pull/7333))
- `[jest-haste-map]` Fix `require` detection with trailing commas and ignore `import typeof` modules ([#7385](https://github.com/facebook/jest/pull/7385))
- `[jest-cli]` Fix to set prettierPath via config file ([#7412](https://github.com/facebook/jest/pull/7412))
- `[expect]` Test more precisely for class instance getters ([#7477](https://github.com/facebook/jest/pull/7477))
- `[jest-cli]` Support dashed args ([#7497](https://github.com/facebook/jest/pull/7497))
- `[jest-cli]` Fix to run in band tests if watch mode enable when runInBand arg used ([#7518](https://github.com/facebook/jest/pull/7518))
- `[jest-runtime]` Fix mistake as test files when run coverage issue. ([#7506](https://github.com/facebook/jest/pull/7506))
- `[jest-cli]` print info about passWithNoTests flag ([#7309](https://github.com/facebook/jest/pull/7309))
- `[pretty-format]` Omit unnecessary symbol filter for object keys ([#7457](https://github.com/facebook/jest/pull/7457))
- `[jest-runtime]` Fix `requireActual` on node_modules with mock present ([#7404](https://github.com/facebook/jest/pull/7404))
- `[jest-resolve]` Fix `isBuiltinModule` to support versions of node without `module.builtinModules` ([#7565](https://github.com/facebook/jest/pull/7565))
- `[babel-jest]` Set `cwd` to be resilient to it changing during the runtime of the tests ([#7574](https://github.com/facebook/jest/pull/7574))
- `[jest-snapshot]` Write and read snapshots from disk even if `fs` is mocked ([#7080](https://github.com/facebook/jest/pull/7080))
- `[jest-config]` Normalize `config.cwd` and `config.rootDir` using `realpath ([#7598](https://github.com/facebook/jest/pull/7598))
- `[jest-environment-node]` Fix buffer property is not ArrayBuffer issue. ([#7626](https://github.com/facebook/jest/pull/7626))
- `[babel-plugin-jest-hoist]` Ignore TS type annotations when looking for out-of-scope references ([#7641](https://github.com/facebook/jest/pull/7641))
- `[jest-config]` Add name to project if one does not exist to pick correct resolver ([#5862](https://github.com/facebook/jest/pull/5862))
- `[jest-runtime]` Pass `watchPathIgnorePatterns` to Haste instance ([#7585](https://github.com/facebook/jest/pull/7585))
- `[jest-runtime]` Resolve mock files via Haste when using `require.resolve` ([#7687](https://github.com/facebook/jest/pull/7687))

### Chore & Maintenance

- `[*]` [**BREAKING**] Require Node.js 6+ for all packages ([#7258](https://github.com/facebook/jest/pull/7258))
- `[jest-util]` [**BREAKING**] Remove long-deprecated globals for fake timers ([#7285](https://github.com/facebook/jest/pull/7285))
- `[*]` [**BREAKING**] Upgrade to Micromatch 3 ([#6650](https://github.com/facebook/jest/pull/6650))
- `[*]` [**BREAKING**] Remove regenerator-runtime injection ([#7595](https://github.com/facebook/jest/pull/7595))
- `[jest-worker]` Disable `worker_threads` to avoid issues with libraries to ready for it ([#7681](https://github.com/facebook/jest/pull/7681))
- `[docs]` Fix message property in custom matcher example to return a function instead of a constant. ([#7426](https://github.com/facebook/jest/pull/7426))
- `[jest-circus]` Standardize file naming in `jest-circus` ([#7301](https://github.com/facebook/jest/pull/7301))
- `[docs]` Add synchronous test.each setup ([#7150](https://github.com/facebook/jest/pull/7150))
- `[docs]` Add `this.extend` to the Custom Matchers API reference ([#7130](https://github.com/facebook/jest/pull/7130))
- `[docs]` Fix default value for `coverageReporters` value in configuration docs ([#7126](https://github.com/facebook/jest/pull/7126))
- `[docs]` Add link for jest-extended in expect docs ([#7078](https://github.com/facebook/jest/pull/7078))
- `[jest-util]` Add ErrorWithStack class ([#7067](https://github.com/facebook/jest/pull/7067))
- `[docs]` Document `--runTestsByPath` CLI parameter ([#7046](https://github.com/facebook/jest/pull/7046))
- `[docs]` Fix babel-core installation instructions ([#6745](https://github.com/facebook/jest/pull/6745))
- `[docs]` Explain how to rewrite assertions to avoid large irrelevant diff ([#6971](https://github.com/facebook/jest/pull/6971))
- `[examples]` add example using Babel 7 ([#6983](https://github.com/facebook/jest/pull/6983))
- `[docs]` Replace shallow equality with referential identity in `ExpectAPI.md` ([#6991](https://github.com/facebook/jest/pull/6991))
- `[jest-changed-files]` Refactor to use `execa` over `child_process` ([#6987](https://github.com/facebook/jest/pull/6987))
- `[*]` Bump dated dependencies ([#6978](https://github.com/facebook/jest/pull/6978))
- `[scripts]` Don’t make empty sub-folders for ignored files in build folder ([#7001](https://github.com/facebook/jest/pull/7001))
- `[docs]` Add missing export statement in `puppeteer_environment.js` under `docs/Puppeteer.md` ([#7127](https://github.com/facebook/jest/pull/7127))
- `[docs]` Removed useless expect.assertions in `TestingAsyncCode.md` ([#7131](https://github.com/facebook/jest/pull/7131))
- `[docs]` Remove references to `@providesModule` which isn't supported anymore ([#7147](https://github.com/facebook/jest/pull/7147))
- `[docs]` Update `setupFiles` documentation for clarity ([#7187](https://github.com/facebook/jest/pull/7187))
- `[docs]` Change `require.require*` to `jest.require*` ([#7210](https://github.com/facebook/jest/pull/7210))
- `[jest-circus]` Add readme.md ([#7198](https://github.com/facebook/jest/pull/7198))
- `[jest-editor-support]` Remove from the repository ([#7232](https://github.com/facebook/jest/pull/7232))
- `[jest-test-typescript-parser]` Remove from the repository ([#7232](https://github.com/facebook/jest/pull/7232))
- `[tests]` Free tests from the dependency on value of FORCE_COLOR ([#6585](https://github.com/facebook/jest/pull/6585/files))
- `[*]` Add babel plugin to make sure Jest is unaffected by fake Promise implementations ([#7225](https://github.com/facebook/jest/pull/7225))
- `[docs]` Add correct default value for `testUrl` config option ([#7277](https://github.com/facebook/jest/pull/7277))
- `[docs]` Remove duplicate code in `MockFunctions` ([#7297](https://github.com/facebook/jest/pull/7297))
- `[*]` Add check for Facebook copyright headers on CI ([#7370](https://github.com/facebook/jest/pull/7370))
- `[*]` Update Facebook copyright headers ([#7589](https://github.com/facebook/jest/pull/7589))
- `[jest-haste-map]` Refactor `dependencyExtractor` and tests ([#7385](https://github.com/facebook/jest/pull/7385))
- `[docs]` Clearify conditional setting of `NODE_ENV` ([#7369](https://github.com/facebook/jest/pull/7369))
- `[docs]` Clarify conditional setting of `NODE_ENV` ([#7369](https://github.com/facebook/jest/pull/7369))
- `[*]` Standardize file names ([#7316](https://github.com/facebook/jest/pull/7316), [#7266](https://github.com/facebook/jest/pull/7266), [#7238](https://github.com/facebook/jest/pull/7238), [#7314](https://github.com/facebook/jest/pull/7314), [#7467](https://github.com/facebook/jest/pull/7467), [#7464](https://github.com/facebook/jest/pull/7464)), [#7471](https://github.com/facebook/jest/pull/7471))
- `[docs]` Add `testPathIgnorePatterns` in CLI documentation ([#7440](https://github.com/facebook/jest/pull/7440))
- `[docs]` Removed misleading text about `describe()` grouping together tests into a test suite ([#7434](https://github.com/facebook/jest/pull/7434))
- `[diff-sequences]` Add performance benchmark to package ([#7603](https://github.com/facebook/jest/pull/7603))
- `[*]` Replace as many `Object.assign` with object spread as possible ([#7627](https://github.com/facebook/jest/pull/7627))
- `[ci]` Initial support for Azure Pipelines ([#7556](https://github.com/facebook/jest/pull/7556))

### Performance

- `[jest-mock]` Improve `getType` function performance. ([#7159](https://github.com/facebook/jest/pull/7159))

## 23.6.0

### Features

- `[jest-cli]` Add `changedSince` to allowed watch mode configs ([#6955](https://github.com/facebook/jest/pull/6955))
- `[babel-jest]` Add support for `babel.config.js` added in Babel 7.0.0 ([#6911](https://github.com/facebook/jest/pull/6911))
- `[jest-resolve]` Add support for an experimental `mapper` option (Watchman crawler only) that adds virtual files to the Haste map ([#6940](https://github.com/facebook/jest/pull/6940))

### Fixes

- `[jest-resolve]` Only resolve realpath once in try-catch ([#6925](https://github.com/facebook/jest/pull/6925))
- `[expect]` Fix TypeError in `toBeInstanceOf` on `null` or `undefined` ([#6912](https://github.com/facebook/jest/pull/6912))
- `[jest-jasmine2]` Throw a descriptive error if the first argument supplied to a hook was not a function ([#6917](https://github.com/facebook/jest/pull/6917)) and ([#6931](https://github.com/facebook/jest/pull/6931))
- `[jest-circus]` Throw a descriptive error if the first argument supplied to a hook was not a function ([#6917](https://github.com/facebook/jest/pull/6917)) and ([#6931](https://github.com/facebook/jest/pull/6931))
- `[expect]` Fix variadic custom asymmetric matchers ([#6898](https://github.com/facebook/jest/pull/6898))
- `[jest-cli]` Fix incorrect `testEnvironmentOptions` warning ([#6852](https://github.com/facebook/jest/pull/6852))
- `[jest-each]` Prevent done callback being supplied to describe ([#6843](https://github.com/facebook/jest/pull/6843))
- `[jest-config]` Better error message for a case when a preset module was found, but no `jest-preset.js` or `jest-preset.json` at the root ([#6863](https://github.com/facebook/jest/pull/6863))
- `[jest-haste-map]` Catch crawler error when unsuccessfully reading directories ([#6761](https://github.com/facebook/jest/pull/6761))

### Chore & Maintenance

- `[docs]` Add custom toMatchSnapshot matcher docs ([#6837](https://github.com/facebook/jest/pull/6837))
- `[docs]` Improve the documentation regarding preset configuration ([#6864](https://github.com/facebook/jest/issues/6864))
- `[docs]` Clarify usage of `--projects` CLI option ([#6872](https://github.com/facebook/jest/pull/6872))
- `[docs]` Correct `failure-change` notification mode ([#6878](https://github.com/facebook/jest/pull/6878))
- `[scripts]` Don’t remove node_modules from subdirectories of presets in e2e tests ([#6948](https://github.com/facebook/jest/pull/6948))
- `[diff-sequences]` Double-check number of differences in tests ([#6953](https://github.com/facebook/jest/pull/6953))

## 23.5.0

### Features

- `[jest-cli]` Add package name to `NotifyReporter` notification ([#5898](https://github.com/facebook/jest/pull/5898))
- `[jest-runner]` print stack trace when `process.exit` is called from user code ([#6714](https://github.com/facebook/jest/pull/6714))
- `[jest-each]` introduces `%#` option to add index of the test to its title ([#6414](https://github.com/facebook/jest/pull/6414))
- `[pretty-format]` Support serializing `DocumentFragment` ([#6705](https://github.com/facebook/jest/pull/6705))
- `[jest-validate]` Add `recursive` and `recursiveBlacklist` options for deep config checks ([#6802](https://github.com/facebook/jest/pull/6802))
- `[jest-cli]` Check watch plugins for key conflicts ([#6697](https://github.com/facebook/jest/pull/6697))

### Fixes

- `[jest-snapshot]` Mark snapshots as obsolete when moved to an inline snapshot ([#6773](https://github.com/facebook/jest/pull/6773))
- `[jest-config]` Fix `--coverage` with `--findRelatedTests` overwriting `collectCoverageFrom` options ([#6736](https://github.com/facebook/jest/pull/6736))
- `[jest-config]` Update default config for testURL from 'about:blank' to 'http://localhost' to address latest JSDOM security warning. ([#6792](https://github.com/facebook/jest/pull/6792))
- `[jest-cli]` Fix `testMatch` not working with negations ([#6648](https://github.com/facebook/jest/pull/6648))
- `[jest-cli]` Don't report promises as open handles ([#6716](https://github.com/facebook/jest/pull/6716))
- `[jest-each]` Add timeout support to parameterised tests ([#6660](https://github.com/facebook/jest/pull/6660))
- `[jest-cli]` Improve the message when running coverage while there are no files matching global threshold ([#6334](https://github.com/facebook/jest/pull/6334))
- `[jest-snapshot]` Correctly merge property matchers with the rest of the snapshot in `toMatchSnapshot`. ([#6528](https://github.com/facebook/jest/pull/6528))
- `[jest-snapshot]` Add error messages for invalid property matchers. ([#6528](https://github.com/facebook/jest/pull/6528))
- `[jest-cli]` Show open handles from inside test files as well ([#6263](https://github.com/facebook/jest/pull/6263))
- `[jest-haste-map]` Fix a problem where creating folders ending with `.js` could cause a crash ([#6818](https://github.com/facebook/jest/pull/6818))

### Chore & Maintenance

- `[docs]` Document another option to avoid warnings with React 16 ([#5258](https://github.com/facebook/jest/issues/5258))
- `[docs]` Add note explaining when `jest.setTimeout` should be called ([#6817](https://github.com/facebook/jest/pull/6817/files))
- `[docs]` Fixed bug in example code ([#6828](https://github.com/facebook/jest/pull/6828))

## 23.4.2

### Performance

- `[jest-changed-files]` limit git and hg commands to specified roots ([#6732](https://github.com/facebook/jest/pull/6732))

### Fixes

- `[jest-circus]` Fix retryTimes so errors are reset before re-running ([#6762](https://github.com/facebook/jest/pull/6762))
- `[docs]` Update `expect.objectContaining()` description ([#6754](https://github.com/facebook/jest/pull/6754))
- `[babel-jest]` Make `getCacheKey()` take into account `createTransformer` options ([#6699](https://github.com/facebook/jest/pull/6699))
- `[jest-jasmine2]` Use prettier through `require` instead of `localRequire`. Fixes `matchInlineSnapshot` where prettier dependencies like `path` and `fs` are mocked with `jest.mock`. ([#6776](https://github.com/facebook/jest/pull/6776))
- `[docs]` Fix contributors link ([#6711](https://github.com/facebook/jest/pull/6711))
- `[website]` Fix website versions page to link to correct language ([#6734](https://github.com/facebook/jest/pull/6734))
- `[expect]` Update `toContain` suggestion to contain equal message ([#6792](https://github.com/facebook/jest/pull/6810))

## 23.4.1

### Features

- `[jest-cli]` Watch plugins now have access to a broader range of global configuration options in their `updateConfigAndRun` callbacks, so they can provide a wider set of extra features ([#6473](https://github.com/facebook/jest/pull/6473))
- `[jest-snapshot]` `babel-traverse` is now passed to `jest-snapshot` explicitly to avoid unnecessary requires in every test

### Fixes

- `[jest-haste-map]` Optimize watchman crawler by using `glob` on initial query ([#6689](https://github.com/facebook/jest/pull/6689))
- `[pretty-format]` Fix formatting of invalid Date objects ([#6635](https://github.com/facebook/jest/pull/6635))

## 23.4.0

### Features

- `[jest-haste-map]` Add `computeDependencies` flag to avoid opening files if not needed ([#6667](https://github.com/facebook/jest/pull/6667))
- `[jest-runtime]` Support `require.resolve.paths` ([#6471](https://github.com/facebook/jest/pull/6471))
- `[jest-runtime]` Support `paths` option for `require.resolve` ([#6471](https://github.com/facebook/jest/pull/6471))

### Fixes

- `[jest-runner]` Force parallel runs for watch mode, to avoid TTY freeze ([#6647](https://github.com/facebook/jest/pull/6647))
- `[jest-cli]` properly reprint resolver errors in watch mode ([#6407](https://github.com/facebook/jest/pull/6407))
- `[jest-cli]` Write configuration to stdout when the option was explicitly passed to Jest ([#6447](https://github.com/facebook/jest/pull/6447))
- `[jest-cli]` Fix regression on non-matching suites ([6657](https://github.com/facebook/jest/pull/6657))
- `[jest-runtime]` Roll back `micromatch` version to prevent regression when matching files ([#6661](https://github.com/facebook/jest/pull/6661))

## 23.3.0

### Features

- `[jest-cli]` Allow watch plugin to be configured ([#6603](https://github.com/facebook/jest/pull/6603))
- `[jest-snapshot]` Introduce `toMatchInlineSnapshot` and `toThrowErrorMatchingInlineSnapshot` matchers ([#6380](https://github.com/facebook/jest/pull/6380))

### Fixes

- `[jest-regex-util]` Improve handling already escaped path separators on Windows ([#6523](https://github.com/facebook/jest/pull/6523))
- `[jest-cli]` Fix `testNamePattern` value with interactive snapshots ([#6579](https://github.com/facebook/jest/pull/6579))
- `[jest-cli]` Fix enter to interrupt watch mode ([#6601](https://github.com/facebook/jest/pull/6601))

### Chore & Maintenance

- `[website]` Switch domain to <https://jestjs.io> ([#6549](https://github.com/facebook/jest/pull/6549))
- `[tests]` Improve stability of `yarn test` on Windows ([#6534](https://github.com/facebook/jest/pull/6534))
- `[*]` Transpile object shorthand into Node 4 compatible syntax ([#6582](https://github.com/facebook/jest/pull/6582))
- `[*]` Update all legacy links to jestjs.io ([#6622](https://github.com/facebook/jest/pull/6622))
- `[docs]` Add docs for 23.1, 23.2, and 23.3 ([#6623](https://github.com/facebook/jest/pull/6623))
- `[website]` Only test/deploy website if relevant files are changed ([#6626](https://github.com/facebook/jest/pull/6626))
- `[docs]` Describe behavior of `resetModules` option when set to `false` ([#6641](https://github.com/facebook/jest/pull/6641))

## 23.2.0

### Features

- `[jest-each]` Add support for keyPaths in test titles ([#6457](https://github.com/facebook/jest/pull/6457))
- `[jest-cli]` Add `jest --init` option that generates a basic configuration file with a short description for each option ([#6442](https://github.com/facebook/jest/pull/6442))
- `[jest.retryTimes]` Add `jest.retryTimes()` option that allows failed tests to be retried n-times when using jest-circus. ([#6498](https://github.com/facebook/jest/pull/6498))

### Fixes

- `[docs]` Fixed error in documentation for expect.not.arrayContaining(array). ([#6491](https://github.com/facebook/jest/pull/6491))
- `[jest-cli]` Add check to make sure one or more tests have run before notifying when using `--notify` ([#6495](https://github.com/facebook/jest/pull/6495))
- `[jest-cli]` Pass `globalConfig` as a parameter to `globalSetup` and `globalTeardown` functions ([#6486](https://github.com/facebook/jest/pull/6486))
- `[jest-config]` Add missing options to the `defaults` object ([#6428](https://github.com/facebook/jest/pull/6428))
- `[expect]` Using symbolic property names in arrays no longer causes the `toEqual` matcher to fail ([#6391](https://github.com/facebook/jest/pull/6391))
- `[expect]` `toEqual` no longer tries to compare non-enumerable symbolic properties, to be consistent with non-symbolic properties. ([#6398](https://github.com/facebook/jest/pull/6398))
- `[jest-util]` `console.timeEnd` now properly log elapsed time in milliseconds. ([#6456](https://github.com/facebook/jest/pull/6456))
- `[jest-mock]` Fix `MockNativeMethods` access in react-native `jest.mock()` ([#6505](https://github.com/facebook/jest/pull/6505))
- `[jest-cli]` Fix `reporters` for `moduleName` = `'default'` ([#6542](https://github.com/facebook/jest/pull/6542))

### Chore & Maintenance

- `[docs]` Add jest-each docs for 1 dimensional arrays ([#6444](https://github.com/facebook/jest/pull/6444/files))

## 23.1.0

### Features

- `[jest-each]` Add pretty-format serialising to each titles ([#6357](https://github.com/facebook/jest/pull/6357))
- `[jest-cli]` shouldRunTestSuite watch hook now receives an object with `config`, `testPath` and `duration` ([#6350](https://github.com/facebook/jest/pull/6350))
- `[jest-each]` Support one dimensional array of data ([#6351](https://github.com/facebook/jest/pull/6351))
- `[jest-watch]` create new package `jest-watch` to ease custom watch plugin development ([#6318](https://github.com/facebook/jest/pull/6318))
- `[jest-circus]` Make hooks in empty describe blocks error ([#6320](https://github.com/facebook/jest/pull/6320))
- Add a config/CLI option `errorOnDeprecated` which makes calling deprecated APIs throw hepful error messages ([#6339](https://github.com/facebook/jest/pull/6339))

### Fixes

- `[jest-each]` Fix pluralising missing arguments error ([#6369](https://github.com/facebook/jest/pull/6369))
- `[jest-each]` Stop test title concatenating extra args ([#6346](https://github.com/facebook/jest/pull/6346))
- `[expect]` toHaveBeenNthCalledWith/nthCalledWith gives wrong call messages if not matched ([#6340](https://github.com/facebook/jest/pull/6340))
- `[jest-each]` Make sure invalid arguments to `each` points back to the user's code ([#6347](https://github.com/facebook/jest/pull/6347))
- `[expect]` toMatchObject throws TypeError when a source property is null ([#6313](https://github.com/facebook/jest/pull/6313))
- `[jest-cli]` Normalize slashes in paths in CLI output on Windows ([#6310](https://github.com/facebook/jest/pull/6310))
- `[jest-cli]` Fix run beforeAll in excluded suites tests" mode. ([#6234](https://github.com/facebook/jest/pull/6234))
- `[jest-haste-map`] Compute SHA-1s for non-tracked files when using Node crawler ([#6264](https://github.com/facebook/jest/pull/6264))

### Chore & Maintenance

- `[docs]` Improve documentation of `mockClear`, `mockReset`, and `mockRestore` ([#6227](https://github.com/facebook/jest/pull/6227/files))
- `[jest-each]` Refactor each to use shared implementation with core ([#6345](https://github.com/facebook/jest/pull/6345))
- `[jest-each]` Update jest-each docs for serialising values into titles ([#6337](https://github.com/facebook/jest/pull/6337))
- `[jest-circus]` Add dependency on jest-each ([#6309](https://github.com/facebook/jest/pull/6309))
- `[filenames]` Rename "integration-tests" to "e2e" ([#6315](https://github.com/facebook/jest/pull/6315))
- `[docs]` Mention the use of commit hash with `--changedSince` flag ([#6330](https://github.com/facebook/jest/pull/6330))

## 23.0.1

### Chore & Maintenance

- `[jest-jasemine2]` Add dependency on jest-each ([#6308](https://github.com/facebook/jest/pull/6308))
- `[jest-each]` Move jest-each into core Jest ([#6278](https://github.com/facebook/jest/pull/6278))
- `[examples]` Update typescript example to using ts-jest ([#6260](https://github.com/facebook/jest/pull/6260))

### Fixes

- `[pretty-format]` Serialize inverse asymmetric matchers correctly ([#6272](https://github.com/facebook/jest/pull/6272))

## 23.0.0

### Features

- `[expect]` Expose `getObjectSubset`, `iterableEquality`, and `subsetEquality` ([#6210](https://github.com/facebook/jest/pull/6210))
- `[jest-snapshot]` Add snapshot property matchers ([#6210](https://github.com/facebook/jest/pull/6210))
- `[jest-config]` Support jest-preset.js files within Node modules ([#6185](https://github.com/facebook/jest/pull/6185))
- `[jest-cli]` Add `--detectOpenHandles` flag which enables Jest to potentially track down handles keeping it open after tests are complete. ([#6130](https://github.com/facebook/jest/pull/6130))
- `[jest-jasmine2]` Add data driven testing based on `jest-each` ([#6102](https://github.com/facebook/jest/pull/6102))
- `[jest-matcher-utils]` Change "suggest to equal" message to be more advisory ([#6103](https://github.com/facebook/jest/issues/6103))
- `[jest-message-util]` Don't ignore messages with `vendor` anymore ([#6117](https://github.com/facebook/jest/pull/6117))
- `[jest-validate]` Get rid of `jest-config` dependency ([#6067](https://github.com/facebook/jest/pull/6067))
- `[jest-validate]` Adds option to inject `deprecationEntries` ([#6067](https://github.com/facebook/jest/pull/6067))
- `[jest-snapshot]` [**BREAKING**] Concatenate name of test, optional snapshot name and count ([#6015](https://github.com/facebook/jest/pull/6015))
- `[jest-runtime]` Allow for transform plugins to skip the definition process method if createTransformer method was defined. ([#5999](https://github.com/facebook/jest/pull/5999))
- `[expect]` Add stack trace for async errors ([#6008](https://github.com/facebook/jest/pull/6008))
- `[jest-jasmine2]` Add stack trace for timeouts ([#6008](https://github.com/facebook/jest/pull/6008))
- `[jest-jasmine2]` Add stack trace for thrown non-`Error`s ([#6008](https://github.com/facebook/jest/pull/6008))
- `[jest-runtime]` Prevent modules from marking themselves as their own parent ([#5235](https://github.com/facebook/jest/issues/5235))
- `[jest-mock]` Add support for auto-mocking generator functions ([#5983](https://github.com/facebook/jest/pull/5983))
- `[expect]` Add support for async matchers ([#5919](https://github.com/facebook/jest/pull/5919))
- `[expect]` Suggest toContainEqual ([#5948](https://github.com/facebook/jest/pull/5953))
- `[jest-config]` Export Jest's default options ([#5948](https://github.com/facebook/jest/pull/5948))
- `[jest-editor-support]` Move `coverage` to `ProjectWorkspace.collectCoverage` ([#5929](https://github.com/facebook/jest/pull/5929))
- `[jest-editor-support]` Add `coverage` option to runner ([#5836](https://github.com/facebook/jest/pull/5836))
- `[jest-haste-map]` Support extracting dynamic `import`s ([#5883](https://github.com/facebook/jest/pull/5883))
- `[expect]` Improve output format for mismatchedArgs in mock/spy calls. ([#5846](https://github.com/facebook/jest/pull/5846))
- `[jest-cli]` Add support for using `--coverage` in combination with watch mode, `--onlyChanged`, `--findRelatedTests` and more ([#5601](https://github.com/facebook/jest/pull/5601))
- `[jest-jasmine2]` [**BREAKING**] Adds error throwing and descriptive errors to `it`/ `test` for invalid arguments. `[jest-circus]` Adds error throwing and descriptive errors to `it`/ `test` for invalid arguments ([#5558](https://github.com/facebook/jest/pull/5558))
- `[jest-matcher-utils]` Add `isNot` option to `matcherHint` function ([#5512](https://github.com/facebook/jest/pull/5512))
- `[jest-config]` Add `<rootDir>` to runtime files not found error report ([#5693](https://github.com/facebook/jest/pull/5693))
- `[expect]` Make toThrow matcher pass only if Error object is returned from promises ([#5670](https://github.com/facebook/jest/pull/5670))
- `[expect]` Add isError to utils ([#5670](https://github.com/facebook/jest/pull/5670))
- `[expect]` Add inverse matchers (`expect.not.arrayContaining`, etc., [#5517](https://github.com/facebook/jest/pull/5517))
- `[expect]` `expect.extend` now also extends asymmetric matchers ([#5503](https://github.com/facebook/jest/pull/5503))
- `[jest-mock]` Update `spyOnProperty` to support spying on the prototype chain ([#5753](https://github.com/facebook/jest/pull/5753))
- `[jest-mock]` Add tracking of return values in the `mock` property ([#5752](https://github.com/facebook/jest/pull/5752))
- `[jest-mock]` Add tracking of thrown errors in the `mock` property ([#5764](https://github.com/facebook/jest/pull/5764))
- `[expect]`Add nthCalledWith spy matcher ([#5605](https://github.com/facebook/jest/pull/5605))
- `[jest-cli]` Add `isSerial` property that runners can expose to specify that they can not run in parallel ([#5706](https://github.com/facebook/jest/pull/5706))
- `[expect]` Add `.toBeCalledTimes` and `toHaveBeenNthCalledWith` aliases ([#5826](https://github.com/facebook/jest/pull/5826))
- `[jest-cli]` Interactive Snapshot Mode improvements ([#5864](https://github.com/facebook/jest/pull/5864))
- `[jest-editor-support]` Add `no-color` option to runner ([#5909](https://github.com/facebook/jest/pull/5909))
- `[jest-jasmine2]` Pretty-print non-Error object errors ([#5980](https://github.com/facebook/jest/pull/5980))
- `[jest-message-util]` Include column in stack frames ([#5889](https://github.com/facebook/jest/pull/5889))
- `[expect]` Introduce toStrictEqual ([#6032](https://github.com/facebook/jest/pull/6032))
- `[expect]` Add return matchers ([#5879](https://github.com/facebook/jest/pull/5879))
- `[jest-cli]` Improve snapshot summaries ([#6181](https://github.com/facebook/jest/pull/6181))
- `[expect]` Include custom mock names in error messages ([#6199](https://github.com/facebook/jest/pull/6199))
- `[jest-diff]` Support returning diff from oneline strings ([#6221](https://github.com/facebook/jest/pull/6221))
- `[expect]` Improve return matchers ([#6172](https://github.com/facebook/jest/pull/6172))
- `[jest-cli]` Overhaul watch plugin hooks names ([#6249](https://github.com/facebook/jest/pull/6249))
- `[jest-mock]` [**BREAKING**] Include tracked call results in serialized mock ([#6244](https://github.com/facebook/jest/pull/6244))

### Fixes

- `[jest-cli]` Fix stdin encoding to utf8 for watch plugins. ([#6253](https://github.com/facebook/jest/issues/6253))
- `[expect]` Better detection of DOM Nodes for equality ([#6246](https://github.com/facebook/jest/pull/6246))
- `[jest-cli]` Fix misleading action description for F key when in "only failed tests" mode. ([#6167](https://github.com/facebook/jest/issues/6167))
- `[jest-worker]` Stick calls to workers before processing them ([#6073](https://github.com/facebook/jest/pull/6073))
- `[babel-plugin-jest-hoist]` Allow using `console` global variable ([#6075](https://github.com/facebook/jest/pull/6075))
- `[jest-jasmine2]` Always remove node core message from assert stack traces ([#6055](https://github.com/facebook/jest/pull/6055))
- `[expect]` Add stack trace when `expect.assertions` and `expect.hasAssertions` causes test failures. ([#5997](https://github.com/facebook/jest/pull/5997))
- `[jest-runtime]` Throw a more useful error when trying to require modules after the test environment is torn down ([#5888](https://github.com/facebook/jest/pull/5888))
- `[jest-mock]` [**BREAKING**] Replace timestamps with `invocationCallOrder` ([#5867](https://github.com/facebook/jest/pull/5867))
- `[jest-jasmine2]` Install `sourcemap-support` into normal runtime to catch runtime errors ([#5945](https://github.com/facebook/jest/pull/5945))
- `[jest-jasmine2]` Added assertion error handling inside `afterAll hook` ([#5884](https://github.com/facebook/jest/pull/5884))
- `[jest-cli]` Remove the notifier actions in case of failure when not in watch mode. ([#5861](https://github.com/facebook/jest/pull/5861))
- `[jest-mock]` Extend .toHaveBeenCalled return message with outcome ([#5951](https://github.com/facebook/jest/pull/5951))
- `[jest-runner]` Assign `process.env.JEST_WORKER_ID="1"` when in runInBand mode ([#5860](https://github.com/facebook/jest/pull/5860))
- `[jest-cli]` Add descriptive error message when trying to use `globalSetup`/`globalTeardown` file that doesn't export a function. ([#5835](https://github.com/facebook/jest/pull/5835))
- `[expect]` Do not rely on `instanceof RegExp`, since it will not work for RegExps created inside of a different VM ([#5729](https://github.com/facebook/jest/pull/5729))
- `[jest-resolve]` Update node module resolution algorithm to correctly handle symlinked paths ([#5085](https://github.com/facebook/jest/pull/5085))
- `[jest-editor-support]` Update `Settings` to use spawn in shell option ([#5658](https://github.com/facebook/jest/pull/5658))
- `[jest-cli]` Improve the error message when 2 projects resolve to the same config ([#5674](https://github.com/facebook/jest/pull/5674))
- `[jest-runtime]` remove retainLines from coverage instrumentation ([#5692](https://github.com/facebook/jest/pull/5692))
- `[jest-cli]` Fix update snapshot issue when using watchAll ([#5696](https://github.com/facebook/jest/pull/5696))
- `[expect]` Fix rejects.not matcher ([#5670](https://github.com/facebook/jest/pull/5670))
- `[jest-runtime]` Prevent Babel warnings on large files ([#5702](https://github.com/facebook/jest/pull/5702))
- `[jest-mock]` Prevent `mockRejectedValue` from causing unhandled rejection ([#5720](https://github.com/facebook/jest/pull/5720))
- `[pretty-format]` Handle React fragments better ([#5816](https://github.com/facebook/jest/pull/5816))
- `[pretty-format]` Handle formatting of `React.forwardRef` and `Context` components ([#6093](https://github.com/facebook/jest/pull/6093))
- `[jest-cli]` Switch collectCoverageFrom back to a string ([#5914](https://github.com/facebook/jest/pull/5914))
- `[jest-regex-util]` Fix handling regex symbols in tests path on Windows ([#5941](https://github.com/facebook/jest/pull/5941))
- `[jest-util]` Fix handling of NaN/Infinity in mock timer delay ([#5966](https://github.com/facebook/jest/pull/5966))
- `[jest-resolve]` Generalise test for package main entries equivalent to ".". ([#5968](https://github.com/facebook/jest/pull/5968))
- `[jest-config]` Ensure that custom resolvers are used when resolving the configuration ([#5976](https://github.com/facebook/jest/pull/5976))
- `[website]` Fix website docs ([#5853](https://github.com/facebook/jest/pull/5853))
- `[expect]` Fix isEqual Set and Map to compare object values and keys regardless of order ([#6150](https://github.com/facebook/jest/pull/6150))
- `[pretty-format]` [**BREAKING**] Remove undefined props from React elements ([#6162](https://github.com/facebook/jest/pull/6162))
- `[jest-haste-map]` Properly resolve mocked node modules without package.json defined ([#6232](https://github.com/facebook/jest/pull/6232))

### Chore & Maintenance

- `[jest-runner]` Move sourcemap installation from `jest-jasmine2` to `jest-runner` ([#6176](https://github.com/facebook/jest/pull/6176))
- `[jest-cli]` Use yargs's built-in `version` instead of rolling our own ([#6215](https://github.com/facebook/jest/pull/6215))
- `[docs]` Add explanation on how to mock methods not implemented in JSDOM
- `[jest-jasmine2]` Simplify `Env.execute` and TreeProcessor to setup and clean resources for the top suite the same way as for all of the children suites ([#5885](https://github.com/facebook/jest/pull/5885))
- `[babel-jest]` [**BREAKING**] Always return object from transformer ([#5991](https://github.com/facebook/jest/pull/5991))
- `[*]` Run Prettier on compiled output ([#5858](https://github.com/facebook/jest/pull/3497))
- `[jest-cli]` Add fileChange hook for plugins ([#5708](https://github.com/facebook/jest/pull/5708))
- `[docs]` Add docs on using `jest.mock(...)` ([#5648](https://github.com/facebook/jest/pull/5648))
- `[docs]` Mention Jest Puppeteer Preset ([#5722](https://github.com/facebook/jest/pull/5722))
- `[docs]` Add jest-community section to website ([#5675](https://github.com/facebook/jest/pull/5675))
- `[docs]` Add versioned docs for v22.4 ([#5733](https://github.com/facebook/jest/pull/5733))
- `[docs]` Improve Snapshot Testing Guide ([#5812](https://github.com/facebook/jest/issues/5812))
- `[jest-runtime]` [**BREAKING**] Remove `jest.genMockFn` and `jest.genMockFunction` ([#6173](https://github.com/facebook/jest/pull/6173))
- `[jest-message-util]` Avoid adding unnecessary indent to blank lines in stack traces ([#6211](https://github.com/facebook/jest/pull/6211))

## 22.4.2

### Fixes

- `[jest-haste-map]` Recreate Haste map when deserialization fails ([#5642](https://github.com/facebook/jest/pull/5642))

## 22.4.1

### Fixes

- `[jest-haste-map]` Parallelize Watchman calls in crawler ([#5640](https://github.com/facebook/jest/pull/5640))
- `[jest-editor-support]` Update TypeScript definitions ([#5625](https://github.com/facebook/jest/pull/5625))
- `[babel-jest]` Remove `retainLines` argument to babel. ([#5594](https://github.com/facebook/jest/pull/5594))

### Features

- `[jest-runtime]` Provide `require.main` property set to module with test suite ([#5618](https://github.com/facebook/jest/pull/5618))

### Chore & Maintenance

- `[docs]` Add note about Node version support ([#5622](https://github.com/facebook/jest/pull/5622))
- `[docs]` Update to use yarn ([#5624](https://github.com/facebook/jest/pull/5624))
- `[docs]` Add how to mock scoped modules to Manual Mocks doc ([#5638](https://github.com/facebook/jest/pull/5638))

## 22.4.0

### Fixes

- `[jest-haste-map]` Overhauls how Watchman crawler works fixing Windows ([#5615](https://github.com/facebook/jest/pull/5615))
- `[expect]` Allow matching of Errors against plain objects ([#5611](https://github.com/facebook/jest/pull/5611))
- `[jest-haste-map]` Do not read binary files in Haste, even when instructed to do so ([#5612](https://github.com/facebook/jest/pull/5612))
- `[jest-cli]` Don't skip matchers for exact files ([#5582](https://github.com/facebook/jest/pull/5582))
- `[docs]` Update discord links ([#5586](https://github.com/facebook/jest/pull/5586))
- `[jest-runtime]` Align handling of testRegex on Windows between searching for tests and instrumentation checks ([#5560](https://github.com/facebook/jest/pull/5560))
- `[jest-config]` Make it possible to merge `transform` option with preset ([#5505](https://github.com/facebook/jest/pull/5505))
- `[jest-util]` Fix `console.assert` behavior in custom & buffered consoles ([#5576](https://github.com/facebook/jest/pull/5576))

### Features

- `[docs]` Add MongoDB guide ([#5571](https://github.com/facebook/jest/pull/5571))
- `[jest-runtime]` Deprecate mapCoverage option. ([#5177](https://github.com/facebook/jest/pull/5177))
- `[babel-jest]` Add option to return sourcemap from the transformer separately from source. ([#5177](https://github.com/facebook/jest/pull/5177))
- `[jest-validate]` Add ability to log deprecation warnings for CLI flags. ([#5536](https://github.com/facebook/jest/pull/5536))
- `[jest-serializer]` Added new module for serializing. Works using V8 or JSON ([#5609](https://github.com/facebook/jest/pull/5609))
- `[docs]` Add a documentation note for project `displayName` configuration ([#5600](https://github.com/facebook/jest/pull/5600))

### Chore & Maintenance

- `[docs]` Update automatic mocks documentation ([#5630](https://github.com/facebook/jest/pull/5630))

## jest 22.3.0

### Fixes

- `[expect]` Add descriptive error message to CalledWith methods when missing optional arguments ([#5547](https://github.com/facebook/jest/pull/5547))
- `[jest-cli]` Fix inability to quit watch mode while debugger is still attached ([#5029](https://github.com/facebook/jest/pull/5029))
- `[jest-haste-map]` Properly handle platform-specific file deletions ([#5534](https://github.com/facebook/jest/pull/5534))

### Features

- `[jest-util]` Add the following methods to the "console" implementations: `assert`, `count`, `countReset`, `dir`, `dirxml`, `group`, `groupCollapsed`, `groupEnd`, `time`, `timeEnd` ([#5514](https://github.com/facebook/jest/pull/5514))
- `[docs]` Add documentation for interactive snapshot mode ([#5291](https://github.com/facebook/jest/pull/5291))
- `[jest-editor-support]` Add watchAll flag ([#5523](https://github.com/facebook/jest/pull/5523))
- `[jest-cli]` Support multiple glob patterns for `collectCoverageFrom` ([#5537](https://github.com/facebook/jest/pull/5537))
- `[docs]` Add versioned documentation to the website ([#5541](https://github.com/facebook/jest/pull/5541))

### Chore & Maintenance

- `[jest-config]` Allow `<rootDir>` to be used with `collectCoverageFrom` ([#5524](https://github.com/facebook/jest/pull/5524))
- `[filenames]` Standardize files names in "integration-tests" folder ([#5513](https://github.com/facebook/jest/pull/5513))

## jest 22.2.2

### Fixes

- `[babel-jest]` Revert "Remove retainLines from babel-jest" ([#5496](https://github.com/facebook/jest/pull/5496))
- `[jest-docblock]` Support multiple of the same `@pragma`. ([#5154](https://github.com/facebook/jest/pull/5502))

### Features

- `[jest-worker]` Assign a unique id for each worker and pass it to the child process. It will be available via `process.env.JEST_WORKER_ID` ([#5494](https://github.com/facebook/jest/pull/5494))

### Chore & Maintenance

- `[filenames]` Standardize file names in root ([#5500](https://github.com/facebook/jest/pull/5500))

## jest 22.2.1

### Fixes

- `[jest-config]` "all" takes precedence over "lastCommit" ([#5486](https://github.com/facebook/jest/pull/5486))

## jest 22.2.0

### Features

- `[jest-runner]` Move test summary to after coverage report ([#4512](https://github.com/facebook/jest/pull/4512))
- `[jest-cli]` Added `--notifyMode` to specify when to be notified. ([#5125](https://github.com/facebook/jest/pull/5125))
- `[diff-sequences]` New package compares items in two sequences to find a **longest common subsequence**. ([#5407](https://github.com/facebook/jest/pull/5407))
- `[jest-matcher-utils]` Add `comment` option to `matcherHint` function ([#5437](https://github.com/facebook/jest/pull/5437))
- `[jest-config]` Allow lastComit and changedFilesWithAncestor via JSON config ([#5476](https://github.com/facebook/jest/pull/5476))
- `[jest-util]` Add deletion to `process.env` as well ([#5466](https://github.com/facebook/jest/pull/5466))
- `[jest-util]` Add case-insensitive getters/setters to `process.env` ([#5465](https://github.com/facebook/jest/pull/5465))
- `[jest-mock]` Add util methods to create async functions. ([#5318](https://github.com/facebook/jest/pull/5318))

### Fixes

- `[jest-cli]` Add trailing slash when checking root folder ([#5464](https://github.com/facebook/jest/pull/5464))
- `[jest-cli]` Hide interactive mode if there are no failed snapshot tests ([#5450](https://github.com/facebook/jest/pull/5450))
- `[babel-jest]` Remove retainLines from babel-jest ([#5439](https://github.com/facebook/jest/pull/5439))
- `[jest-cli]` Glob patterns ignore non-`require`-able files (e.g. `README.md`) ([#5199](https://github.com/facebook/jest/issues/5199))
- `[jest-mock]` Add backticks support (\`\`) to `mock` a certain package via the `__mocks__` folder. ([#5426](https://github.com/facebook/jest/pull/5426))
- `[jest-message-util]` Prevent an `ENOENT` crash when the test file contained a malformed source-map. ([#5405](https://github.com/facebook/jest/pull/5405)).
- `[jest]` Add `import-local` to `jest` package. ([#5353](https://github.com/facebook/jest/pull/5353))
- `[expect]` Support class instances in `.toHaveProperty()` and `.toMatchObject` matcher. ([#5367](https://github.com/facebook/jest/pull/5367))
- `[jest-cli]` Fix npm update command for snapshot summary. ([#5376](https://github.com/facebook/jest/pull/5376), [5389](https://github.com/facebook/jest/pull/5389/))
- `[expect]` Make `rejects` and `resolves` synchronously validate its argument. ([#5364](https://github.com/facebook/jest/pull/5364))
- `[docs]` Add tutorial page for ES6 class mocks. ([#5383](https://github.com/facebook/jest/pull/5383))
- `[jest-resolve]` Search required modules in node_modules and then in custom paths. ([#5403](https://github.com/facebook/jest/pull/5403))
- `[jest-resolve]` Get builtin modules from node core. ([#5411](https://github.com/facebook/jest/pull/5411))
- `[jest-resolve]` Detect and preserve absolute paths in `moduleDirectories`. Do not generate additional (invalid) paths by prepending each ancestor of `cwd` to the absolute path. Additionally, this fixes functionality in Windows OS. ([#5398](https://github.com/facebook/jest/pull/5398))

### Chore & Maintenance

- `[jest-util]` Implement watch plugins ([#5399](https://github.com/facebook/jest/pull/5399))

## jest 22.1.4

### Fixes

- `[jest-util]` Add "debug" method to "console" implementations ([#5350](https://github.com/facebook/jest/pull/5350))
- `[jest-resolve]` Add condition to avoid infinite loop when node module package main is ".". ([#5344)](https://github.com/facebook/jest/pull/5344))

### Features

- `[jest-cli]` `--changedSince`: allow selectively running tests for code changed since arbitrary revisions. ([#5312](https://github.com/facebook/jest/pull/5312))

## jest 22.1.3

### Fixes

- `[jest-cli]` Check if the file belongs to the checked project before adding it to the list, also checking that the file name is not explicitly blacklisted ([#5341](https://github.com/facebook/jest/pull/5341))
- `[jest-editor-support]` Add option to spawn command in shell ([#5340](https://github.com/facebook/jest/pull/5340))

## jest 22.1.2

### Fixes

- `[jest-cli]` Check if the file belongs to the checked project before adding it to the list ([#5335](https://github.com/facebook/jest/pull/5335))
- `[jest-cli]` Fix `EISDIR` when a directory is passed as an argument to `jest`. ([#5317](https://github.com/facebook/jest/pull/5317))
- `[jest-config]` Added restoreMocks config option. ([#5327](https://github.com/facebook/jest/pull/5327))

## jest 22.1.1

### Fixes

- `[*]` Move from "process.exit" to "exit. ([#5313](https://github.com/facebook/jest/pull/5313))

## jest 22.1.0

### Features

- `[jest-cli]` Make Jest exit without an error when no tests are found in the case of `--lastCommit`, `--findRelatedTests`, or `--onlyChanged` options having been passed to the CLI
- `[jest-cli]` Add interactive snapshot mode ([#3831](https://github.com/facebook/jest/pull/3831))

### Fixes

- `[jest-cli]` Use `import-local` to support global Jest installations. ([#5304](https://github.com/facebook/jest/pull/5304))
- `[jest-runner]` Fix memory leak in coverage reporting ([#5289](https://github.com/facebook/jest/pull/5289))
- `[docs]` Update mention of the minimal version of node supported ([#4947](https://github.com/facebook/jest/issues/4947))
- `[jest-cli]` Fix missing newline in console message ([#5308](https://github.com/facebook/jest/pull/5308))
- `[jest-cli]` `--lastCommit` and `--changedFilesWithAncestor` now take effect even when `--onlyChanged` is not specified. ([#5307](https://github.com/facebook/jest/pull/5307))

### Chore & Maintenance

- `[filenames]` Standardize folder names under `integration-tests/` ([#5298](https://github.com/facebook/jest/pull/5298))

## jest 22.0.6

### Fixes

- `[jest-jasmine2]` Fix memory leak in snapshot reporting ([#5279](https://github.com/facebook/jest/pull/5279))
- `[jest-config]` Fix breaking change in `--testPathPattern` ([#5269](https://github.com/facebook/jest/pull/5269))
- `[docs]` Document caveat with mocks, Enzyme, snapshots and React 16 ([#5258](https://github.com/facebook/jest/issues/5258))

## jest 22.0.5

### Fixes

- `[jest-leak-detector]` Removed the reference to `weak`. Now, parent projects must install it by hand for the module to work.
- `[expect]` Fail test when the types of `stringContaining` and `stringMatching` matchers do not match. ([#5069](https://github.com/facebook/jest/pull/5069))
- `[jest-cli]` Treat dumb terminals as noninteractive ([#5237](https://github.com/facebook/jest/pull/5237))
- `[jest-cli]` `jest --onlyChanged --changedFilesWithAncestor` now also works with git. ([#5189](https://github.com/facebook/jest/pull/5189))
- `[jest-config]` fix unexpected condition to avoid infinite recursion in Windows platform. ([#5161](https://github.com/facebook/jest/pull/5161))
- `[jest-config]` Escape parentheses and other glob characters in `rootDir` before interpolating with `testMatch`. ([#4838](https://github.com/facebook/jest/issues/4838))
- `[jest-regex-util]` Fix breaking change in `--testPathPattern` ([#5230](https://github.com/facebook/jest/pull/5230))
- `[expect]` Do not override `Error` stack (with `Error.captureStackTrace`) for custom matchers. ([#5162](https://github.com/facebook/jest/pull/5162))
- `[pretty-format]` Pretty format for DOMStringMap and NamedNodeMap ([#5233](https://github.com/facebook/jest/pull/5233))
- `[jest-cli]` Use a better console-clearing string on Windows ([#5251](https://github.com/facebook/jest/pull/5251))

### Features

- `[jest-jasmine]` Allowed classes and functions as `describe` names. ([#5154](https://github.com/facebook/jest/pull/5154))
- `[jest-jasmine2]` Support generator functions as specs. ([#5166](https://github.com/facebook/jest/pull/5166))
- `[jest-jasmine2]` Allow `spyOn` with getters and setters. ([#5107](https://github.com/facebook/jest/pull/5107))
- `[jest-config]` Allow configuration objects inside `projects` array ([#5176](https://github.com/facebook/jest/pull/5176))
- `[expect]` Add support to `.toHaveProperty` matcher to accept the keyPath argument as an array of properties/indices. ([#5220](https://github.com/facebook/jest/pull/5220))
- `[docs]` Add documentation for .toHaveProperty matcher to accept the keyPath argument as an array of properties/indices. ([#5220](https://github.com/facebook/jest/pull/5220))
- `[jest-runner]` test environments are now passed a new `options` parameter. Currently this only has the `console` which is the test console that Jest will expose to tests. ([#5223](https://github.com/facebook/jest/issues/5223))
- `[jest-environment-jsdom]` pass the `options.console` to a custom instance of `virtualConsole` so jsdom is using the same console as the test. ([#5223](https://github.com/facebook/jest/issues/5223))

### Chore & Maintenance

- `[docs]` Describe the order of execution of describe and test blocks. ([#5217](https://github.com/facebook/jest/pull/5217), [#5238](https://github.com/facebook/jest/pull/5238))
- `[docs]` Add a note on `moduleNameMapper` ordering. ([#5249](https://github.com/facebook/jest/pull/5249))

## jest 22.0.4

### Fixes

- `[jest-cli]` New line before quitting watch mode. ([#5158](https://github.com/facebook/jest/pull/5158))

### Features

- `[babel-jest]` moduleFileExtensions not passed to babel transformer. ([#5110](https://github.com/facebook/jest/pull/5110))

### Chore & Maintenance

- `[*]` Tweaks to better support Node 4 ([#5142](https://github.com/facebook/jest/pull/5142))

## jest 22.0.2 && 22.0.3

### Chore & Maintenance

- `[*]` Tweaks to better support Node 4 ([#5134](https://github.com/facebook/jest/pull/5134))

## jest 22.0.1

### Fixes

- `[jest-runtime]` fix error for test files providing coverage. ([#5117](https://github.com/facebook/jest/pull/5117))

### Features

- `[jest-config]` Add `forceCoverageMatch` to allow collecting coverage from ignored files. ([#5081](https://github.com/facebook/jest/pull/5081))

## jest 22.0.0

### Fixes

- `[jest-resolve]` Use `module.builtinModules` as `BUILTIN_MODULES` when it exists
- `[jest-worker]` Remove `debug` and `inspect` flags from the arguments sent to the child ([#5068](https://github.com/facebook/jest/pull/5068))
- `[jest-config]` Use all `--testPathPattern` and `<regexForTestFiles>` args in `testPathPattern` ([#5066](https://github.com/facebook/jest/pull/5066))
- `[jest-cli]` Do not support `--watch` inside non-version-controlled environments ([#5060](https://github.com/facebook/jest/pull/5060))
- `[jest-config]` Escape Windows path separator in testPathPattern CLI arguments ([#5054](https://github.com/facebook/jest/pull/5054))
- `[jest-jasmine]` Register sourcemaps as node environment to improve performance with jsdom ([#5045](https://github.com/facebook/jest/pull/5045))
- `[pretty-format]` Do not call toJSON recursively ([#5044](https://github.com/facebook/jest/pull/5044))
- `[pretty-format]` Fix errors when identity-obj-proxy mocks CSS Modules ([#4935](https://github.com/facebook/jest/pull/4935))
- `[babel-jest]` Fix support for namespaced babel version 7 ([#4918](https://github.com/facebook/jest/pull/4918))
- `[expect]` fix .toThrow for promises ([#4884](https://github.com/facebook/jest/pull/4884))
- `[jest-docblock]` pragmas should preserve urls ([#4837](https://github.com/facebook/jest/pull/4629))
- `[jest-cli]` Check if `npm_lifecycle_script` calls Jest directly ([#4629](https://github.com/facebook/jest/pull/4629))
- `[jest-cli]` Fix --showConfig to show all configs ([#4494](https://github.com/facebook/jest/pull/4494))
- `[jest-cli]` Throw if `maxWorkers` doesn't have a value ([#4591](https://github.com/facebook/jest/pull/4591))
- `[jest-cli]` Use `fs.realpathSync.native` if available ([#5031](https://github.com/facebook/jest/pull/5031))
- `[jest-config]` Fix `--passWithNoTests` ([#4639](https://github.com/facebook/jest/pull/4639))
- `[jest-config]` Support `rootDir` tag in testEnvironment ([#4579](https://github.com/facebook/jest/pull/4579))
- `[jest-editor-support]` Fix `--showConfig` to support jest 20 and jest 21 ([#4575](https://github.com/facebook/jest/pull/4575))
- `[jest-editor-support]` Fix editor support test for node 4 ([#4640](https://github.com/facebook/jest/pull/4640))
- `[jest-mock]` Support mocking constructor in `mockImplementationOnce` ([#4599](https://github.com/facebook/jest/pull/4599))
- `[jest-runtime]` Fix manual user mocks not working with custom resolver ([#4489](https://github.com/facebook/jest/pull/4489))
- `[jest-util]` Fix `runOnlyPendingTimers` for `setTimeout` inside `setImmediate` ([#4608](https://github.com/facebook/jest/pull/4608))
- `[jest-message-util]` Always remove node internals from stacktraces ([#4695](https://github.com/facebook/jest/pull/4695))
- `[jest-resolve]` changes method of determining builtin modules to include missing builtins ([#4740](https://github.com/facebook/jest/pull/4740))
- `[pretty-format]` Prevent error in pretty-format for window in jsdom test env ([#4750](https://github.com/facebook/jest/pull/4750))
- `[jest-resolve]` Preserve module identity for symlinks ([#4761](https://github.com/facebook/jest/pull/4761))
- `[jest-config]` Include error message for `preset` json ([#4766](https://github.com/facebook/jest/pull/4766))
- `[pretty-format]` Throw `PrettyFormatPluginError` if a plugin halts with an exception ([#4787](https://github.com/facebook/jest/pull/4787))
- `[expect]` Keep the stack trace unchanged when `PrettyFormatPluginError` is thrown by pretty-format ([#4787](https://github.com/facebook/jest/pull/4787))
- `[jest-environment-jsdom]` Fix asynchronous test will fail due to timeout issue. ([#4669](https://github.com/facebook/jest/pull/4669))
- `[jest-cli]` Fix `--onlyChanged` path case sensitivity on Windows platform ([#4730](https://github.com/facebook/jest/pull/4730))
- `[jest-runtime]` Use realpath to match transformers ([#5000](https://github.com/facebook/jest/pull/5000))
- `[expect]` [**BREAKING**] Replace identity equality with Object.is in toBe matcher ([#4917](https://github.com/facebook/jest/pull/4917))

### Features

- `[jest-message-util]` Add codeframe to test assertion failures ([#5087](https://github.com/facebook/jest/pull/5087))
- `[jest-config]` Add Global Setup/Teardown options ([#4716](https://github.com/facebook/jest/pull/4716))
- `[jest-config]` Add `testEnvironmentOptions` to apply to jsdom options or node context. ([#5003](https://github.com/facebook/jest/pull/5003))
- `[jest-jasmine2]` Update Timeout error message to `jest.timeout` and display current timeout value ([#4990](https://github.com/facebook/jest/pull/4990))
- `[jest-runner]` Enable experimental detection of leaked contexts ([#4895](https://github.com/facebook/jest/pull/4895))
- `[jest-cli]` Add combined coverage threshold for directories. ([#4885](https://github.com/facebook/jest/pull/4885))
- `[jest-mock]` Add `timestamps` to mock state. ([#4866](https://github.com/facebook/jest/pull/4866))
- `[eslint-plugin-jest]` Add `prefer-to-have-length` lint rule. ([#4771](https://github.com/facebook/jest/pull/4771))
- `[jest-environment-jsdom]` [**BREAKING**] Upgrade to JSDOM@11 ([#4770](https://github.com/facebook/jest/pull/4770))
- `[jest-environment-*]` [**BREAKING**] Add Async Test Environment APIs, dispose is now teardown ([#4506](https://github.com/facebook/jest/pull/4506))
- `[jest-cli]` Add an option to clear the cache ([#4430](https://github.com/facebook/jest/pull/4430))
- `[babel-plugin-jest-hoist]` Improve error message, that the second argument of `jest.mock` must be an inline function ([#4593](https://github.com/facebook/jest/pull/4593))
- `[jest-snapshot]` [**BREAKING**] Concatenate name of test and snapshot ([#4460](https://github.com/facebook/jest/pull/4460))
- `[jest-cli]` [**BREAKING**] Fail if no tests are found ([#3672](https://github.com/facebook/jest/pull/3672))
- `[jest-diff]` Highlight only last of odd length leading spaces ([#4558](https://github.com/facebook/jest/pull/4558))
- `[jest-docblock]` Add `docblock.print()` ([#4517](https://github.com/facebook/jest/pull/4517))
- `[jest-docblock]` Add `strip` ([#4571](https://github.com/facebook/jest/pull/4571))
- `[jest-docblock]` Preserve leading whitespace in docblock comments ([#4576](https://github.com/facebook/jest/pull/4576))
- `[jest-docblock]` remove leading newlines from `parswWithComments().comments` ([#4610](https://github.com/facebook/jest/pull/4610))
- `[jest-editor-support]` Add Snapshots metadata ([#4570](https://github.com/facebook/jest/pull/4570))
- `[jest-editor-support]` Adds an 'any' to the typedef for `updateFileWithJestStatus` ([#4636](https://github.com/facebook/jest/pull/4636))
- `[jest-editor-support]` Better monorepo support ([#4572](https://github.com/facebook/jest/pull/4572))
- `[jest-environment-jsdom]` Add simple rAF polyfill in jsdom environment to work with React 16 ([#4568](https://github.com/facebook/jest/pull/4568))
- `[jest-environment-node]` Implement node Timer api ([#4622](https://github.com/facebook/jest/pull/4622))
- `[jest-jasmine2]` Add testPath to reporter callbacks ([#4594](https://github.com/facebook/jest/pull/4594))
- `[jest-mock]` Added support for naming mocked functions with `.mockName(value)` and `.mockGetName()` ([#4586](https://github.com/facebook/jest/pull/4586))
- `[jest-runtime]` Add `module.loaded`, and make `module.require` not enumerable ([#4623](https://github.com/facebook/jest/pull/4623))
- `[jest-runtime]` Add `module.parent` ([#4614](https://github.com/facebook/jest/pull/4614))
- `[jest-runtime]` Support sourcemaps in transformers ([#3458](https://github.com/facebook/jest/pull/3458))
- `[jest-snapshot]` [**BREAKING**] Add a serializer for `jest.fn` to allow a snapshot of a jest mock ([#4668](https://github.com/facebook/jest/pull/4668))
- `[jest-worker]` Initial version of parallel worker abstraction, say hello! ([#4497](https://github.com/facebook/jest/pull/4497))
- `[jest-jasmine2]` Add `testLocationInResults` flag to add location information per spec to test results ([#4782](https://github.com/facebook/jest/pull/4782))
- `[jest-environment-jsdom]` Update JSOM to 11.4, which includes built-in support for `requestAnimationFrame` ([#4919](https://github.com/facebook/jest/pull/4919))
- `[jest-cli]` Hide watch usage output when running on non-interactive environments ([#4958](https://github.com/facebook/jest/pull/4958))
- `[jest-snapshot]` Promises support for `toThrowErrorMatchingSnapshot` ([#4946](https://github.com/facebook/jest/pull/4946))
- `[jest-cli]` Explain which snapshots are obsolete ([#5005](https://github.com/facebook/jest/pull/5005))

### Chore & Maintenance

- `[docs]` Add guide of using with puppeteer ([#5093](https://github.com/facebook/jest/pull/5093))
- `[jest-util]` `jest-util` should not depend on `jest-mock` ([#4992](https://github.com/facebook/jest/pull/4992))
- `[*]` [**BREAKING**] Drop support for Node.js version 4 ([#4769](https://github.com/facebook/jest/pull/4769))
- `[docs]` Wrap code comments at 80 characters ([#4781](https://github.com/facebook/jest/pull/4781))
- `[eslint-plugin-jest]` Removed from the Jest core repo, and moved to <https://github.com/jest-community/eslint-plugin-jest> ([#4867](https://github.com/facebook/jest/pull/4867))
- `[babel-jest]` Explicitly bump istanbul to newer versions ([#4616](https://github.com/facebook/jest/pull/4616))
- `[expect]` Upgrade mocha and rollup for browser testing ([#4642](https://github.com/facebook/jest/pull/4642))
- `[docs]` Add info about `coveragePathIgnorePatterns` ([#4602](https://github.com/facebook/jest/pull/4602))
- `[docs]` Add Vuejs series of testing with Jest ([#4648](https://github.com/facebook/jest/pull/4648))
- `[docs]` Mention about optional `done` argument in test function ([#4556](https://github.com/facebook/jest/pull/4556))
- `[jest-cli]` Bump node-notifier version ([#4609](https://github.com/facebook/jest/pull/4609))
- `[jest-diff]` Simplify highlight for leading and trailing spaces ([#4553](https://github.com/facebook/jest/pull/4553))
- `[jest-get-type]` Add support for date ([#4621](https://github.com/facebook/jest/pull/4621))
- `[jest-matcher-utils]` Call `chalk.inverse` for trailing spaces ([#4578](https://github.com/facebook/jest/pull/4578))
- `[jest-runtime]` Add `.advanceTimersByTime`; keep `.runTimersToTime()` as an alias.
- `[docs]` Include missing dependency in TestEnvironment sample code
- `[docs]` Add clarification for hook execution order
- `[docs]` Update `expect.anything()` sample code ([#5007](https://github.com/facebook/jest/pull/5007))

## jest 21.2.1

- Fix watchAll not running tests on save ([#4550](https://github.com/facebook/jest/pull/4550))
- Add missing escape sequences to ConvertAnsi plugin ([#4544](https://github.com/facebook/jest/pull/4544))

## jest 21.2.0

- 🃏 Change license from BSD+Patents to MIT.
- Allow eslint-plugin to recognize more disabled tests ([#4533](https://github.com/facebook/jest/pull/4533))
- Add babel-plugin for object spread syntax to babel-preset-jest ([#4519](https://github.com/facebook/jest/pull/4519))
- Display outer element and trailing newline consistently in jest-diff ([#4520](https://github.com/facebook/jest/pull/4520))
- Do not modify stack trace of JestAssertionError ([#4516](https://github.com/facebook/jest/pull/4516))
- Print errors after test structure in verbose mode ([#4504](https://github.com/facebook/jest/pull/4504))
- Fix `--silent --verbose` problem ([#4505](https://github.com/facebook/jest/pull/4505))
- Fix: Reset local state of assertions when using hasAssertions ([#4498](https://github.com/facebook/jest/pull/4498))
- jest-resolve: Prevent default resolver failure when potential resolution directory does not exist ([#4483](https://github.com/facebook/jest/pull/4483))

## jest 21.1.0

- (minor) Use ES module exports ([#4454](https://github.com/facebook/jest/pull/4454))
- Allow chaining mockClear and mockReset ([#4475](https://github.com/facebook/jest/pull/4475))
- Call jest-diff and pretty-format more precisely in toHaveProperty matcher ([#4445](https://github.com/facebook/jest/pull/4445))
- Expose restoreAllMocks to object ([#4463](https://github.com/facebook/jest/pull/4463))
- Fix function name cleaning when making mock fn ([#4464](https://github.com/facebook/jest/pull/4464))
- Fix Map/Set equality checker ([#4404](https://github.com/facebook/jest/pull/4404))
- Make FUNCTION_NAME_RESERVED_PATTERN stateless ([#4466](https://github.com/facebook/jest/pull/4466))

## jest 21.0.2

- Take precedence of NODE_PATH when resolving node_modules directories ([#4453](https://github.com/facebook/jest/pull/4453))
- Fix race condition with --coverage and babel-jest identical file contents edge case ([#4432](https://github.com/facebook/jest/pull/4432))
- Add extra parameter `--runTestsByPath`. ([#4411](https://github.com/facebook/jest/pull/4411))
- Upgrade all outdated deps ([#4425](https://github.com/facebook/jest/pull/4425))

## jest 21.0.1

- Remove obsolete error ([#4417](https://github.com/facebook/jest/pull/4417))

## jest 21.0.0

- Add --changedFilesWithAncestor ([#4070](https://github.com/facebook/jest/pull/4070))
- Add --findRelatedFiles ([#4131](https://github.com/facebook/jest/pull/4131))
- Add --onlyChanged tests ([#3977](https://github.com/facebook/jest/pull/3977))
- Add `contextLines` option to jest-diff ([#4152](https://github.com/facebook/jest/pull/4152))
- Add alternative serialize API for pretty-format plugins ([#4114](https://github.com/facebook/jest/pull/4114))
- Add displayName to MPR ([#4327](https://github.com/facebook/jest/pull/4327))
- Add displayName to TestResult ([#4408](https://github.com/facebook/jest/pull/4408))
- Add es5 build of pretty-format ([#4075](https://github.com/facebook/jest/pull/4075))
- Add extra info to no tests for changed files message ([#4188](https://github.com/facebook/jest/pull/4188))
- Add fake chalk in browser builds in order to support IE10 ([#4367](https://github.com/facebook/jest/pull/4367))
- Add jest.requireActual ([#4260](https://github.com/facebook/jest/pull/4260))
- Add maxWorkers to globalConfig ([#4005](https://github.com/facebook/jest/pull/4005))
- Add skipped tests support for jest-editor-support ([#4346](https://github.com/facebook/jest/pull/4346))
- Add source map support for better debugging experience ([#3738](https://github.com/facebook/jest/pull/3738))
- Add support for Error objects in toMatchObject ([#4339](https://github.com/facebook/jest/pull/4339))
- Add support for Immutable.Record in pretty-format ([#3678](https://github.com/facebook/jest/pull/3678))
- Add tests for extract_requires on export types ([#4080](https://github.com/facebook/jest/pull/4080))
- Add that toMatchObject can match arrays ([#3994](https://github.com/facebook/jest/pull/3994))
- Add watchPathIgnorePatterns to exclude paths to trigger test re-run in watch mode ([#4331](https://github.com/facebook/jest/pull/4331))
- Adding ancestorTitles property to JSON test output ([#4293](https://github.com/facebook/jest/pull/4293))
- Allow custom resolver to be used with[out] moduleNameMapper ([#4174](https://github.com/facebook/jest/pull/4174))
- Avoid parsing `.require(…)` method calls ([#3777](https://github.com/facebook/jest/pull/3777))
- Avoid unnecessary function declarations and call in pretty-format ([#3962](https://github.com/facebook/jest/pull/3962))
- Avoid writing to stdout in default reporter if --json is enabled. Fixes #3941 ([#3945](https://github.com/facebook/jest/pull/3945))
- Better error handling for --config ([#4230](https://github.com/facebook/jest/pull/4230))
- Call consistent pretty-format plugins within Jest ([#3800](https://github.com/facebook/jest/pull/3800))
- Change babel-core to peerDependency for compatibility with Babel 7 ([#4162](https://github.com/facebook/jest/pull/4162))
- Change Promise detection code in jest-circus to support non-global Promise implementations ([#4375](https://github.com/facebook/jest/pull/4375))
- Changed files eager loading ([#3979](https://github.com/facebook/jest/pull/3979))
- Check whether we should output to stdout or stderr ([#3953](https://github.com/facebook/jest/pull/3953))
- Clarify what objects toContain and toContainEqual can be used on ([#4307](https://github.com/facebook/jest/pull/4307))
- Clean up resolve() logic. Provide useful names for variables and functions. Test that a directory exists before attempting to resolve files within it. ([#4325](https://github.com/facebook/jest/pull/4325))
- cleanupStackTrace ([#3696](https://github.com/facebook/jest/pull/3696))
- compare objects with Symbol keys ([#3437](https://github.com/facebook/jest/pull/3437))
- Complain if expect is passed multiple arguments ([#4237](https://github.com/facebook/jest/pull/4237))
- Completes nodeCrawl with empty roots ([#3776](https://github.com/facebook/jest/pull/3776))
- Consistent naming of files ([#3798](https://github.com/facebook/jest/pull/3798))
- Convert code base to ESM import ([#3778](https://github.com/facebook/jest/pull/3778))
- Correct summary message for flag --findRelatedTests. ([#4309](https://github.com/facebook/jest/pull/4309))
- Coverage thresholds can be set up for individual files ([#4185](https://github.com/facebook/jest/pull/4185))
- custom reporter error handling ([#4051](https://github.com/facebook/jest/pull/4051))
- Define separate type for pretty-format plugin Options ([#3802](https://github.com/facebook/jest/pull/3802))
- Delete confusing async keyword ([#3679](https://github.com/facebook/jest/pull/3679))
- Delete redundant branch in ReactElement and HTMLElement plugins ([#3731](https://github.com/facebook/jest/pull/3731))
- Don't format node assert errors when there's no 'assert' module ([#4376](https://github.com/facebook/jest/pull/4376))
- Don't print test summary in --silent ([#4106](https://github.com/facebook/jest/pull/4106))
- Don't try to build ghost packages ([#3934](https://github.com/facebook/jest/pull/3934))
- Escape double quotes in attribute values in HTMLElement plugin ([#3797](https://github.com/facebook/jest/pull/3797))
- Explain how to clear the cache ([#4232](https://github.com/facebook/jest/pull/4232))
- Factor out common code for collections in pretty-format ([#4184](https://github.com/facebook/jest/pull/4184))
- Factor out common code for markup in React plugins ([#4171](https://github.com/facebook/jest/pull/4171))
- Feature/internal resolve ([#4315](https://github.com/facebook/jest/pull/4315))
- Fix --logHeapUsage ([#4176](https://github.com/facebook/jest/pull/4176))
- Fix --showConfig to show all project configs ([#4078](https://github.com/facebook/jest/pull/4078))
- Fix --watchAll ([#4254](https://github.com/facebook/jest/pull/4254))
- Fix bug when setTimeout is mocked ([#3769](https://github.com/facebook/jest/pull/3769))
- Fix changedFilesWithAncestor ([#4193](https://github.com/facebook/jest/pull/4193))
- Fix colors for expected/stored snapshot message ([#3702](https://github.com/facebook/jest/pull/3702))
- Fix concurrent test failure ([#4159](https://github.com/facebook/jest/pull/4159))
- Fix for 4286: Compare Maps and Sets by value rather than order ([#4303](https://github.com/facebook/jest/pull/4303))
- fix forceExit ([#4105](https://github.com/facebook/jest/pull/4105))
- Fix grammar in React Native docs ([#3838](https://github.com/facebook/jest/pull/3838))
- Fix inconsistent name of complex values in pretty-format ([#4001](https://github.com/facebook/jest/pull/4001))
- Fix issue mocking bound method ([#3805](https://github.com/facebook/jest/pull/3805))
- Fix jest-circus ([#4290](https://github.com/facebook/jest/pull/4290))
- Fix lint warning in main

  ([#4132](https://github.com/facebook/jest/pull/4132))

- Fix linting ([#3946](https://github.com/facebook/jest/pull/3946))
- fix merge conflict ([#4144](https://github.com/facebook/jest/pull/4144))
- Fix minor typo ([#3729](https://github.com/facebook/jest/pull/3729))
- fix missing console.log messages ([#3895](https://github.com/facebook/jest/pull/3895))
- fix mock return value ([#3933](https://github.com/facebook/jest/pull/3933))
- Fix mocking for modules with folders on windows ([#4238](https://github.com/facebook/jest/pull/4238))
- Fix NODE_PATH resolving for relative paths ([#3616](https://github.com/facebook/jest/pull/3616))
- Fix options.moduleNameMapper override order with preset ([#3565](https://github.com/facebook/jest/pull/3565) ([#3689](https://github.com/facebook/jest/pull/3689))
- Fix React PropTypes warning in tests for Immutable plugin ([#4412](https://github.com/facebook/jest/pull/4412))
- Fix regression in mockReturnValueOnce ([#3857](https://github.com/facebook/jest/pull/3857))
- Fix sample code of mock class constructors ([#4115](https://github.com/facebook/jest/pull/4115))
- Fix setup-test-framework-test ([#3773](https://github.com/facebook/jest/pull/3773))
- fix typescript jest test crash ([#4363](https://github.com/facebook/jest/pull/4363))
- Fix watch mode ([#4084](https://github.com/facebook/jest/pull/4084))
- Fix Watchman on windows ([#4018](https://github.com/facebook/jest/pull/4018))
- Fix(babel): Handle ignored files in babel v7 ([#4393](https://github.com/facebook/jest/pull/4393))
- Fix(babel): Support upcoming beta ([#4403](https://github.com/facebook/jest/pull/4403))
- Fixed object matcher ([#3799](https://github.com/facebook/jest/pull/3799))
- Fixes #3820 use extractExpectedAssertionsErrors in jasmine setup
- Flow upgrade ([#4355](https://github.com/facebook/jest/pull/4355))
- Force message in matchers to always be a function ([#3972](https://github.com/facebook/jest/pull/3972))
- Format `describe` and use `test` instead of `it` alias ([#3792](https://github.com/facebook/jest/pull/3792))
- global_config.js for multi-project runner ([#4023](https://github.com/facebook/jest/pull/4023))
- Handle async errors ([#4016](https://github.com/facebook/jest/pull/4016))
- Hard-fail if hasteImpl is throwing an error during initialization. ([#3812](https://github.com/facebook/jest/pull/3812))
- Ignore import type for extract_requires ([#4079](https://github.com/facebook/jest/pull/4079))
- Ignore indentation of data structures in jest-diff ([#3429](https://github.com/facebook/jest/pull/3429))
- Implement 'jest.requireMock' ([#4292](https://github.com/facebook/jest/pull/4292))
- Improve Jest phabricator plugin ([#4195](https://github.com/facebook/jest/pull/4195))
- Improve Seq and remove newline from non-min empty in Immutable plugin ([#4241](https://github.com/facebook/jest/pull/4241))
- Improved the jest reporter with snapshot info per test. ([#3660](https://github.com/facebook/jest/pull/3660))
- Include fullName in formattedAssertion ([#4273](https://github.com/facebook/jest/pull/4273))
- Integrated with Yarn workspaces ([#3906](https://github.com/facebook/jest/pull/3906))
- jest --all ([#4020](https://github.com/facebook/jest/pull/4020))
- jest-circus test failures ([#3770](https://github.com/facebook/jest/pull/3770))
- jest-circus Timeouts ([#3760](https://github.com/facebook/jest/pull/3760))
- jest-haste-map: add test case for broken handling of ignore pattern ([#4047](https://github.com/facebook/jest/pull/4047))
- jest-haste-map: add test+fix for broken platform module support ([#3885](https://github.com/facebook/jest/pull/3885))
- jest-haste-map: deprecate functional ignorePattern and use it in cache key ([#4063](https://github.com/facebook/jest/pull/4063))
- jest-haste-map: mock 'fs' with more idiomatic jest.mock() ([#4046](https://github.com/facebook/jest/pull/4046))
- jest-haste-map: only file IO errors should be silently ignored ([#3816](https://github.com/facebook/jest/pull/3816))
- jest-haste-map: throw when trying to get a duplicated module ([#3976](https://github.com/facebook/jest/pull/3976))
- jest-haste-map: watchman crawler: normalize paths ([#3887](https://github.com/facebook/jest/pull/3887))
- jest-runtime: atomic cache write, and check validity of data ([#4088](https://github.com/facebook/jest/pull/4088))
- Join lines with newline in jest-diff ([#4314](https://github.com/facebook/jest/pull/4314))
- Keep ARGV only in CLI files ([#4012](https://github.com/facebook/jest/pull/4012))
- let transformers adjust cache key based on mapCoverage ([#4187](https://github.com/facebook/jest/pull/4187))
- Lift requires ([#3780](https://github.com/facebook/jest/pull/3780))
- Log stack when reporting errors in jest-runtime ([#3833](https://github.com/facebook/jest/pull/3833))
- Make --listTests return a new line separated list when not using --json ([#4229](https://github.com/facebook/jest/pull/4229))
- Make build script printing small-terminals-friendly ([#3892](https://github.com/facebook/jest/pull/3892))
- Make error messages more explicit for toBeCalledWith assertions ([#3913](https://github.com/facebook/jest/pull/3913))
- Make jest-matcher-utils use ESM exports ([#4342](https://github.com/facebook/jest/pull/4342))
- Make jest-runner a standalone package. ([#4236](https://github.com/facebook/jest/pull/4236))
- Make Jest’s Test Runner configurable. ([#4240](https://github.com/facebook/jest/pull/4240))
- Make listTests always print to console.log ([#4391](https://github.com/facebook/jest/pull/4391))
- Make providesModuleNodeModules ignore nested node_modules directories
- Make sure function mocks match original arity ([#4170](https://github.com/facebook/jest/pull/4170))
- Make sure runAllTimers also clears all ticks ([#3915](https://github.com/facebook/jest/pull/3915))
- Make toBe matcher error message more helpful for objects and arrays ([#4277](https://github.com/facebook/jest/pull/4277))
- Make useRealTimers play well with timers: fake ([#3858](https://github.com/facebook/jest/pull/3858))
- Move getType from jest-matcher-utils to separate package ([#3559](https://github.com/facebook/jest/pull/3559))
- Multiroot jest-change-files ([#3969](https://github.com/facebook/jest/pull/3969))
- Output created snapshot when using --ci option ([#3693](https://github.com/facebook/jest/pull/3693))
- Point out you can use matchers in .toMatchObject ([#3796](https://github.com/facebook/jest/pull/3796))
- Prevent babelrc package import failure on relative current path ([#3723](https://github.com/facebook/jest/pull/3723))
- Print RDP details for windows builds ([#4017](https://github.com/facebook/jest/pull/4017))
- Provide better error checking for transformed content ([#3807](https://github.com/facebook/jest/pull/3807))
- Provide printText and printComment in markup.js for HTMLElement plugin ([#4344](https://github.com/facebook/jest/pull/4344))
- Provide regex visualization for testRegex ([#3758](https://github.com/facebook/jest/pull/3758))
- Refactor CLI ([#3862](https://github.com/facebook/jest/pull/3862))
- Refactor names and delimiters of complex values in pretty-format ([#3986](https://github.com/facebook/jest/pull/3986))
- Replace concat(Immutable) with Immutable as item of plugins array ([#4207](https://github.com/facebook/jest/pull/4207))
- Replace Jasmine with jest-circus ([#3668](https://github.com/facebook/jest/pull/3668))
- Replace match with test and omit redundant String conversion ([#4311](https://github.com/facebook/jest/pull/4311))
- Replace print with serialize in AsymmetricMatcher plugin ([#4173](https://github.com/facebook/jest/pull/4173))
- Replace print with serialize in ConvertAnsi plugin ([#4225](https://github.com/facebook/jest/pull/4225))
- Replace print with serialize in HTMLElement plugin ([#4215](https://github.com/facebook/jest/pull/4215))
- Replace print with serialize in Immutable plugins ([#4189](https://github.com/facebook/jest/pull/4189))
- Replace unchanging args with one config arg within pretty-format ([#4076](https://github.com/facebook/jest/pull/4076))
- Return UNDEFINED for undefined type in ReactElement plugin ([#4360](https://github.com/facebook/jest/pull/4360))
- Rewrite some read bumps in pretty-format ([#4093](https://github.com/facebook/jest/pull/4093))
- Run update method before installing JRE on Circle ([#4318](https://github.com/facebook/jest/pull/4318))
- Separated the snapshot summary creation from the printing to improve testability. ([#4373](https://github.com/facebook/jest/pull/4373))
- Set coverageDirectory during normalize phase ([#3966](https://github.com/facebook/jest/pull/3966))
- Setup custom reporters after default reporters ([#4053](https://github.com/facebook/jest/pull/4053))
- Setup for Circle 2 ([#4149](https://github.com/facebook/jest/pull/4149))
- Simplify readme ([#3790](https://github.com/facebook/jest/pull/3790))
- Simplify snapshots definition ([#3791](https://github.com/facebook/jest/pull/3791))
- skipNodeResolution config option ([#3987](https://github.com/facebook/jest/pull/3987))
- Small fixes to toHaveProperty docs ([#3878](https://github.com/facebook/jest/pull/3878))
- Sort attributes by name in HTMLElement plugin ([#3783](https://github.com/facebook/jest/pull/3783))
- Specify watchPathIgnorePatterns will only be available in Jest 21+ ([#4398](https://github.com/facebook/jest/pull/4398))
- Split TestRunner off of TestScheduler ([#4233](https://github.com/facebook/jest/pull/4233))
- Strict and explicit config resolution logic ([#4122](https://github.com/facebook/jest/pull/4122))
- Support maxDepth option in React plugins ([#4208](https://github.com/facebook/jest/pull/4208))
- Support SVG elements in HTMLElement plugin ([#4335](https://github.com/facebook/jest/pull/4335))
- Test empty Immutable collections with {min: false} option ([#4121](https://github.com/facebook/jest/pull/4121))
- test to debug travis failure in main ([#4145](https://github.com/facebook/jest/pull/4145))
- testPathPattern message test ([#4006](https://github.com/facebook/jest/pull/4006))
- Throw Error When Using Nested It Specs ([#4039](https://github.com/facebook/jest/pull/4039))
- Throw when moduleNameMapper points to inexistent module ([#3567](https://github.com/facebook/jest/pull/3567))
- Unified 'no tests found' message for non-verbose MPR ([#4354](https://github.com/facebook/jest/pull/4354))
- Update migration guide with jest-codemods transformers ([#4306](https://github.com/facebook/jest/pull/4306))
- Use "inputSourceMap" for coverage re-mapping. ([#4009](https://github.com/facebook/jest/pull/4009))
- Use "verbose" no test found message when there is only one project ([#4378](https://github.com/facebook/jest/pull/4378))
- Use babel transform to inline all requires ([#4340](https://github.com/facebook/jest/pull/4340))
- Use eslint plugins to run prettier ([#3971](https://github.com/facebook/jest/pull/3971))
- Use iterableEquality in spy matchers ([#3651](https://github.com/facebook/jest/pull/3651))
- Use modern HTML5 <!DOCTYPE> ([#3937](https://github.com/facebook/jest/pull/3937))
- Wrap `Error.captureStackTrace` in a try ([#4035](https://github.com/facebook/jest/pull/4035))

## jest 20.0.4

- Fix jest-haste-map's handling of duplicate module IDs. ([#3647](https://github.com/facebook/jest/pull/3647))
- Fix behavior of `enableAutomock()` when automock is set to false. ([#3624](https://github.com/facebook/jest/pull/3624))
- Fix progress bar in windows. ([#3626](https://github.com/facebook/jest/pull/3626))

## jest 20.0.3

- Fix reporters 'default' setting. ([#3562](https://github.com/facebook/jest/pull/3562))
- Fix to make Jest fail when the coverage threshold not met. ([#3554](https://github.com/facebook/jest/pull/3554))

## jest 20.0.1

- Add ansi-regex to pretty-format dependencies ([#3498](https://github.com/facebook/jest/pull/3498))
- Fix <rootDir> replacement in testMatch and moduleDirectories ([#3538](https://github.com/facebook/jest/pull/3538))
- Fix expect.hasAssertions() to throw when passed arguments ([#3526](https://github.com/facebook/jest/pull/3526))
- Fix stack traces without proper error messages ([#3513](https://github.com/facebook/jest/pull/3513))
- Fix support for custom extensions through haste packages ([#3537](https://github.com/facebook/jest/pull/3537))
- Fix test contexts between test functions ([#3506](https://github.com/facebook/jest/pull/3506))

## jest 20.0.0

- New `--projects` option to run one instance of Jest in multiple projects at the same time. ([#3400](https://github.com/facebook/jest/pull/3400))
- New multi project runner ([#3156](https://github.com/facebook/jest/pull/3156))
- New --listTests flag. ([#3441](https://github.com/facebook/jest/pull/3441))
- New --showConfig flag. ([#3296](https://github.com/facebook/jest/pull/3296))
- New promise support for all `expect` matchers through `.resolves` and `.rejects`. ([#3068](https://github.com/facebook/jest/pull/3068))
- New `expect.hasAssertions()` function similar to `expect.assertions()`. ([#3379](https://github.com/facebook/jest/pull/3379))
- New `this.equals` function exposed to custom matchers. ([#3469](https://github.com/facebook/jest/pull/3469))
- New `valid-expect` lint rule in `eslint-plugin-jest`. ([#3067](https://github.com/facebook/jest/pull/3067))
- New HtmlElement pretty-format plugin. ([#3230](https://github.com/facebook/jest/pull/3230))
- New Immutable pretty-format plugins. ([#2899](https://github.com/facebook/jest/pull/2899))
- New test environment per file setting through `@jest-environment` in the docblock. ([#2859](https://github.com/facebook/jest/pull/2859))
- New feature that allows every configuration option to be set from the command line. ([#3424](https://github.com/facebook/jest/pull/3424))
- New feature to add custom reporters to Jest through `reporters` in the configuration. ([#3349](https://github.com/facebook/jest/pull/3349))
- New feature to add expected and actual values to AssertionError. ([#3217](https://github.com/facebook/jest/pull/3217))
- New feature to map code coverage from transformers. ([#2290](https://github.com/facebook/jest/pull/2290))
- New feature to run untested code coverage in parallel. ([#3407](https://github.com/facebook/jest/pull/3407))
- New option to define a custom resolver. ([#2998](https://github.com/facebook/jest/pull/2998))
- New printing support for text and comment nodes in html pretty-format. ([#3355](https://github.com/facebook/jest/pull/3355))
- New snapshot testing FAQ ([#3425](https://github.com/facebook/jest/pull/3425))
- New support for custom platforms on jest-haste-map. ([#3162](https://github.com/facebook/jest/pull/3162))
- New support for mocking native async methods. ([#3209](https://github.com/facebook/jest/pull/3209))
- New guide on how to use Jest with any JavaScript framework. ([#3243](https://github.com/facebook/jest/pull/3243))
- New translation system for the Jest website.
- New collapsing watch mode usage prompt after first run. ([#3078](https://github.com/facebook/jest/pull/3078))
- Breaking Change: Forked Jasmine 2.5 into Jest's own test runner and rewrote large parts of Jasmine. ([#3147](https://github.com/facebook/jest/pull/3147))
- Breaking Change: Jest does not write new snapshots by default on CI. ([#3456](https://github.com/facebook/jest/pull/3456))
- Breaking Change: Moved the typescript parser from `jest-editor-support` into a separate `jest-test-typescript-parser` package. ([#2973](https://github.com/facebook/jest/pull/2973))
- Breaking Change: Replaced auto-loading of babel-polyfill with only regenerator-runtime, fixes a major memory leak. ([#2755](https://github.com/facebook/jest/pull/2755))
- Fixed `babel-jest` to look up the `babel` field in `package.json` as a fallback.
- Fixed `jest-editor-support`'s parser to not crash on incomplete ASTs. ([#3259](https://github.com/facebook/jest/pull/3259))
- Fixed `jest-resolve` to use `is-builtin-module` instead of `resolve.isCore`. ([#2997](https://github.com/facebook/jest/pull/2997))
- Fixed `jest-snapshot` to normalize line endings in the `serialize` function. ([#3002](https://github.com/facebook/jest/pull/3002))
- Fixed behavior of `--silent` flag. ([#3003](https://github.com/facebook/jest/pull/3003))
- Fixed bug with watchers on macOS causing test to crash. ([#2957](https://github.com/facebook/jest/pull/2957))
- Fixed CLI `notify` option not taking precedence over config option. ([#3340](https://github.com/facebook/jest/pull/3340))
- Fixed detection of the npm client in SummaryReporter to support Yarn. ([#3263](https://github.com/facebook/jest/pull/3263))
- Fixed done.fail not passing arguments ([#3241](https://github.com/facebook/jest/pull/3241))
- Fixed fake timers to restore after resetting mocks. ([#2467](https://github.com/facebook/jest/pull/2467))
- Fixed handling of babylon's parser options in `jest-editor-support`. ([#3344](https://github.com/facebook/jest/pull/3344))
- Fixed Jest to properly cache transform results. ([#3334](https://github.com/facebook/jest/pull/3334))
- Fixed Jest to use human-readable colors for Jest's own snapshots. ([#3119](https://github.com/facebook/jest/pull/3119))
- Fixed jest-config to use UID for default cache folder. ([#3380](https://github.com/facebook/jest/pull/3380)), ([#3387](https://github.com/facebook/jest/pull/3387))
- Fixed jest-runtime to expose inner error when it fails to write to the cache. ([#3373](https://github.com/facebook/jest/pull/3373))
- Fixed lifecycle hooks to make afterAll hooks operate the same as afterEach. ([#3275](https://github.com/facebook/jest/pull/3275))
- Fixed pretty-format to run plugins before serializing nested basic values. ([#3017](https://github.com/facebook/jest/pull/3017))
- Fixed return value of mocks so they can explicitly be set to return `undefined`. ([#3354](https://github.com/facebook/jest/pull/3354))
- Fixed runner to run tests associated with snapshots when the snapshot changes. ([#3025](https://github.com/facebook/jest/pull/3025))
- Fixed snapshot serializer require, restructured pretty-format. ([#3399](https://github.com/facebook/jest/pull/3399))
- Fixed support for Babel 7 in babel-jest. ([#3271](https://github.com/facebook/jest/pull/3271))
- Fixed testMatch to find tests in .folders. ([#3006](https://github.com/facebook/jest/pull/3006))
- Fixed testNamePattern and testPathPattern to work better together. ([#3327](https://github.com/facebook/jest/pull/3327))
- Fixed to show reject reason when expecting resolve. ([#3134](https://github.com/facebook/jest/pull/3134))
- Fixed toHaveProperty() to use hasOwnProperty from Object ([#3410](https://github.com/facebook/jest/pull/3410))
- Fixed watch mode's screen clearing. ([#2959](https://github.com/facebook/jest/pull/2959)) ([#3294](https://github.com/facebook/jest/pull/3294))
- Improved and consolidated Jest's configuration file resolution. ([#3472](https://github.com/facebook/jest/pull/3472))
- Improved documentation throughout the Jest website.
- Improved documentation to explicitly mention that snapshots must be reviewed. ([#3203](https://github.com/facebook/jest/pull/3203))
- Improved documentation to make it clear CRA users don't need to add dependencies. ([#3312](https://github.com/facebook/jest/pull/3312))
- Improved eslint-plugin-jest's handling of `expect`. ([#3306](https://github.com/facebook/jest/pull/3306))
- Improved flow-coverage, eslint rules and test coverage within the Jest repository.
- Improved printing of `expect.assertions` error. ([#3033](https://github.com/facebook/jest/pull/3033))
- Improved Windows test coverage of Jest.
- Refactored configs & transform ([#3376](https://github.com/facebook/jest/pull/3376))
- Refactored reporters to pass individual Tests to reporters. ([#3289](https://github.com/facebook/jest/pull/3289))
- Refactored TestRunner ([#3166](https://github.com/facebook/jest/pull/3166))
- Refactored watch mode prompts. ([#3290](https://github.com/facebook/jest/pull/3290))
- Deleted `jest-file-exists`. ([#3105](https://github.com/facebook/jest/pull/3105))
- Removed `Config` type. ([#3366](https://github.com/facebook/jest/pull/3366))
- Removed all usage of `jest-file-exists`. ([#3101](https://github.com/facebook/jest/pull/3101))
- Adopted prettier on the Jest codebase.

## jest 19.0.1

- Fix infinite loop when using `--watch` with `--coverage`.
- Fixed `watchman` config option.
- Fixed a bug in the jest-editor-support static analysis.
- Fixed eslint plugin warning.
- Fixed missing space in front of "Did you mean …?".
- Fixed path printing in the reporter on Windows.

## jest 19.0.0

- Breaking Change: Added a version for snapshots.
- Breaking Change: Removed the `mocksPattern` configuration option, it never worked correctly.
- Breaking Change: Renamed `testPathDirs` to `roots` to avoid confusion when configuring Jest.
- Breaking Change: Updated printing of React elements to cause fewer changes when props change.
- Breaking Change: Updated snapshot format to properly escape data.
- Fixed --color to be recognized correctly again.
- Fixed `babel-plugin-jest-hoist` to work properly with type annotations in tests.
- Fixed behavior for console.log calls and fixed a memory leak (#2539).
- Fixed cache directory path for Jest to avoid ENAMETOOLONG errors.
- Fixed change events to be emitted in jest-haste-map's watch mode. This fixes issues with Jest's new watch mode and react-native-packager.
- Fixed cli arguments to be used when loading the config from file, they were previously ignored.
- Fixed Jest to load json files that include a BOM.
- Fixed Jest to throw errors instead of ignoring invalid cli options.
- Fixed mocking behavior for virtual modules.
- Fixed mocking behavior with transitive dependencies.
- Fixed support for asymmetric matchers in `toMatchObject`.
- Fixed test interruption and `--bail` behavior.
- Fixed watch mode to clean up worker processes when a test run gets interrupted.
- Fixed whitespace to be highlighted in snapshots and assertion errors.
- Improved `babel-jest` plugin: babel is loaded lazily, istanbul comments are only added when coverage is used.
- Improved error for invalid transform config.
- Improved moduleNameMapper to not overwrite mocks when many patterns map to the same file.
- Improved printing of skipped tests in verbose mode.
- Improved resolution code in jest-resolve.
- Improved to only show patch marks in assertion errors when the comparison results in large objects.
- New `--collectCoverageFrom` cli argument.
- New `--coverageDirectory` cli argument.
- New `expect.addSnapshotSerializer` to add custom snapshot serializers for tests.
- New `jest.spyOn`.
- New `testMatch` configuration option that accepts glob patterns.
- New eslint-plugin-jest with no-disabled-tests, no-focuses-tests and no-identical-title rules and default configuration and globals.
- New expect.stringContaining asymmetric matcher.
- New feature to make manual mocks with nested folders work. For example `__mocks__/react-native/Library/Text.js` will now work as expected.
- New feature to re-run tests through the notification when using `--notify`.
- New jest-phabricator package to integrate Jest code coverage in phabriactor.
- New jest-validate package to improve configuration errors, help with suggestions of correct configuration and to be adopted in other libraries.
- New pretty-printing for asymmetric matchers.
- New RSS feed for Jest's blog.
- New way to provide a reducer to extract haste module ids.
- New website, new documentation, new color scheme and new homepage.
- Rewritten watch mode for instant feedback, better code quality and to build new features on top of it (#2362).

## jest 18.1.0

- Fixed console.log and fake timer behavior in node 7.3.
- Updated istanbul-api.
- Updated jest-diff equality error message.
- Disabled arrow keys when entering a pattern in watch mode to prevent broken behavior. Will be improved in a future release.
- Moved asymmetric matchers and equality functionality from Jasmine into jest-matchers.
- Removed jasmine and jest-snapshot dependency from jest-matchers.
- Removed unused global `context` variable.
- Show a better error message if the config is invalid JSON.
- Highlight trailing whitespace in assertion diffs and snapshots.
- Jest now uses micromatch instead of minimatch.
- Added `-h` as alias for `--help`.

## jest 18.0.0

See <https://jestjs.io/blog/2016/12/15/2016-in-jest>

- The testResultsProcessor function is now required to return the modified results.
- Removed `pit` and `mockImpl`. Use `it` or `mockImplementation` instead.
- Fixed re-running tests when `--bail` is used together with `--watch`.
- `pretty-format` is now merged into Jest.
- `require('v8')` now works properly in a test context.
- Jest now clears the entire scrollback in watch mode.
- Added `expect.any`, `expect.anything`, `expect.objectContaining`, `expect.arrayContaining`, `expect.stringMatching`.
- Properly resolve `snapshotSerializers`, `setupFiles`, `transform`, `testRunner` and `testResultsProcessor` instead of using `path.resolve`.
- `--testResultsProcessor` is now exposed through the cli.
- Renamed `--jsonOutputFile` to `--outputFile`.
- Added `jest-editor-support` for vscode and Nuclide integration.
- Fixed `test.concurrent` unhandled promise rejections.
- The Jest website is now auto-deployed when merging into main.
- Updated `testRegex` to include `test.js` and `spec.js` files.
- Fixes for `babel-plugin-jest-hoist` when using `jest.mock` with three arguments.
- The `JSON` global in `jest-environment-node` now comes from the vm context instead of the parent context.
- Jest does not print stack traces from babel any longer.
- Fake timers are reset when `FakeTimers.useTimers()` is called.
- Usage of Jest in watch mode can be hidden through `JEST_HIDE_USAGE`.
- Added `expect.assertions(number)` which will ensure that a specified amount of assertions is made in one test.
- Added `.toMatchSnapshot(?string)` feature to give snapshots a name.
- Escape regex in snapshots.
- `jest-react-native` was deprecated and now forwards `react-native`.
- Added `.toMatchObject` matcher.
- Further improve printing of large objects.
- Fixed `NaN% Failed` in the OS notification when using `--notify`.
- The first test run without cached timings will now use separate processes instead of running in band.
- Added `.toHaveProperty` matcher.
- Fixed `Map`/`Set` comparisons.
- `test.concurrent` now works with `--testNamePattern`.

## jest 17.0.3

- Improved file-watching feature in jest-haste-map.
- Added `.toHaveLength` matcher.
- Improved `.toContain` matcher.

## jest 17.0.2

- Fixed performance regression in module resolution.

## jest 17.0.1

- Fixed pretty printing of big objects.
- Fixed resolution of `.native.js` files in react-native projects.

## jest 17.0.0

- Added `expect.extend`.
- Properly resolve modules with platform extensions on react-native.
- Added support for custom snapshots serializers.
- Updated to Jasmine 2.5.2.
- Big diffs are now collapsed by default in snapshots and assertions. Added `--expand` (or `-e`) to show the full diff.
- Replaced `scriptPreprocessor` with the new `transform` option.
- Added `jest.resetAllMocks` which replaces `jest.clearAllMocks`.
- Fixes for react-native preset.
- Fixes for global built in objects in `jest-environment-node`.
- Create mock objects in the vm context instead of the parent context.
- `.babelrc` is now part of the transform cache key in `babel-jest`.
- Fixes for docblock parsing with haste modules.
- Exit with the proper code when the coverage threshold is not reached.
- Implemented file watching in `jest-haste-map`.
- `--json` now includes information about individual tests inside a file.

## jest 16.0.2

- Symbols are now properly mocked when using `jest-mock`.
- `toHaveBeenCalledWith()` works without arguments again.
- Newlines in snapshots are now normalized across different operating systems.

## jest 16.0.1

- Fix infinite loop.

## jest 16.0.0

- Previously failed tests are now always run first.
- A new concurrent reporter shows currently running tests, a test summary, a progress bar and estimated remaining time if possible.
- Improved CLI colors.
- `jest <pattern>` is now case-insensitive.
- Added `it.only`, `it.skip`, `test.only`, `test.skip` and `xtest`.
- Added `--testNamePattern=pattern` or `-t <pattern>` to run individual tests in test files.
- Jest now warns for duplicate mock files.
- Pressing `a`, `o`, `p`, `q` or `enter` while tests are running in the watch mode, the test run will be interrupted.
- `--bail` now works together with `--watch`.
- Added `test.concurrent` for concurrent async tests.
- Jest now automatically considers files and tests with the `.jsx` extension.
- Added `jest.clearAllMocks` to clear all mocks manually.
- Rewrote Jest's snapshot implementation. `jest-snapshot` can now be more easily integrated into other test runners and used in other projects.
- This requires most snapshots to be updated when upgrading Jest.
- Objects and Arrays in snapshots are now printed with a trailing comma.
- Function names are not printed in snapshots any longer to reduce issues with code coverage instrumentation and different Node versions.
- Snapshots are now sorted using natural sort order.
- Snapshots are not marked as obsolete any longer when using `fit` or when an error is thrown in a test.
- Finished migration of Jasmine matchers to the new Jest matchers.
- Pretty print `toHaveBeenLastCalledWith`, `toHaveBeenCalledWith`, `lastCalledWith` and `toBeCalledWith` failure messages.
- Added `toBeInstanceOf` matcher.
- Added `toContainEqual` matcher.
- Added `toThrowErrorMatchingSnapshot` matcher.
- Improved `moduleNameMapper` resolution.
- Module registry fixes.
- Fixed invocation of the `setupTestFrameworkScriptFile` script to make it easier to use chai together with Jest.
- Removed react-native special case in Jest's configuration.
- Added `--findRelatedTests <fileA> <fileB>` cli option to run tests related to the specified files.
- Added `jest.deepUnmock` to `babel-plugin-jest-hoist`.
- Added `jest.runTimersToTime` which is useful together with fake timers.
- Improved automated mocks for ES modules compiled with babel.

## jest 15.1.1

- Fixed issues with test paths that include hyphens on Windows.
- Fixed `testEnvironment` resolution.
- Updated watch file name pattern input.

## jest 15.1.0

- Pretty printer updates for React and global window objects.
- `jest-runtime` overwrites automocking from configuration files.
- Improvements for watch mode on Windows.
- afterAll/afterEach/beforeAll/beforeEach can now return a Promise and be used together with async/await.
- Improved stack trace printing on Node 4.

## jest 15.0.2

- Fixed Jest with npm2 when using coverage.

## jest 15.0.1

- Updated toThrow and toThrowMatchers and aliased them to the same matcher.
- Improvements for watch mode.
- Fixed Symbol reassignment in tests would break Jest's matchers.
- Fixed `--bail` option.

## jest 15.0.0

- See <https://jestjs.io/blog/2016/09/01/jest-15>
- Jest by default now also recognizes files ending in `.spec.js` and `.test.js` as test files.
- Completely replaced most Jasmine matchers with new Jest matchers.
- Rewrote Jest's CLI output for test failures and summaries.
- Added `--env` option to override the default test environment.
- Disabled automocking, fake timers and resetting the module registry by default.
- Added `--watchAll`, made `--watch` interactive and added the ability to update snapshots and select test patterns in watch mode.
- Jest uses verbose mode when running a single test file.
- Console messages are now buffered and printed along with the test results.
- Fix `testEnvironment` resolution to prefer `jest-environment-{name}` instead of `{name}` only. This prevents a module colision when using `jsdom` as test environment.
- `moduleNameMapper` now uses a resolution algorithm.
- Improved performance for small test runs.
- Improved API documentation.
- Jest now works properly with directories that have special characters in them.
- Improvements to Jest's own test infra by merging integration and unit tests. Code coverage is now collected for Jest.
- Added `global.global` to the node environment.
- Fixed babel-jest-plugin-hoist issues with functions called `mock`.
- Improved jest-react-native preset with mocks for ListView, TextInput, ActivityIndicator and ScrollView.
- Added `collectCoverageFrom` to collect code coverage from untested files.
- Rewritten code coverage support.

## jest 14.1.0

- Changed Jest's default cache directory.
- Fixed `jest-react-native` for react 15.3.0.
- Updated react and react-native example to use `react-test-renderer`.
- Started to refactor code coverage.

## jest 14.0.2

- `babel-jest` bugfix.

## jest 14.0.1

- `babel-jest` can now be used to compose a transformer.
- Updated snapshot instructions to run `jest -u` or `npm test -- -u`.
- Fixed `config` cli option to enable JSON objects as configuration.
- Updated printing of preset path in the CLI.

## jest 14.0.0

- Official release of snapshot tests.
- Started to replace Jasmine matchers with Jest matchers: `toBe`, `toBeFalsy`, `toBeTruthy`, `toBeNaN`, `toBe{Greater,Less}Than{,OrEqual}`, `toBeNull`, `toBeDefined`, `toBeUndefined`, `toContain`, `toMatch`, `toBeCloseTo` were rewritten.
- Rewrite of Jest's reporters.
- Experimental react-native support.
- Removed Jasmine 1 support from Jest.
- Transform caching improvements.

## jest 13.2.0

- Snapshot bugfixes.
- Timer bugfixes.

## jest 13.1.0

- Added `test` global function as an alias for `it`.
- Added `coveragePathIgnorePatterns` to the config.
- Fixed printing of "JSX objects" in snapshots.
- Fixes for `--verbose` option and top level `it` calls.
- Extended the node environment with more globals.
- testcheck now needs to be required explicitly through `require('jest-check')`.
- Added `jest.deepUnmock`.
- Fail test suite if it does not contain any tests.

## jest 13.0.0

- Added duration of individual tests in verbose mode.
- Added a `browser` config option to properly resolve npm packages with a browser field in `package.json` if you are writing tests for client side apps
- Added `jest-repl`.
- Split up `jest-cli` into `jest-runtime` and `jest-config`.
- Added a notification plugin that shows a test run notification using `--notify`.
- Refactored `TestRunner` into `SearchSource` and improved the "no tests found" message.
- Added `jest.isMockFunction(jest.fn())` to test for mock functions.
- Improved test reporter printing and added a test failure summary when running many tests.
  - Add support for property testing via testcheck-js.
- Added a webpack tutorial.
- Added support for virtual mocks through `jest.mock('Module', implementation, {virtual: true})`.
- Added snapshot functionality through `toMatchSnapshot()`.
- Redesigned website.

## jest-cli 12.1.1

- Windows stability fixes.
- Mock module resolution fixes.
- Remove test files from code coverage.

## jest-cli 12.1.0

- Jest is now also published in the `jest` package on npm.
- Added `testRegex` to match for tests outside of specific folders. Deprecated both `testDirectoryName` and `testFileExtensions`.
- `it` can now return a Promise for async testing. `pit` was deprecated.
- Added `jest-resolve` as a standalone package based on the Facebook module resolution algorithm.
- Added `jest-changed-files` as a standalone package to detect changed files in a git or hg repo.
- Added `--setupTestFrameworkFile` to cli.
- Added support for coverage thresholds. See <https://jestjs.io/docs/configuration#coveragethreshold-object>.
- Updated to jsdom 9.0.
- Updated and improved stack trace reporting.
- Added `module.filename` and removed the invalid `module.__filename` field.
- Further improved the `lastCalledWith` and `toBeCalledWith` custom matchers. They now print the most recent calls.
- Fixed jest-haste-map on continuous integration systems.
- Fixes for hg/git integration.
- Added a re-try for the watchman crawler.

## jest-cli 12.0.2

- Bug fixes when running a single test file and for scoped package names.

## jest-cli 12.0.1

- Added custom equality matchers for Map/Set and iterables.
- Bug fixes

## jest-cli 12.0.0

- Reimplemented `node-haste` as `jest-haste-map`: <https://github.com/facebook/jest/pull/896>
- Fixes for the upcoming release of nodejs 6.
- Removed global mock caching which caused negative side-effects on test runs.
- Updated Jasmine from 2.3.4 to 2.4.1.
- Fixed our Jasmine fork to work better with `Object.create(null)`.
- Added a `--silent` flag to silence console messages during a test run.
- Run a test file directly if a path is passed as an argument to Jest.
- Added support for the undocumented nodejs feature `module.paths`.

## jest-cli 11.0.2

- Fixed `jest -o` error when Mercurial isn't installed on the system
- Fixed Jasmine failure message when expected values were mutated after tests.

## jest-cli 11.0.1, babel-jest 11.0.1

- Added support for Mercurial repositories when using `jest -o`
- Added `mockImplementationOnce` API to `jest.fn()`.

## jest-cli 11.0.0, babel-jest 11.0.0 (pre-releases 0.9 to 0.10)

- New implementation of node-haste and rewrite of internal module loading and resolution. Fixed both startup and runtime performance. [#599](https://github.com/facebook/jest/pull/599)
- Jasmine 2 is now the default test runner. To keep using Jasmine 1, put `testRunner: "jasmine1"` into your configuration.
- Added `jest-util`, `jest-mock`, `jest-jasmine1`, `jest-jasmine2`, `jest-environment-node`, `jest-environment-jsdom` packages.
- Added `babel-jest-preset` and `babel-jest` as packages. `babel-jest` is now being auto-detected.
- Added `babel-plugin-jest-hoist` which hoists `jest.unmock`, `jest.mock` and the new `jest.enableAutomock` and `jest.disableAutomock` API.
- Improved `babel-jest` integration and `react-native` testing.
- Improved code coverage reporting when using `babel-jest`.
- Added the `jest.mock('moduleName', moduleFactory)` feature. `jest.mock` now gets hoisted by default. `jest.doMock` was added to explicitly mock a module without the hoisting feature of `babel-jest`.
- Updated jsdom to 8.3.x.
- Improved responsiveness of the system while using `--watch`.
- Clear the terminal window when using `--watch`.
- By default, `--watch` will now only runs tests related to changed files. `--watch=all` can be used to run all tests on file system changes.
- Debounce `--watch` re-runs to not trigger test runs during a branch switch in version control.
- Added `jest.fn()` and `jest.fn(implementation)` as convenient shorcuts for `jest.genMockFunction()` and `jest.genMockFunction().mockImplementation()`.
- Added an `automock` option to turn off automocking globally.
- Added a "no tests found" message if no tests can be found.
- Jest sets `process.NODE_ENV` to `test` unless otherwise specified.
- Fixed `moduleNameMapper` config option when used with paths.
- Fixed an error with Jasmine 2 and tests that `throw 'string errors'`.
- Fixed issues with unmocking symlinked module names.
- Fixed mocking of boolean values.
- Fixed mocking of fields that start with an underscore ("private fields").
- Fixed unmocking behavior with npm3.
- Fixed and improved `--onlyChanged` option.
- Fixed support for running Jest as a git submodule.
- Improved verbose logger output
- Fixed test runtime error reporting and stack traces.
- Improved `toBeCalled` Jasmine 2 custom matcher messages.
- Improved error reporting when a syntax error occurs.
- Renamed HasteModuleLoader to Runtime.
- Jest now properly reports pending tests disabled with `xit` and `xdescribe`.
- Removed `preprocessCachingDisabled` config option.
- Added a `testEnvironment` option to customize the sandbox environment.
- Added support for `@scoped/name` npm packages.
- Added an integration test runner for Jest that runs all tests for examples and packages.

## 0.8.2

- Performance improvements.
- jest now uses `chalk` instead of its own colors implementation.

## 0.8.1

- `--bail` now reports with the proper error code.
- Fixed loading of the setup file when using jasmine2.
- Updated jsdom to 7.2.0.

## 0.8.0

- Added optional support for jasmine2 through the `testRunner` config option.
- Fixed mocking support for Map, WeakMap and Set.
- `node` was added to the defaults in `moduleFileExtensions`.
- Updated the list of node core modules that are properly being recognized by the module loader.

## 0.7.1

- Correctly map `process.on` into jsdom environments, fixes a bug introduced in jest 0.7.0.

## 0.7.0

- Fixed a memory leak with test contexts. Jest now properly cleans up test environments after each test. Added `--logHeapUsage` to log memory usage after each test. Note: this is option is meant for debugging memory leaks and might significantly slow down your test run.
- Removed `mock-modules`, `node-haste` and `mocks` virtual modules. This is a breaking change of undocumented public API. Usage of this API can safely be automatically updated through an automated codemod:
- Example: <http://astexplorer.net/#/zrybZ6UvRA>
- Codemod: <https://github.com/cpojer/js-codemod/blob/main/transforms/jest-update.js>
- jscodeshift: <https://github.com/facebook/jscodeshift>
- Removed `navigator.onLine` and `mockSetReadOnlyProperty` from the global jsdom environment. Use `window.navigator.onLine = true;` in your test setup and `Object.defineProperty` instead.

## 0.6.1

- Updated jsdom to 7.0.2.
- Use the current working directory as root when passing a jest config from the command line.
- Updated the React examples and getting started guide
- Modules now receive a `module.parent` field so unmocked modules don't assume they are run directly any longer.

## 0.6.0

- jest now reports the number of tests that were run instead of the number of test files.
- Added a `--json` option to print test results as JSON.
- Changed the preprocessor API. A preprocessor now receives the script, file and config. The cache key function receives the script, file and stringified config to be able to create consistent hashes.
- Removed node-worker-pool in favor of node-worker-farm (#540).
- `toEqual` now also checks the internal class name of an object. This fixes invalid tests like `expect([]).toEqual({})` which were previously passing.
- Added the option to provide map modules to stub modules by providing the `moduleNameMapper` config option.
- Allow to specify a custom `testRunner` in the configuration (#531).
- Added a `--no-cache` option to make it easier to debug preprocessor scripts.
- Fix code coverage on windows (#499).

## 0.5.6

- Cache test run performance and run slowest tests first to maximize worker utilization
- Update to jsdom 6.5.0

## 0.5.5

- Improve failure stack traces.
- Fix syntax error reporting.
- Add `--watch` option (#472).

## 0.5.2

- Fixed a bug with syntax errors in test files (#487).
- Fixed chmod error for preprocess-cache (#491).
- Support for the upcoming node 4.0 release (#490, #489).

## 0.5.1

- Upgraded node-worker-pool to 3.0.0, use the native `Promise` implementation.
- `testURL` can be used to set the location of the jsdom environment.
- Updated all of jest's dependencies, now using jsdom 6.3.
- jest now uses the native `Promise` implementation.
- Fixed a bug when passed an empty `testPathIgnorePatterns`.
- Moved preprocessor cache into the haste cache directory.

## 0.5.0

- Added `--noStackTrace` option to disable stack traces.
- Jest now only works with iojs v2 and up. If you are still using node we recommend upgrading to iojs or keep using jest 0.4.0.
- Upgraded to jsdom 6.1.0 and removed all the custom jsdom overwrites.

## <=0.4.0

- See commit history for changes in previous versions of jest.<|MERGE_RESOLUTION|>--- conflicted
+++ resolved
@@ -2,9 +2,7 @@
 
 ### Features
 
-<<<<<<< HEAD
 `[expect]` Include `.toBeTrue` and `.toBeFalse` matchers. ([#12970](https://github.com/facebook/jest/pull/12971))
-=======
 - `[jest-leak-detector]` Use native `FinalizationRegistry` when it exists to get rid of external C dependency ([#12973](https://github.com/facebook/jest/pull/12973))
 
 ### Fixes
@@ -17,7 +15,6 @@
 ### Performance
 
 ## 28.1.2
->>>>>>> 51fa6196
 
 ### Fixes
 
