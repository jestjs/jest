## master

### Features

- `[jest-cli]` Add package name to `NotifyReporter` notification ([#5898](https://github.com/facebook/jest/pull/5898))
- `[jest-runner]` print stack trace when `process.exit` is called from user code ([#6714](https://github.com/facebook/jest/pull/6714))
- `[jest-each]` introduces `%#` option to add index of the test to its title ([#6414](https://github.com/facebook/jest/pull/6414))
- `[pretty-format]` Support serializing `DocumentFragment` ([#6705](https://github.com/facebook/jest/pull/6705))
- `[jest-validate]` Add `recursive` and `recursiveBlacklist` options for deep config checks ([#6802](https://github.com/facebook/jest/pull/6802))
- `[jest-cli]` Check watch plugins for key conflicts ([#6697](https://github.com/facebook/jest/pull/6697))

### Fixes

<<<<<<< HEAD
* `[jest-jasmine2]` Added assertion error handling inside `afterAll hook`
  ([#5884](https://github.com/facebook/jest/pull/5884))
* `[jest-cli]` Remove the notifier actions in case of failure when not in watch
  mode. ([#5861](https://github.com/facebook/jest/pull/5861))
* `[jest-mock]` Extend .toHaveBeenCalled return message with outcome
  ([#5951](https://github.com/facebook/jest/pull/5951))
* `[jest-runner]` Assign `process.env.JEST_WORKER_ID="1"` when in runInBand mode
  ([#5860](https://github.com/facebook/jest/pull/5860))
* `[jest-cli]` Add descriptive error message when trying to use
  `globalSetup`/`globalTeardown` file that doesn't export a function.
  ([#5835](https://github.com/facebook/jest/pull/5835))
* `[expect]` Do not rely on `instanceof RegExp`, since it will not work for
  RegExps created inside of a different VM
  ([#5729](https://github.com/facebook/jest/pull/5729))
* `[jest-resolve]` Update node module resolution algorithm to correctly handle
  symlinked paths ([#5085](https://github.com/facebook/jest/pull/5085))
* `[jest-editor-support]` Update `Settings` to use spawn in shell option
  ([#5658](https://github.com/facebook/jest/pull/5658))
* `[jest-cli]` Improve the error message when 2 projects resolve to the same
  config ([#5674](https://github.com/facebook/jest/pull/5674))
* `[jest-runtime]` remove retainLines from coverage instrumentation
  ([#5692](https://github.com/facebook/jest/pull/5692))
* `[jest-cli]` Fix update snapshot issue when using watchAll
  ([#5696](https://github.com/facebook/jest/pull/5696))
* `[expect]` Fix rejects.not matcher
  ([#5670](https://github.com/facebook/jest/pull/5670))
* `[jest-runtime]` Prevent Babel warnings on large files
  ([#5702](https://github.com/facebook/jest/pull/5702))
* `[jest-mock]` Prevent `mockRejectedValue` from causing unhandled rejection
  ([#5720](https://github.com/facebook/jest/pull/5720))
* `[pretty-format]` Handle React fragments better
  ([#5816](https://github.com/facebook/jest/pull/5816))
* `[jest-config]` Add name to project if one does not exist to pick correct
  resolver ([#5862](https://github.com/facebook/jest/pull/5862))
* `[jest-cli]` Switch collectCoverageFrom back to a string
  ([#5914](https://github.com/facebook/jest/pull/5914))
* `[jest-regex-util]` Fix handling regex symbols in tests path on Windows
  ([#5941](https://github.com/facebook/jest/pull/5941))
=======
- `[jest-snapshot` Mark snapshots as obsolete when moved to an inline snapshot ([#6773](https://github.com/facebook/jest/pull/6773))
- `[jest-config]` Fix `--coverage` with `--findRelatedTests` overwriting `collectCoverageFrom` options ([#6736](https://github.com/facebook/jest/pull/6736))
- `[jest-config]` Update default config for testURL from 'about:blank' to 'http://localhost' to address latest JSDOM security warning. ([#6792](https://github.com/facebook/jest/pull/6792))
- `[jest-cli]` Fix `testMatch` not working with negations ([#6648](https://github.com/facebook/jest/pull/6648))
- `[jest-cli]` Don't report promises as open handles ([#6716](https://github.com/facebook/jest/pull/6716))
- `[jest-each]` Add timeout support to parameterised tests ([#6660](https://github.com/facebook/jest/pull/6660))
- `[jest-cli]` Improve the message when running coverage while there are no files matching global threshold ([#6334](https://github.com/facebook/jest/pull/6334))
- `[jest-snapshot]` Correctly merge property matchers with the rest of the snapshot in `toMatchSnapshot`. ([#6528](https://github.com/facebook/jest/pull/6528))
- `[jest-snapshot]` Add error messages for invalid property matchers. ([#6528](https://github.com/facebook/jest/pull/6528))
- `[jest-cli]` Show open handles from inside test files as well ([#6263](https://github.com/facebook/jest/pull/6263))
>>>>>>> 0099f07e

### Chore & Maintenance

- `[docs]` Document another option to avoid warnings with React 16 ([#5258](https://github.com/facebook/jest/issues/5258))

## 23.4.2

### Performance

- `[jest-changed-files]` limit git and hg commands to specified roots ([#6732](https://github.com/facebook/jest/pull/6732))

### Fixes

- `[jest-circus]` Fix retryTimes so errors are reset before re-running ([#6762](https://github.com/facebook/jest/pull/6762))
- `[docs]` Update `expect.objectContaining()` description ([#6754](https://github.com/facebook/jest/pull/6754))
- `[babel-jest]` Make `getCacheKey()` take into account `createTransformer` options ([#6699](https://github.com/facebook/jest/pull/6699))
- `[jest-jasmine2]` Use prettier through `require` instead of `localRequire`. Fixes `matchInlineSnapshot` where prettier dependencies like `path` and `fs` are mocked with `jest.mock`. ([#6776](https://github.com/facebook/jest/pull/6776))
- `[docs]` Fix contributors link ([#6711](https://github.com/facebook/jest/pull/6711))
- `[website]` Fix website versions page to link to correct language ([#6734](https://github.com/facebook/jest/pull/6734))
- `[expect]` Update `toContain` suggestion to contain equal message ([#6792](https://github.com/facebook/jest/pull/6810))

## 23.4.1

### Features

- `[jest-cli]` Watch plugins now have access to a broader range of global configuration options in their `updateConfigAndRun` callbacks, so they can provide a wider set of extra features ([#6473](https://github.com/facebook/jest/pull/6473))
- `[jest-snapshot]` `babel-traverse` is now passed to `jest-snapshot` explicitly to avoid unnecessary requires in every test

### Fixes

- `[jest-haste-map]` Optimize watchman crawler by using `glob` on initial query ([#6689](https://github.com/facebook/jest/pull/6689))

## 23.4.0

### Features

- `[jest-haste-map]` Add `computeDependencies` flag to avoid opening files if not needed ([#6667](https://github.com/facebook/jest/pull/6667))
- `[jest-runtime]` Support `require.resolve.paths` ([#6471](https://github.com/facebook/jest/pull/6471))
- `[jest-runtime]` Support `paths` option for `require.resolve` ([#6471](https://github.com/facebook/jest/pull/6471))

### Fixes

- `[jest-runner]` Force parallel runs for watch mode, to avoid TTY freeze ([#6647](https://github.com/facebook/jest/pull/6647))
- `[jest-cli]` properly reprint resolver errors in watch mode ([#6407](https://github.com/facebook/jest/pull/6407))
- `[jest-cli]` Write configuration to stdout when the option was explicitly passed to Jest ([#6447](https://github.com/facebook/jest/pull/6447))
- `[jest-cli]` Fix regression on non-matching suites ([6657](https://github.com/facebook/jest/pull/6657))
- `[jest-runtime]` Roll back `micromatch` version to prevent regression when matching files ([#6661](https://github.com/facebook/jest/pull/6661))

## 23.3.0

### Features

- `[jest-cli]` Allow watch plugin to be configured ([#6603](https://github.com/facebook/jest/pull/6603))
- `[jest-snapshot]` Introduce `toMatchInlineSnapshot` and `toThrowErrorMatchingInlineSnapshot` matchers ([#6380](https://github.com/facebook/jest/pull/6380))

### Fixes

- `[jest-regex-util]` Improve handling already escaped path separators on Windows ([#6523](https://github.com/facebook/jest/pull/6523))
- `[jest-cli]` Fix `testNamePattern` value with interactive snapshots ([#6579](https://github.com/facebook/jest/pull/6579))
- `[jest-cli]` Fix enter to interrupt watch mode ([#6601](https://github.com/facebook/jest/pull/6601))

### Chore & Maintenance

- `[website]` Switch domain to https://jestjs.io ([#6549](https://github.com/facebook/jest/pull/6549))
- `[tests]` Improve stability of `yarn test` on Windows ([#6534](https://github.com/facebook/jest/pull/6534))
- `[*]` Transpile object shorthand into Node 4 compatible syntax ([#6582](https://github.com/facebook/jest/pull/6582))
- `[*]` Update all legacy links to jestjs.io ([#6622](https://github.com/facebook/jest/pull/6622))
- `[docs]` Add docs for 23.1, 23.2, and 23.3 ([#6623](https://github.com/facebook/jest/pull/6623))
- `[website]` Only test/deploy website if relevant files are changed ([#6626](https://github.com/facebook/jest/pull/6626))
- `[docs]` Describe behavior of `resetModules` option when set to `false` ([#6641](https://github.com/facebook/jest/pull/6641))

## 23.2.0

### Features

- `[jest-each]` Add support for keyPaths in test titles ([#6457](https://github.com/facebook/jest/pull/6457))
- `[jest-cli]` Add `jest --init` option that generates a basic configuration file with a short description for each option ([#6442](https://github.com/facebook/jest/pull/6442))
- `[jest.retryTimes]` Add `jest.retryTimes()` option that allows failed tests to be retried n-times when using jest-circus. ([#6498](https://github.com/facebook/jest/pull/6498))

### Fixes

- `[jest-cli]` Add check to make sure one or more tests have run before notifying when using `--notify` ([#6495](https://github.com/facebook/jest/pull/6495))
- `[jest-cli]` Pass `globalConfig` as a parameter to `globalSetup` and `globalTeardown` functions ([#6486](https://github.com/facebook/jest/pull/6486))
- `[jest-config]` Add missing options to the `defaults` object ([#6428](https://github.com/facebook/jest/pull/6428))
- `[expect]` Using symbolic property names in arrays no longer causes the `toEqual` matcher to fail ([#6391](https://github.com/facebook/jest/pull/6391))
- `[expect]` `toEqual` no longer tries to compare non-enumerable symbolic properties, to be consistent with non-symbolic properties. ([#6398](https://github.com/facebook/jest/pull/6398))
- `[jest-util]` `console.timeEnd` now properly log elapsed time in milliseconds. ([#6456](https://github.com/facebook/jest/pull/6456))
- `[jest-mock]` Fix `MockNativeMethods` access in react-native `jest.mock()` ([#6505](https://github.com/facebook/jest/pull/6505))

### Chore & Maintenance

- `[docs]` Add jest-each docs for 1 dimensional arrays ([#6444](https://github.com/facebook/jest/pull/6444/files))

## 23.1.0

### Features

- `[jest-each]` Add pretty-format serialising to each titles ([#6357](https://github.com/facebook/jest/pull/6357))
- `[jest-cli]` shouldRunTestSuite watch hook now receives an object with `config`, `testPath` and `duration` ([#6350](https://github.com/facebook/jest/pull/6350))
- `[jest-each]` Support one dimensional array of data ([#6351](https://github.com/facebook/jest/pull/6351))
- `[jest-watch]` create new package `jest-watch` to ease custom watch plugin development ([#6318](https://github.com/facebook/jest/pull/6318))
- `[jest-circus]` Make hooks in empty describe blocks error ([#6320](https://github.com/facebook/jest/pull/6320))
- Add a config/CLI option `errorOnDeprecated` which makes calling deprecated APIs throw hepful error messages ([#6339](https://github.com/facebook/jest/pull/6339))

### Fixes

- `[jest-each]` Fix pluralising missing arguments error ([#6369](https://github.com/facebook/jest/pull/6369))
- `[jest-each]` Stop test title concatenating extra args ([#6346](https://github.com/facebook/jest/pull/6346))
- `[expect]` toHaveBeenNthCalledWith/nthCalledWith gives wrong call messages if not matched ([#6340](https://github.com/facebook/jest/pull/6340))
- `[jest-each]` Make sure invalid arguments to `each` points back to the user's code ([#6347](https://github.com/facebook/jest/pull/6347))
- `[expect]` toMatchObject throws TypeError when a source property is null ([#6313](https://github.com/facebook/jest/pull/6313))
- `[jest-cli]` Normalize slashes in paths in CLI output on Windows ([#6310](https://github.com/facebook/jest/pull/6310))
- `[jest-cli]` Fix run beforeAll in excluded suites tests" mode. ([#6234](https://github.com/facebook/jest/pull/6234))
- `[jest-haste-map`] Compute SHA-1s for non-tracked files when using Node crawler ([#6264](https://github.com/facebook/jest/pull/6264))

### Chore & Maintenance

- `[docs]` Improve documentation of `mockClear`, `mockReset`, and `mockRestore` ([#6227](https://github.com/facebook/jest/pull/6227/files))
- `[jest-circus]` Add dependency on jest-each ([#6309](https://github.com/facebook/jest/pull/#6309))
- `[jest-each]` Refactor each to use shared implementation with core ([#6345](https://github.com/facebook/jest/pull/6345))
- `[jest-each]` Update jest-each docs for serialising values into titles ([#6337](https://github.com/facebook/jest/pull/6337))
- `[jest-circus]` Add dependency on jest-each ([#6309](https://github.com/facebook/jest/pull/6309))
- `[filenames]` Rename "integration-tests" to "e2e" ([#6315](https://github.com/facebook/jest/pull/6315))
- `[docs]` Mention the use of commit hash with `--changedSince` flag ([#6330](https://github.com/facebook/jest/pull/6330))

## 23.0.1

### Chore & Maintenance

- `[jest-jasemine2]` Add dependency on jest-each ([#6308](https://github.com/facebook/jest/pull/6308))
- `[jest-each]` Move jest-each into core Jest ([#6278](https://github.com/facebook/jest/pull/6278))
- `[examples]` Update typescript example to using ts-jest ([#6260](https://github.com/facebook/jest/pull/6260))

### Fixes

- `[pretty-format]` Serialize inverse asymmetric matchers correctly ([#6272](https://github.com/facebook/jest/pull/6272))

## 23.0.0

### Features

- `[expect]` Expose `getObjectSubset`, `iterableEquality`, and `subsetEquality` ([#6210](https://github.com/facebook/jest/pull/6210))
- `[jest-snapshot]` Add snapshot property matchers ([#6210](https://github.com/facebook/jest/pull/6210))
- `[jest-config]` Support jest-preset.js files within Node modules ([#6185](https://github.com/facebook/jest/pull/6185))
- `[jest-cli]` Add `--detectOpenHandles` flag which enables Jest to potentially track down handles keeping it open after tests are complete. ([#6130](https://github.com/facebook/jest/pull/6130))
- `[jest-jasmine2]` Add data driven testing based on `jest-each` ([#6102](https://github.com/facebook/jest/pull/6102))
- `[jest-matcher-utils]` Change "suggest to equal" message to be more advisory ([#6103](https://github.com/facebook/jest/issues/6103))
- `[jest-message-util]` Don't ignore messages with `vendor` anymore ([#6117](https://github.com/facebook/jest/pull/6117))
- `[jest-validate]` Get rid of `jest-config` dependency ([#6067](https://github.com/facebook/jest/pull/6067))
- `[jest-validate]` Adds option to inject `deprecationEntries` ([#6067](https://github.com/facebook/jest/pull/6067))
- `[jest-snapshot]` [**BREAKING**] Concatenate name of test, optional snapshot name and count ([#6015](https://github.com/facebook/jest/pull/6015))
- `[jest-runtime]` Allow for transform plugins to skip the definition process method if createTransformer method was defined. ([#5999](https://github.com/facebook/jest/pull/5999))
- `[expect]` Add stack trace for async errors ([#6008](https://github.com/facebook/jest/pull/6008))
- `[jest-jasmine2]` Add stack trace for timeouts ([#6008](https://github.com/facebook/jest/pull/6008))
- `[jest-jasmine2]` Add stack trace for thrown non-`Error`s ([#6008](https://github.com/facebook/jest/pull/6008))
- `[jest-runtime]` Prevent modules from marking themselves as their own parent ([#5235](https://github.com/facebook/jest/issues/5235))
- `[jest-mock]` Add support for auto-mocking generator functions ([#5983](https://github.com/facebook/jest/pull/5983))
- `[expect]` Add support for async matchers  ([#5919](https://github.com/facebook/jest/pull/5919))
- `[expect]` Suggest toContainEqual ([#5948](https://github.com/facebook/jest/pull/5953))
- `[jest-config]` Export Jest's default options ([#5948](https://github.com/facebook/jest/pull/5948))
- `[jest-editor-support]` Move `coverage` to `ProjectWorkspace.collectCoverage` ([#5929](https://github.com/facebook/jest/pull/5929))
- `[jest-editor-support]` Add `coverage` option to runner ([#5836](https://github.com/facebook/jest/pull/5836))
- `[jest-haste-map]` Support extracting dynamic `import`s ([#5883](https://github.com/facebook/jest/pull/5883))
- `[expect]` Improve output format for mismatchedArgs in mock/spy calls. ([#5846](https://github.com/facebook/jest/pull/5846))
- `[jest-cli]` Add support for using `--coverage` in combination with watch mode, `--onlyChanged`, `--findRelatedTests` and more ([#5601](https://github.com/facebook/jest/pull/5601))
- `[jest-jasmine2]` [**BREAKING**] Adds error throwing and descriptive errors to `it`/ `test` for invalid arguments. `[jest-circus]` Adds error throwing and descriptive errors to `it`/ `test` for invalid arguments ([#5558](https://github.com/facebook/jest/pull/5558))
- `[jest-matcher-utils]` Add `isNot` option to `matcherHint` function ([#5512](https://github.com/facebook/jest/pull/5512))
- `[jest-config]` Add `<rootDir>` to runtime files not found error report ([#5693](https://github.com/facebook/jest/pull/5693))
- `[expect]` Make toThrow matcher pass only if Error object is returned from promises ([#5670](https://github.com/facebook/jest/pull/5670))
- `[expect]` Add isError to utils ([#5670](https://github.com/facebook/jest/pull/5670))
- `[expect]` Add inverse matchers (`expect.not.arrayContaining`, etc., [#5517](https://github.com/facebook/jest/pull/5517))
- `[expect]` `expect.extend` now also extends asymmetric matchers ([#5503](https://github.com/facebook/jest/pull/5503))
- `[jest-mock]` Update `spyOnProperty` to support spying on the prototype chain ([#5753](https://github.com/facebook/jest/pull/5753))
- `[jest-mock]` Add tracking of return values in the `mock` property ([#5752](https://github.com/facebook/jest/pull/5752))
- `[jest-mock]` Add tracking of thrown errors in the `mock` property ([#5764](https://github.com/facebook/jest/pull/5764))
- `[expect]`Add nthCalledWith spy matcher ([#5605](https://github.com/facebook/jest/pull/5605))
- `[jest-cli]` Add `isSerial` property that runners can expose to specify that they can not run in parallel ([#5706](https://github.com/facebook/jest/pull/5706))
- `[expect]` Add `.toBeCalledTimes` and `toHaveBeenNthCalledWith` aliases ([#5826](https://github.com/facebook/jest/pull/5826))
- `[jest-cli]` Interactive Snapshot Mode improvements ([#5864](https://github.com/facebook/jest/pull/5864))
- `[jest-editor-support]` Add `no-color` option to runner ([#5909](https://github.com/facebook/jest/pull/5909))
- `[jest-jasmine2]` Pretty-print non-Error object errors ([#5980](https://github.com/facebook/jest/pull/5980))
- `[jest-message-util]` Include column in stack frames ([#5889](https://github.com/facebook/jest/pull/5889))
- `[expect]` Introduce toStrictEqual ([#6032](https://github.com/facebook/jest/pull/6032))
- `[expect]` Add return matchers ([#5879](https://github.com/facebook/jest/pull/5879))
- `[jest-cli]` Improve snapshot summaries ([#6181](https://github.com/facebook/jest/pull/6181))
- `[expect]` Include custom mock names in error messages ([#6199](https://github.com/facebook/jest/pull/6199))
- `[jest-diff]` Support returning diff from oneline strings ([#6221](https://github.com/facebook/jest/pull/6221))
- `[expect]` Improve return matchers ([#6172](https://github.com/facebook/jest/pull/6172))
- `[jest-cli]` Overhaul watch plugin hooks names ([#6249](https://github.com/facebook/jest/pull/6249))
- `[jest-mock]` Include tracked call results in serialized mock ([#6244](https://github.com/facebook/jest/pull/6244))

### Fixes

- `[jest-cli]` Fix stdin encoding to utf8 for watch plugins. ([#6253](https://github.com/facebook/jest/issues/6253))
- `[expect]` Better detection of DOM Nodes for equality ([#6246](https://github.com/facebook/jest/pull/6246))
- `[jest-cli]` Fix misleading action description for F key when in "only failed tests" mode. ([#6167](https://github.com/facebook/jest/issues/6167))
- `[jest-worker]` Stick calls to workers before processing them ([#6073](https://github.com/facebook/jest/pull/6073))
- `[babel-plugin-jest-hoist]` Allow using `console` global variable ([#6075](https://github.com/facebook/jest/pull/6075))
- `[jest-jasmine2]` Always remove node core message from assert stack traces ([#6055](https://github.com/facebook/jest/pull/6055))
- `[expect]` Add stack trace when `expect.assertions` and `expect.hasAssertions` causes test failures. ([#5997](https://github.com/facebook/jest/pull/5997))
- `[jest-runtime]` Throw a more useful error when trying to require modules after the test environment is torn down ([#5888](https://github.com/facebook/jest/pull/5888))
- `[jest-mock]` [**BREAKING**] Replace timestamps with `invocationCallOrder` ([#5867](https://github.com/facebook/jest/pull/5867))
- `[jest-jasmine2]` Install `sourcemap-support` into normal runtime to catch runtime errors ([#5945](https://github.com/facebook/jest/pull/5945))
- `[jest-jasmine2]` Added assertion error handling inside `afterAll hook` ([#5884](https://github.com/facebook/jest/pull/5884))
- `[jest-cli]` Remove the notifier actions in case of failure when not in watch mode. ([#5861](https://github.com/facebook/jest/pull/5861))
- `[jest-mock]` Extend .toHaveBeenCalled return message with outcome ([#5951](https://github.com/facebook/jest/pull/5951))
- `[jest-runner]` Assign `process.env.JEST_WORKER_ID="1"` when in runInBand mode ([#5860](https://github.com/facebook/jest/pull/5860))
- `[jest-cli]` Add descriptive error message when trying to use `globalSetup`/`globalTeardown` file that doesn't export a function. ([#5835](https://github.com/facebook/jest/pull/5835))
- `[expect]` Do not rely on `instanceof RegExp`, since it will not work for RegExps created inside of a different VM ([#5729](https://github.com/facebook/jest/pull/5729))
- `[jest-resolve]` Update node module resolution algorithm to correctly handle symlinked paths ([#5085](https://github.com/facebook/jest/pull/5085))
- `[jest-editor-support]` Update `Settings` to use spawn in shell option ([#5658](https://github.com/facebook/jest/pull/5658))
- `[jest-cli]` Improve the error message when 2 projects resolve to the same config ([#5674](https://github.com/facebook/jest/pull/5674))
- `[jest-runtime]` remove retainLines from coverage instrumentation ([#5692](https://github.com/facebook/jest/pull/5692))
- `[jest-cli]` Fix update snapshot issue when using watchAll ([#5696](https://github.com/facebook/jest/pull/5696))
- `[expect]` Fix rejects.not matcher ([#5670](https://github.com/facebook/jest/pull/5670))
- `[jest-runtime]` Prevent Babel warnings on large files ([#5702](https://github.com/facebook/jest/pull/5702))
- `[jest-mock]` Prevent `mockRejectedValue` from causing unhandled rejection ([#5720](https://github.com/facebook/jest/pull/5720))
- `[pretty-format]` Handle React fragments better ([#5816](https://github.com/facebook/jest/pull/5816))
- `[pretty-format]` Handle formatting of `React.forwardRef` and `Context` components ([#6093](https://github.com/facebook/jest/pull/6093))
- `[jest-cli]` Switch collectCoverageFrom back to a string ([#5914](https://github.com/facebook/jest/pull/5914))
- `[jest-regex-util]` Fix handling regex symbols in tests path on Windows ([#5941](https://github.com/facebook/jest/pull/5941))
- `[jest-util]` Fix handling of NaN/Infinity in mock timer delay ([#5966](https://github.com/facebook/jest/pull/5966))
- `[jest-resolve]` Generalise test for package main entries equivalent to ".". ([#5968](https://github.com/facebook/jest/pull/5968))
- `[jest-config]` Ensure that custom resolvers are used when resolving the configuration ([#5976](https://github.com/facebook/jest/pull/5976))
- `[website]` Fix website docs ([#5853](https://github.com/facebook/jest/pull/5853))
- `[expect]` Fix isEqual Set and Map to compare object values and keys regardless of order ([#6150](https://github.com/facebook/jest/pull/6150))
- `[pretty-format]` [**BREAKING**] Remove undefined props from React elements ([#6162](https://github.com/facebook/jest/pull/6162))
- `[jest-haste-map]` Properly resolve mocked node modules without package.json defined ([#6232](https://github.com/facebook/jest/pull/6232))

### Chore & Maintenance

- `[jest-runner]` Move sourcemap installation from `jest-jasmine2` to `jest-runner` ([#6176](https://github.com/facebook/jest/pull/6176))
- `[jest-cli]` Use yargs's built-in `version` instead of rolling our own ([#6215](https://github.com/facebook/jest/pull/6215))
- `[docs]` Add explanation on how to mock methods not implemented in JSDOM
- `[jest-jasmine2]` Simplify `Env.execute` and TreeProcessor to setup and clean resources for the top suite the same way as for all of the children suites ([#5885](https://github.com/facebook/jest/pull/5885))
- `[babel-jest]` [**BREAKING**] Always return object from transformer ([#5991](https://github.com/facebook/jest/pull/5991))
- `[*]` Run Prettier on compiled output ([#5858](https://github.com/facebook/jest/pull/3497))
- `[jest-cli]` Add fileChange hook for plugins ([#5708](https://github.com/facebook/jest/pull/5708))
- `[docs]` Add docs on using `jest.mock(...)` ([#5648](https://github.com/facebook/jest/pull/5648))
- `[docs]` Mention Jest Puppeteer Preset ([#5722](https://github.com/facebook/jest/pull/5722))
- `[docs]` Add jest-community section to website ([#5675](https://github.com/facebook/jest/pull/5675))
- `[docs]` Add versioned docs for v22.4 ([#5733](https://github.com/facebook/jest/pull/5733))
- `[docs]` Improve Snapshot Testing Guide ([#5812](https://github.com/facebook/jest/issues/5812))
- `[jest-runtime]` [**BREAKING**] Remove `jest.genMockFn` and `jest.genMockFunction` ([#6173](https://github.com/facebook/jest/pull/6173))
- `[jest-message-util]` Avoid adding unnecessary indent to blank lines in stack traces ([#6211](https://github.com/facebook/jest/pull/6211))

## 22.4.2

### Fixes

- `[jest-haste-map]` Recreate Haste map when deserialization fails ([#5642](https://github.com/facebook/jest/pull/5642))

## 22.4.1

### Fixes

- `[jest-haste-map]` Parallelize Watchman calls in crawler ([#5640](https://github.com/facebook/jest/pull/5640))
- `[jest-editor-support]` Update TypeScript definitions ([#5625](https://github.com/facebook/jest/pull/5625))
- `[babel-jest]` Remove `retainLines` argument to babel. ([#5594](https://github.com/facebook/jest/pull/5594))

### Features

- `[jest-runtime]` Provide `require.main` property set to module with test suite ([#5618](https://github.com/facebook/jest/pull/5618))

### Chore & Maintenance

- `[docs]` Add note about Node version support ([#5622](https://github.com/facebook/jest/pull/5622))
- `[docs]` Update to use yarn ([#5624](https://github.com/facebook/jest/pull/5624))
- `[docs]` Add how to mock scoped modules to Manual Mocks doc ([#5638](https://github.com/facebook/jest/pull/5638))

## 22.4.0

### Fixes

- `[jest-haste-map]` Overhauls how Watchman crawler works fixing Windows ([#5615](https://github.com/facebook/jest/pull/5615))
- `[expect]` Allow matching of Errors against plain objects ([#5611](https://github.com/facebook/jest/pull/5611))
- `[jest-haste-map]` Do not read binary files in Haste, even when instructed to do so ([#5612](https://github.com/facebook/jest/pull/5612))
- `[jest-cli]` Don't skip matchers for exact files ([#5582](https://github.com/facebook/jest/pull/5582))
- `[docs]` Update discord links ([#5586](https://github.com/facebook/jest/pull/5586))
- `[jest-runtime]` Align handling of testRegex on Windows between searching for tests and instrumentation checks ([#5560](https://github.com/facebook/jest/pull/5560))
- `[jest-config]` Make it possible to merge `transform` option with preset ([#5505](https://github.com/facebook/jest/pull/5505))
- `[jest-util]` Fix `console.assert` behavior in custom & buffered consoles ([#5576](https://github.com/facebook/jest/pull/5576))

### Features

- `[docs]` Add MongoDB guide ([#5571](https://github.com/facebook/jest/pull/5571))
- `[jest-runtime]` Deprecate mapCoverage option. ([#5177](https://github.com/facebook/jest/pull/5177))
- `[babel-jest]` Add option to return sourcemap from the transformer separately from source. ([#5177](https://github.com/facebook/jest/pull/5177))
- `[jest-validate]` Add ability to log deprecation warnings for CLI flags. ([#5536](https://github.com/facebook/jest/pull/5536))
- `[jest-serializer]` Added new module for serializing. Works using V8 or JSON ([#5609](https://github.com/facebook/jest/pull/5609))
- `[docs]` Add a documentation note for project `displayName` configuration ([#5600](https://github.com/facebook/jest/pull/5600))

### Chore & Maintenance

- `[docs]` Update automatic mocks documentation ([#5630](https://github.com/facebook/jest/pull/5630))

## jest 22.3.0

### Fixes

- `[expect]` Add descriptive error message to CalledWith methods when missing optional arguments ([#5547](https://github.com/facebook/jest/pull/5547))
- `[jest-cli]` Fix inability to quit watch mode while debugger is still attached ([#5029](https://github.com/facebook/jest/pull/5029))
- `[jest-haste-map]` Properly handle platform-specific file deletions ([#5534](https://github.com/facebook/jest/pull/5534))

### Features

- `[jest-util]` Add the following methods to the "console" implementations: `assert`, `count`, `countReset`, `dir`, `dirxml`, `group`, `groupCollapsed`, `groupEnd`, `time`, `timeEnd` ([#5514](https://github.com/facebook/jest/pull/5514))
- `[docs]` Add documentation for interactive snapshot mode ([#5291](https://github.com/facebook/jest/pull/5291))
- `[jest-editor-support]` Add watchAll flag ([#5523](https://github.com/facebook/jest/pull/5523))
- `[jest-cli]` Support multiple glob patterns for `collectCoverageFrom` ([#5537](https://github.com/facebook/jest/pull/5537))
- `[docs]` Add versioned documentation to the website ([#5541](https://github.com/facebook/jest/pull/5541))

### Chore & Maintenance

- `[jest-config]` Allow `<rootDir>` to be used with `collectCoverageFrom` ([#5524](https://github.com/facebook/jest/pull/5524))
- `[filenames]` Standardize files names in "integration-tests" folder ([#5513](https://github.com/facebook/jest/pull/5513))

## jest 22.2.2

### Fixes

- `[babel-jest]` Revert "Remove retainLines from babel-jest" ([#5496](https://github.com/facebook/jest/pull/5496))
- `[jest-docblock]` Support multiple of the same `@pragma`. ([#5154](https://github.com/facebook/jest/pull/5502))

### Features

- `[jest-worker]` Assign a unique id for each worker and pass it to the child process. It will be available via `process.env.JEST_WORKER_ID` ([#5494](https://github.com/facebook/jest/pull/5494))

### Chore & Maintenance

- `[filenames]` Standardize file names in root ([#5500](https://github.com/facebook/jest/pull/5500))

## jest 22.2.1

### Fixes

- `[jest-config]` "all" takes precedence over "lastCommit" ([#5486](https://github.com/facebook/jest/pull/5486))

## jest 22.2.0

### Features

- `[jest-runner]` Move test summary to after coverage report ([#4512](https://github.com/facebook/jest/pull/4512))
- `[jest-cli]` Added `--notifyMode` to specify when to be notified. ([#5125](https://github.com/facebook/jest/pull/5125))
- `[diff-sequences]` New package compares items in two sequences to find a **longest common subsequence**. ([#5407](https://github.com/facebook/jest/pull/5407))
- `[jest-matcher-utils]` Add `comment` option to `matcherHint` function ([#5437](https://github.com/facebook/jest/pull/5437))
- `[jest-config]` Allow lastComit and changedFilesWithAncestor via JSON config ([#5476](https://github.com/facebook/jest/pull/5476))
- `[jest-util]` Add deletion to `process.env` as well ([#5466](https://github.com/facebook/jest/pull/5466))
- `[jest-util]` Add case-insensitive getters/setters to `process.env` ([#5465](https://github.com/facebook/jest/pull/5465))
- `[jest-mock]` Add util methods to create async functions. ([#5318](https://github.com/facebook/jest/pull/5318))

### Fixes

- `[jest-cli]` Add trailing slash when checking root folder ([#5464](https://github.com/facebook/jest/pull/5464))
- `[jest-cli]` Hide interactive mode if there are no failed snapshot tests ([#5450](https://github.com/facebook/jest/pull/5450))
- `[babel-jest]` Remove retainLines from babel-jest ([#5439](https://github.com/facebook/jest/pull/5439))
- `[jest-cli]` Glob patterns ignore non-`require`-able files (e.g. `README.md`) ([#5199](https://github.com/facebook/jest/issues/5199))
- `[jest-mock]` Add backticks support (\`\`) to `mock` a certain package via the `__mocks__` folder. ([#5426](https://github.com/facebook/jest/pull/5426))
- `[jest-message-util]` Prevent an `ENOENT` crash when the test file contained a malformed source-map. ([#5405](https://github.com/facebook/jest/pull/5405)).
- `[jest]` Add `import-local` to `jest` package. ([#5353](https://github.com/facebook/jest/pull/5353))
- `[expect]` Support class instances in `.toHaveProperty()` and `.toMatchObject` matcher. ([#5367](https://github.com/facebook/jest/pull/5367))
- `[jest-cli]` Fix npm update command for snapshot summary. ([#5376](https://github.com/facebook/jest/pull/5376), [5389](https://github.com/facebook/jest/pull/5389/))
- `[expect]` Make `rejects` and `resolves` synchronously validate its argument. ([#5364](https://github.com/facebook/jest/pull/5364))
- `[docs]` Add tutorial page for ES6 class mocks. ([#5383](https://github.com/facebook/jest/pull/5383))
- `[jest-resolve]` Search required modules in node_modules and then in custom paths. ([#5403](https://github.com/facebook/jest/pull/5403))
- `[jest-resolve]` Get builtin modules from node core. ([#5411](https://github.com/facebook/jest/pull/5411))
- `[jest-resolve]` Detect and preserve absolute paths in `moduleDirectories`. Do not generate additional (invalid) paths by prepending each ancestor of `cwd` to the absolute path. Additionally, this fixes functionality in Windows OS. ([#5398](https://github.com/facebook/jest/pull/5398))

### Chore & Maintenance

- `[jest-util]` Implement watch plugins ([#5399](https://github.com/facebook/jest/pull/5399))

## jest 22.1.4

### Fixes

- `[jest-util]` Add "debug" method to "console" implementations ([#5350](https://github.com/facebook/jest/pull/5350))
- `[jest-resolve]` Add condition to avoid infinite loop when node module package main is ".". ([#5344)](https://github.com/facebook/jest/pull/5344)

### Features

- `[jest-cli]` `--changedSince`: allow selectively running tests for code changed since arbitrary revisions. ([#5312](https://github.com/facebook/jest/pull/5312))

## jest 22.1.3

### Fixes

- `[jest-cli]` Check if the file belongs to the checked project before adding it to the list, also checking that the file name is not explicitly blacklisted ([#5341](https://github.com/facebook/jest/pull/5341))
- `[jest-editor-support]` Add option to spawn command in shell ([#5340](https://github.com/facebook/jest/pull/5340))

## jest 22.1.2

### Fixes

- `[jest-cli]` Check if the file belongs to the checked project before adding it to the list ([#5335](https://github.com/facebook/jest/pull/5335))
- `[jest-cli]` Fix `EISDIR` when a directory is passed as an argument to `jest`. ([#5317](https://github.com/facebook/jest/pull/5317))
- `[jest-config]` Added restoreMocks config option. ([#5327](https://github.com/facebook/jest/pull/5327))

## jest 22.1.1

### Fixes

- `[*]` Move from "process.exit" to "exit. ([#5313](https://github.com/facebook/jest/pull/5313))

## jest 22.1.0

### Features

- `[jest-cli]` Make Jest exit without an error when no tests are found in the case of `--lastCommit`, `--findRelatedTests`, or `--onlyChanged` options having been passed to the CLI
- `[jest-cli]` Add interactive snapshot mode ([#3831](https://github.com/facebook/jest/pull/3831))

### Fixes

- `[jest-cli]` Use `import-local` to support global Jest installations. ([#5304](https://github.com/facebook/jest/pull/5304))
- `[jest-runner]` Fix memory leak in coverage reporting ([#5289](https://github.com/facebook/jest/pull/5289))
- `[docs]` Update mention of the minimal version of node supported ([#4947](https://github.com/facebook/jest/issues/4947))
- `[jest-cli]` Fix missing newline in console message ([#5308](https://github.com/facebook/jest/pull/5308))
- `[jest-cli]` `--lastCommit` and `--changedFilesWithAncestor` now take effect even when `--onlyChanged` is not specified. ([#5307](https://github.com/facebook/jest/pull/5307))

### Chore & Maintenance

- `[filenames]` Standardize folder names under `integration-tests/` ([#5298](https://github.com/facebook/jest/pull/5298))

## jest 22.0.6

### Fixes

- `[jest-jasmine2]` Fix memory leak in snapshot reporting ([#5279](https://github.com/facebook/jest/pull/5279))
- `[jest-config]` Fix breaking change in `--testPathPattern` ([#5269](https://github.com/facebook/jest/pull/5269))
- `[docs]` Document caveat with mocks, Enzyme, snapshots and React 16 ([#5258](https://github.com/facebook/jest/issues/5258))

## jest 22.0.5

### Fixes

- `[jest-leak-detector]` Removed the reference to `weak`. Now, parent projects must install it by hand for the module to work.
- `[expect]` Fail test when the types of `stringContaining` and `stringMatching` matchers do not match. ([#5069](https://github.com/facebook/jest/pull/5069))
- `[jest-cli]` Treat dumb terminals as noninteractive ([#5237](https://github.com/facebook/jest/pull/5237))
- `[jest-cli]` `jest --onlyChanged --changedFilesWithAncestor` now also works with git. ([#5189](https://github.com/facebook/jest/pull/5189))
- `[jest-config]` fix unexpected condition to avoid infinite recursion in Windows platform. ([#5161](https://github.com/facebook/jest/pull/5161))
- `[jest-config]` Escape parentheses and other glob characters in `rootDir` before interpolating with `testMatch`. ([#4838](https://github.com/facebook/jest/issues/4838))
- `[jest-regex-util]` Fix breaking change in `--testPathPattern` ([#5230](https://github.com/facebook/jest/pull/5230))
- `[expect]` Do not override `Error` stack (with `Error.captureStackTrace`) for custom matchers. ([#5162](https://github.com/facebook/jest/pull/5162))
- `[pretty-format]` Pretty format for DOMStringMap and NamedNodeMap ([#5233](https://github.com/facebook/jest/pull/5233))
- `[jest-cli]` Use a better console-clearing string on Windows ([#5251](https://github.com/facebook/jest/pull/5251))

### Features

- `[jest-jasmine]` Allowed classes and functions as `describe` names. ([#5154](https://github.com/facebook/jest/pull/5154))
- `[jest-jasmine2]` Support generator functions as specs. ([#5166](https://github.com/facebook/jest/pull/5166))
- `[jest-jasmine2]` Allow `spyOn` with getters and setters. ([#5107](https://github.com/facebook/jest/pull/5107))
- `[jest-config]` Allow configuration objects inside `projects` array ([#5176](https://github.com/facebook/jest/pull/5176))
- `[expect]` Add support to `.toHaveProperty` matcher to accept the keyPath argument as an array of properties/indices. ([#5220](https://github.com/facebook/jest/pull/5220))
- `[docs]` Add documentation for .toHaveProperty matcher to accept the keyPath argument as an array of properties/indices. ([#5220](https://github.com/facebook/jest/pull/5220))
- `[jest-runner]` test environments are now passed a new `options` parameter. Currently this only has the `console` which is the test console that Jest will expose to tests. ([#5223](https://github.com/facebook/jest/issues/5223))
- `[jest-environment-jsdom]` pass the `options.console` to a custom instance of `virtualConsole` so jsdom is using the same console as the test. ([#5223](https://github.com/facebook/jest/issues/5223))

### Chore & Maintenance

- `[docs]` Describe the order of execution of describe and test blocks. ([#5217](https://github.com/facebook/jest/pull/5217), [#5238](https://github.com/facebook/jest/pull/5238))
- `[docs]` Add a note on `moduleNameMapper` ordering. ([#5249](https://github.com/facebook/jest/pull/5249))

## jest 22.0.4

### Fixes

- `[jest-cli]` New line before quitting watch mode. ([#5158](https://github.com/facebook/jest/pull/5158))

### Features

- `[babel-jest]` moduleFileExtensions not passed to babel transformer. ([#5110](https://github.com/facebook/jest/pull/5110))

### Chore & Maintenance

- `[*]` Tweaks to better support Node 4 ([#5142](https://github.com/facebook/jest/pull/5142))

## jest 22.0.2 && 22.0.3

### Chore & Maintenance

- `[*]` Tweaks to better support Node 4 ([#5134](https://github.com/facebook/jest/pull/5134))

## jest 22.0.1

### Fixes

- `[jest-runtime]` fix error for test files providing coverage. ([#5117](https://github.com/facebook/jest/pull/5117))

### Features

- `[jest-config]` Add `forceCoverageMatch` to allow collecting coverage from ignored files. ([#5081](https://github.com/facebook/jest/pull/5081))

## jest 22.0.0

### Fixes

- `[jest-resolve]` Use `module.builtinModules` as `BUILTIN_MODULES` when it exists
- `[jest-worker]` Remove `debug` and `inspect` flags from the arguments sent to the child ([#5068](https://github.com/facebook/jest/pull/5068))
- `[jest-config]` Use all `--testPathPattern` and `<regexForTestFiles>` args in `testPathPattern` ([#5066](https://github.com/facebook/jest/pull/5066))
- `[jest-cli]` Do not support `--watch` inside non-version-controlled environments ([#5060](https://github.com/facebook/jest/pull/5060))
- `[jest-config]` Escape Windows path separator in testPathPattern CLI arguments ([#5054](https://github.com/facebook/jest/pull/5054)
- `[jest-jasmine]` Register sourcemaps as node environment to improve performance with jsdom ([#5045](https://github.com/facebook/jest/pull/5045))
- `[pretty-format]` Do not call toJSON recursively ([#5044](https://github.com/facebook/jest/pull/5044))
- `[pretty-format]` Fix errors when identity-obj-proxy mocks CSS Modules ([#4935](https://github.com/facebook/jest/pull/4935))
- `[babel-jest]` Fix support for namespaced babel version 7 ([#4918](https://github.com/facebook/jest/pull/4918))
- `[expect]` fix .toThrow for promises ([#4884](https://github.com/facebook/jest/pull/4884))
- `[jest-docblock]` pragmas should preserve urls ([#4837](https://github.com/facebook/jest/pull/4629))
- `[jest-cli]` Check if `npm_lifecycle_script` calls Jest directly ([#4629](https://github.com/facebook/jest/pull/4629))
- `[jest-cli]` Fix --showConfig to show all configs ([#4494](https://github.com/facebook/jest/pull/4494))
- `[jest-cli]` Throw if `maxWorkers` doesn't have a value ([#4591](https://github.com/facebook/jest/pull/4591))
- `[jest-cli]` Use `fs.realpathSync.native` if available ([#5031](https://github.com/facebook/jest/pull/5031))
- `[jest-config]` Fix `--passWithNoTests` ([#4639](https://github.com/facebook/jest/pull/4639))
- `[jest-config]` Support `rootDir` tag in testEnvironment ([#4579](https://github.com/facebook/jest/pull/4579))
- `[jest-editor-support]` Fix `--showConfig` to support jest 20 and jest 21 ([#4575](https://github.com/facebook/jest/pull/4575))
- `[jest-editor-support]` Fix editor support test for node 4 ([#4640](https://github.com/facebook/jest/pull/4640))
- `[jest-mock]` Support mocking constructor in `mockImplementationOnce` ([#4599](https://github.com/facebook/jest/pull/4599))
- `[jest-runtime]` Fix manual user mocks not working with custom resolver ([#4489](https://github.com/facebook/jest/pull/4489))
- `[jest-util]` Fix `runOnlyPendingTimers` for `setTimeout` inside `setImmediate` ([#4608](https://github.com/facebook/jest/pull/4608))
- `[jest-message-util]` Always remove node internals from stacktraces ([#4695](https://github.com/facebook/jest/pull/4695))
- `[jest-resolve]` changes method of determining builtin modules to include missing builtins ([#4740](https://github.com/facebook/jest/pull/4740))
- `[pretty-format]` Prevent error in pretty-format for window in jsdom test env ([#4750](https://github.com/facebook/jest/pull/4750))
- `[jest-resolve]` Preserve module identity for symlinks ([#4761](https://github.com/facebook/jest/pull/4761))
- `[jest-config]` Include error message for `preset` json ([#4766](https://github.com/facebook/jest/pull/4766))
- `[pretty-format]` Throw `PrettyFormatPluginError` if a plugin halts with an exception ([#4787](https://github.com/facebook/jest/pull/4787))
- `[expect]` Keep the stack trace unchanged when `PrettyFormatPluginError` is thrown by pretty-format ([#4787](https://github.com/facebook/jest/pull/4787))
- `[jest-environment-jsdom]` Fix asynchronous test will fail due to timeout issue. ([#4669](https://github.com/facebook/jest/pull/4669))
- `[jest-cli]` Fix `--onlyChanged` path case sensitivity on Windows platform ([#4730](https://github.com/facebook/jest/pull/4730))
- `[jest-runtime]` Use realpath to match transformers ([#5000](https://github.com/facebook/jest/pull/5000))
- `[expect]` [**BREAKING**] Replace identity equality with Object.is in toBe matcher ([#4917](https://github.com/facebook/jest/pull/4917))

### Features

- `[jest-message-util]` Add codeframe to test assertion failures ([#5087](https://github.com/facebook/jest/pull/5087))
- `[jest-config]` Add Global Setup/Teardown options ([#4716](https://github.com/facebook/jest/pull/4716))
- `[jest-config]` Add `testEnvironmentOptions` to apply to jsdom options or node context. ([#5003](https://github.com/facebook/jest/pull/5003))
- `[jest-jasmine2]` Update Timeout error message to `jest.timeout` and display current timeout value ([#4990](https://github.com/facebook/jest/pull/4990))
- `[jest-runner]` Enable experimental detection of leaked contexts ([#4895](https://github.com/facebook/jest/pull/4895))
- `[jest-cli]` Add combined coverage threshold for directories. ([#4885](https://github.com/facebook/jest/pull/4885))
- `[jest-mock]` Add `timestamps` to mock state. ([#4866](https://github.com/facebook/jest/pull/4866))
- `[eslint-plugin-jest]` Add `prefer-to-have-length` lint rule. ([#4771](https://github.com/facebook/jest/pull/4771))
- `[jest-environment-jsdom]` [**BREAKING**] Upgrade to JSDOM@11 ([#4770](https://github.com/facebook/jest/pull/4770))
- `[jest-environment-*]` [**BREAKING**] Add Async Test Environment APIs, dispose is now teardown ([#4506](https://github.com/facebook/jest/pull/4506))
- `[jest-cli]` Add an option to clear the cache ([#4430](https://github.com/facebook/jest/pull/4430))
- `[babel-plugin-jest-hoist]` Improve error message, that the second argument of `jest.mock` must be an inline function ([#4593](https://github.com/facebook/jest/pull/4593))
- `[jest-snapshot]` [**BREAKING**] Concatenate name of test and snapshot ([#4460](https://github.com/facebook/jest/pull/4460))
- `[jest-cli]` [**BREAKING**] Fail if no tests are found ([#3672](https://github.com/facebook/jest/pull/3672))
- `[jest-diff]` Highlight only last of odd length leading spaces ([#4558](https://github.com/facebook/jest/pull/4558))
- `[jest-docblock]` Add `docblock.print()` ([#4517](https://github.com/facebook/jest/pull/4517))
- `[jest-docblock]` Add `strip` ([#4571](https://github.com/facebook/jest/pull/4571))
- `[jest-docblock]` Preserve leading whitespace in docblock comments ([#4576](https://github.com/facebook/jest/pull/4576))
- `[jest-docblock]` remove leading newlines from `parswWithComments().comments` ([#4610](https://github.com/facebook/jest/pull/4610))
- `[jest-editor-support]` Add Snapshots metadata ([#4570](https://github.com/facebook/jest/pull/4570))
- `[jest-editor-support]` Adds an 'any' to the typedef for `updateFileWithJestStatus` ([#4636](https://github.com/facebook/jest/pull/4636))
- `[jest-editor-support]` Better monorepo support ([#4572](https://github.com/facebook/jest/pull/4572))
- `[jest-environment-jsdom]` Add simple rAF polyfill in jsdom environment to work with React 16 ([#4568](https://github.com/facebook/jest/pull/4568))
- `[jest-environment-node]` Implement node Timer api ([#4622](https://github.com/facebook/jest/pull/4622))
- `[jest-jasmine2]` Add testPath to reporter callbacks ([#4594](https://github.com/facebook/jest/pull/4594))
- `[jest-mock]` Added support for naming mocked functions with `.mockName(value)` and `.mockGetName()` ([#4586](https://github.com/facebook/jest/pull/4586))
- `[jest-runtime]` Add `module.loaded`, and make `module.require` not enumerable ([#4623](https://github.com/facebook/jest/pull/4623))
- `[jest-runtime]` Add `module.parent` ([#4614](https://github.com/facebook/jest/pull/4614))
- `[jest-runtime]` Support sourcemaps in transformers ([#3458](https://github.com/facebook/jest/pull/3458))
- `[jest-snapshot]` [**BREAKING**] Add a serializer for `jest.fn` to allow a snapshot of a jest mock ([#4668](https://github.com/facebook/jest/pull/4668))
- `[jest-worker]` Initial version of parallel worker abstraction, say hello! ([#4497](https://github.com/facebook/jest/pull/4497))
- `[jest-jasmine2]` Add `testLocationInResults` flag to add location information per spec to test results ([#4782](https://github.com/facebook/jest/pull/4782))
- `[jest-environment-jsdom]` Update JSOM to 11.4, which includes built-in support for `requestAnimationFrame` ([#4919](https://github.com/facebook/jest/pull/4919))
- `[jest-cli]` Hide watch usage output when running on non-interactive environments ([#4958](https://github.com/facebook/jest/pull/4958))
- `[jest-snapshot]` Promises support for `toThrowErrorMatchingSnapshot` ([#4946](https://github.com/facebook/jest/pull/4946))
- `[jest-cli]` Explain which snapshots are obsolete ([#5005](https://github.com/facebook/jest/pull/5005))

### Chore & Maintenance

- `[docs]` Add guide of using with puppeteer ([#5093](https://github.com/facebook/jest/pull/5093))
- `[jest-util]` `jest-util` should not depend on `jest-mock` ([#4992](https://github.com/facebook/jest/pull/4992))
- `[*]` [**BREAKING**] Drop support for Node.js version 4 ([#4769](https://github.com/facebook/jest/pull/4769))
- `[docs]` Wrap code comments at 80 characters ([#4781](https://github.com/facebook/jest/pull/4781))
- `[eslint-plugin-jest]` Removed from the Jest core repo, and moved to https://github.com/jest-community/eslint-plugin-jest ([#4867](https://github.com/facebook/jest/pull/4867))
- `[babel-jest]` Explicitly bump istanbul to newer versions ([#4616](https://github.com/facebook/jest/pull/4616))
- `[expect]` Upgrade mocha and rollup for browser testing ([#4642](https://github.com/facebook/jest/pull/4642))
- `[docs]` Add info about `coveragePathIgnorePatterns` ([#4602](https://github.com/facebook/jest/pull/4602))
- `[docs]` Add Vuejs series of testing with Jest ([#4648](https://github.com/facebook/jest/pull/4648))
- `[docs]` Mention about optional `done` argument in test function ([#4556](https://github.com/facebook/jest/pull/4556))
- `[jest-cli]` Bump node-notifier version ([#4609](https://github.com/facebook/jest/pull/4609))
- `[jest-diff]` Simplify highlight for leading and trailing spaces ([#4553](https://github.com/facebook/jest/pull/4553))
- `[jest-get-type]` Add support for date ([#4621](https://github.com/facebook/jest/pull/4621))
- `[jest-matcher-utils]` Call `chalk.inverse` for trailing spaces ([#4578](https://github.com/facebook/jest/pull/4578))
- `[jest-runtime]` Add `.advanceTimersByTime`; keep `.runTimersToTime()` as an alias.
- `[docs]` Include missing dependency in TestEnvironment sample code
- `[docs]` Add clarification for hook execution order
- `[docs]` Update `expect.anything()` sample code ([#5007](https://github.com/facebook/jest/pull/5007))

## jest 21.2.1

- Fix watchAll not running tests on save ([#4550](https://github.com/facebook/jest/pull/4550))
- Add missing escape sequences to ConvertAnsi plugin ([#4544](https://github.com/facebook/jest/pull/4544))

## jest 21.2.0

- 🃏 Change license from BSD+Patents to MIT.
- Allow eslint-plugin to recognize more disabled tests ([#4533](https://github.com/facebook/jest/pull/4533))
- Add babel-plugin for object spread syntax to babel-preset-jest ([#4519](https://github.com/facebook/jest/pull/4519))
- Display outer element and trailing newline consistently in jest-diff ([#4520](https://github.com/facebook/jest/pull/4520))
- Do not modify stack trace of JestAssertionError ([#4516](https://github.com/facebook/jest/pull/4516))
- Print errors after test structure in verbose mode ([#4504](https://github.com/facebook/jest/pull/4504))
- Fix `--silent --verbose` problem ([#4505](https://github.com/facebook/jest/pull/4505))
- Fix: Reset local state of assertions when using hasAssertions ([#4498](https://github.com/facebook/jest/pull/4498))
- jest-resolve: Prevent default resolver failure when potential resolution directory does not exist ([#4483](https://github.com/facebook/jest/pull/4483))

## jest 21.1.0

- (minor) Use ES module exports ([#4454](https://github.com/facebook/jest/pull/4454))
- Allow chaining mockClear and mockReset ([#4475](https://github.com/facebook/jest/pull/4475))
- Call jest-diff and pretty-format more precisely in toHaveProperty matcher ([#4445](https://github.com/facebook/jest/pull/4445))
- Expose restoreAllMocks to object ([#4463](https://github.com/facebook/jest/pull/4463))
- Fix function name cleaning when making mock fn ([#4464](https://github.com/facebook/jest/pull/4464))
- Fix Map/Set equality checker ([#4404](https://github.com/facebook/jest/pull/4404))
- Make FUNCTION_NAME_RESERVED_PATTERN stateless ([#4466](https://github.com/facebook/jest/pull/4466))

## jest 21.0.2

- Take precedence of NODE_PATH when resolving node_modules directories ([#4453](https://github.com/facebook/jest/pull/4453))
- Fix race condition with --coverage and babel-jest identical file contents edge case ([#4432](https://github.com/facebook/jest/pull/4432))
- Add extra parameter `--runTestsByPath`. ([#4411](https://github.com/facebook/jest/pull/4411))
- Upgrade all outdated deps ([#4425](https://github.com/facebook/jest/pull/4425))

## jest 21.0.1

- Remove obsolete error ([#4417](https://github.com/facebook/jest/pull/4417))

## jest 21.0.0

- Add --changedFilesWithAncestor ([#4070](https://github.com/facebook/jest/pull/4070))
- Add --findRelatedFiles ([#4131](https://github.com/facebook/jest/pull/4131))
- Add --onlyChanged tests ([#3977](https://github.com/facebook/jest/pull/3977))
- Add `contextLines` option to jest-diff ([#4152](https://github.com/facebook/jest/pull/4152))
- Add alternative serialize API for pretty-format plugins ([#4114](https://github.com/facebook/jest/pull/4114))
- Add displayName to MPR ([#4327](https://github.com/facebook/jest/pull/4327))
- Add displayName to TestResult ([#4408](https://github.com/facebook/jest/pull/4408))
- Add es5 build of pretty-format ([#4075](https://github.com/facebook/jest/pull/4075))
- Add extra info to no tests for changed files message ([#4188](https://github.com/facebook/jest/pull/4188))
- Add fake chalk in browser builds in order to support IE10 ([#4367](https://github.com/facebook/jest/pull/4367))
- Add jest.requireActual ([#4260](https://github.com/facebook/jest/pull/4260))
- Add maxWorkers to globalConfig ([#4005](https://github.com/facebook/jest/pull/4005))
- Add skipped tests support for jest-editor-support ([#4346](https://github.com/facebook/jest/pull/4346))
- Add source map support for better debugging experience ([#3738](https://github.com/facebook/jest/pull/3738))
- Add support for Error objects in toMatchObject ([#4339](https://github.com/facebook/jest/pull/4339))
- Add support for Immutable.Record in pretty-format ([#3678](https://github.com/facebook/jest/pull/3678))
- Add tests for extract_requires on export types ([#4080](https://github.com/facebook/jest/pull/4080))
- Add that toMatchObject can match arrays ([#3994](https://github.com/facebook/jest/pull/3994))
- Add watchPathIgnorePatterns to exclude paths to trigger test re-run in watch mode ([#4331](https://github.com/facebook/jest/pull/4331))
- Adding ancestorTitles property to JSON test output ([#4293](https://github.com/facebook/jest/pull/4293))
- Allow custom resolver to be used with[out] moduleNameMapper ([#4174](https://github.com/facebook/jest/pull/4174))
- Avoid parsing `.require(…)` method calls ([#3777](https://github.com/facebook/jest/pull/3777))
- Avoid unnecessary function declarations and call in pretty-format ([#3962](https://github.com/facebook/jest/pull/3962))
- Avoid writing to stdout in default reporter if --json is enabled. Fixes #3941 ([#3945](https://github.com/facebook/jest/pull/3945))
- Better error handling for --config ([#4230](https://github.com/facebook/jest/pull/4230))
- Call consistent pretty-format plugins within Jest ([#3800](https://github.com/facebook/jest/pull/3800))
- Change babel-core to peerDependency for compatibility with Babel 7 ([#4162](https://github.com/facebook/jest/pull/4162))
- Change Promise detection code in jest-circus to support non-global Promise implementations ([#4375](https://github.com/facebook/jest/pull/4375))
- Changed files eager loading ([#3979](https://github.com/facebook/jest/pull/3979))
- Check whether we should output to stdout or stderr ([#3953](https://github.com/facebook/jest/pull/3953))
- Clarify what objects toContain and toContainEqual can be used on ([#4307](https://github.com/facebook/jest/pull/4307))
- Clean up resolve() logic. Provide useful names for variables and functions. Test that a directory exists before attempting to resolve files within it. ([#4325](https://github.com/facebook/jest/pull/4325))
- cleanupStackTrace ([#3696](https://github.com/facebook/jest/pull/3696))
- compare objects with Symbol keys ([#3437](https://github.com/facebook/jest/pull/3437))
- Complain if expect is passed multiple arguments ([#4237](https://github.com/facebook/jest/pull/4237))
- Completes nodeCrawl with empty roots ([#3776](https://github.com/facebook/jest/pull/3776))
- Consistent naming of files ([#3798](https://github.com/facebook/jest/pull/3798))
- Convert code base to ESM import ([#3778](https://github.com/facebook/jest/pull/3778))
- Correct summary message for flag --findRelatedTests. ([#4309](https://github.com/facebook/jest/pull/4309))
- Coverage thresholds can be set up for individual files ([#4185](https://github.com/facebook/jest/pull/4185))
- custom reporter error handling ([#4051](https://github.com/facebook/jest/pull/4051))
- Define separate type for pretty-format plugin Options ([#3802](https://github.com/facebook/jest/pull/3802))
- Delete confusing async keyword ([#3679](https://github.com/facebook/jest/pull/3679))
- Delete redundant branch in ReactElement and HTMLElement plugins ([#3731](https://github.com/facebook/jest/pull/3731))
- Don't format node assert errors when there's no 'assert' module ([#4376](https://github.com/facebook/jest/pull/4376))
- Don't print test summary in --silent ([#4106](https://github.com/facebook/jest/pull/4106))
- Don't try to build ghost packages ([#3934](https://github.com/facebook/jest/pull/3934))
- Escape double quotes in attribute values in HTMLElement plugin ([#3797](https://github.com/facebook/jest/pull/3797))
- Explain how to clear the cache ([#4232](https://github.com/facebook/jest/pull/4232))
- Factor out common code for collections in pretty-format ([#4184](https://github.com/facebook/jest/pull/4184))
- Factor out common code for markup in React plugins ([#4171](https://github.com/facebook/jest/pull/4171))
- Feature/internal resolve ([#4315](https://github.com/facebook/jest/pull/4315))
- Fix --logHeapUsage ([#4176](https://github.com/facebook/jest/pull/4176))
- Fix --showConfig to show all project configs ([#4078](https://github.com/facebook/jest/pull/4078))
- Fix --watchAll ([#4254](https://github.com/facebook/jest/pull/4254))
- Fix bug when setTimeout is mocked ([#3769](https://github.com/facebook/jest/pull/3769))
- Fix changedFilesWithAncestor ([#4193](https://github.com/facebook/jest/pull/4193))
- Fix colors for expected/stored snapshot message ([#3702](https://github.com/facebook/jest/pull/3702))
- Fix concurrent test failure ([#4159](https://github.com/facebook/jest/pull/4159))
- Fix for 4286: Compare Maps and Sets by value rather than order ([#4303](https://github.com/facebook/jest/pull/4303))
- fix forceExit ([#4105](https://github.com/facebook/jest/pull/4105))
- Fix grammar in React Native docs ([#3838](https://github.com/facebook/jest/pull/3838))
- Fix inconsistent name of complex values in pretty-format ([#4001](https://github.com/facebook/jest/pull/4001))
- Fix issue mocking bound method ([#3805](https://github.com/facebook/jest/pull/3805))
- Fix jest-circus ([#4290](https://github.com/facebook/jest/pull/4290))
- Fix lint warning in master

  ([#4132](https://github.com/facebook/jest/pull/4132))

- Fix linting ([#3946](https://github.com/facebook/jest/pull/3946))
- fix merge conflict ([#4144](https://github.com/facebook/jest/pull/4144))
- Fix minor typo ([#3729](https://github.com/facebook/jest/pull/3729))
- fix missing console.log messages ([#3895](https://github.com/facebook/jest/pull/3895))
- fix mock return value ([#3933](https://github.com/facebook/jest/pull/3933))
- Fix mocking for modules with folders on windows ([#4238](https://github.com/facebook/jest/pull/4238))
- Fix NODE_PATH resolving for relative paths ([#3616](https://github.com/facebook/jest/pull/3616))
- Fix options.moduleNameMapper override order with preset ([#3565](https://github.com/facebook/jest/pull/3565) ([#3689](https://github.com/facebook/jest/pull/3689))
- Fix React PropTypes warning in tests for Immutable plugin ([#4412](https://github.com/facebook/jest/pull/4412))
- Fix regression in mockReturnValueOnce ([#3857](https://github.com/facebook/jest/pull/3857))
- Fix sample code of mock class constructors ([#4115](https://github.com/facebook/jest/pull/4115))
- Fix setup-test-framework-test ([#3773](https://github.com/facebook/jest/pull/3773))
- fix typescript jest test crash ([#4363](https://github.com/facebook/jest/pull/4363))
- Fix watch mode ([#4084](https://github.com/facebook/jest/pull/4084))
- Fix Watchman on windows ([#4018](https://github.com/facebook/jest/pull/4018))
- Fix(babel): Handle ignored files in babel v7 ([#4393](https://github.com/facebook/jest/pull/4393))
- Fix(babel): Support upcoming beta ([#4403](https://github.com/facebook/jest/pull/4403))
- Fixed object matcher ([#3799](https://github.com/facebook/jest/pull/3799))
- Fixes #3820 use extractExpectedAssertionsErrors in jasmine setup
- Flow upgrade ([#4355](https://github.com/facebook/jest/pull/4355))
- Force message in matchers to always be a function ([#3972](https://github.com/facebook/jest/pull/3972))
- Format `describe` and use `test` instead of `it` alias ([#3792](https://github.com/facebook/jest/pull/3792))
- global_config.js for multi-project runner ([#4023](https://github.com/facebook/jest/pull/4023))
- Handle async errors ([#4016](https://github.com/facebook/jest/pull/4016))
- Hard-fail if hasteImpl is throwing an error during initialization. ([#3812](https://github.com/facebook/jest/pull/3812))
- Ignore import type for extract_requires ([#4079](https://github.com/facebook/jest/pull/4079))
- Ignore indentation of data structures in jest-diff ([#3429](https://github.com/facebook/jest/pull/3429))
- Implement 'jest.requireMock' ([#4292](https://github.com/facebook/jest/pull/4292))
- Improve Jest phabricator plugin ([#4195](https://github.com/facebook/jest/pull/4195))
- Improve Seq and remove newline from non-min empty in Immutable plugin ([#4241](https://github.com/facebook/jest/pull/4241))
- Improved the jest reporter with snapshot info per test. ([#3660](https://github.com/facebook/jest/pull/3660))
- Include fullName in formattedAssertion ([#4273](https://github.com/facebook/jest/pull/4273))
- Integrated with Yarn workspaces ([#3906](https://github.com/facebook/jest/pull/3906))
- jest --all ([#4020](https://github.com/facebook/jest/pull/4020))
- jest-circus test failures ([#3770](https://github.com/facebook/jest/pull/3770))
- jest-circus Timeouts ([#3760](https://github.com/facebook/jest/pull/3760))
- jest-haste-map: add test case for broken handling of ignore pattern ([#4047](https://github.com/facebook/jest/pull/4047))
- jest-haste-map: add test+fix for broken platform module support ([#3885](https://github.com/facebook/jest/pull/3885))
- jest-haste-map: deprecate functional ignorePattern and use it in cache key ([#4063](https://github.com/facebook/jest/pull/4063))
- jest-haste-map: mock 'fs' with more idiomatic jest.mock() ([#4046](https://github.com/facebook/jest/pull/4046))
- jest-haste-map: only file IO errors should be silently ignored ([#3816](https://github.com/facebook/jest/pull/3816))
- jest-haste-map: throw when trying to get a duplicated module ([#3976](https://github.com/facebook/jest/pull/3976))
- jest-haste-map: watchman crawler: normalize paths ([#3887](https://github.com/facebook/jest/pull/3887))
- jest-runtime: atomic cache write, and check validity of data ([#4088](https://github.com/facebook/jest/pull/4088))
- Join lines with newline in jest-diff ([#4314](https://github.com/facebook/jest/pull/4314))
- Keep ARGV only in CLI files ([#4012](https://github.com/facebook/jest/pull/4012))
- let transformers adjust cache key based on mapCoverage ([#4187](https://github.com/facebook/jest/pull/4187))
- Lift requires ([#3780](https://github.com/facebook/jest/pull/3780))
- Log stack when reporting errors in jest-runtime ([#3833](https://github.com/facebook/jest/pull/3833))
- Make --listTests return a new line separated list when not using --json ([#4229](https://github.com/facebook/jest/pull/4229))
- Make build script printing small-terminals-friendly ([#3892](https://github.com/facebook/jest/pull/3892))
- Make error messages more explicit for toBeCalledWith assertions ([#3913](https://github.com/facebook/jest/pull/3913))
- Make jest-matcher-utils use ESM exports ([#4342](https://github.com/facebook/jest/pull/4342))
- Make jest-runner a standalone package. ([#4236](https://github.com/facebook/jest/pull/4236))
- Make Jest’s Test Runner configurable. ([#4240](https://github.com/facebook/jest/pull/4240))
- Make listTests always print to console.log ([#4391](https://github.com/facebook/jest/pull/4391))
- Make providesModuleNodeModules ignore nested node_modules directories
- Make sure function mocks match original arity ([#4170](https://github.com/facebook/jest/pull/4170))
- Make sure runAllTimers also clears all ticks ([#3915](https://github.com/facebook/jest/pull/3915))
- Make toBe matcher error message more helpful for objects and arrays ([#4277](https://github.com/facebook/jest/pull/4277))
- Make useRealTimers play well with timers: fake ([#3858](https://github.com/facebook/jest/pull/3858))
- Move getType from jest-matcher-utils to separate package ([#3559](https://github.com/facebook/jest/pull/3559))
- Multiroot jest-change-files ([#3969](https://github.com/facebook/jest/pull/3969))
- Output created snapshot when using --ci option ([#3693](https://github.com/facebook/jest/pull/3693))
- Point out you can use matchers in .toMatchObject ([#3796](https://github.com/facebook/jest/pull/3796))
- Prevent babelrc package import failure on relative current path ([#3723](https://github.com/facebook/jest/pull/3723))
- Print RDP details for windows builds ([#4017](https://github.com/facebook/jest/pull/4017))
- Provide better error checking for transformed content ([#3807](https://github.com/facebook/jest/pull/3807))
- Provide printText and printComment in markup.js for HTMLElement plugin ([#4344](https://github.com/facebook/jest/pull/4344))
- Provide regex visualization for testRegex ([#3758](https://github.com/facebook/jest/pull/3758))
- Refactor CLI ([#3862](https://github.com/facebook/jest/pull/3862))
- Refactor names and delimiters of complex values in pretty-format ([#3986](https://github.com/facebook/jest/pull/3986))
- Replace concat(Immutable) with Immutable as item of plugins array ([#4207](https://github.com/facebook/jest/pull/4207))
- Replace Jasmine with jest-circus ([#3668](https://github.com/facebook/jest/pull/3668))
- Replace match with test and omit redundant String conversion ([#4311](https://github.com/facebook/jest/pull/4311))
- Replace print with serialize in AsymmetricMatcher plugin ([#4173](https://github.com/facebook/jest/pull/4173))
- Replace print with serialize in ConvertAnsi plugin ([#4225](https://github.com/facebook/jest/pull/4225))
- Replace print with serialize in HTMLElement plugin ([#4215](https://github.com/facebook/jest/pull/4215))
- Replace print with serialize in Immutable plugins ([#4189](https://github.com/facebook/jest/pull/4189))
- Replace unchanging args with one config arg within pretty-format ([#4076](https://github.com/facebook/jest/pull/4076))
- Return UNDEFINED for undefined type in ReactElement plugin ([#4360](https://github.com/facebook/jest/pull/4360))
- Rewrite some read bumps in pretty-format ([#4093](https://github.com/facebook/jest/pull/4093))
- Run update method before installing JRE on Circle ([#4318](https://github.com/facebook/jest/pull/4318))
- Separated the snapshot summary creation from the printing to improve testability. ([#4373](https://github.com/facebook/jest/pull/4373))
- Set coverageDirectory during normalize phase ([#3966](https://github.com/facebook/jest/pull/3966))
- Setup custom reporters after default reporters ([#4053](https://github.com/facebook/jest/pull/4053))
- Setup for Circle 2 ([#4149](https://github.com/facebook/jest/pull/4149))
- Simplify readme ([#3790](https://github.com/facebook/jest/pull/3790))
- Simplify snapshots definition ([#3791](https://github.com/facebook/jest/pull/3791))
- skipNodeResolution config option ([#3987](https://github.com/facebook/jest/pull/3987))
- Small fixes to toHaveProperty docs ([#3878](https://github.com/facebook/jest/pull/3878))
- Sort attributes by name in HTMLElement plugin ([#3783](https://github.com/facebook/jest/pull/3783))
- Specify watchPathIgnorePatterns will only be available in Jest 21+ ([#4398](https://github.com/facebook/jest/pull/4398))
- Split TestRunner off of TestScheduler ([#4233](https://github.com/facebook/jest/pull/4233))
- Strict and explicit config resolution logic ([#4122](https://github.com/facebook/jest/pull/4122))
- Support maxDepth option in React plugins ([#4208](https://github.com/facebook/jest/pull/4208))
- Support SVG elements in HTMLElement plugin ([#4335](https://github.com/facebook/jest/pull/4335))
- Test empty Immutable collections with {min: false} option ([#4121](https://github.com/facebook/jest/pull/4121))
- test to debug travis failure in master ([#4145](https://github.com/facebook/jest/pull/4145))
- testPathPattern message test ([#4006](https://github.com/facebook/jest/pull/4006))
- Throw Error When Using Nested It Specs ([#4039](https://github.com/facebook/jest/pull/4039))
- Throw when moduleNameMapper points to inexistent module ([#3567](https://github.com/facebook/jest/pull/3567))
- Unified 'no tests found' message for non-verbose MPR ([#4354](https://github.com/facebook/jest/pull/4354))
- Update migration guide with jest-codemods transformers ([#4306](https://github.com/facebook/jest/pull/4306))
- Use "inputSourceMap" for coverage re-mapping. ([#4009](https://github.com/facebook/jest/pull/4009))
- Use "verbose" no test found message when there is only one project ([#4378](https://github.com/facebook/jest/pull/4378))
- Use babel transform to inline all requires ([#4340](https://github.com/facebook/jest/pull/4340))
- Use eslint plugins to run prettier ([#3971](https://github.com/facebook/jest/pull/3971))
- Use iterableEquality in spy matchers ([#3651](https://github.com/facebook/jest/pull/3651))
- Use modern HTML5 <!DOCTYPE> ([#3937](https://github.com/facebook/jest/pull/3937))
- Wrap `Error.captureStackTrace` in a try ([#4035](https://github.com/facebook/jest/pull/4035))

## jest 20.0.4

- Fix jest-haste-map's handling of duplicate module IDs. ([#3647](https://github.com/facebook/jest/pull/3647))
- Fix behavior of `enableAutomock()` when automock is set to false. ([#3624](https://github.com/facebook/jest/pull/3624))
- Fix progress bar in windows. ([#3626](https://github.com/facebook/jest/pull/3626))

## jest 20.0.3

- Fix reporters 'default' setting. ([#3562](https://github.com/facebook/jest/pull/3562))
- Fix to make Jest fail when the coverage threshold not met. ([#3554](https://github.com/facebook/jest/pull/3554))

## jest 20.0.1

- Add ansi-regex to pretty-format dependencies ([#3498](https://github.com/facebook/jest/pull/3498))
- Fix <rootDir> replacement in testMatch and moduleDirectories ([#3538](https://github.com/facebook/jest/pull/3538))
- Fix expect.hasAssertions() to throw when passed arguments ([#3526](https://github.com/facebook/jest/pull/3526))
- Fix stack traces without proper error messages ([#3513](https://github.com/facebook/jest/pull/3513))
- Fix support for custom extensions through haste packages ([#3537](https://github.com/facebook/jest/pull/3537))
- Fix test contexts between test functions ([#3506](https://github.com/facebook/jest/pull/3506))

## jest 20.0.0

- New `--projects` option to run one instance of Jest in multiple projects at the same time. ([#3400](https://github.com/facebook/jest/pull/3400))
- New multi project runner ([#3156](https://github.com/facebook/jest/pull/3156))
- New --listTests flag. ([#3441](https://github.com/facebook/jest/pull/3441))
- New --showConfig flag. ([#3296](https://github.com/facebook/jest/pull/3296))
- New promise support for all `expect` matchers through `.resolves` and `.rejects`. ([#3068](https://github.com/facebook/jest/pull/3068))
- New `expect.hasAssertions()` function similar to `expect.assertions()`. ([#3379](https://github.com/facebook/jest/pull/3379))
- New `this.equals` function exposed to custom matchers. ([#3469](https://github.com/facebook/jest/pull/3469))
- New `valid-expect` lint rule in `eslint-plugin-jest`. ([#3067](https://github.com/facebook/jest/pull/3067))
- New HtmlElement pretty-format plugin. ([#3230](https://github.com/facebook/jest/pull/3230))
- New Immutable pretty-format plugins. ([#2899](https://github.com/facebook/jest/pull/2899))
- New test environment per file setting through `@jest-environment` in the docblock. ([#2859](https://github.com/facebook/jest/pull/2859))
- New feature that allows every configuration option to be set from the command line. ([#3424](https://github.com/facebook/jest/pull/3424))
- New feature to add custom reporters to Jest through `reporters` in the configuration. ([#3349](https://github.com/facebook/jest/pull/3349))
- New feature to add expected and actual values to AssertionError. ([#3217](https://github.com/facebook/jest/pull/3217))
- New feature to map code coverage from transformers. ([#2290](https://github.com/facebook/jest/pull/2290))
- New feature to run untested code coverage in parallel. ([#3407](https://github.com/facebook/jest/pull/3407))
- New option to define a custom resolver. ([#2998](https://github.com/facebook/jest/pull/2998))
- New printing support for text and comment nodes in html pretty-format. ([#3355](https://github.com/facebook/jest/pull/3355))
- New snapshot testing FAQ ([#3425](https://github.com/facebook/jest/pull/3425))
- New support for custom platforms on jest-haste-map. ([#3162](https://github.com/facebook/jest/pull/3162))
- New support for mocking native async methods. ([#3209](https://github.com/facebook/jest/pull/3209))
- New guide on how to use Jest with any JavaScript framework. ([#3243](https://github.com/facebook/jest/pull/3243))
- New translation system for the Jest website.
- New collapsing watch mode usage prompt after first run. ([#3078](https://github.com/facebook/jest/pull/3078))
- Breaking Change: Forked Jasmine 2.5 into Jest's own test runner and rewrote large parts of Jasmine. ([#3147](https://github.com/facebook/jest/pull/3147))
- Breaking Change: Jest does not write new snapshots by default on CI. ([#3456](https://github.com/facebook/jest/pull/3456))
- Breaking Change: Moved the typescript parser from `jest-editor-support` into a separate `jest-test-typescript-parser` package. ([#2973](https://github.com/facebook/jest/pull/2973))
- Breaking Change: Replaced auto-loading of babel-polyfill with only regenerator-runtime, fixes a major memory leak. ([#2755](https://github.com/facebook/jest/pull/2755))
- Fixed `babel-jest` to look up the `babel` field in `package.json` as a fallback.
- Fixed `jest-editor-support`'s parser to not crash on incomplete ASTs. ([#3259](https://github.com/facebook/jest/pull/3259))
- Fixed `jest-resolve` to use `is-builtin-module` instead of `resolve.isCore`. ([#2997](https://github.com/facebook/jest/pull/2997))
- Fixed `jest-snapshot` to normalize line endings in the `serialize` function. ([#3002](https://github.com/facebook/jest/pull/3002))
- Fixed behavior of `--silent` flag. ([#3003](https://github.com/facebook/jest/pull/3003))
- Fixed bug with watchers on macOS causing test to crash. ([#2957](https://github.com/facebook/jest/pull/2957))
- Fixed CLI `notify` option not taking precedence over config option. ([#3340](https://github.com/facebook/jest/pull/3340))
- Fixed detection of the npm client in SummaryReporter to support Yarn. ([#3263](https://github.com/facebook/jest/pull/3263))
- Fixed done.fail not passing arguments ([#3241](https://github.com/facebook/jest/pull/3241))
- Fixed fake timers to restore after resetting mocks. ([#2467](https://github.com/facebook/jest/pull/2467))
- Fixed handling of babylon's parser options in `jest-editor-support`. ([#3344](https://github.com/facebook/jest/pull/3344))
- Fixed Jest to properly cache transform results. ([#3334](https://github.com/facebook/jest/pull/3334))
- Fixed Jest to use human-readable colors for Jest's own snapshots. ([#3119](https://github.com/facebook/jest/pull/3119))
- Fixed jest-config to use UID for default cache folder. ([#3380](https://github.com/facebook/jest/pull/3380)), ([#3387](https://github.com/facebook/jest/pull/3387))
- Fixed jest-runtime to expose inner error when it fails to write to the cache. ([#3373](https://github.com/facebook/jest/pull/3373))
- Fixed lifecycle hooks to make afterAll hooks operate the same as afterEach. ([#3275](https://github.com/facebook/jest/pull/3275))
- Fixed pretty-format to run plugins before serializing nested basic values. ([#3017](https://github.com/facebook/jest/pull/3017))
- Fixed return value of mocks so they can explicitly be set to return `undefined`. ([#3354](https://github.com/facebook/jest/pull/3354))
- Fixed runner to run tests associated with snapshots when the snapshot changes. ([#3025](https://github.com/facebook/jest/pull/3025))
- Fixed snapshot serializer require, restructured pretty-format. ([#3399](https://github.com/facebook/jest/pull/3399))
- Fixed support for Babel 7 in babel-jest. ([#3271](https://github.com/facebook/jest/pull/3271))
- Fixed testMatch to find tests in .folders. ([#3006](https://github.com/facebook/jest/pull/3006))
- Fixed testNamePattern and testPathPattern to work better together. ([#3327](https://github.com/facebook/jest/pull/3327))
- Fixed to show reject reason when expecting resolve. ([#3134](https://github.com/facebook/jest/pull/3134))
- Fixed toHaveProperty() to use hasOwnProperty from Object ([#3410](https://github.com/facebook/jest/pull/3410))
- Fixed watch mode's screen clearing. ([#2959](https://github.com/facebook/jest/pull/2959)) ([#3294](https://github.com/facebook/jest/pull/3294))
- Improved and consolidated Jest's configuration file resolution. ([#3472](https://github.com/facebook/jest/pull/3472))
- Improved documentation throughout the Jest website.
- Improved documentation to explicitly mention that snapshots must be reviewed. ([#3203](https://github.com/facebook/jest/pull/3203))
- Improved documentation to make it clear CRA users don't need to add dependencies. ([#3312](https://github.com/facebook/jest/pull/3312))
- Improved eslint-plugin-jest's handling of `expect`. ([#3306](https://github.com/facebook/jest/pull/3306))
- Improved flow-coverage, eslint rules and test coverage within the Jest repository.
- Improved printing of `expect.assertions` error. ([#3033](https://github.com/facebook/jest/pull/3033))
- Improved Windows test coverage of Jest.
- Refactored configs & transform ([#3376](https://github.com/facebook/jest/pull/3376))
- Refactored reporters to pass individual Tests to reporters. ([#3289](https://github.com/facebook/jest/pull/3289))
- Refactored TestRunner ([#3166](https://github.com/facebook/jest/pull/3166))
- Refactored watch mode prompts. ([#3290](https://github.com/facebook/jest/pull/3290))
- Deleted `jest-file-exists`. ([#3105](https://github.com/facebook/jest/pull/3105))
- Removed `Config` type. ([#3366](https://github.com/facebook/jest/pull/3366))
- Removed all usage of `jest-file-exists`. ([#3101](https://github.com/facebook/jest/pull/3101))
- Adopted prettier on the Jest codebase.

## jest 19.0.1

- Fix infinite loop when using `--watch` with `--coverage`.
- Fixed `watchman` config option.
- Fixed a bug in the jest-editor-support static analysis.
- Fixed eslint plugin warning.
- Fixed missing space in front of "Did you mean …?".
- Fixed path printing in the reporter on Windows.

## jest 19.0.0

- Breaking Change: Added a version for snapshots.
- Breaking Change: Removed the `mocksPattern` configuration option, it never worked correctly.
- Breaking Change: Renamed `testPathDirs` to `roots` to avoid confusion when configuring Jest.
- Breaking Change: Updated printing of React elements to cause fewer changes when props change.
- Breaking Change: Updated snapshot format to properly escape data.
- Fixed --color to be recognized correctly again.
- Fixed `babel-plugin-jest-hoist` to work properly with type annotations in tests.
- Fixed behavior for console.log calls and fixed a memory leak (#2539).
- Fixed cache directory path for Jest to avoid ENAMETOOLONG errors.
- Fixed change events to be emitted in jest-haste-map's watch mode. This fixes issues with Jest's new watch mode and react-native-packager.
- Fixed cli arguments to be used when loading the config from file, they were previously ignored.
- Fixed Jest to load json files that include a BOM.
- Fixed Jest to throw errors instead of ignoring invalid cli options.
- Fixed mocking behavior for virtual modules.
- Fixed mocking behavior with transitive dependencies.
- Fixed support for asymmetric matchers in `toMatchObject`.
- Fixed test interruption and `--bail` behavior.
- Fixed watch mode to clean up worker processes when a test run gets interrupted.
- Fixed whitespace to be highlighted in snapshots and assertion errors.
- Improved `babel-jest` plugin: babel is loaded lazily, istanbul comments are only added when coverage is used.
- Improved error for invalid transform config.
- Improved moduleNameMapper to not overwrite mocks when many patterns map to the same file.
- Improved printing of skipped tests in verbose mode.
- Improved resolution code in jest-resolve.
- Improved to only show patch marks in assertion errors when the comparison results in large objects.
- New `--collectCoverageFrom` cli argument.
- New `--coverageDirectory` cli argument.
- New `expect.addSnapshotSerializer` to add custom snapshot serializers for tests.
- New `jest.spyOn`.
- New `testMatch` configuration option that accepts glob patterns.
- New eslint-plugin-jest with no-disabled-tests, no-focuses-tests and no-identical-title rules and default configuration and globals.
- New expect.stringContaining asymmetric matcher.
- New feature to make manual mocks with nested folders work. For example `__mocks__/react-native/Library/Text.js` will now work as expected.
- New feature to re-run tests through the notification when using `--notify`.
- New jest-phabricator package to integrate Jest code coverage in phabriactor.
- New jest-validate package to improve configuration errors, help with suggestions of correct configuration and to be adopted in other libraries.
- New pretty-printing for asymmetric matchers.
- New RSS feed for Jest's blog.
- New way to provide a reducer to extract haste module ids.
- New website, new documentation, new color scheme and new homepage.
- Rewritten watch mode for instant feedback, better code quality and to build new features on top of it (#2362).

## jest 18.1.0

- Fixed console.log and fake timer behavior in node 7.3.
- Updated istanbul-api.
- Updated jest-diff equality error message.
- Disabled arrow keys when entering a pattern in watch mode to prevent broken behavior. Will be improved in a future release.
- Moved asymmetric matchers and equality functionality from Jasmine into jest-matchers.
- Removed jasmine and jest-snapshot dependency from jest-matchers.
- Removed unused global `context` variable.
- Show a better error message if the config is invalid JSON.
- Highlight trailing whitespace in assertion diffs and snapshots.
- Jest now uses micromatch instead of minimatch.
- Added `-h` as alias for `--help`.

## jest 18.0.0

See https://jestjs.io/blog/2016/12/15/2016-in-jest.html

- The testResultsProcessor function is now required to return the modified results.
- Removed `pit` and `mockImpl`. Use `it` or `mockImplementation` instead.
- Fixed re-running tests when `--bail` is used together with `--watch`.
- `pretty-format` is now merged into Jest.
- `require('v8')` now works properly in a test context.
- Jest now clears the entire scrollback in watch mode.
- Added `expect.any`, `expect.anything`, `expect.objectContaining`, `expect.arrayContaining`, `expect.stringMatching`.
- Properly resolve `snapshotSerializers`, `setupFiles`, `transform`, `testRunner` and `testResultsProcessor` instead of using `path.resolve`.
- `--testResultsProcessor` is now exposed through the cli.
- Renamed `--jsonOutputFile` to `--outputFile`.
- Added `jest-editor-support` for vscode and Nuclide integration.
- Fixed `test.concurrent` unhandled promise rejections.
- The Jest website is now auto-deployed when merging into master.
- Updated `testRegex` to include `test.js` and `spec.js` files.
- Fixes for `babel-plugin-jest-hoist` when using `jest.mock` with three arguments.
- The `JSON` global in `jest-environment-node` now comes from the vm context instead of the parent context.
- Jest does not print stack traces from babel any longer.
- Fake timers are reset when `FakeTimers.useTimers()` is called.
- Usage of Jest in watch mode can be hidden through `JEST_HIDE_USAGE`.
- Added `expect.assertions(number)` which will ensure that a specified amount of assertions is made in one test.
- Added `.toMatchSnapshot(?string)` feature to give snapshots a name.
- Escape regex in snapshots.
- `jest-react-native` was deprecated and now forwards `react-native`.
- Added `.toMatchObject` matcher.
- Further improve printing of large objects.
- Fixed `NaN% Failed` in the OS notification when using `--notify`.
- The first test run without cached timings will now use separate processes instead of running in band.
- Added `.toHaveProperty` matcher.
- Fixed `Map`/`Set` comparisons.
- `test.concurrent` now works with `--testNamePattern`.

## jest 17.0.3

- Improved file-watching feature in jest-haste-map.
- Added `.toHaveLength` matcher.
- Improved `.toContain` matcher.

## jest 17.0.2

- Fixed performance regression in module resolution.

## jest 17.0.1

- Fixed pretty printing of big objects.
- Fixed resolution of `.native.js` files in react-native projects.

## jest 17.0.0

- Added `expect.extend`.
- Properly resolve modules with platform extensions on react-native.
- Added support for custom snapshots serializers.
- Updated to Jasmine 2.5.2.
- Big diffs are now collapsed by default in snapshots and assertions. Added `--expand` (or `-e`) to show the full diff.
- Replaced `scriptPreprocessor` with the new `transform` option.
- Added `jest.resetAllMocks` which replaces `jest.clearAllMocks`.
- Fixes for react-native preset.
- Fixes for global built in objects in `jest-environment-node`.
- Create mock objects in the vm context instead of the parent context.
- `.babelrc` is now part of the transform cache key in `babel-jest`.
- Fixes for docblock parsing with haste modules.
- Exit with the proper code when the coverage threshold is not reached.
- Implemented file watching in `jest-haste-map`.
- `--json` now includes information about individual tests inside a file.

## jest 16.0.2

- Symbols are now properly mocked when using `jest-mock`.
- `toHaveBeenCalledWith()` works without arguments again.
- Newlines in snapshots are now normalized across different operating systems.

## jest 16.0.1

- Fix infinite loop.

## jest 16.0.0

- Previously failed tests are now always run first.
- A new concurrent reporter shows currently running tests, a test summary, a progress bar and estimated remaining time if possible.
- Improved CLI colors.
- `jest <pattern>` is now case-insensitive.
- Added `it.only`, `it.skip`, `test.only`, `test.skip` and `xtest`.
- Added `--testNamePattern=pattern` or `-t <pattern>` to run individual tests in test files.
- Jest now warns for duplicate mock files.
- Pressing `a`, `o`, `p`, `q` or `enter` while tests are running in the watch mode, the test run will be interrupted.
- `--bail` now works together with `--watch`.
- Added `test.concurrent` for concurrent async tests.
- Jest now automatically considers files and tests with the `.jsx` extension.
- Added `jest.clearAllMocks` to clear all mocks manually.
- Rewrote Jest's snapshot implementation. `jest-snapshot` can now be more easily integrated into other test runners and used in other projects.
- This requires most snapshots to be updated when upgrading Jest.
- Objects and Arrays in snapshots are now printed with a trailing comma.
- Function names are not printed in snapshots any longer to reduce issues with code coverage instrumentation and different Node versions.
- Snapshots are now sorted using natural sort order.
- Snapshots are not marked as obsolete any longer when using `fit` or when an error is thrown in a test.
- Finished migration of Jasmine matchers to the new Jest matchers.
- Pretty print `toHaveBeenLastCalledWith`, `toHaveBeenCalledWith`, `lastCalledWith` and `toBeCalledWith` failure messages.
- Added `toBeInstanceOf` matcher.
- Added `toContainEqual` matcher.
- Added `toThrowErrorMatchingSnapshot` matcher.
- Improved `moduleNameMapper` resolution.
- Module registry fixes.
- Fixed invocation of the `setupTestFrameworkScriptFile` script to make it easier to use chai together with Jest.
- Removed react-native special case in Jest's configuration.
- Added `--findRelatedTests <fileA> <fileB>` cli option to run tests related to the specified files.
- Added `jest.deepUnmock` to `babel-plugin-jest-hoist`.
- Added `jest.runTimersToTime` which is useful together with fake timers.
- Improved automated mocks for ES modules compiled with babel.

## jest 15.1.1

- Fixed issues with test paths that include hyphens on Windows.
- Fixed `testEnvironment` resolution.
- Updated watch file name pattern input.

## jest 15.1.0

- Pretty printer updates for React and global window objects.
- `jest-runtime` overwrites automocking from configuration files.
- Improvements for watch mode on Windows.
- afterAll/afterEach/beforeAll/beforeEach can now return a Promise and be used together with async/await.
- Improved stack trace printing on Node 4.

## jest 15.0.2

- Fixed Jest with npm2 when using coverage.

## jest 15.0.1

- Updated toThrow and toThrowMatchers and aliased them to the same matcher.
- Improvements for watch mode.
- Fixed Symbol reassignment in tests would break Jest's matchers.
- Fixed `--bail` option.

## jest 15.0.0

- See https://jestjs.io/blog/2016/09/01/jest-15.html
- Jest by default now also recognizes files ending in `.spec.js` and `.test.js` as test files.
- Completely replaced most Jasmine matchers with new Jest matchers.
- Rewrote Jest's CLI output for test failures and summaries.
- Added `--env` option to override the default test environment.
- Disabled automocking, fake timers and resetting the module registry by default.
- Added `--watchAll`, made `--watch` interactive and added the ability to update snapshots and select test patterns in watch mode.
- Jest uses verbose mode when running a single test file.
- Console messages are now buffered and printed along with the test results.
- Fix `testEnvironment` resolution to prefer `jest-environment-{name}` instead of `{name}` only. This prevents a module colision when using `jsdom` as test environment.
- `moduleNameMapper` now uses a resolution algorithm.
- Improved performance for small test runs.
- Improved API documentation.
- Jest now works properly with directories that have special characters in them.
- Improvements to Jest's own test infra by merging integration and unit tests. Code coverage is now collected for Jest.
- Added `global.global` to the node environment.
- Fixed babel-jest-plugin-hoist issues with functions called `mock`.
- Improved jest-react-native preset with mocks for ListView, TextInput, ActivityIndicator and ScrollView.
- Added `collectCoverageFrom` to collect code coverage from untested files.
- Rewritten code coverage support.

## jest 14.1.0

- Changed Jest's default cache directory.
- Fixed `jest-react-native` for react 15.3.0.
- Updated react and react-native example to use `react-test-renderer`.
- Started to refactor code coverage.

## jest 14.0.2

- `babel-jest` bugfix.

## jest 14.0.1

- `babel-jest` can now be used to compose a transformer.
- Updated snapshot instructions to run `jest -u` or `npm test -- -u`.
- Fixed `config` cli option to enable JSON objects as configuration.
- Updated printing of preset path in the CLI.

## jest 14.0.0

- Official release of snapshot tests.
- Started to replace Jasmine matchers with Jest matchers: `toBe`, `toBeFalsy`, `toBeTruthy`, `toBeNaN`, `toBe{Greater,Less}Than{,OrEqual}`, `toBeNull`, `toBeDefined`, `toBeUndefined`, `toContain`, `toMatch`, `toBeCloseTo` were rewritten.
- Rewrite of Jest's reporters.
- Experimental react-native support.
- Removed Jasmine 1 support from Jest.
- Transform caching improvements.

## jest 13.2.0

- Snapshot bugfixes.
- Timer bugfixes.

## jest 13.1.0

- Added `test` global function as an alias for `it`.
- Added `coveragePathIgnorePatterns` to the config.
- Fixed printing of "JSX objects" in snapshots.
- Fixes for `--verbose` option and top level `it` calls.
- Extended the node environment with more globals.
- testcheck now needs to be required explicitly through `require('jest-check')`.
- Added `jest.deepUnmock`.
- Fail test suite if it does not contain any tests.

## jest 13.0.0

- Added duration of individual tests in verbose mode.
- Added a `browser` config option to properly resolve npm packages with a browser field in `package.json` if you are writing tests for client side apps
- Added `jest-repl`.
- Split up `jest-cli` into `jest-runtime` and `jest-config`.
- Added a notification plugin that shows a test run notification using `--notify`.
- Refactored `TestRunner` into `SearchSource` and improved the "no tests found" message.
- Added `jest.isMockFunction(jest.fn())` to test for mock functions.
- Improved test reporter printing and added a test failure summary when running many tests.
  - Add support for property testing via testcheck-js.
- Added a webpack tutorial.
- Added support for virtual mocks through `jest.mock('Module', implementation, {virtual: true})`.
- Added snapshot functionality through `toMatchSnapshot()`.
- Redesigned website.

## jest-cli 12.1.1

- Windows stability fixes.
- Mock module resolution fixes.
- Remove test files from code coverage.

## jest-cli 12.1.0

- Jest is now also published in the `jest` package on npm.
- Added `testRegex` to match for tests outside of specific folders. Deprecated both `testDirectoryName` and `testFileExtensions`.
- `it` can now return a Promise for async testing. `pit` was deprecated.
- Added `jest-resolve` as a standalone package based on the Facebook module resolution algorithm.
- Added `jest-changed-files` as a standalone package to detect changed files in a git or hg repo.
- Added `--setupTestFrameworkFile` to cli.
- Added support for coverage thresholds. See https://jestjs.io/docs/en/configuration#coveragethreshold-object.
- Updated to jsdom 9.0.
- Updated and improved stack trace reporting.
- Added `module.filename` and removed the invalid `module.__filename` field.
- Further improved the `lastCalledWith` and `toBeCalledWith` custom matchers. They now print the most recent calls.
- Fixed jest-haste-map on continuous integration systems.
- Fixes for hg/git integration.
- Added a re-try for the watchman crawler.

## jest-cli 12.0.2

- Bug fixes when running a single test file and for scoped package names.

## jest-cli 12.0.1

- Added custom equality matchers for Map/Set and iterables.
- Bug fixes

## jest-cli 12.0.0

- Reimplemented `node-haste` as `jest-haste-map`: https://github.com/facebook/jest/pull/896
- Fixes for the upcoming release of nodejs 6.
- Removed global mock caching which caused negative side-effects on test runs.
- Updated Jasmine from 2.3.4 to 2.4.1.
- Fixed our Jasmine fork to work better with `Object.create(null)`.
- Added a `--silent` flag to silence console messages during a test run.
- Run a test file directly if a path is passed as an argument to Jest.
- Added support for the undocumented nodejs feature `module.paths`.

## jest-cli 11.0.2

- Fixed `jest -o` error when Mercurial isn't installed on the system
- Fixed Jasmine failure message when expected values were mutated after tests.

## jest-cli 11.0.1, babel-jest 11.0.1

- Added support for Mercurial repositories when using `jest -o`
- Added `mockImplementationOnce` API to `jest.fn()`.

## jest-cli 11.0.0, babel-jest 11.0.0 (pre-releases 0.9 to 0.10)

- New implementation of node-haste and rewrite of internal module loading and resolution. Fixed both startup and runtime performance. [#599](https://github.com/facebook/jest/pull/599)
- Jasmine 2 is now the default test runner. To keep using Jasmine 1, put `testRunner: "jasmine1"` into your configuration.
- Added `jest-util`, `jest-mock`, `jest-jasmine1`, `jest-jasmine2`, `jest-environment-node`, `jest-environment-jsdom` packages.
- Added `babel-jest-preset` and `babel-jest` as packages. `babel-jest` is now being auto-detected.
- Added `babel-plugin-jest-hoist` which hoists `jest.unmock`, `jest.mock` and the new `jest.enableAutomock` and `jest.disableAutomock` API.
- Improved `babel-jest` integration and `react-native` testing.
- Improved code coverage reporting when using `babel-jest`.
- Added the `jest.mock('moduleName', moduleFactory)` feature. `jest.mock` now gets hoisted by default. `jest.doMock` was added to explicitly mock a module without the hoisting feature of `babel-jest`.
- Updated jsdom to 8.3.x.
- Improved responsiveness of the system while using `--watch`.
- Clear the terminal window when using `--watch`.
- By default, `--watch` will now only runs tests related to changed files. `--watch=all` can be used to run all tests on file system changes.
- Debounce `--watch` re-runs to not trigger test runs during a branch switch in version control.
- Added `jest.fn()` and `jest.fn(implementation)` as convenient shorcuts for `jest.genMockFunction()` and `jest.genMockFunction().mockImplementation()`.
- Added an `automock` option to turn off automocking globally.
- Added a "no tests found" message if no tests can be found.
- Jest sets `process.NODE_ENV` to `test` unless otherwise specified.
- Fixed `moduleNameMapper` config option when used with paths.
- Fixed an error with Jasmine 2 and tests that `throw 'string errors'`.
- Fixed issues with unmocking symlinked module names.
- Fixed mocking of boolean values.
- Fixed mocking of fields that start with an underscore ("private fields").
- Fixed unmocking behavior with npm3.
- Fixed and improved `--onlyChanged` option.
- Fixed support for running Jest as a git submodule.
- Improved verbose logger output
- Fixed test runtime error reporting and stack traces.
- Improved `toBeCalled` Jasmine 2 custom matcher messages.
- Improved error reporting when a syntax error occurs.
- Renamed HasteModuleLoader to Runtime.
- Jest now properly reports pending tests disabled with `xit` and `xdescribe`.
- Removed `preprocessCachingDisabled` config option.
- Added a `testEnvironment` option to customize the sandbox environment.
- Added support for `@scoped/name` npm packages.
- Added an integration test runner for Jest that runs all tests for examples and packages.

## 0.8.2

- Performance improvements.
- jest now uses `chalk` instead of its own colors implementation.

## 0.8.1

- `--bail` now reports with the proper error code.
- Fixed loading of the setup file when using jasmine2.
- Updated jsdom to 7.2.0.

## 0.8.0

- Added optional support for jasmine2 through the `testRunner` config option.
- Fixed mocking support for Map, WeakMap and Set.
- `node` was added to the defaults in `moduleFileExtensions`.
- Updated the list of node core modules that are properly being recognized by the module loader.

## 0.7.1

- Correctly map `process.on` into jsdom environments, fixes a bug introduced in jest 0.7.0.

## 0.7.0

- Fixed a memory leak with test contexts. Jest now properly cleans up test environments after each test. Added `--logHeapUsage` to log memory usage after each test. Note: this is option is meant for debugging memory leaks and might significantly slow down your test run.
- Removed `mock-modules`, `node-haste` and `mocks` virtual modules. This is a breaking change of undocumented public API. Usage of this API can safely be automatically updated through an automated codemod:
- Example: http://astexplorer.net/#/zrybZ6UvRA
- Codemod: https://github.com/cpojer/js-codemod/blob/master/transforms/jest-update.js
- jscodeshift: https://github.com/facebook/jscodeshift
- Removed `navigator.onLine` and `mockSetReadOnlyProperty` from the global jsdom environment. Use `window.navigator.onLine = true;` in your test setup and `Object.defineProperty` instead.

## 0.6.1

- Updated jsdom to 7.0.2.
- Use the current working directory as root when passing a jest config from the command line.
- Updated the React examples and getting started guide
- Modules now receive a `module.parent` field so unmocked modules don't assume they are run directly any longer.

## 0.6.0

- jest now reports the number of tests that were run instead of the number of test files.
- Added a `--json` option to print test results as JSON.
- Changed the preprocessor API. A preprocessor now receives the script, file and config. The cache key function receives the script, file and stringified config to be able to create consistent hashes.
- Removed node-worker-pool in favor of node-worker-farm (#540).
- `toEqual` now also checks the internal class name of an object. This fixes invalid tests like `expect([]).toEqual({})` which were previously passing.
- Added the option to provide map modules to stub modules by providing the `moduleNameMapper` config option.
- Allow to specify a custom `testRunner` in the configuration (#531).
- Added a `--no-cache` option to make it easier to debug preprocessor scripts.
- Fix code coverage on windows (#499).

## 0.5.6

- Cache test run performance and run slowest tests first to maximize worker utilization
- Update to jsdom 6.5.0

## 0.5.5

- Improve failure stack traces.
- Fix syntax error reporting.
- Add `--watch` option (#472).

## 0.5.2

- Fixed a bug with syntax errors in test files (#487).
- Fixed chmod error for preprocess-cache (#491).
- Support for the upcoming node 4.0 release (#490, #489).

## 0.5.1

- Upgraded node-worker-pool to 3.0.0, use the native `Promise` implementation.
- `testURL` can be used to set the location of the jsdom environment.
- Updated all of jest's dependencies, now using jsdom 6.3.
- jest now uses the native `Promise` implementation.
- Fixed a bug when passed an empty `testPathIgnorePatterns`.
- Moved preprocessor cache into the haste cache directory.

## 0.5.0

- Added `--noStackTrace` option to disable stack traces.
- Jest now only works with iojs v2 and up. If you are still using node we recommend upgrading to iojs or keep using jest 0.4.0.
- Upgraded to jsdom 6.1.0 and removed all the custom jsdom overwrites.

## <=0.4.0

- See commit history for changes in previous versions of jest.<|MERGE_RESOLUTION|>--- conflicted
+++ resolved
@@ -11,46 +11,6 @@
 
 ### Fixes
 
-<<<<<<< HEAD
-* `[jest-jasmine2]` Added assertion error handling inside `afterAll hook`
-  ([#5884](https://github.com/facebook/jest/pull/5884))
-* `[jest-cli]` Remove the notifier actions in case of failure when not in watch
-  mode. ([#5861](https://github.com/facebook/jest/pull/5861))
-* `[jest-mock]` Extend .toHaveBeenCalled return message with outcome
-  ([#5951](https://github.com/facebook/jest/pull/5951))
-* `[jest-runner]` Assign `process.env.JEST_WORKER_ID="1"` when in runInBand mode
-  ([#5860](https://github.com/facebook/jest/pull/5860))
-* `[jest-cli]` Add descriptive error message when trying to use
-  `globalSetup`/`globalTeardown` file that doesn't export a function.
-  ([#5835](https://github.com/facebook/jest/pull/5835))
-* `[expect]` Do not rely on `instanceof RegExp`, since it will not work for
-  RegExps created inside of a different VM
-  ([#5729](https://github.com/facebook/jest/pull/5729))
-* `[jest-resolve]` Update node module resolution algorithm to correctly handle
-  symlinked paths ([#5085](https://github.com/facebook/jest/pull/5085))
-* `[jest-editor-support]` Update `Settings` to use spawn in shell option
-  ([#5658](https://github.com/facebook/jest/pull/5658))
-* `[jest-cli]` Improve the error message when 2 projects resolve to the same
-  config ([#5674](https://github.com/facebook/jest/pull/5674))
-* `[jest-runtime]` remove retainLines from coverage instrumentation
-  ([#5692](https://github.com/facebook/jest/pull/5692))
-* `[jest-cli]` Fix update snapshot issue when using watchAll
-  ([#5696](https://github.com/facebook/jest/pull/5696))
-* `[expect]` Fix rejects.not matcher
-  ([#5670](https://github.com/facebook/jest/pull/5670))
-* `[jest-runtime]` Prevent Babel warnings on large files
-  ([#5702](https://github.com/facebook/jest/pull/5702))
-* `[jest-mock]` Prevent `mockRejectedValue` from causing unhandled rejection
-  ([#5720](https://github.com/facebook/jest/pull/5720))
-* `[pretty-format]` Handle React fragments better
-  ([#5816](https://github.com/facebook/jest/pull/5816))
-* `[jest-config]` Add name to project if one does not exist to pick correct
-  resolver ([#5862](https://github.com/facebook/jest/pull/5862))
-* `[jest-cli]` Switch collectCoverageFrom back to a string
-  ([#5914](https://github.com/facebook/jest/pull/5914))
-* `[jest-regex-util]` Fix handling regex symbols in tests path on Windows
-  ([#5941](https://github.com/facebook/jest/pull/5941))
-=======
 - `[jest-snapshot` Mark snapshots as obsolete when moved to an inline snapshot ([#6773](https://github.com/facebook/jest/pull/6773))
 - `[jest-config]` Fix `--coverage` with `--findRelatedTests` overwriting `collectCoverageFrom` options ([#6736](https://github.com/facebook/jest/pull/6736))
 - `[jest-config]` Update default config for testURL from 'about:blank' to 'http://localhost' to address latest JSDOM security warning. ([#6792](https://github.com/facebook/jest/pull/6792))
@@ -61,7 +21,7 @@
 - `[jest-snapshot]` Correctly merge property matchers with the rest of the snapshot in `toMatchSnapshot`. ([#6528](https://github.com/facebook/jest/pull/6528))
 - `[jest-snapshot]` Add error messages for invalid property matchers. ([#6528](https://github.com/facebook/jest/pull/6528))
 - `[jest-cli]` Show open handles from inside test files as well ([#6263](https://github.com/facebook/jest/pull/6263))
->>>>>>> 0099f07e
+- `[jest-config]` Add name to project if one does not exist to pick correct resolver ([#5862](https://github.com/facebook/jest/pull/5862))
 
 ### Chore & Maintenance
 
