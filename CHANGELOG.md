--- conflicted
+++ resolved
@@ -1,13 +1,8 @@
 ## main
 
 ### Features
-
-<<<<<<< HEAD
-- `[jest-message-util]` Add support for [error causes](https://developer.mozilla.org/en-US/docs/Web/JavaScript/Reference/Global_Objects/Error/cause)
 - `[jest-reporters]` Add `summaryThreshold` option to summary reporter to allow overriding the internal threshold that is used to print the summary of all failed tests when the number of test suites surpasses it ([#13895](https://github.com/facebook/jest/pull/13895))
 
-=======
->>>>>>> d8e29382
 ### Fixes
 
 ### Chore & Maintenance
