## master

### Features

### Fixes

- `[jest-config, jest-resolve]` [**BREAKING**] Remove support for `browser` field ([#9943](https://github.com/facebook/jest/pull/9943))

### Chore & Maintenance

- `[expect, jest-mock, pretty-format]` [**BREAKING**] Remove `build-es5` from package ([#9945](https://github.com/facebook/jest/pull/9945))

### Performance

## 25.5.4

### Fixes

- `[jest-jasmine2]` Don't run `beforeAll` / `afterAll` in skipped describe blocks ([#9931](https://github.com/facebook/jest/pull/9931))

### Chore & Maintenance

- `[jest-runtime]` Do not warn when mutating `require.cache` ([#9946](https://github.com/facebook/jest/pull/9946))

## 25.5.3

### Chore & Maintenance

- `[jest-circus]` Fix memory leak when running in band ([#9934](https://github.com/facebook/jest/pull/9934))

## 25.5.2

### Fixes

- `[jest-globals]` Export globals as values, not types ([#9925](https://github.com/facebook/jest/pull/9925))

## 25.5.1

### Fixes

- `[jest-haste-map]` Add missing `@types/graceful-fs` dependency ([#9913](https://github.com/facebook/jest/pull/9913))
- `[jest-runner]` Correctly serialize `Set` passed to worker ([#9915](https://github.com/facebook/jest/pull/9915))
- `[jest-runtime]` Vary ESM cache by query ([#9914](https://github.com/facebook/jest/pull/9914))

## 25.5.0

### Features

- `[@jest/globals]` New package so Jest's globals can be explicitly imported ([#9801](https://github.com/facebook/jest/pull/9801))
- `[jest-core]` Show coverage of sources related to tests in changed files ([#9769](https://github.com/facebook/jest/pull/9769))
- `[jest-runtime]` Populate `require.cache` ([#9841](https://github.com/facebook/jest/pull/9841))

### Fixes

- `[*]` Use `graceful-fs` directly in every package instead of relying on `fs` being monkey patched ([#9443](https://github.com/facebook/jest/pull/9443))
- `[expect]` Prints the Symbol name into the error message with a custom asymmetric matcher ([#9888](https://github.com/facebook/jest/pull/9888))
- `[jest-circus, jest-jasmine2]` Support older version of `jest-runtime` ([#9903](https://github.com/facebook/jest/pull/9903) & [#9842](https://github.com/facebook/jest/pull/9842))
- `[@jest/environment]` Make sure not to reference Jest types ([#9875](https://github.com/facebook/jest/pull/9875))
- `[jest-message-util]` Code frame printing should respect `--noStackTrace` flag ([#9866](https://github.com/facebook/jest/pull/9866))
- `[jest-runtime]` Support importing CJS from ESM using `import` statements ([#9850](https://github.com/facebook/jest/pull/9850))
- `[jest-runtime]` Support importing parallel dynamic `import`s ([#9858](https://github.com/facebook/jest/pull/9858))
- `[jest-transform]` Improve source map handling when instrumenting transformed code ([#9811](https://github.com/facebook/jest/pull/9811))

### Chore & Maintenance

- `[docs]` Add an example for mocking non-default export class

### Performance

- `[jest-resolve]` Update `resolve` to a version using native `realpath`, which is faster than the default JS implementation ([#9872](https://github.com/facebook/jest/pull/9872))
- `[jest-resolve]` Pass custom cached `realpath` function to `resolve` ([#9873](https://github.com/facebook/jest/pull/9873))
- `[jest-runtime]` Add `teardown` method to clear any caches when tests complete ([#9906](https://github.com/facebook/jest/pull/9906))
- `[jest-runtime]` Do not pass files required internally through transformation when loading them ([#9900](https://github.com/facebook/jest/pull/9900))
- `[jest-runtime]` Use `Map`s instead of object literals as cache holders ([#9901](https://github.com/facebook/jest/pull/9901))

## 25.4.0

- `[expect]` Support `async function`s in `toThrow` ([#9817](https://github.com/facebook/jest/pull/9817))
- `[jest-console]` Add code frame to `console.error` and `console.warn` ([#9741](https://github.com/facebook/jest/pull/9741))
- `[jest-runtime, jest-jasmine2, jest-circus]` Experimental, limited ECMAScript Modules support ([#9772](https://github.com/facebook/jest/pull/9772) & [#9842](https://github.com/facebook/jest/pull/9842))

### Fixes

- `[expect]` Restore support for passing functions to `toHaveLength` matcher ([#9796](https://github.com/facebook/jest/pull/9796))
- `[jest-changed-files]` `--only-changed` should include staged files ([#9799](https://github.com/facebook/jest/pull/9799))
- `[jest-circus]` Throw on nested test definitions ([#9828](https://github.com/facebook/jest/pull/9828))
- `[jest-each]` `each` will throw an error when called with too many arguments ([#9818](https://github.com/facebook/jest/pull/9818))
- `[jest-runner]` Don't print warning to stdout when using `--json` ([#9843](https://github.com/facebook/jest/pull/9843))

### Chore & Maintenance

- `[*]` Do not generate TypeScript declaration source maps ([#9822](https://github.com/facebook/jest/pull/9822))
<<<<<<< HEAD
- `[*]` [**BREAKING**] TypeScript definitions requires a minimum of TypeScript v3.8 ([#9823](https://github.com/facebook/jest/pull/9823))

### Performance
=======
- `[*]` Transpile code for Node 8.3, not 8.0 ([#9827](https://github.com/facebook/jest/pull/9827))
>>>>>>> e19adcba

## 25.3.0

### Features

- `[babel-jest]` Support passing `supportsDynamicImport` and `supportsStaticESM` ([#9766](https://github.com/facebook/jest/pull/9766))
- `[babel-preset-jest]` Enable all syntax plugins not enabled by default that works on current version of Node ([#9774](https://github.com/facebook/jest/pull/9774))
- `[jest-circus]` Enable writing async test event handlers ([#9397](https://github.com/facebook/jest/pull/9397))
- `[jest-runtime, @jest/transformer]` Support passing `supportsDynamicImport` and `supportsStaticESM` ([#9597](https://github.com/facebook/jest/pull/9597))

### Chore & Maintenance

- `[*]` Replace `any`s with `unknown`s ([#9626](https://github.com/facebook/jest/pull/9626))
- `[@jest/transform]` Expose type `CacheKeyOptions` for `getCacheKey` ([#9762](https://github.com/facebook/jest/pull/9762))
- `[@jest/types]` Correct type `testRegex` for `ProjectConfig` ([#9780](https://github.com/facebook/jest/pull/9780))

## 25.2.7

### Fixes

- `[jest-matcher-utils]` Replace accessors with values to avoid calling setters in object descriptors when computing diffs for error reporting ([#9757](https://github.com/facebook/jest/pull/9757))
- `[@jest/watcher]` Correct return type of `shouldRunTestSuite` for `JestHookEmitter` ([#9753](https://github.com/facebook/jest/pull/9753))

## 25.2.6

### Chore & Maintenance

- `[*]` 25.2.5 was published without changes from 25.2.4 - 25.2.6 includes all changes from that version.

## 25.2.5

### Fixes

- `[@jest/console]` Fix `typescript<@3.8` compatibility in published types

### Chore & Maintenance

- `[docs]` Update link to watchman troubleshooting docs ([#9727](https://github.com/facebook/jest/pull/9727))
- `[@jest/message-util]` Remove dependency on `@jest/test-result`, which lead to a sprawling dependency tree ([#9749](https://github.com/facebook/jest/pull/9749))
- `[@jest/test-result]` Remove dependency on `@jest/transform`, which lead to a sprawling dependency tree ([#9747](https://github.com/facebook/jest/pull/9747))
- `[@jest/transform]` Expose type `TransformedSource` ([#9736](https://github.com/facebook/jest/pull/9736))

## 25.2.4

### Features

- `[jest-message-util]` Check for common errors when using the wrong test environment ([#8245](https://github.com/facebook/jest/pull/8245))

### Fixes

- `[jest-circus]` Fix type elision of jest-runtime imports ([#9717](https://github.com/facebook/jest/pull/9717))
- `[@jest/transform]` Fix coverage reporter for uncovered files without transformers, reverting [#9460](https://github.com/facebook/jest/pull/9460) ([#9724](https://github.com/facebook/jest/pull/9724))

## 25.2.3

### Fixes

- `[*]` Verify all packages are properly downleveled for older versions of TypeScript ([#9715](https://github.com/facebook/jest/pull/9715))

## 25.2.2

### Fixes

- `[jest-environment-node]` Remove `getVmContext` from Node env on older versions of Node ([#9708](https://github.com/facebook/jest/pull/9708))
- `[jest-runtime]` Return constructable class from `require('module')` ([#9711](https://github.com/facebook/jest/pull/9711))

## 25.2.1

### Fixes

- `[*]` Downlevel TypeScript definitions files for compatibility with TS<3.8 ([#9705](https://github.com/facebook/jest/pull/9705))

## 25.2.0

### Features

- `[jest-config]` Support ESM config files with `.js` extension ([#9573](https://github.com/facebook/jest/pull/9573)).
- `[jest-runtime]` Override `module.createRequire` to return a Jest-compatible `require` function ([#9469](https://github.com/facebook/jest/pull/9469))
- `[jest-haste-map]` [**BREAKING**] Remove `mapper` option ([#9581](https://github.com/facebook/jest/pull/9581))
- `[*]` Support array of paths for `moduleNameMapper` aliases ([#9465](https://github.com/facebook/jest/pull/9465))
- `[jest-reporters]` Adds ability to pass options to the istanbul-reporter through `coverageReporters` ([#9572](https://github.com/facebook/jest/pull/9572))
- `[jest-runtime]` Require stack when a module cannot be resolved ([#9681](https://github.com/facebook/jest/pull/9681))
- `[jest-transform]` `writeCacheFile` no longer calls `fsync` ([#9695](https://github.com/facebook/jest/pull/9695))

### Fixes

- `[expect]` Handle readonly properties correctly ([#9575](https://github.com/facebook/jest/pull/9575))
- `[jest-cli]` Set `coverageProvider` correctly when provided in config ([#9562](https://github.com/facebook/jest/pull/9562))
- `[jest-cli]` Allow specifying `.cjs` and `.mjs` config files by `--config` CLI option ([#9578](https://github.com/facebook/jest/pull/9578))
- `[jest-cli]` Update yargs to fix CLI flag overriding ([#9519](https://github.com/facebook/jest/pull/9519))
- `[jest-config]` Treat `setupFilesAfterEnv` like `setupFiles` when normalizing configs against presets ([#9495](https://github.com/facebook/jest/pull/9495))
- `[jest-config]` Support `.mjs` config files on Windows as well ([#9558](https://github.com/facebook/jest/pull/9558))
- `[jest-config]` Verify `rootDir` and all `roots` are directories ([#9569](https://github.com/facebook/jest/pull/9569))
- `[jest-config]` Ensure pattern of `replacePosixSep` is a string ([#9546](https://github.com/facebook/jest/pull/9546))
- `[jest-haste-map]` Fix crash on unix based systems without find ([#9579](https://github.com/facebook/jest/pull/9579))
- `[jest-jasmine2]` Fix `--testNamePattern` matching with `concurrent` tests ([#9090](https://github.com/facebook/jest/pull/9090))
- `[jest-matcher-utils]` Fix diff highlight of symbol-keyed object. ([#9499](https://github.com/facebook/jest/pull/9499))
- `[@jest/reporters]` Notifications should be fire&forget rather than having a timeout ([#9567](https://github.com/facebook/jest/pull/9567))
- `[jest-resolve]` Fix module identity preservation with symlinks and browser field resolution ([#9511](https://github.com/facebook/jest/pull/9511))
- `[jest-resolve]` Do not confuse directories with files ([#8912](https://github.com/facebook/jest/pull/8912))
- `[jest-resolve]` `moduleNameMapper` should take precedence over Node core modules ([#9563](https://github.com/facebook/jest/pull/9563))
- `[jest-runtime]` Reset `isolateModules` if it fails ([#9541](https://github.com/facebook/jest/pull/9541))
- `[jest-runtime]` Yarn PnP errors displayed to the user ([#9681](https://github.com/facebook/jest/pull/9681))
- `[jest-snapshot]` Downgrade semver to v6 to support node 8 ([#9451](https://github.com/facebook/jest/pull/9451))
- `[jest-snapshot]` Properly indent new snapshots in the presences of existing ones ([#9523](https://github.com/facebook/jest/pull/9523))
- `[jest-transform]` Correct sourcemap behavior for transformed and instrumented code ([#9460](https://github.com/facebook/jest/pull/9460))
- `[jest-transform]` Allow instrumentation of transformed files with weird file extensions ([#9589](https://github.com/facebook/jest/pull/9589))
- `[@jest/types]` Make `ConfigGlobals` an interface to allow for declaration merging. ([#9570](https://github.com/facebook/jest/pull/9570))
- `[pretty-format]` Export `OldPlugin` type ([#9491](https://github.com/facebook/jest/pull/9491))

### Chore & Maintenance

- `[docs]` Warn about unexpected behavior / bug of node-notifier when using the `notify` options.
- `[docs]` Grammatical corrections to Async docs page. ([#9679](https://github.com/facebook/jest/pull/9679))
- `[jest-resolver]` Use `resolve` package to implement custom module resolution ([#9520](https://github.com/facebook/jest/pull/9520))
- `[jest-runtime]` Move execution of `setupFiles` to `jest-runner` ([#9596](https://github.com/facebook/jest/pull/9596))
- `[jest-runtime]` Update anchor link in `helpers` ([#9616](https://github.com/facebook/jest/pull/9616))
- `[@jest/reporters]` Remove unused dependencies and type exports ([#9462](https://github.com/facebook/jest/pull/9462))
- `[website]` Update pictures of reports when matchers fail ([#9214](https://github.com/facebook/jest/pull/9214))

### Performance

- `[jest-haste-map]` Reduce number of `lstat` calls in node crawler ([#9514](https://github.com/facebook/jest/pull/9514))

## 25.1.0

### Features

- `[babel-plugin-jest-hoist]` Show codeframe on static hoisting issues ([#8865](https://github.com/facebook/jest/pull/8865))
- `[babel-plugin-jest-hoist]` Add `BigInt` to `WHITELISTED_IDENTIFIERS` ([#8382](https://github.com/facebook/jest/pull/8382))
- `[babel-preset-jest]` Add `@babel/plugin-syntax-bigint` ([#8382](https://github.com/facebook/jest/pull/8382))
- `[expect]` Add `BigInt` support to `toBeGreaterThan`, `toBeGreaterThanOrEqual`, `toBeLessThan` and `toBeLessThanOrEqual` ([#8382](https://github.com/facebook/jest/pull/8382))
- `[expect, jest-matcher-utils]` Display change counts in annotation lines ([#9035](https://github.com/facebook/jest/pull/9035))
- `[expect, jest-snapshot]` Support custom inline snapshot matchers ([#9278](https://github.com/facebook/jest/pull/9278))
- `[jest-config]` Throw the full error message and stack when a Jest preset is missing a dependency ([#8924](https://github.com/facebook/jest/pull/8924))
- `[jest-config]` [**BREAKING**] Set default display name color based on runner ([#8689](https://github.com/facebook/jest/pull/8689))
- `[jest-config]` Merge preset globals with project globals ([#9027](https://github.com/facebook/jest/pull/9027))
- `[jest-config]` Support `.cjs` config files ([#9291](https://github.com/facebook/jest/pull/9291))
- `[jest-config]` [**BREAKING**] Support `.mjs` config files ([#9431](https://github.com/facebook/jest/pull/9431))
- `[jest-core]` Support reporters as default exports ([#9161](https://github.com/facebook/jest/pull/9161))
- `[jest-core]` Support `--findRelatedTests` paths case insensitivity on Windows ([#8900](https://github.com/facebook/jest/issues/8900))
- `[jest-diff]` Add options for colors and symbols ([#8841](https://github.com/facebook/jest/pull/8841))
- `[jest-diff]` [**BREAKING**] Export as ECMAScript module ([#8873](https://github.com/facebook/jest/pull/8873))
- `[jest-diff]` Add `includeChangeCounts` and rename `Indicator` options ([#8881](https://github.com/facebook/jest/pull/8881))
- `[jest-diff]` Add `changeColor` and `patchColor` options ([#8911](https://github.com/facebook/jest/pull/8911))
- `[jest-diff]` Add `trailingSpaceFormatter` option and replace cyan with `commonColor` ([#8927](https://github.com/facebook/jest/pull/8927))
- `[jest-diff]` Add `firstOrLastEmptyLineReplacement` option and export 3 `diffLines` functions ([#8955](https://github.com/facebook/jest/pull/8955))
- `[jest-environment]` Add optional `getVmContext` next to `runScript` ([#9252](https://github.com/facebook/jest/pull/9252) & [#9428](https://github.com/facebook/jest/pull/9428))
- `[jest-environment-jsdom]` Add `fakeTimersLolex` ([#8925](https://github.com/facebook/jest/pull/8925))
- `[jest-environment-node]` Add `fakeTimersLolex` ([#8925](https://github.com/facebook/jest/pull/8925))
- `[jest-environment-node]` Add `queueMicrotask` ([#9140](https://github.com/facebook/jest/pull/9140))
- `[jest-environment-node]` Implement `getVmContext` ([#9252](https://github.com/facebook/jest/pull/9252) & [#9428](https://github.com/facebook/jest/pull/9428))
- `[@jest/fake-timers]` Add Lolex as implementation of fake timers ([#8897](https://github.com/facebook/jest/pull/8897))
- `[jest-get-type]` Add `BigInt` support. ([#8382](https://github.com/facebook/jest/pull/8382))
- `[jest-matcher-utils]` Add `BigInt` support to `ensureNumbers` `ensureActualIsNumber`, `ensureExpectedIsNumber` ([#8382](https://github.com/facebook/jest/pull/8382))
- `[jest-matcher-utils]` Ignore highlighting matched asymmetricMatcher in diffs ([#9257](https://github.com/facebook/jest/pull/9257))
- `[jest-reporters]` Export utils for path formatting ([#9162](https://github.com/facebook/jest/pull/9162))
- `[jest-reporters]` Provides global coverage thresholds as watermarks for istanbul ([#9416](https://github.com/facebook/jest/pull/9416))
- `[jest-runner]` Warn if a worker had to be force exited ([#8206](https://github.com/facebook/jest/pull/8206))
- `[jest-runtime]` [**BREAKING**] Do not export `ScriptTransformer` - it can be imported from `@jest/transform` instead ([#9256](https://github.com/facebook/jest/pull/9256))
- `[jest-runtime]` Use `JestEnvironment.getVmContext` and `vm.compileFunction` if available to avoid the module wrapper ([#9252](https://github.com/facebook/jest/pull/9252) & [#9428](https://github.com/facebook/jest/pull/9428))
- `[jest-snapshot]` Display change counts in annotation lines ([#8982](https://github.com/facebook/jest/pull/8982))
- `[jest-snapshot]` [**BREAKING**] Improve report when the matcher has properties ([#9104](https://github.com/facebook/jest/pull/9104))
- `[jest-snapshot]` Improve colors when snapshots are updatable ([#9132](https://github.com/facebook/jest/pull/9132))
- `[jest-snapshot]` Ignore indentation for most serialized objects ([#9203](https://github.com/facebook/jest/pull/9203))
- `[jest-transform]` Create `createTranspilingRequire` function for easy transpiling modules ([#9194](https://github.com/facebook/jest/pull/9194))
- `[jest-transform]` [**BREAKING**] Return transformed code as a string, do not wrap in `vm.Script` ([#9253](https://github.com/facebook/jest/pull/9253))
- `[@jest/test-result]` Create method to create empty `TestResult` ([#8867](https://github.com/facebook/jest/pull/8867))
- `[jest-worker]` [**BREAKING**] Return a promise from `end()`, resolving with the information whether workers exited gracefully ([#8206](https://github.com/facebook/jest/pull/8206))
- `[jest-reporters]` Transform file paths into hyperlinks ([#8980](https://github.com/facebook/jest/pull/8980))

### Fixes

- `[expect]` Display `expectedDiff` more carefully in `toBeCloseTo` ([#8389](https://github.com/facebook/jest/pull/8389))
- `[expect]` Avoid incorrect difference for subset when `toMatchObject` fails ([#9005](https://github.com/facebook/jest/pull/9005))
- `[expect]` Consider all RegExp flags for equality ([#9167](https://github.com/facebook/jest/pull/9167))
- `[expect]` [**BREAKING**] Consider primitives different from wrappers instantiated with `new` ([#9167](https://github.com/facebook/jest/pull/9167))
- `[expect]` Prevent maintaining RegExp state between multiple tests ([#9289](https://github.com/facebook/jest/pull/9289))
- `[expect]` Fix subsetEquality false circular reference detection ([#9322](https://github.com/facebook/jest/pull/9322))
- `[jest-config]` Use half of the available cores when `watchAll` mode is enabled ([#9117](https://github.com/facebook/jest/pull/9117))
- `[jest-config]` Fix Jest multi project runner still cannot handle exactly one project ([#8894](https://github.com/facebook/jest/pull/8894))
- `[jest-console]` Add missing `console.group` calls to `NullConsole` ([#9024](https://github.com/facebook/jest/pull/9024))
- `[jest-core]` Don't include unref'd timers in --detectOpenHandles results ([#8941](https://github.com/facebook/jest/pull/8941))
- `[jest-core]` Limit number of workers when creating haste maps in projects ([#9259](https://github.com/facebook/jest/pull/9259))
- `[jest-diff]` Do not inverse format if line consists of one change ([#8903](https://github.com/facebook/jest/pull/8903))
- `[jest-diff]` Rename some new options and change their default values ([#9077](https://github.com/facebook/jest/pull/9077))
- `[jest-environment-node]` Fix `TextEncoder.encode` not referencing same global `Uint8Array` constructor ([#9261](https://github.com/facebook/jest/pull/9261))
- `[jest-fake-timers]` `getTimerCount` will not include cancelled immediates ([#8764](https://github.com/facebook/jest/pull/8764))
- `[jest-fake-timers]` Support `util.promisify` on `setTimeout` ([#9180](https://github.com/facebook/jest/pull/9180))
- `[jest-jasmine2, jest-circus]` Improve error message format for Node's assert.fail ([#9262](https://github.com/facebook/jest/pull/9262))
- `[jest-leak-detector]` [**BREAKING**] Use `weak-napi` instead of `weak` package ([#8686](https://github.com/facebook/jest/pull/8686))
- `[jest-mock]` Fix for mockReturnValue overriding mockImplementationOnce ([#8398](https://github.com/facebook/jest/pull/8398))
- `[jest-reporters]` Make node-notifier an optional dependency ([#8918](https://github.com/facebook/jest/pull/8918))
- `[jest-reporters]` Make all arguments to methods on `BaseReporter` optional ([#9159](https://github.com/facebook/jest/pull/9159))
- `[jest-resolve]`: Set MODULE_NOT_FOUND as error code when module is not resolved from paths ([#8487](https://github.com/facebook/jest/pull/8487))
- `[jest-resolve-dependencies]` Handle dynamic dependencies correctly even when using module maps ([#9303](https://github.com/facebook/jest/pull/9303))
- `[jest-snapshot]` Remove only the added newlines in multiline snapshots ([#8859](https://github.com/facebook/jest/pull/8859))
- `[jest-snapshot]` Distinguish empty string from external snapshot not written ([#8880](https://github.com/facebook/jest/pull/8880))
- `[jest-snapshot]` [**BREAKING**] Distinguish empty string from internal snapshot not written ([#8898](https://github.com/facebook/jest/pull/8898))
- `[jest-snapshot]` [**BREAKING**] Remove `report` method and throw matcher errors ([#9049](https://github.com/facebook/jest/pull/9049))
- `[jest-snapshot]` Omit irrelevant `received` properties when property matchers fail ([#9198](https://github.com/facebook/jest/pull/9198))
- `[jest-transform]` Properly cache transformed files across tests ([#8890](https://github.com/facebook/jest/pull/8890))
- `[jest-transform]` Don't fail the test suite when a generated source map is invalid ([#9058](https://github.com/facebook/jest/pull/9058))
- `[jest-types]` [**BREAKING**] Use less `null | undefined` in config types ([#9200](https://github.com/facebook/jest/pull/9200))
- `[jest-util]` Allow querying process.domain ([#9136](https://github.com/facebook/jest/pull/9136))
- `[pretty-format]` Correctly detect memoized elements ([#9196](https://github.com/facebook/jest/pull/9196))
- `[pretty-format]` Fix pretty-format to respect displayName on forwardRef ([#9422](https://github.com/facebook/jest/pull/9422))

### Chore & Maintenance

- `[*]` [**BREAKING**] Drop support for Node 6 ([#8455](https://github.com/facebook/jest/pull/8455))
- `[*]` Add Node 12 to CI ([#8411](https://github.com/facebook/jest/pull/8411))
- `[*]` [**BREAKING**] Upgrade to Micromatch v4 ([#8852](https://github.com/facebook/jest/pull/8852))
- `[babel-plugin-jest-hoist]` [**BREAKING**] Use ESM exports ([#8874](https://github.com/facebook/jest/pull/8874))
- `[docs]` Add alias and optional boolean value to `coverage` CLI Reference ([#8996](https://github.com/facebook/jest/pull/8996))
- `[docs]` Fix broken link pointing to legacy JS file in "Snapshot Testing".
- `[docs]` Add `setupFilesAfterEnv` and `jest.setTimeout` example ([#8971](https://github.com/facebook/jest/pull/8971))
- `[expect]` Test that `toStrictEqual` is equivalent to Node's `assert.deepStrictEqual` ([#9167](https://github.com/facebook/jest/pull/9167))
- `[jest]` [**BREAKING**] Use ESM exports ([#8874](https://github.com/facebook/jest/pull/8874))
- `[jest-cli]` [**BREAKING**] Use ESM exports ([#8874](https://github.com/facebook/jest/pull/8874))
- `[jest-cli]` [**BREAKING**] Remove re-exports from `@jest/core` ([#8874](https://github.com/facebook/jest/pull/8874))
- `[jest-diff]` Remove the need to export `splitLines0` function ([#9151](https://github.com/facebook/jest/pull/9151))
- `[jest-environment-jsdom]` [**BREAKING**] Upgrade JSDOM from v11 to v15 ([#8851](https://github.com/facebook/jest/pull/8851))
- `[jest-haste-map]` Upgrade to `fsevents@2` ([#9215](https://github.com/facebook/jest/pull/9215))
- `[jest-reporters]` [**BREAKING**] Upgrade Istanbul dependencies, which are used for code coverage ([#9192](https://github.com/facebook/jest/pull/9192))
- `[jest-util]` [**BREAKING**] Remove deprecated exports ([#8863](https://github.com/facebook/jest/pull/8863))
- `[jest-validate]` [**BREAKING**] Use ESM exports ([#8874](https://github.com/facebook/jest/pull/8874))
- `[jest-types]` Mark `InitialOptions` as `Partial` ([#8848](https://github.com/facebook/jest/pull/8848))
- `[jest-config]` Refactor `normalize` to be more type safe ([#8848](https://github.com/facebook/jest/pull/8848))

## 24.9.0

### Features

- `[expect]` Highlight substring differences when matcher fails, part 1 ([#8448](https://github.com/facebook/jest/pull/8448))
- `[expect]` Highlight substring differences when matcher fails, part 2 ([#8528](https://github.com/facebook/jest/pull/8528))
- `[expect]` Improve report when mock-spy matcher fails, part 1 ([#8640](https://github.com/facebook/jest/pull/8640))
- `[expect]` Improve report when mock-spy matcher fails, part 2 ([#8649](https://github.com/facebook/jest/pull/8649))
- `[expect]` Improve report when mock-spy matcher fails, part 3 ([#8697](https://github.com/facebook/jest/pull/8697))
- `[expect]` Improve report when mock-spy matcher fails, part 4 ([#8710](https://github.com/facebook/jest/pull/8710))
- `[expect]` Throw matcher error when received cannot be jasmine spy ([#8747](https://github.com/facebook/jest/pull/8747))
- `[expect]` Improve report when negative CalledWith assertion fails ([#8755](https://github.com/facebook/jest/pull/8755))
- `[expect]` Improve report when positive CalledWith assertion fails ([#8771](https://github.com/facebook/jest/pull/8771))
- `[expect]` Display equal values for ReturnedWith similar to CalledWith ([#8791](https://github.com/facebook/jest/pull/8791))
- `[expect, jest-snapshot]` Change color from green for some args in matcher hints ([#8812](https://github.com/facebook/jest/pull/8812))
- `[jest-snapshot]` Highlight substring differences when matcher fails, part 3 ([#8569](https://github.com/facebook/jest/pull/8569))
- `[jest-core]` Improve report when snapshots are obsolete ([#8448](https://github.com/facebook/jest/pull/8665))
- `[jest-cli]` Improve chai support (with detailed output, to match jest exceptions) ([#8454](https://github.com/facebook/jest/pull/8454))
- `[*]` Manage the global timeout with `--testTimeout` command line argument. ([#8456](https://github.com/facebook/jest/pull/8456))
- `[pretty-format]` Render custom displayName of memoized components ([#8546](https://github.com/facebook/jest/pull/8546))
- `[jest-validate]` Allow `maxWorkers` as part of the `jest.config.js` ([#8565](https://github.com/facebook/jest/pull/8565))
- `[jest-runtime]` Allow passing configuration objects to transformers ([#7288](https://github.com/facebook/jest/pull/7288))
- `[@jest/core, @jest/test-sequencer]` Support async sort in custom `testSequencer` ([#8642](https://github.com/facebook/jest/pull/8642))
- `[jest-runtime, @jest/fake-timers]` Add `jest.advanceTimersToNextTimer` ([#8713](https://github.com/facebook/jest/pull/8713))
- `[@jest-transform]` Extract transforming require logic within `jest-core` into `@jest-transform` ([#8756](https://github.com/facebook/jest/pull/8756))
- `[jest-matcher-utils]` Add color options to `matcherHint` ([#8795](https://github.com/facebook/jest/pull/8795))
- `[jest-circus/jest-jasmine2]` Give clearer output for Node assert errors ([#8792](https://github.com/facebook/jest/pull/8792))
- `[jest-runner]` Export all types in the type signature of `jest-runner` ([#8825](https://github.com/facebook/jest/pull/8825))

### Fixes

- `[jest-cli]` Detect side-effect only imports when running `--onlyChanged` or `--changedSince` ([#8670](https://github.com/facebook/jest/pull/8670))
- `[jest-cli]` Allow `--maxWorkers` to work with % input again ([#8565](https://github.com/facebook/jest/pull/8565))
- `[babel-plugin-jest-hoist]` Expand list of whitelisted globals in global mocks ([#8429](https://github.com/facebook/jest/pull/8429))
- `[jest-core]` Make watch plugin initialization errors look nice ([#8422](https://github.com/facebook/jest/pull/8422))
- `[jest-snapshot]` Prevent inline snapshots from drifting when inline snapshots are updated ([#8492](https://github.com/facebook/jest/pull/8492))
- `[jest-haste-map]` Don't throw on missing mapper in Node crawler ([#8558](https://github.com/facebook/jest/pull/8558))
- `[jest-core]` Fix incorrect `passWithNoTests` warning ([#8595](https://github.com/facebook/jest/pull/8595))
- `[jest-snapshots]` Fix test retries that contain snapshots ([#8629](https://github.com/facebook/jest/pull/8629))
- `[jest-mock]` Fix incorrect assignments when restoring mocks in instances where they originally didn't exist ([#8631](https://github.com/facebook/jest/pull/8631))
- `[expect]` Fix stack overflow when matching objects with circular references ([#8687](https://github.com/facebook/jest/pull/8687))
- `[jest-haste-map]` Workaround a node >=12.5.0 bug that causes the process not to exit after tests have completed and cancerous memory growth ([#8787](https://github.com/facebook/jest/pull/8787))

### Chore & Maintenance

- `[docs]` Replace FlowType with TypeScript in CONTRIBUTING.MD code conventions
- `[jest-leak-detector]` remove code repeat ([#8438](https://github.com/facebook/jest/pull/8438))
- `[docs]` Add example to `jest.requireActual` ([#8482](https://github.com/facebook/jest/pull/8482))
- `[docs]` Add example to `jest.mock` for mocking ES6 modules with the `factory` parameter ([#8550](https://github.com/facebook/jest/pull/8550))
- `[docs]` Add information about using `jest.doMock` with ES6 imports ([#8573](https://github.com/facebook/jest/pull/8573))
- `[docs]` Fix variable name in custom-matcher-api code example ([#8582](https://github.com/facebook/jest/pull/8582))
- `[docs]` Fix example used in custom environment docs ([#8617](https://github.com/facebook/jest/pull/8617))
- `[docs]` Updated react tutorial to refer to new package of react-testing-library (@testing-library/react) ([#8753](https://github.com/facebook/jest/pull/8753))
- `[docs]` Updated imports of react-testing-library to @testing-library/react in website ([#8757](https://github.com/facebook/jest/pull/8757))
- `[jest-core]` Add `getVersion` (moved from `jest-cli`) ([#8706](https://github.com/facebook/jest/pull/8706))
- `[docs]` Fix MockFunctions example that was using toContain instead of toContainEqual ([#8765](https://github.com/facebook/jest/pull/8765))
- `[*]` Make sure copyright header comment includes license ([#8783](https://github.com/facebook/jest/pull/8783))
- `[*]` Check copyright and license as one joined substring ([#8815](https://github.com/facebook/jest/pull/8815))
- `[docs]` Fix WatchPlugins `jestHooks.shouldRunTestSuite` example that receives an object ([#8784](https://github.com/facebook/jest/pull/8784))
- `[*]` Enforce LF line endings ([#8809](https://github.com/facebook/jest/pull/8809))
- `[pretty-format]` Delete obsolete link and simplify structure in README ([#8824](https://github.com/facebook/jest/pull/8824))
- `[docs]` Fix broken transform link on webpack page ([#9155](https://github.com/facebook/jest/pull/9155))

### Performance

- `[jest-watcher]` Minor optimization for JestHook ([#8746](https://github.com/facebook/jest/pull/8746))
- `[@jest/reporters]` Prevent runaway CPU useage with `--notify` on macOS ([#8830](https://github.com/facebook/jest/issues/8830))

## 24.8.0

### Features

- `[jest-circus]` Bind to Circus events via an optional event handler on any custom env ([#8344](https://github.com/facebook/jest/pull/8344))
- `[expect]` Improve report when matcher fails, part 15 ([#8281](https://github.com/facebook/jest/pull/8281))
- `[jest-cli]` Update `--forceExit` and "did not exit for one second" message colors ([#8329](https://github.com/facebook/jest/pull/8329))
- `[expect]` Improve report when matcher fails, part 16 ([#8306](https://github.com/facebook/jest/pull/8306))
- `[jest-runner]` Pass docblock pragmas to TestEnvironment constructor ([#8320](https://github.com/facebook/jest/pull/8320))
- `[docs]` Add DynamoDB guide ([#8319](https://github.com/facebook/jest/pull/8319))
- `[expect]` Improve report when matcher fails, part 17 ([#8349](https://github.com/facebook/jest/pull/8349))
- `[expect]` Improve report when matcher fails, part 18 ([#8356](https://github.com/facebook/jest/pull/8356))
- `[expect]` Improve report when matcher fails, part 19 ([#8367](https://github.com/facebook/jest/pull/8367))

### Fixes

- `[jest-each]` Fix bug with placeholder values ([#8289](https://github.com/facebook/jest/pull/8289))
- `[jest-snapshot]` Inline snapshots: do not indent empty lines ([#8277](https://github.com/facebook/jest/pull/8277))
- `[@jest/runtime, @jest/transform]` Allow custom transforms for JSON dependencies ([#2578](https://github.com/facebook/jest/pull/2578))
- `[jest-core]` Make `detectOpenHandles` imply `runInBand` ([#8283](https://github.com/facebook/jest/pull/8283))
- `[jest-haste-map]` Fix the `mapper` option which was incorrectly ignored ([#8299](https://github.com/facebook/jest/pull/8299))
- `[jest-jasmine2]` Fix describe return value warning being shown if the describe function throws ([#8335](https://github.com/facebook/jest/pull/8335))
- `[jest-environment-jsdom]` Re-declare global prototype of JSDOMEnvironment ([#8352](https://github.com/facebook/jest/pull/8352))
- `[jest-snapshot]` Handle arrays when merging snapshots ([#7089](https://github.com/facebook/jest/pull/7089))
- `[expect]` Extract names of async and generator functions ([#8362](https://github.com/facebook/jest/pull/8362))
- `[jest-runtime]` Fix virtual mocks not being unmockable after previously being mocked ([#8396](https://github.com/facebook/jest/pull/8396))
- `[jest-transform]` Replace special characters in transform cache filenames to support Windows ([#8353](https://github.com/facebook/jest/pull/8353))
- `[jest-config]` Allow exactly one project ([#7498](https://github.com/facebook/jest/pull/7498))

### Chore & Maintenance

- `[expect]` Fix label and add opposite assertion for toEqual tests ([#8288](https://github.com/facebook/jest/pull/8288))
- `[docs]` Mention Jest MongoDB Preset ([#8318](https://github.com/facebook/jest/pull/8318))
- `[@jest/reporters]` Migrate away from `istanbul-api` ([#8294](https://github.com/facebook/jest/pull/8294))
- `[*]` Delete obsolete emails tag from header comment in test files ([#8377](https://github.com/facebook/jest/pull/8377))
- `[expect]` optimize compare nodes ([#8368](https://github.com/facebook/jest/pull/8368))
- `[docs]` Fix typo in MockFunctionAPI.md ([#8406](https://github.com/facebook/jest/pull/8406))
- `[LICENSE]` Follow copyright header guidelines and delete For Jest software ([#8428](https://github.com/facebook/jest/pull/8428))

### Performance

- `[jest-runtime]` Fix module registry memory leak ([#8282](https://github.com/facebook/jest/pull/8282))
- `[jest-resolve]` optimize resolve module path ([#8388](https://github.com/facebook/jest/pull/8388))
- `[jest-resolve]` cache current directory ([#8412](https://github.com/facebook/jest/pull/8412))
- `[jest-get-type]` Simplify checking for primitive ([#8416](https://github.com/facebook/jest/pull/8416))

## 24.7.1

### Fixes

- `[@jest/config]` Normalize `testSequencer` to its absolute path ([#8267](https://github.com/facebook/jest/pull/8267))
- `[@jest/console]` Print to stderr when calling `console.error`, `console.warn` or `console.assert` using the `jest-runtime` CLI ([#8261](https://github.com/facebook/jest/pull/8261))

## 24.7.0

### Features

- `[@jest/core, @jest/test-sequencer]` Move `testSequencer` to individual package `@jest/test-sequencer` ([#8223](https://github.com/facebook/jest/pull/8223))
- `[@jest/core, jest-cli, jest-config]` Add option `testSequencer` allow user use custom sequencer. ([#8223](https://github.com/facebook/jest/pull/8223))

### Fixes

- `[expect]` Add negative equality tests for iterables ([#8260](https://github.com/facebook/jest/pull/8260))
- `[jest-haste-map]` Resolve fs watcher EMFILE error ([#8258](https://github.com/facebook/jest/pull/8258))

### Chore & Maintenance

- `[expect]` Remove repetition of matcherName and options in matchers ([#8224](https://github.com/facebook/jest/pull/8224))

### Performance

## 24.6.0

### Features

- `[expect]`: Improve report when matcher fails, part 13 ([#8077](https://github.com/facebook/jest/pull/8077))
- `[@jest/core]` Filter API pre-filter setup hook ([#8142](https://github.com/facebook/jest/pull/8142))
- `[jest-snapshot]` Improve report when matcher fails, part 14 ([#8132](https://github.com/facebook/jest/pull/8132))
- `[@jest/reporter]` Display todo and skip test descriptions when verbose is true ([#8038](https://github.com/facebook/jest/pull/8038))
- `[jest-runner]` Support default exports for test environments ([#8163](https://github.com/facebook/jest/pull/8163))
- `[pretty-format]` Support React.Suspense ([#8180](https://github.com/facebook/jest/pull/8180))
- `[jest-snapshot]` Indent inline snapshots ([#8198](https://github.com/facebook/jest/pull/8198))
- `[jest-config]` Support colors in `displayName` configuration ([#8025](https://github.com/facebook/jest/pull/8025))

### Fixes

- `[jest-circus]` Fix test retries with beforeAll/beforeEach failures ([#8227](https://github.com/facebook/jest/pull/8227))
- `[expect]` Fix circular references in iterable equality ([#8160](https://github.com/facebook/jest/pull/8160))
- `[jest-changed-files]` Change method of obtaining git root ([#8052](https://github.com/facebook/jest/pull/8052))
- `[jest-each]` Fix test function type ([#8145](https://github.com/facebook/jest/pull/8145))
- `[jest-fake-timers]` `getTimerCount` not taking immediates and ticks into account ([#8139](https://github.com/facebook/jest/pull/8139))
- `[jest-runtime]` Allow json file as manual mock ([#8159](https://github.com/facebook/jest/pull/8159))
- `[pretty-format]` Print `BigInt` as a readable number instead of `{}` ([#8138](https://github.com/facebook/jest/pull/8138))
- `[jest-core]` Fix ability to transform dependencies required from globalSetup script ([#8143](https://github.com/facebook/jest/pull/8143))
- `[@jest/reporters]` Fix Cannot read property converageData of null ([#8168](https://github.com/facebook/jest/pull/8168))
- `[jest-worker]` `JEST_WORKER_ID` starts at 1 ([#8205](https://github.com/facebook/jest/pull/8205))
- `[jest-config]` Use default cwd even if config contains a cwd property ([#7923](https://github.com/facebook/jest/pull/7923))
- `[jest-resolve-dependencies]`: Remove internal peer dependencies ([#8215](https://github.com/facebook/jest/pull/8215))
- `[jest-resolve]`: Remove internal peer dependencies ([#8215](https://github.com/facebook/jest/pull/8215))
- `[jest-snapshot]`: Remove internal peer dependencies ([#8215](https://github.com/facebook/jest/pull/8215))
- `[jest-resolve]` Fix requireActual with moduleNameMapper ([#8210](https://github.com/facebook/jest/pull/8210))
- `[jest-haste-map]` Fix haste map duplicate detection in watch mode ([#8237](https://github.com/facebook/jest/pull/8237))

### Chore & Maintenance

- `[*]` Remove flow from code base ([#8061](https://github.com/facebook/jest/pull/8061))
- `[*]` Use property initializer syntax in Jest codebase ([#8117](https://github.com/facebook/jest/pull/8117))
- `[*]` Move @types/node to the root package.json ([#8129](https://github.com/facebook/jest/pull/8129))
- `[*]` Add documentation and tests related to auto-mocking ([#8099](https://github.com/facebook/jest/pull/8099))
- `[*]` Add `jest-watch-typeahead` as a devDependency ([#6449](https://github.com/facebook/jest/pull/6449))
- `[*]` upgrade TS to 3.4.0-dev\* for incremental builds ([#8149](https://github.com/facebook/jest/pull/8149))
- `[docs]` Improve description of optional arguments in ExpectAPI.md ([#8126](https://github.com/facebook/jest/pull/8126))

### Performance

- `[jest-haste-map]` Optimize haste map data structure for serialization/deserialization ([#8171](https://github.com/facebook/jest/pull/8171))
- `[jest-haste-map]` Avoid persisting haste map or processing files when not changed ([#8153](https://github.com/facebook/jest/pull/8153))
- `[jest-core]` Improve performance of SearchSource.findMatchingTests by 15% ([#8184](https://github.com/facebook/jest/pull/8184))
- `[jest-resolve]` Optimize internal cache lookup performance ([#8183](https://github.com/facebook/jest/pull/8183))
- `[jest-core]` Dramatically improve watch mode performance ([#8201](https://github.com/facebook/jest/pull/8201))
- `[jest-transform]` Cache regular expression instead of creating anew for every file in ScriptTransformer ([#8235](https://github.com/facebook/jest/pull/8235))
- `[jest-core]` Fix memory leak of source map info and minor performance improvements ([#8234](https://github.com/facebook/jest/pull/8234))
- `[jest-console]` Fix memory leak by releasing console output reference when printed to stdout ([#8233](https://github.com/facebook/jest/pull/8233))
- `[jest-runtime]` Use `Map` instead of `Object` for module registry ([#8232](https://github.com/facebook/jest/pull/8232))

## 24.5.0

### Features

- `[jest-haste-map]` Expose `throwOnModuleCollision` via `config.haste` ([#8113](https://github.com/facebook/jest/pull/8113))

### Chore & Maintenance

- `[expect]` Export `Matchers` interface from `expect` ([#8093](https://github.com/facebook/jest/pull/8093))

## 24.4.0

### Features

- `[jest-resolve]` Now supports PnP environment without plugins ([#8094](https://github.com/facebook/jest/pull/8094))

### Fixes

- `[expect]` Compare DOM nodes even if there are multiple Node classes ([#8064](https://github.com/facebook/jest/pull/8064))
- `[jest-worker]` `worker.getStdout()` can return `null` ([#8083](https://github.com/facebook/jest/pull/8083))
- `[jest-worker]` Re-attach stdout and stderr from new processes/threads created after retries ([#8087](https://github.com/facebook/jest/pull/8087))
- `[jest-reporters/jest-runner]` Serialize `changedFiles` passed to workers ([#8090](https://github.com/facebook/jest/pull/8090))

### Chore & Maintenance

- `[*]` Make sure to include `d.ts` files in the tarball when building ([#8086](https://github.com/facebook/jest/pull/8086))

## 24.3.1

### Fixes

- `[jest-cli]` export functions compatible with `import {default}` ([#8080](https://github.com/facebook/jest/pull/8080))
- `[jest-worker]`: Fix retries and error notification in workers ([#8079](https://github.com/facebook/jest/pull/8079))

### Chore & Maintenance

- `[pretty-format]`: Use `react-is` instead of manual `$$typeof` checks ([#8060](https://github.com/facebook/jest/pull/8060))

## 24.3.0

We skipped 24.2.0 because a draft was accidentally published. Please use `24.3.0` or a newer version instead.

### Features

- `[expect]`: Improve report when matcher fails, part 10 ([#7960](https://github.com/facebook/jest/pull/7960))
- `[expect]`: Improve report when matcher fails, part 11 ([#8008](https://github.com/facebook/jest/pull/8008))
- `[expect]`: Improve report when matcher fails, part 12 ([#8033](https://github.com/facebook/jest/pull/8033))
- `[expect]`: Improve report when matcher fails, part 7 ([#7866](https://github.com/facebook/jest/pull/7866))
- `[expect]`: Improve report when matcher fails, part 8 ([#7876](https://github.com/facebook/jest/pull/7876))
- `[expect]`: Improve report when matcher fails, part 9 ([#7940](https://github.com/facebook/jest/pull/7940))
- `[jest-circus/jest-jasmine2]` Warn if describe returns a value ([#7852](https://github.com/facebook/jest/pull/7852))
- `[jest-config]` Print error information on preset normalization error ([#7935](https://github.com/facebook/jest/pull/7935))
- `[jest-get-type]` Add `isPrimitive` function ([#7708](https://github.com/facebook/jest/pull/7708))
- `[jest-haste-map]` Add `skipPackageJson` option ([#7778](https://github.com/facebook/jest/pull/7778))
- `[jest-util]` Add `isPromise` ([#7852](https://github.com/facebook/jest/pull/7852))
- `[pretty-format]` Support `React.memo` ([#7891](https://github.com/facebook/jest/pull/7891))

### Fixes

- `[expect]` Fix `toStrictEqual` not considering arrays with objects having undefined values correctly ([#7938](https://github.com/facebook/jest/pull/7938))
- `[expect]` Fix custom async matcher stack trace ([#7652](https://github.com/facebook/jest/pull/7652))
- `[expect]` Fix non-object received value in toHaveProperty ([#7986](https://github.com/facebook/jest/pull/7986), [#8067](https://github.com/facebook/jest/pull/8067))
- `[expect]` Fix non-symmetric equal for Number ([#7948](https://github.com/facebook/jest/pull/7948))
- `[expect]` Remove duck typing and obsolete browser support code when comparing DOM nodes and use DOM-Level-3 API instead ([#7995](https://github.com/facebook/jest/pull/7995))
- `[jest-changed-files]` Fix `getChangedFilesFromRoots` to not return parts of the commit messages as if they were files, when the commit messages contained multiple paragraphs ([#7961](https://github.com/facebook/jest/pull/7961))
- `[jest-changed-files]` Fix pattern for HG changed files ([#8066](https://github.com/facebook/jest/pull/8066))
- `[jest-changed-files]` Improve default file selection for Mercurial repos ([#7880](https://github.com/facebook/jest/pull/7880))
- `[jest-circus]` Fix bug with test.only ([#7888](https://github.com/facebook/jest/pull/7888))
- `[jest-circus]`: Throw explicit error when errors happen after test is considered complete ([#8005](https://github.com/facebook/jest/pull/8005))
- `[jest-cli]` Fix prototype pollution vulnerability in dependency ([#7904](https://github.com/facebook/jest/pull/7904))
- `[jest-cli]` Refactor `-o` and `--coverage` combined ([#7611](https://github.com/facebook/jest/pull/7611))
- `[jest-environment-node]` Add missing globals: TextEncoder and TextDecoder ([#8022](https://github.com/facebook/jest/pull/8022))
- `[jest-haste-map]` Enforce uniqueness in names (mocks and haste ids) ([#8002](https://github.com/facebook/jest/pull/8002))
- `[jest-jasmine2]`: Throw explicit error when errors happen after test is considered complete ([#8005](https://github.com/facebook/jest/pull/8005))
- `[jest-mock]` Adds a type check to `prototype` to allow mocks of objects with a primitive `prototype` property. ([#8040](https://github.com/facebook/jest/pull/8040))
- `[jest-transform]` Normalize config and remove unnecessary checks, convert `TestUtils.js` to TypeScript ([#7801](https://github.com/facebook/jest/pull/7801))
- `[jest-util]`Make sure to not fail if unable to assign `toStringTag` to the `process` object, which is read only in Node 12 ([#8050](https://github.com/facebook/jest/pull/8050))
- `[jest-validate]` Fix validating async functions ([#7894](https://github.com/facebook/jest/issues/7894))
- `[jest-worker]` Fix `jest-worker` when using pre-allocated jobs ([#7934](https://github.com/facebook/jest/pull/7934))
- `[static]` Remove console log '-' on the front page ([#7977](https://github.com/facebook/jest/pull/7977))

### Chore & Maintenance

- `[*]`: Setup building, linting and testing of TypeScript ([#7808](https://github.com/facebook/jest/pull/7808), [#7855](https://github.com/facebook/jest/pull/7855), [#7951](https://github.com/facebook/jest/pull/7951))
- `[@jest/console]`: Extract custom `console` implementations from `jest-util` into a new separate package ([#8030](https://github.com/facebook/jest/pull/8030))
- `[@jest/core]` Create new package, which is `jest-cli` minus `yargs` and `prompts` ([#7696](https://github.com/facebook/jest/pull/7696))
- `[@jest/core]`: Migrate to TypeScript ([#7998](https://github.com/facebook/jest/pull/7998))
- `[@jest/fake-timers]`: Extract FakeTimers class from `jest-util` into a new separate package ([#7987](https://github.com/facebook/jest/pull/7987))
- `[@jest/reporter]`: New package extracted from `jest-cli` ([#7902](https://github.com/facebook/jest/pull/7902))
- `[@jest/reporters]`: Migrate to TypeScript ([#7994](https://github.com/facebook/jest/pull/7994), [#8045](https://github.com/facebook/jest/pull/8045))
- `[@jest/source-map]`: Extract `getCallsite` function from `jest-util` into a new separate package ([#8029](https://github.com/facebook/jest/pull/8029))
- `[@jest/test-result]`: Extract TestResult types and helpers into a new separate package ([#8034](https://github.com/facebook/jest/pull/8034))
- `[@jest/transform]`: Migrate to TypeScript ([#7918](https://github.com/facebook/jest/pull/7918), [#7945](https://github.com/facebook/jest/pull/7945))
- `[@jest/transform]`: New package extracted from `jest-runtime` ([#7915](https://github.com/facebook/jest/pull/7915))
- `[@jest/types]`: New package to handle shared types ([#7834](https://github.com/facebook/jest/pull/7834))
- `[babel-jest]`: Migrate to TypeScript ([#7862](https://github.com/facebook/jest/pull/7862))
- `[babel-plugin-jest-hoist]`: Migrate to TypeScript ([#7898](https://github.com/facebook/jest/pull/7898))
- `[diff-sequences]`: Migrate to Typescript ([#7820](https://github.com/facebook/jest/pull/7820))
- `[docs]` Add missing import to docs ([#7928](https://github.com/facebook/jest/pull/7928))
- `[docs]` Update automock configuration, add note related to manual mocks ([#8051](https://github.com/facebook/jest/pull/8051))
- `[docs]` Update/Organize TestSequencer and testSchedulerHelper code comments([#7984](https://github.com/facebook/jest/pull/7984))
- `[docs]`: Fix image paths in SnapshotTesting.md for current and version 24 ([#7872](https://github.com/facebook/jest/pull/7872))
- `[docs]`: Improve runAllTimers doc (it exhausts the micro-task queue) ([#8031](https://github.com/facebook/jest/pull/8031))
- `[docs]`: Update CONTRIBUTING.md to add information about running jest with `jest-circus` locally ([#8013](https://github.com/facebook/jest/pull/8013)).
- `[expect]`: Migrate to TypeScript ([#7919](https://github.com/facebook/jest/pull/7919), [#8028](https://github.com/facebook/jest/pull/8028))
- `[jest-changed-files]`: Migrate to TypeScript ([#7827](https://github.com/facebook/jest/pull/7827))
- `[jest-circus]`: Migrate to TypeScript ([#7916](https://github.com/facebook/jest/pull/7916))
- `[jest-cli]`: Migrate to TypeScript ([#8024](https://github.com/facebook/jest/pull/8024))
- `[jest-diff]`: Migrate to TypeScript ([#7824](https://github.com/facebook/jest/pull/7824), [#8027](https://github.com/facebook/jest/pull/8027))
- `[jest-docblock]`: Migrate to TypeScript ([#7836](https://github.com/facebook/jest/pull/7836))
- `[jest-each]`: Migrate to Typescript ([#8007](https://github.com/facebook/jest/pull/8007))
- `[jest-each]`: Refactor into multiple files with better types ([#8018](https://github.com/facebook/jest/pull/8018))
- `[jest-environment-jsdom]`: Migrate to TypeScript ([#7985](https://github.com/facebook/jest/pull/8003))
- `[jest-environment-node]`: Migrate to TypeScript ([#7985](https://github.com/facebook/jest/pull/7985))
- `[jest-get-type]`: Migrate to TypeScript ([#7818](https://github.com/facebook/jest/pull/7818))
- `[jest-haste-map]`: Migrate to TypeScript ([#7854](https://github.com/facebook/jest/pull/7854), [#7951](https://github.com/facebook/jest/pull/7951))
- `[jest-jasmine2]`: TS migration ([#7970](https://github.com/facebook/jest/pull/7970))
- `[jest-leak-detector]`: Migrate to TypeScript ([#7825](https://github.com/facebook/jest/pull/7825))
- `[jest-matcher-utils]`: Migrate to TypeScript ([#7835](https://github.com/facebook/jest/pull/7835))
- `[jest-message-util]`: Migrate to TypeScript ([#7834](https://github.com/facebook/jest/pull/7834))
- `[jest-mock]`: Migrate to TypeScript ([#7847](https://github.com/facebook/jest/pull/7847), [#7850](https://github.com/facebook/jest/pull/7850), [#7971](https://github.com/facebook/jest/pull/7971))
- `[jest-phabricator]`: Migrate to TypeScript ([#7965](https://github.com/facebook/jest/pull/7965))
- `[jest-regex-util]`: Migrate to TypeScript ([#7822](https://github.com/facebook/jest/pull/7822))
- `[jest-repl]`: Migrate to TypeScript ([#8000](https://github.com/facebook/jest/pull/8000))
- `[jest-resolve-dependencies]`: Migrate to TypeScript ([#7922](https://github.com/facebook/jest/pull/7922))
- `[jest-resolve]`: Migrate to TypeScript ([#7871](https://github.com/facebook/jest/pull/7871))
- `[jest-runner]`: Migrate to TypeScript ([#7968](https://github.com/facebook/jest/pull/7968))
- `[jest-runtime]`: Migrate to TypeScript ([#7964](https://github.com/facebook/jest/pull/7964), [#7988](https://github.com/facebook/jest/pull/7988))
- `[jest-serializer]`: Migrate to TypeScript ([#7841](https://github.com/facebook/jest/pull/7841))
- `[jest-snapshot]`: Migrate to TypeScript ([#7899](https://github.com/facebook/jest/pull/7899))
- `[jest-util]`: Migrate to TypeScript ([#7844](https://github.com/facebook/jest/pull/7844), [#8021](https://github.com/facebook/jest/pull/8021))
- `[jest-validate]`: Migrate to TypeScript ([#7991](https://github.com/facebook/jest/pull/7991))
- `[jest-watcher]`: Migrate to TypeScript ([#7843](https://github.com/facebook/jest/pull/7843))
- `[jest-worker]`: Migrate to TypeScript ([#7853](https://github.com/facebook/jest/pull/7853))
- `[jest]`: Migrate to TypeScript ([#8024](https://github.com/facebook/jest/pull/8024))
- `[pretty-format]`: Migrate to TypeScript ([#7809](https://github.com/facebook/jest/pull/7809), [#7809](https://github.com/facebook/jest/pull/7972))

### Performance

- `[jest-haste-map]` Optimize haste map tracking of deleted files with Watchman. ([#8056](https://github.com/facebook/jest/pull/8056))

## 24.1.0

### Features

- `[jest-resolve]`: Pass default resolver into custom resolvers ([#7714](https://github.com/facebook/jest/pull/7714))
- `[jest-cli]`: `global{Setup,Teardown}` use default export with es modules ([#7750](https://github.com/facebook/jest/pull/7750))
- `[jest-runtime]` Better error messages when the jest environment is used after teardown by async code ([#7756](https://github.com/facebook/jest/pull/7756))
- `[jest-jasmine2]` Will now only execute at most 5 concurrent tests _within the same testsuite_ when using `test.concurrent` ([#7770](https://github.com/facebook/jest/pull/7770))
- `[jest-circus]` Same as `[jest-jasmine2]`, only 5 tests will run concurrently by default ([#7770](https://github.com/facebook/jest/pull/7770))
- `[jest-config]` A new `maxConcurrency` option allows to change the number of tests allowed to run concurrently ([#7770](https://github.com/facebook/jest/pull/7770))

### Fixes

- `[jest-runtime]` Fix for mocks not working with module name mapper ([#7787](https://github.com/facebook/jest/pull/7787))
- `[jest-cli]` Break dependency cycle when using Jest programmatically ([#7707](https://github.com/facebook/jest/pull/7707))
- `[jest-config]` Extract setupFilesAfterEnv from preset ([#7724](https://github.com/facebook/jest/pull/7724))
- `[jest-cli]` Do not execute any `globalSetup` or `globalTeardown` if there are no tests to execute ([#7745](https://github.com/facebook/jest/pull/7745))
- `[jest-runtime]` Lock down version of `write-file-atomic` ([#7725](https://github.com/facebook/jest/pull/7725))
- `[jest-cli]` Print log entries when logging happens after test environment is torn down ([#7731](https://github.com/facebook/jest/pull/7731))
- `[jest-config]` Do not use a uuid as `name` since that breaks caching ([#7746](https://github.com/facebook/jest/pull/7746))
- `[jest-config]` Make sure `normalize` can consume `Defaults` without warnings ([#7742](https://github.com/facebook/jest/pull/7742))
- `[jest-config]` Allow `moduleFileExtensions` without 'js' for custom runners ([#7751](https://github.com/facebook/jest/pull/7751))
- `[jest-cli]` Load transformers before installing require hooks ([#7752](https://github.com/facebook/jest/pull/7752))
- `[jest-cli]` Handle missing `numTodoTests` in test results ([#7779](https://github.com/facebook/jest/pull/7779))
- `[jest-runtime]` Exclude setup/teardown files from coverage report ([#7790](https://github.com/facebook/jest/pull/7790))
- `[babel-jest]` Throw an error if `babel-jest` tries to transform a file ignored by Babel ([#7797](https://github.com/facebook/jest/pull/7797))
- `[babel-plugin-jest-hoist]` Ignore TS type references when looking for out-of-scope references ([#7799](https://github.com/facebook/jest/pull/7799))
- `[expect]` fixed asymmetrical equality of cyclic objects ([#7730](https://github.com/facebook/jest/pull/7730))

### Chore & Maintenance

- `[jest]` Update jest-junit to ^6.2.1 ([#7739](https://github.com/facebook/jest/pull/7739))
- `[website]` Fix broken help link on homepage ([#7706](https://github.com/facebook/jest/pull/7706))
- `[docs]` Changed Babel setup documentation to correctly compile `async/await` ([#7701](https://github.com/facebook/jest/pull/7701))

## 24.0.0

### Features

- `[jest-each]` [**BREAKING**] Add primitive pretty printing for interpolated titles ([#7694](https://github.com/facebook/jest/pull/7694))
- `[jest-runtime]` Add `jest.isolateModules` for scoped module initialization ([#6701](https://github.com/facebook/jest/pull/6701))
- `[jest-diff]` [**BREAKING**] Support diffing numbers and booleans instead of returning null for different ones ([#7605](https://github.com/facebook/jest/pull/7605))
- `[jest-diff]` [**BREAKING**] Replace `diff` with `diff-sequences` package ([#6961](https://github.com/facebook/jest/pull/6961))
- `[jest-cli]` [**BREAKING**] Only set error process error codes when they are non-zero ([#7363](https://github.com/facebook/jest/pull/7363))
- `[jest-config]` [**BREAKING**] Deprecate `setupTestFrameworkScriptFile` in favor of new `setupFilesAfterEnv` ([#7119](https://github.com/facebook/jest/pull/7119))
- `[jest-worker]` [**BREAKING**] Add functionality to call a `setup` method in the worker before the first call and a `teardown` method when ending the farm ([#7014](https://github.com/facebook/jest/pull/7014))
- `[jest-config]` [**BREAKING**] Set default `notifyMode` to `failure-change` ([#7024](https://github.com/facebook/jest/pull/7024))
- `[jest-haste-map]` [**BREAKING**] Remove support for `@providesModule` ([#6104](https://github.com/facebook/jest/pull/6104))
- `[jest-haste-map]` [**BREAKING**] Replace internal data structures to improve performance ([#6960](https://github.com/facebook/jest/pull/6960))
- `[jest-haste-map]` [**BREAKING**] Use relative paths to allow remote caching ([#7020](https://github.com/facebook/jest/pull/7020))
- `[jest-haste-map]` [**BREAKING**] Remove name from hash in `HasteMap.getCacheFilePath` ([#7218](https://github.com/facebook/jest/pull/7218))
- `[babel-preset-jest]` [**BREAKING**] Export a function instead of an object for Babel 7 compatibility ([#7203](https://github.com/facebook/jest/pull/7203))
- `[jest-haste-map]` [**BREAKING**] Expose relative paths when getting the file iterator ([#7321](https://github.com/facebook/jest/pull/7321))
- `[jest-cli]` [**BREAKING**] Run code transforms over `global{Setup,Teardown}` ([#7562](https://github.com/facebook/jest/pull/7562))
- `[jest-haste-map]` Add `hasteFS.getSize(path)` ([#7580](https://github.com/facebook/jest/pull/7580))
- `[jest-cli]` Print version ending in `-dev` when running a local Jest clone ([#7582](https://github.com/facebook/jest/pull/7582))
- `[jest-cli]` Add Support for `globalSetup` and `globalTeardown` in projects ([#6865](https://github.com/facebook/jest/pull/6865))
- `[jest-runtime]` Add `extraGlobals` to config to load extra global variables into the execution vm ([#7454](https://github.com/facebook/jest/pull/7454))
- `[jest-util]` Export `specialChars` containing Unicode characters and ANSI escapes for console output ([#7532](https://github.com/facebook/jest/pull/7532))
- `[jest-config]` Handle typescript (`ts` and `tsx`) by default ([#7533](https://github.com/facebook/jest/pull/7533))
- `[jest-validate]` Add support for comments in `package.json` using a `"//"` key ([#7295](https://github.com/facebook/jest/pull/7295))
- `[jest-config]` Add shorthand for watch plugins and runners ([#7213](https://github.com/facebook/jest/pull/7213))
- `[jest-jasmine2/jest-circus/jest-cli]` Add test.todo ([#6996](https://github.com/facebook/jest/pull/6996))
- `[pretty-format]` Option to not escape strings in diff messages ([#5661](https://github.com/facebook/jest/pull/5661))
- `[jest-haste-map]` Add `getFileIterator` to `HasteFS` for faster file iteration ([#7010](https://github.com/facebook/jest/pull/7010))
- `[jest-config]` Add `readConfigs` function, previously in `jest-cli` ([#7096](https://github.com/facebook/jest/pull/7096))
- `[jest-snapshot]` Enable configurable snapshot paths ([#6143](https://github.com/facebook/jest/pull/6143))
- `[pretty-format]` Support HTMLCollection and NodeList in DOMCollection plugin ([#7125](https://github.com/facebook/jest/pull/7125))
- `[jest-runtime]` Pass the normalized configuration to script transformers ([#7148](https://github.com/facebook/jest/pull/7148))
- `[expect]` Improve report when assertion fails, part 3 ([#7152](https://github.com/facebook/jest/pull/7152))
- `[jest-runtime]` If `require` fails without a file extension, print all files that match with one ([#7160](https://github.com/facebook/jest/pull/7160))
- `[jest-haste-map]` Make `ignorePattern` optional ([#7166](https://github.com/facebook/jest/pull/7166))
- `[jest-haste-map]` Add `getCacheFilePath` to get the path to the cache file for a `HasteMap` instance ([#7217](https://github.com/facebook/jest/pull/7217))
- `[jest-runtime]` Remove `cacheDirectory` from `ignorePattern` for `HasteMap` if not necessary ([#7166](https://github.com/facebook/jest/pull/7166))
- `[jest-validate]` Add syntax to validate multiple permitted types ([#7207](https://github.com/facebook/jest/pull/7207))
- `[jest-config]` Accept an array as as well as a string for `testRegex` ([#7209]https://github.com/facebook/jest/pull/7209))
- `[expect/jest-matcher-utils]` Improve report when assertion fails, part 4 ([#7241](https://github.com/facebook/jest/pull/7241))
- `[expect/jest-matcher-utils]` Improve report when assertion fails, part 5 ([#7557](https://github.com/facebook/jest/pull/7557))
- `[expect]` Check constructor equality in .toStrictEqual() ([#7005](https://github.com/facebook/jest/pull/7005))
- `[jest-util]` Add `jest.getTimerCount()` to get the count of scheduled fake timers ([#7285](https://github.com/facebook/jest/pull/7285))
- `[jest-config]` Add `dependencyExtractor` option to use a custom module to extract dependencies from files ([#7313](https://github.com/facebook/jest/pull/7313), [#7349](https://github.com/facebook/jest/pull/7349), [#7350](https://github.com/facebook/jest/pull/7350), [#7362](https://github.com/facebook/jest/pull/7362))
- `[jest-haste-map]` Accept a `getCacheKey` method in `hasteImplModulePath` modules to reset the cache when the logic changes ([#7350](https://github.com/facebook/jest/pull/7350))
- `[jest-config]` Add `haste.computeSha1` option to compute the sha-1 of the files in the haste map ([#7345](https://github.com/facebook/jest/pull/7345))
- `[expect]` `expect(Infinity).toBeCloseTo(Infinity)` Treats `Infinity` as equal in toBeCloseTo matcher ([#7405](https://github.com/facebook/jest/pull/7405))
- `[jest-worker]` Add node worker-thread support to jest-worker ([#7408](https://github.com/facebook/jest/pull/7408))
- `[jest-config]` Allow `bail` setting to be configured with a number allowing tests to abort after `n` of failures ([#7335](https://github.com/facebook/jest/pull/7335))
- `[jest-config]` Allow % based configuration of `--max-workers` ([#7494](https://github.com/facebook/jest/pull/7494))
- `[jest-runner]` Instantiate the test environment class with the current `testPath` ([#7442](https://github.com/facebook/jest/pull/7442))
- `[jest-config]` Always resolve jest-environment-jsdom from jest-config ([#7476](https://github.com/facebook/jest/pull/7476))
- `[expect]` Improve report when assertion fails, part 6 ([#7621](https://github.com/facebook/jest/pull/7621))
- `[jest-worker]` Add `enableWorkerThreads` option to explicitly opt-in to `worker_threads` if available ([#7681](https://github.com/facebook/jest/pull/7681))

### Fixes

- `[expect]` Accept inherited properties in `toHaveProperty` matcher ([#7686](https://github.com/facebook/jest/pull/7686))
- `[jest-diff]` Do not claim that `-0` and `0` have no visual difference ([#7605](https://github.com/facebook/jest/pull/7605))
- `[jest-mock]` Fix automock for numeric function names ([#7653](https://github.com/facebook/jest/pull/7653))
- `[jest-config]` Ensure `existsSync` is only called with a string parameter ([#7607](https://github.com/facebook/jest/pull/7607))
- `[expect]` `toStrictEqual` considers sparseness of arrays. ([#7591](https://github.com/facebook/jest/pull/7591))
- `[jest-cli]` Fix empty coverage data for untested files ([#7388](https://github.com/facebook/jest/pull/7388))
- `[jest-cli]` [**BREAKING**] Do not use `text-summary` coverage reporter by default if other reporters are configured ([#7058](https://github.com/facebook/jest/pull/7058))
- `[jest-mock]` [**BREAKING**] Fix bugs with mock/spy result tracking of recursive functions ([#6381](https://github.com/facebook/jest/pull/6381))
- `[jest-haste-map]` [**BREAKING**] Recover files correctly after haste name collisions are fixed ([#7329](https://github.com/facebook/jest/pull/7329))
- `[pretty-format]` [**BREAKING**] Omit non-enumerable symbol properties ([#7448](https://github.com/facebook/jest/pull/7448))
- `[*]` [**BREAKING**] Upgrade to Babel 7, dropping support for Babel 6 ([#7016](https://github.com/facebook/jest/pull/7016))
- `[jest-cli]` Avoid watch mode causing bad terminal behavior in some cases ([#7523](https://github.com/facebook/jest/pull/7523))
- `[jest-runner/jest-worker]` Fix missing console output in verbose mode ([#6871](https://github.com/facebook/jest/pull/6871))
- `[expect]` Standardize file naming in `expect` ([#7306](https://github.com/facebook/jest/pull/7306))
- `[jest-each]` Add empty array validation check ([#7249](https://github.com/facebook/jest/pull/7249))
- `[jest-cli]` Interrupt tests if interactive watch plugin key is pressed ([#7222](https://github.com/facebook/jest/pull/7222))
- `[jest-each]` Add each array validation check ([#7033](https://github.com/facebook/jest/pull/7033))
- `[jest-haste-map]` Do not visit again files with the same sha-1 ([#6990](https://github.com/facebook/jest/pull/6990))
- `[jest-jasmine2]` Fix memory leak in Error objects hold by the framework ([#6965](https://github.com/facebook/jest/pull/6965))
- `[jest-haste-map]` Fixed Haste whitelist generation for scoped modules on Windows ([#6980](https://github.com/facebook/jest/pull/6980))
- `[jest-mock]` Fix inheritance of static properties and methods in mocks ([#7003](https://github.com/facebook/jest/pull/7003))
- `[jest-mock]` Fix mocking objects without `Object.prototype` in their prototype chain ([#7003](https://github.com/facebook/jest/pull/7003))
- `[jest-mock]` Check `_isMockFunction` is true rather than truthy on potential mocks ([#7017](https://github.com/facebook/jest/pull/7017))
- `[jest-cli]` Update jest-cli to show git ref in message when using `changedSince` ([#7028](https://github.com/facebook/jest/pull/7028))
- `[jest-jasmine2`] Fix crash when test return Promise rejected with null ([#7049](https://github.com/facebook/jest/pull/7049))
- `[jest-runtime]` Check `_isMockFunction` is true rather than truthy on potential global mocks ([#7017](https://github.com/facebook/jest/pull/7017))
- `[jest-jasmine]` Show proper error message from async `assert` errors ([#6821](https://github.com/facebook/jest/pull/6821))
- `[jest-jasmine2]` Better error message when a describe block is empty ([#6372](https://github.com/facebook/jest/pull/6372))
- `[jest-jasmine2]` Pending calls inside async tests are reported as pending not failed ([#6782](https://github.com/facebook/jest/pull/6782))
- `[jest-circus]` Better error message when a describe block is empty ([#6372](https://github.com/facebook/jest/pull/6372))
- `[jest-jasmine2]` Add missing testLocationResults for `xit` and `fit` ([#6482](https://github.com/facebook/jest/pull/6482))
- `[expect]` Return false from asymmetric matchers if received value isn’t string ([#7107](https://github.com/facebook/jest/pull/7107))
- `[jest-cli]` Fix unhandled error when a bad revision is provided to `changedSince` ([#7115](https://github.com/facebook/jest/pull/7115))
- `[jest-config]` Moved dynamically assigned `cwd` from `jest-cli` to default configuration in `jest-config` ([#7146](https://github.com/facebook/jest/pull/7146))
- `[jest-config]` Fix `getMaxWorkers` on termux ([#7154](https://github.com/facebook/jest/pull/7154))
- `[jest-runtime]` Throw an explicit error if `js` is missing from `moduleFileExtensions` ([#7160](https://github.com/facebook/jest/pull/7160))
- `[jest-runtime]` Fix missing coverage when using negative glob pattern in `testMatch` ([#7170](https://github.com/facebook/jest/pull/7170))
- `[*]` Ensure `maxWorkers` is at least 1 (was 0 in some cases where there was only 1 CPU) ([#7182](https://github.com/facebook/jest/pull/7182))
- `[jest-runtime]` Fix transform cache invalidation when requiring a test file from multiple projects ([#7186](https://github.com/facebook/jest/pull/7186))
- `[jest-changed-files]` Return correctly the changed files when using `lastCommit=true` on Mercurial repositories ([#7228](https://github.com/facebook/jest/pull/7228))
- `[babel-jest]` Cache includes babel environment variables ([#7239](https://github.com/facebook/jest/pull/7239))
- `[jest-config]` Use strings instead of `RegExp` instances in normalized configuration ([#7251](https://github.com/facebook/jest/pull/7251))
- `[jest-circus]` Make sure to display real duration even if time is mocked ([#7264](https://github.com/facebook/jest/pull/7264))
- `[expect]` Improves the failing message for `toStrictEqual` matcher. ([#7224](https://github.com/facebook/jest/pull/7224))
- `[expect]` Improves the failing message for `toEqual` matcher. ([#7325](https://github.com/facebook/jest/pull/7325))
- `[jest-resolve]` Fix not being able to resolve path to mapped file with custom platform ([#7312](https://github.com/facebook/jest/pull/7312))
- `[jest-message-util]` Improve parsing of error messages for unusually formatted stack traces ([#7319](https://github.com/facebook/jest/pull/7319))
- `[jest-runtime]` Ensure error message text is not lost on errors with code frames ([#7319](https://github.com/facebook/jest/pull/7319))
- `[jest-haste-map]` Fix to resolve path that is start with words same as rootDir ([#7324](https://github.com/facebook/jest/pull/7324))
- `[expect]` Fix toMatchObject matcher when used with `Object.create(null)` ([#7334](https://github.com/facebook/jest/pull/7334))
- `[jest-haste-map]` Remove legacy condition for duplicate module detection ([#7333](https://github.com/facebook/jest/pull/7333))
- `[jest-haste-map]` Fix `require` detection with trailing commas and ignore `import typeof` modules ([#7385](https://github.com/facebook/jest/pull/7385))
- `[jest-cli]` Fix to set prettierPath via config file ([#7412](https://github.com/facebook/jest/pull/7412))
- `[expect]` Test more precisely for class instance getters ([#7477](https://github.com/facebook/jest/pull/7477))
- `[jest-cli]` Support dashed args ([#7497](https://github.com/facebook/jest/pull/7497))
- `[jest-cli]` Fix to run in band tests if watch mode enable when runInBand arg used ([#7518](https://github.com/facebook/jest/pull/7518))
- `[jest-runtime]` Fix mistake as test files when run coverage issue. ([#7506](https://github.com/facebook/jest/pull/7506))
- `[jest-cli]` print info about passWithNoTests flag ([#7309](https://github.com/facebook/jest/pull/7309))
- `[pretty-format]` Omit unnecessary symbol filter for object keys ([#7457](https://github.com/facebook/jest/pull/7457))
- `[jest-runtime]` Fix `requireActual` on node_modules with mock present ([#7404](https://github.com/facebook/jest/pull/7404))
- `[jest-resolve]` Fix `isBuiltinModule` to support versions of node without `module.builtinModules` ([#7565](https://github.com/facebook/jest/pull/7565))
- `[babel-jest]` Set `cwd` to be resilient to it changing during the runtime of the tests ([#7574](https://github.com/facebook/jest/pull/7574))
- `[jest-snapshot]` Write and read snapshots from disk even if `fs` is mocked ([#7080](https://github.com/facebook/jest/pull/7080))
- `[jest-config]` Normalize `config.cwd` and `config.rootDir` using `realpath ([#7598](https://github.com/facebook/jest/pull/7598))
- `[jest-environment-node]` Fix buffer property is not ArrayBuffer issue. ([#7626](https://github.com/facebook/jest/pull/7626))
- `[babel-plugin-jest-hoist]` Ignore TS type annotations when looking for out-of-scope references ([#7641](https://github.com/facebook/jest/pull/7641))
- `[jest-config]` Add name to project if one does not exist to pick correct resolver ([#5862](https://github.com/facebook/jest/pull/5862))
- `[jest-runtime]` Pass `watchPathIgnorePatterns` to Haste instance ([#7585](https://github.com/facebook/jest/pull/7585))
- `[jest-runtime]` Resolve mock files via Haste when using `require.resolve` ([#7687](https://github.com/facebook/jest/pull/7687))

### Chore & Maintenance

- `[*]` [**BREAKING**] Require Node.js 6+ for all packages ([#7258](https://github.com/facebook/jest/pull/7258))
- `[jest-util]` [**BREAKING**] Remove long-deprecated globals for fake timers ([#7285](https://github.com/facebook/jest/pull/7285))
- `[*]` [**BREAKING**] Upgrade to Micromatch 3 ([#6650](https://github.com/facebook/jest/pull/6650))
- `[*]` [**BREAKING**] Remove regenerator-runtime injection ([#7595](https://github.com/facebook/jest/pull/7595))
- `[jest-worker]` Disable `worker_threads` to avoid issues with libraries to ready for it ([#7681](https://github.com/facebook/jest/pull/7681))
- `[docs]` Fix message property in custom matcher example to return a function instead of a constant. ([#7426](https://github.com/facebook/jest/pull/7426))
- `[jest-circus]` Standardize file naming in `jest-circus` ([#7301](https://github.com/facebook/jest/pull/7301))
- `[docs]` Add synchronous test.each setup ([#7150](https://github.com/facebook/jest/pull/7150))
- `[docs]` Add `this.extend` to the Custom Matchers API reference ([#7130](https://github.com/facebook/jest/pull/7130))
- `[docs]` Fix default value for `coverageReporters` value in configuration docs ([#7126](https://github.com/facebook/jest/pull/7126))
- `[docs]` Add link for jest-extended in expect docs ([#7078](https://github.com/facebook/jest/pull/7078))
- `[jest-util]` Add ErrorWithStack class ([#7067](https://github.com/facebook/jest/pull/7067))
- `[docs]` Document `--runTestsByPath` CLI parameter ([#7046](https://github.com/facebook/jest/pull/7046))
- `[docs]` Fix babel-core installation instructions ([#6745](https://github.com/facebook/jest/pull/6745))
- `[docs]` Explain how to rewrite assertions to avoid large irrelevant diff ([#6971](https://github.com/facebook/jest/pull/6971))
- `[examples]` add example using Babel 7 ([#6983](https://github.com/facebook/jest/pull/6983))
- `[docs]` Replace shallow equality with referential identity in `ExpectAPI.md` ([#6991](https://github.com/facebook/jest/pull/6991))
- `[jest-changed-files]` Refactor to use `execa` over `child_process` ([#6987](https://github.com/facebook/jest/pull/6987))
- `[*]` Bump dated dependencies ([#6978](https://github.com/facebook/jest/pull/6978))
- `[scripts]` Don’t make empty sub-folders for ignored files in build folder ([#7001](https://github.com/facebook/jest/pull/7001))
- `[docs]` Add missing export statement in `puppeteer_environment.js` under `docs/Puppeteer.md` ([#7127](https://github.com/facebook/jest/pull/7127))
- `[docs]` Removed useless expect.assertions in `TestingAsyncCode.md` ([#7131](https://github.com/facebook/jest/pull/7131))
- `[docs]` Remove references to `@providesModule` which isn't supported anymore ([#7147](https://github.com/facebook/jest/pull/7147))
- `[docs]` Update `setupFiles` documentation for clarity ([#7187](https://github.com/facebook/jest/pull/7187))
- `[docs]` Change `require.require*` to `jest.require*` ([#7210](https://github.com/facebook/jest/pull/7210))
- `[jest-circus]` Add readme.md ([#7198](https://github.com/facebook/jest/pull/7198))
- `[jest-editor-support]` Remove from the repository ([#7232](https://github.com/facebook/jest/pull/7232))
- `[jest-test-typescript-parser]` Remove from the repository ([#7232](https://github.com/facebook/jest/pull/7232))
- `[tests]` Free tests from the dependency on value of FORCE_COLOR ([#6585](https://github.com/facebook/jest/pull/6585/files))
- `[*]` Add babel plugin to make sure Jest is unaffected by fake Promise implementations ([#7225](https://github.com/facebook/jest/pull/7225))
- `[docs]` Add correct default value for `testUrl` config option ([#7277](https://github.com/facebook/jest/pull/7277))
- `[docs]` Remove duplicate code in `MockFunctions` ([#7297](https://github.com/facebook/jest/pull/7297))
- `[*]` Add check for Facebook copyright headers on CI ([#7370](https://github.com/facebook/jest/pull/7370))
- `[*]` Update Facebook copyright headers ([#7589](https://github.com/facebook/jest/pull/7589))
- `[jest-haste-map]` Refactor `dependencyExtractor` and tests ([#7385](https://github.com/facebook/jest/pull/7385))
- `[docs]` Clearify conditional setting of `NODE_ENV` ([#7369](https://github.com/facebook/jest/pull/7369))
- `[docs]` Clarify conditional setting of `NODE_ENV` ([#7369](https://github.com/facebook/jest/pull/7369))
- `[*]` Standardize file names ([#7316](https://github.com/facebook/jest/pull/7316), [#7266](https://github.com/facebook/jest/pull/7266), [#7238](https://github.com/facebook/jest/pull/7238), [#7314](https://github.com/facebook/jest/pull/7314), [#7467](https://github.com/facebook/jest/pull/7467), [#7464](https://github.com/facebook/jest/pull/7464)), [#7471](https://github.com/facebook/jest/pull/7471))
- `[docs]` Add `testPathIgnorePatterns` in CLI documentation ([#7440](https://github.com/facebook/jest/pull/7440))
- `[docs]` Removed misleading text about `describe()` grouping together tests into a test suite ([#7434](https://github.com/facebook/jest/pull/7434))
- `[diff-sequences]` Add performance benchmark to package ([#7603](https://github.com/facebook/jest/pull/7603))
- `[*]` Replace as many `Object.assign` with object spread as possible ([#7627](https://github.com/facebook/jest/pull/7627))
- `[ci]` Initial support for Azure Pipelines ([#7556](https://github.com/facebook/jest/pull/7556))

### Performance

- `[jest-mock]` Improve `getType` function performance. ([#7159](https://github.com/facebook/jest/pull/7159))

## 23.6.0

### Features

- `[jest-cli]` Add `changedSince` to allowed watch mode configs ([#6955](https://github.com/facebook/jest/pull/6955))
- `[babel-jest]` Add support for `babel.config.js` added in Babel 7.0.0 ([#6911](https://github.com/facebook/jest/pull/6911))
- `[jest-resolve]` Add support for an experimental `mapper` option (Watchman crawler only) that adds virtual files to the Haste map ([#6940](https://github.com/facebook/jest/pull/6940))

### Fixes

- `[jest-resolve]` Only resolve realpath once in try-catch ([#6925](https://github.com/facebook/jest/pull/6925))
- `[expect]` Fix TypeError in `toBeInstanceOf` on `null` or `undefined` ([#6912](https://github.com/facebook/jest/pull/6912))
- `[jest-jasmine2]` Throw a descriptive error if the first argument supplied to a hook was not a function ([#6917](https://github.com/facebook/jest/pull/6917)) and ([#6931](https://github.com/facebook/jest/pull/6931))
- `[jest-circus]` Throw a descriptive error if the first argument supplied to a hook was not a function ([#6917](https://github.com/facebook/jest/pull/6917)) and ([#6931](https://github.com/facebook/jest/pull/6931))
- `[expect]` Fix variadic custom asymmetric matchers ([#6898](https://github.com/facebook/jest/pull/6898))
- `[jest-cli]` Fix incorrect `testEnvironmentOptions` warning ([#6852](https://github.com/facebook/jest/pull/6852))
- `[jest-each]` Prevent done callback being supplied to describe ([#6843](https://github.com/facebook/jest/pull/6843))
- `[jest-config]` Better error message for a case when a preset module was found, but no `jest-preset.js` or `jest-preset.json` at the root ([#6863](https://github.com/facebook/jest/pull/6863))
- `[jest-haste-map]` Catch crawler error when unsuccessfully reading directories ([#6761](https://github.com/facebook/jest/pull/6761))

### Chore & Maintenance

- `[docs]` Add custom toMatchSnapshot matcher docs ([#6837](https://github.com/facebook/jest/pull/6837))
- `[docs]` Improve the documentation regarding preset configuration ([#6864](https://github.com/facebook/jest/issues/6864))
- `[docs]` Clarify usage of `--projects` CLI option ([#6872](https://github.com/facebook/jest/pull/6872))
- `[docs]` Correct `failure-change` notification mode ([#6878](https://github.com/facebook/jest/pull/6878))
- `[scripts]` Don’t remove node_modules from subdirectories of presets in e2e tests ([#6948](https://github.com/facebook/jest/pull/6948))
- `[diff-sequences]` Double-check number of differences in tests ([#6953](https://github.com/facebook/jest/pull/6953))

## 23.5.0

### Features

- `[jest-cli]` Add package name to `NotifyReporter` notification ([#5898](https://github.com/facebook/jest/pull/5898))
- `[jest-runner]` print stack trace when `process.exit` is called from user code ([#6714](https://github.com/facebook/jest/pull/6714))
- `[jest-each]` introduces `%#` option to add index of the test to its title ([#6414](https://github.com/facebook/jest/pull/6414))
- `[pretty-format]` Support serializing `DocumentFragment` ([#6705](https://github.com/facebook/jest/pull/6705))
- `[jest-validate]` Add `recursive` and `recursiveBlacklist` options for deep config checks ([#6802](https://github.com/facebook/jest/pull/6802))
- `[jest-cli]` Check watch plugins for key conflicts ([#6697](https://github.com/facebook/jest/pull/6697))

### Fixes

- `[jest-snapshot]` Mark snapshots as obsolete when moved to an inline snapshot ([#6773](https://github.com/facebook/jest/pull/6773))
- `[jest-config]` Fix `--coverage` with `--findRelatedTests` overwriting `collectCoverageFrom` options ([#6736](https://github.com/facebook/jest/pull/6736))
- `[jest-config]` Update default config for testURL from 'about:blank' to 'http://localhost' to address latest JSDOM security warning. ([#6792](https://github.com/facebook/jest/pull/6792))
- `[jest-cli]` Fix `testMatch` not working with negations ([#6648](https://github.com/facebook/jest/pull/6648))
- `[jest-cli]` Don't report promises as open handles ([#6716](https://github.com/facebook/jest/pull/6716))
- `[jest-each]` Add timeout support to parameterised tests ([#6660](https://github.com/facebook/jest/pull/6660))
- `[jest-cli]` Improve the message when running coverage while there are no files matching global threshold ([#6334](https://github.com/facebook/jest/pull/6334))
- `[jest-snapshot]` Correctly merge property matchers with the rest of the snapshot in `toMatchSnapshot`. ([#6528](https://github.com/facebook/jest/pull/6528))
- `[jest-snapshot]` Add error messages for invalid property matchers. ([#6528](https://github.com/facebook/jest/pull/6528))
- `[jest-cli]` Show open handles from inside test files as well ([#6263](https://github.com/facebook/jest/pull/6263))
- `[jest-haste-map]` Fix a problem where creating folders ending with `.js` could cause a crash ([#6818](https://github.com/facebook/jest/pull/6818))

### Chore & Maintenance

- `[docs]` Document another option to avoid warnings with React 16 ([#5258](https://github.com/facebook/jest/issues/5258))
- `[docs]` Add note explaining when `jest.setTimeout` should be called ([#6817](https://github.com/facebook/jest/pull/6817/files))
- `[docs]` Fixed bug in example code ([#6828](https://github.com/facebook/jest/pull/6828))

## 23.4.2

### Performance

- `[jest-changed-files]` limit git and hg commands to specified roots ([#6732](https://github.com/facebook/jest/pull/6732))

### Fixes

- `[jest-circus]` Fix retryTimes so errors are reset before re-running ([#6762](https://github.com/facebook/jest/pull/6762))
- `[docs]` Update `expect.objectContaining()` description ([#6754](https://github.com/facebook/jest/pull/6754))
- `[babel-jest]` Make `getCacheKey()` take into account `createTransformer` options ([#6699](https://github.com/facebook/jest/pull/6699))
- `[jest-jasmine2]` Use prettier through `require` instead of `localRequire`. Fixes `matchInlineSnapshot` where prettier dependencies like `path` and `fs` are mocked with `jest.mock`. ([#6776](https://github.com/facebook/jest/pull/6776))
- `[docs]` Fix contributors link ([#6711](https://github.com/facebook/jest/pull/6711))
- `[website]` Fix website versions page to link to correct language ([#6734](https://github.com/facebook/jest/pull/6734))
- `[expect]` Update `toContain` suggestion to contain equal message ([#6792](https://github.com/facebook/jest/pull/6810))

## 23.4.1

### Features

- `[jest-cli]` Watch plugins now have access to a broader range of global configuration options in their `updateConfigAndRun` callbacks, so they can provide a wider set of extra features ([#6473](https://github.com/facebook/jest/pull/6473))
- `[jest-snapshot]` `babel-traverse` is now passed to `jest-snapshot` explicitly to avoid unnecessary requires in every test

### Fixes

- `[jest-haste-map]` Optimize watchman crawler by using `glob` on initial query ([#6689](https://github.com/facebook/jest/pull/6689))
- `[pretty-format]` Fix formatting of invalid Date objects ([#6635](https://github.com/facebook/jest/pull/6635))

## 23.4.0

### Features

- `[jest-haste-map]` Add `computeDependencies` flag to avoid opening files if not needed ([#6667](https://github.com/facebook/jest/pull/6667))
- `[jest-runtime]` Support `require.resolve.paths` ([#6471](https://github.com/facebook/jest/pull/6471))
- `[jest-runtime]` Support `paths` option for `require.resolve` ([#6471](https://github.com/facebook/jest/pull/6471))

### Fixes

- `[jest-runner]` Force parallel runs for watch mode, to avoid TTY freeze ([#6647](https://github.com/facebook/jest/pull/6647))
- `[jest-cli]` properly reprint resolver errors in watch mode ([#6407](https://github.com/facebook/jest/pull/6407))
- `[jest-cli]` Write configuration to stdout when the option was explicitly passed to Jest ([#6447](https://github.com/facebook/jest/pull/6447))
- `[jest-cli]` Fix regression on non-matching suites ([6657](https://github.com/facebook/jest/pull/6657))
- `[jest-runtime]` Roll back `micromatch` version to prevent regression when matching files ([#6661](https://github.com/facebook/jest/pull/6661))

## 23.3.0

### Features

- `[jest-cli]` Allow watch plugin to be configured ([#6603](https://github.com/facebook/jest/pull/6603))
- `[jest-snapshot]` Introduce `toMatchInlineSnapshot` and `toThrowErrorMatchingInlineSnapshot` matchers ([#6380](https://github.com/facebook/jest/pull/6380))

### Fixes

- `[jest-regex-util]` Improve handling already escaped path separators on Windows ([#6523](https://github.com/facebook/jest/pull/6523))
- `[jest-cli]` Fix `testNamePattern` value with interactive snapshots ([#6579](https://github.com/facebook/jest/pull/6579))
- `[jest-cli]` Fix enter to interrupt watch mode ([#6601](https://github.com/facebook/jest/pull/6601))

### Chore & Maintenance

- `[website]` Switch domain to https://jestjs.io ([#6549](https://github.com/facebook/jest/pull/6549))
- `[tests]` Improve stability of `yarn test` on Windows ([#6534](https://github.com/facebook/jest/pull/6534))
- `[*]` Transpile object shorthand into Node 4 compatible syntax ([#6582](https://github.com/facebook/jest/pull/6582))
- `[*]` Update all legacy links to jestjs.io ([#6622](https://github.com/facebook/jest/pull/6622))
- `[docs]` Add docs for 23.1, 23.2, and 23.3 ([#6623](https://github.com/facebook/jest/pull/6623))
- `[website]` Only test/deploy website if relevant files are changed ([#6626](https://github.com/facebook/jest/pull/6626))
- `[docs]` Describe behavior of `resetModules` option when set to `false` ([#6641](https://github.com/facebook/jest/pull/6641))

## 23.2.0

### Features

- `[jest-each]` Add support for keyPaths in test titles ([#6457](https://github.com/facebook/jest/pull/6457))
- `[jest-cli]` Add `jest --init` option that generates a basic configuration file with a short description for each option ([#6442](https://github.com/facebook/jest/pull/6442))
- `[jest.retryTimes]` Add `jest.retryTimes()` option that allows failed tests to be retried n-times when using jest-circus. ([#6498](https://github.com/facebook/jest/pull/6498))

### Fixes

- `[docs]` Fixed error in documentation for expect.not.arrayContaining(array). ([#6491](https://github.com/facebook/jest/pull/6491))
- `[jest-cli]` Add check to make sure one or more tests have run before notifying when using `--notify` ([#6495](https://github.com/facebook/jest/pull/6495))
- `[jest-cli]` Pass `globalConfig` as a parameter to `globalSetup` and `globalTeardown` functions ([#6486](https://github.com/facebook/jest/pull/6486))
- `[jest-config]` Add missing options to the `defaults` object ([#6428](https://github.com/facebook/jest/pull/6428))
- `[expect]` Using symbolic property names in arrays no longer causes the `toEqual` matcher to fail ([#6391](https://github.com/facebook/jest/pull/6391))
- `[expect]` `toEqual` no longer tries to compare non-enumerable symbolic properties, to be consistent with non-symbolic properties. ([#6398](https://github.com/facebook/jest/pull/6398))
- `[jest-util]` `console.timeEnd` now properly log elapsed time in milliseconds. ([#6456](https://github.com/facebook/jest/pull/6456))
- `[jest-mock]` Fix `MockNativeMethods` access in react-native `jest.mock()` ([#6505](https://github.com/facebook/jest/pull/6505))
- `[jest-cli]` Fix `reporters` for `moduleName` = `'default'` ([#6542](https://github.com/facebook/jest/pull/6542))

### Chore & Maintenance

- `[docs]` Add jest-each docs for 1 dimensional arrays ([#6444](https://github.com/facebook/jest/pull/6444/files))

## 23.1.0

### Features

- `[jest-each]` Add pretty-format serialising to each titles ([#6357](https://github.com/facebook/jest/pull/6357))
- `[jest-cli]` shouldRunTestSuite watch hook now receives an object with `config`, `testPath` and `duration` ([#6350](https://github.com/facebook/jest/pull/6350))
- `[jest-each]` Support one dimensional array of data ([#6351](https://github.com/facebook/jest/pull/6351))
- `[jest-watch]` create new package `jest-watch` to ease custom watch plugin development ([#6318](https://github.com/facebook/jest/pull/6318))
- `[jest-circus]` Make hooks in empty describe blocks error ([#6320](https://github.com/facebook/jest/pull/6320))
- Add a config/CLI option `errorOnDeprecated` which makes calling deprecated APIs throw hepful error messages ([#6339](https://github.com/facebook/jest/pull/6339))

### Fixes

- `[jest-each]` Fix pluralising missing arguments error ([#6369](https://github.com/facebook/jest/pull/6369))
- `[jest-each]` Stop test title concatenating extra args ([#6346](https://github.com/facebook/jest/pull/6346))
- `[expect]` toHaveBeenNthCalledWith/nthCalledWith gives wrong call messages if not matched ([#6340](https://github.com/facebook/jest/pull/6340))
- `[jest-each]` Make sure invalid arguments to `each` points back to the user's code ([#6347](https://github.com/facebook/jest/pull/6347))
- `[expect]` toMatchObject throws TypeError when a source property is null ([#6313](https://github.com/facebook/jest/pull/6313))
- `[jest-cli]` Normalize slashes in paths in CLI output on Windows ([#6310](https://github.com/facebook/jest/pull/6310))
- `[jest-cli]` Fix run beforeAll in excluded suites tests" mode. ([#6234](https://github.com/facebook/jest/pull/6234))
- `[jest-haste-map`] Compute SHA-1s for non-tracked files when using Node crawler ([#6264](https://github.com/facebook/jest/pull/6264))

### Chore & Maintenance

- `[docs]` Improve documentation of `mockClear`, `mockReset`, and `mockRestore` ([#6227](https://github.com/facebook/jest/pull/6227/files))
- `[jest-each]` Refactor each to use shared implementation with core ([#6345](https://github.com/facebook/jest/pull/6345))
- `[jest-each]` Update jest-each docs for serialising values into titles ([#6337](https://github.com/facebook/jest/pull/6337))
- `[jest-circus]` Add dependency on jest-each ([#6309](https://github.com/facebook/jest/pull/6309))
- `[filenames]` Rename "integration-tests" to "e2e" ([#6315](https://github.com/facebook/jest/pull/6315))
- `[docs]` Mention the use of commit hash with `--changedSince` flag ([#6330](https://github.com/facebook/jest/pull/6330))

## 23.0.1

### Chore & Maintenance

- `[jest-jasemine2]` Add dependency on jest-each ([#6308](https://github.com/facebook/jest/pull/6308))
- `[jest-each]` Move jest-each into core Jest ([#6278](https://github.com/facebook/jest/pull/6278))
- `[examples]` Update typescript example to using ts-jest ([#6260](https://github.com/facebook/jest/pull/6260))

### Fixes

- `[pretty-format]` Serialize inverse asymmetric matchers correctly ([#6272](https://github.com/facebook/jest/pull/6272))

## 23.0.0

### Features

- `[expect]` Expose `getObjectSubset`, `iterableEquality`, and `subsetEquality` ([#6210](https://github.com/facebook/jest/pull/6210))
- `[jest-snapshot]` Add snapshot property matchers ([#6210](https://github.com/facebook/jest/pull/6210))
- `[jest-config]` Support jest-preset.js files within Node modules ([#6185](https://github.com/facebook/jest/pull/6185))
- `[jest-cli]` Add `--detectOpenHandles` flag which enables Jest to potentially track down handles keeping it open after tests are complete. ([#6130](https://github.com/facebook/jest/pull/6130))
- `[jest-jasmine2]` Add data driven testing based on `jest-each` ([#6102](https://github.com/facebook/jest/pull/6102))
- `[jest-matcher-utils]` Change "suggest to equal" message to be more advisory ([#6103](https://github.com/facebook/jest/issues/6103))
- `[jest-message-util]` Don't ignore messages with `vendor` anymore ([#6117](https://github.com/facebook/jest/pull/6117))
- `[jest-validate]` Get rid of `jest-config` dependency ([#6067](https://github.com/facebook/jest/pull/6067))
- `[jest-validate]` Adds option to inject `deprecationEntries` ([#6067](https://github.com/facebook/jest/pull/6067))
- `[jest-snapshot]` [**BREAKING**] Concatenate name of test, optional snapshot name and count ([#6015](https://github.com/facebook/jest/pull/6015))
- `[jest-runtime]` Allow for transform plugins to skip the definition process method if createTransformer method was defined. ([#5999](https://github.com/facebook/jest/pull/5999))
- `[expect]` Add stack trace for async errors ([#6008](https://github.com/facebook/jest/pull/6008))
- `[jest-jasmine2]` Add stack trace for timeouts ([#6008](https://github.com/facebook/jest/pull/6008))
- `[jest-jasmine2]` Add stack trace for thrown non-`Error`s ([#6008](https://github.com/facebook/jest/pull/6008))
- `[jest-runtime]` Prevent modules from marking themselves as their own parent ([#5235](https://github.com/facebook/jest/issues/5235))
- `[jest-mock]` Add support for auto-mocking generator functions ([#5983](https://github.com/facebook/jest/pull/5983))
- `[expect]` Add support for async matchers ([#5919](https://github.com/facebook/jest/pull/5919))
- `[expect]` Suggest toContainEqual ([#5948](https://github.com/facebook/jest/pull/5953))
- `[jest-config]` Export Jest's default options ([#5948](https://github.com/facebook/jest/pull/5948))
- `[jest-editor-support]` Move `coverage` to `ProjectWorkspace.collectCoverage` ([#5929](https://github.com/facebook/jest/pull/5929))
- `[jest-editor-support]` Add `coverage` option to runner ([#5836](https://github.com/facebook/jest/pull/5836))
- `[jest-haste-map]` Support extracting dynamic `import`s ([#5883](https://github.com/facebook/jest/pull/5883))
- `[expect]` Improve output format for mismatchedArgs in mock/spy calls. ([#5846](https://github.com/facebook/jest/pull/5846))
- `[jest-cli]` Add support for using `--coverage` in combination with watch mode, `--onlyChanged`, `--findRelatedTests` and more ([#5601](https://github.com/facebook/jest/pull/5601))
- `[jest-jasmine2]` [**BREAKING**] Adds error throwing and descriptive errors to `it`/ `test` for invalid arguments. `[jest-circus]` Adds error throwing and descriptive errors to `it`/ `test` for invalid arguments ([#5558](https://github.com/facebook/jest/pull/5558))
- `[jest-matcher-utils]` Add `isNot` option to `matcherHint` function ([#5512](https://github.com/facebook/jest/pull/5512))
- `[jest-config]` Add `<rootDir>` to runtime files not found error report ([#5693](https://github.com/facebook/jest/pull/5693))
- `[expect]` Make toThrow matcher pass only if Error object is returned from promises ([#5670](https://github.com/facebook/jest/pull/5670))
- `[expect]` Add isError to utils ([#5670](https://github.com/facebook/jest/pull/5670))
- `[expect]` Add inverse matchers (`expect.not.arrayContaining`, etc., [#5517](https://github.com/facebook/jest/pull/5517))
- `[expect]` `expect.extend` now also extends asymmetric matchers ([#5503](https://github.com/facebook/jest/pull/5503))
- `[jest-mock]` Update `spyOnProperty` to support spying on the prototype chain ([#5753](https://github.com/facebook/jest/pull/5753))
- `[jest-mock]` Add tracking of return values in the `mock` property ([#5752](https://github.com/facebook/jest/pull/5752))
- `[jest-mock]` Add tracking of thrown errors in the `mock` property ([#5764](https://github.com/facebook/jest/pull/5764))
- `[expect]`Add nthCalledWith spy matcher ([#5605](https://github.com/facebook/jest/pull/5605))
- `[jest-cli]` Add `isSerial` property that runners can expose to specify that they can not run in parallel ([#5706](https://github.com/facebook/jest/pull/5706))
- `[expect]` Add `.toBeCalledTimes` and `toHaveBeenNthCalledWith` aliases ([#5826](https://github.com/facebook/jest/pull/5826))
- `[jest-cli]` Interactive Snapshot Mode improvements ([#5864](https://github.com/facebook/jest/pull/5864))
- `[jest-editor-support]` Add `no-color` option to runner ([#5909](https://github.com/facebook/jest/pull/5909))
- `[jest-jasmine2]` Pretty-print non-Error object errors ([#5980](https://github.com/facebook/jest/pull/5980))
- `[jest-message-util]` Include column in stack frames ([#5889](https://github.com/facebook/jest/pull/5889))
- `[expect]` Introduce toStrictEqual ([#6032](https://github.com/facebook/jest/pull/6032))
- `[expect]` Add return matchers ([#5879](https://github.com/facebook/jest/pull/5879))
- `[jest-cli]` Improve snapshot summaries ([#6181](https://github.com/facebook/jest/pull/6181))
- `[expect]` Include custom mock names in error messages ([#6199](https://github.com/facebook/jest/pull/6199))
- `[jest-diff]` Support returning diff from oneline strings ([#6221](https://github.com/facebook/jest/pull/6221))
- `[expect]` Improve return matchers ([#6172](https://github.com/facebook/jest/pull/6172))
- `[jest-cli]` Overhaul watch plugin hooks names ([#6249](https://github.com/facebook/jest/pull/6249))
- `[jest-mock]` [**BREAKING**] Include tracked call results in serialized mock ([#6244](https://github.com/facebook/jest/pull/6244))

### Fixes

- `[jest-cli]` Fix stdin encoding to utf8 for watch plugins. ([#6253](https://github.com/facebook/jest/issues/6253))
- `[expect]` Better detection of DOM Nodes for equality ([#6246](https://github.com/facebook/jest/pull/6246))
- `[jest-cli]` Fix misleading action description for F key when in "only failed tests" mode. ([#6167](https://github.com/facebook/jest/issues/6167))
- `[jest-worker]` Stick calls to workers before processing them ([#6073](https://github.com/facebook/jest/pull/6073))
- `[babel-plugin-jest-hoist]` Allow using `console` global variable ([#6075](https://github.com/facebook/jest/pull/6075))
- `[jest-jasmine2]` Always remove node core message from assert stack traces ([#6055](https://github.com/facebook/jest/pull/6055))
- `[expect]` Add stack trace when `expect.assertions` and `expect.hasAssertions` causes test failures. ([#5997](https://github.com/facebook/jest/pull/5997))
- `[jest-runtime]` Throw a more useful error when trying to require modules after the test environment is torn down ([#5888](https://github.com/facebook/jest/pull/5888))
- `[jest-mock]` [**BREAKING**] Replace timestamps with `invocationCallOrder` ([#5867](https://github.com/facebook/jest/pull/5867))
- `[jest-jasmine2]` Install `sourcemap-support` into normal runtime to catch runtime errors ([#5945](https://github.com/facebook/jest/pull/5945))
- `[jest-jasmine2]` Added assertion error handling inside `afterAll hook` ([#5884](https://github.com/facebook/jest/pull/5884))
- `[jest-cli]` Remove the notifier actions in case of failure when not in watch mode. ([#5861](https://github.com/facebook/jest/pull/5861))
- `[jest-mock]` Extend .toHaveBeenCalled return message with outcome ([#5951](https://github.com/facebook/jest/pull/5951))
- `[jest-runner]` Assign `process.env.JEST_WORKER_ID="1"` when in runInBand mode ([#5860](https://github.com/facebook/jest/pull/5860))
- `[jest-cli]` Add descriptive error message when trying to use `globalSetup`/`globalTeardown` file that doesn't export a function. ([#5835](https://github.com/facebook/jest/pull/5835))
- `[expect]` Do not rely on `instanceof RegExp`, since it will not work for RegExps created inside of a different VM ([#5729](https://github.com/facebook/jest/pull/5729))
- `[jest-resolve]` Update node module resolution algorithm to correctly handle symlinked paths ([#5085](https://github.com/facebook/jest/pull/5085))
- `[jest-editor-support]` Update `Settings` to use spawn in shell option ([#5658](https://github.com/facebook/jest/pull/5658))
- `[jest-cli]` Improve the error message when 2 projects resolve to the same config ([#5674](https://github.com/facebook/jest/pull/5674))
- `[jest-runtime]` remove retainLines from coverage instrumentation ([#5692](https://github.com/facebook/jest/pull/5692))
- `[jest-cli]` Fix update snapshot issue when using watchAll ([#5696](https://github.com/facebook/jest/pull/5696))
- `[expect]` Fix rejects.not matcher ([#5670](https://github.com/facebook/jest/pull/5670))
- `[jest-runtime]` Prevent Babel warnings on large files ([#5702](https://github.com/facebook/jest/pull/5702))
- `[jest-mock]` Prevent `mockRejectedValue` from causing unhandled rejection ([#5720](https://github.com/facebook/jest/pull/5720))
- `[pretty-format]` Handle React fragments better ([#5816](https://github.com/facebook/jest/pull/5816))
- `[pretty-format]` Handle formatting of `React.forwardRef` and `Context` components ([#6093](https://github.com/facebook/jest/pull/6093))
- `[jest-cli]` Switch collectCoverageFrom back to a string ([#5914](https://github.com/facebook/jest/pull/5914))
- `[jest-regex-util]` Fix handling regex symbols in tests path on Windows ([#5941](https://github.com/facebook/jest/pull/5941))
- `[jest-util]` Fix handling of NaN/Infinity in mock timer delay ([#5966](https://github.com/facebook/jest/pull/5966))
- `[jest-resolve]` Generalise test for package main entries equivalent to ".". ([#5968](https://github.com/facebook/jest/pull/5968))
- `[jest-config]` Ensure that custom resolvers are used when resolving the configuration ([#5976](https://github.com/facebook/jest/pull/5976))
- `[website]` Fix website docs ([#5853](https://github.com/facebook/jest/pull/5853))
- `[expect]` Fix isEqual Set and Map to compare object values and keys regardless of order ([#6150](https://github.com/facebook/jest/pull/6150))
- `[pretty-format]` [**BREAKING**] Remove undefined props from React elements ([#6162](https://github.com/facebook/jest/pull/6162))
- `[jest-haste-map]` Properly resolve mocked node modules without package.json defined ([#6232](https://github.com/facebook/jest/pull/6232))

### Chore & Maintenance

- `[jest-runner]` Move sourcemap installation from `jest-jasmine2` to `jest-runner` ([#6176](https://github.com/facebook/jest/pull/6176))
- `[jest-cli]` Use yargs's built-in `version` instead of rolling our own ([#6215](https://github.com/facebook/jest/pull/6215))
- `[docs]` Add explanation on how to mock methods not implemented in JSDOM
- `[jest-jasmine2]` Simplify `Env.execute` and TreeProcessor to setup and clean resources for the top suite the same way as for all of the children suites ([#5885](https://github.com/facebook/jest/pull/5885))
- `[babel-jest]` [**BREAKING**] Always return object from transformer ([#5991](https://github.com/facebook/jest/pull/5991))
- `[*]` Run Prettier on compiled output ([#5858](https://github.com/facebook/jest/pull/3497))
- `[jest-cli]` Add fileChange hook for plugins ([#5708](https://github.com/facebook/jest/pull/5708))
- `[docs]` Add docs on using `jest.mock(...)` ([#5648](https://github.com/facebook/jest/pull/5648))
- `[docs]` Mention Jest Puppeteer Preset ([#5722](https://github.com/facebook/jest/pull/5722))
- `[docs]` Add jest-community section to website ([#5675](https://github.com/facebook/jest/pull/5675))
- `[docs]` Add versioned docs for v22.4 ([#5733](https://github.com/facebook/jest/pull/5733))
- `[docs]` Improve Snapshot Testing Guide ([#5812](https://github.com/facebook/jest/issues/5812))
- `[jest-runtime]` [**BREAKING**] Remove `jest.genMockFn` and `jest.genMockFunction` ([#6173](https://github.com/facebook/jest/pull/6173))
- `[jest-message-util]` Avoid adding unnecessary indent to blank lines in stack traces ([#6211](https://github.com/facebook/jest/pull/6211))

## 22.4.2

### Fixes

- `[jest-haste-map]` Recreate Haste map when deserialization fails ([#5642](https://github.com/facebook/jest/pull/5642))

## 22.4.1

### Fixes

- `[jest-haste-map]` Parallelize Watchman calls in crawler ([#5640](https://github.com/facebook/jest/pull/5640))
- `[jest-editor-support]` Update TypeScript definitions ([#5625](https://github.com/facebook/jest/pull/5625))
- `[babel-jest]` Remove `retainLines` argument to babel. ([#5594](https://github.com/facebook/jest/pull/5594))

### Features

- `[jest-runtime]` Provide `require.main` property set to module with test suite ([#5618](https://github.com/facebook/jest/pull/5618))

### Chore & Maintenance

- `[docs]` Add note about Node version support ([#5622](https://github.com/facebook/jest/pull/5622))
- `[docs]` Update to use yarn ([#5624](https://github.com/facebook/jest/pull/5624))
- `[docs]` Add how to mock scoped modules to Manual Mocks doc ([#5638](https://github.com/facebook/jest/pull/5638))

## 22.4.0

### Fixes

- `[jest-haste-map]` Overhauls how Watchman crawler works fixing Windows ([#5615](https://github.com/facebook/jest/pull/5615))
- `[expect]` Allow matching of Errors against plain objects ([#5611](https://github.com/facebook/jest/pull/5611))
- `[jest-haste-map]` Do not read binary files in Haste, even when instructed to do so ([#5612](https://github.com/facebook/jest/pull/5612))
- `[jest-cli]` Don't skip matchers for exact files ([#5582](https://github.com/facebook/jest/pull/5582))
- `[docs]` Update discord links ([#5586](https://github.com/facebook/jest/pull/5586))
- `[jest-runtime]` Align handling of testRegex on Windows between searching for tests and instrumentation checks ([#5560](https://github.com/facebook/jest/pull/5560))
- `[jest-config]` Make it possible to merge `transform` option with preset ([#5505](https://github.com/facebook/jest/pull/5505))
- `[jest-util]` Fix `console.assert` behavior in custom & buffered consoles ([#5576](https://github.com/facebook/jest/pull/5576))

### Features

- `[docs]` Add MongoDB guide ([#5571](https://github.com/facebook/jest/pull/5571))
- `[jest-runtime]` Deprecate mapCoverage option. ([#5177](https://github.com/facebook/jest/pull/5177))
- `[babel-jest]` Add option to return sourcemap from the transformer separately from source. ([#5177](https://github.com/facebook/jest/pull/5177))
- `[jest-validate]` Add ability to log deprecation warnings for CLI flags. ([#5536](https://github.com/facebook/jest/pull/5536))
- `[jest-serializer]` Added new module for serializing. Works using V8 or JSON ([#5609](https://github.com/facebook/jest/pull/5609))
- `[docs]` Add a documentation note for project `displayName` configuration ([#5600](https://github.com/facebook/jest/pull/5600))

### Chore & Maintenance

- `[docs]` Update automatic mocks documentation ([#5630](https://github.com/facebook/jest/pull/5630))

## jest 22.3.0

### Fixes

- `[expect]` Add descriptive error message to CalledWith methods when missing optional arguments ([#5547](https://github.com/facebook/jest/pull/5547))
- `[jest-cli]` Fix inability to quit watch mode while debugger is still attached ([#5029](https://github.com/facebook/jest/pull/5029))
- `[jest-haste-map]` Properly handle platform-specific file deletions ([#5534](https://github.com/facebook/jest/pull/5534))

### Features

- `[jest-util]` Add the following methods to the "console" implementations: `assert`, `count`, `countReset`, `dir`, `dirxml`, `group`, `groupCollapsed`, `groupEnd`, `time`, `timeEnd` ([#5514](https://github.com/facebook/jest/pull/5514))
- `[docs]` Add documentation for interactive snapshot mode ([#5291](https://github.com/facebook/jest/pull/5291))
- `[jest-editor-support]` Add watchAll flag ([#5523](https://github.com/facebook/jest/pull/5523))
- `[jest-cli]` Support multiple glob patterns for `collectCoverageFrom` ([#5537](https://github.com/facebook/jest/pull/5537))
- `[docs]` Add versioned documentation to the website ([#5541](https://github.com/facebook/jest/pull/5541))

### Chore & Maintenance

- `[jest-config]` Allow `<rootDir>` to be used with `collectCoverageFrom` ([#5524](https://github.com/facebook/jest/pull/5524))
- `[filenames]` Standardize files names in "integration-tests" folder ([#5513](https://github.com/facebook/jest/pull/5513))

## jest 22.2.2

### Fixes

- `[babel-jest]` Revert "Remove retainLines from babel-jest" ([#5496](https://github.com/facebook/jest/pull/5496))
- `[jest-docblock]` Support multiple of the same `@pragma`. ([#5154](https://github.com/facebook/jest/pull/5502))

### Features

- `[jest-worker]` Assign a unique id for each worker and pass it to the child process. It will be available via `process.env.JEST_WORKER_ID` ([#5494](https://github.com/facebook/jest/pull/5494))

### Chore & Maintenance

- `[filenames]` Standardize file names in root ([#5500](https://github.com/facebook/jest/pull/5500))

## jest 22.2.1

### Fixes

- `[jest-config]` "all" takes precedence over "lastCommit" ([#5486](https://github.com/facebook/jest/pull/5486))

## jest 22.2.0

### Features

- `[jest-runner]` Move test summary to after coverage report ([#4512](https://github.com/facebook/jest/pull/4512))
- `[jest-cli]` Added `--notifyMode` to specify when to be notified. ([#5125](https://github.com/facebook/jest/pull/5125))
- `[diff-sequences]` New package compares items in two sequences to find a **longest common subsequence**. ([#5407](https://github.com/facebook/jest/pull/5407))
- `[jest-matcher-utils]` Add `comment` option to `matcherHint` function ([#5437](https://github.com/facebook/jest/pull/5437))
- `[jest-config]` Allow lastComit and changedFilesWithAncestor via JSON config ([#5476](https://github.com/facebook/jest/pull/5476))
- `[jest-util]` Add deletion to `process.env` as well ([#5466](https://github.com/facebook/jest/pull/5466))
- `[jest-util]` Add case-insensitive getters/setters to `process.env` ([#5465](https://github.com/facebook/jest/pull/5465))
- `[jest-mock]` Add util methods to create async functions. ([#5318](https://github.com/facebook/jest/pull/5318))

### Fixes

- `[jest-cli]` Add trailing slash when checking root folder ([#5464](https://github.com/facebook/jest/pull/5464))
- `[jest-cli]` Hide interactive mode if there are no failed snapshot tests ([#5450](https://github.com/facebook/jest/pull/5450))
- `[babel-jest]` Remove retainLines from babel-jest ([#5439](https://github.com/facebook/jest/pull/5439))
- `[jest-cli]` Glob patterns ignore non-`require`-able files (e.g. `README.md`) ([#5199](https://github.com/facebook/jest/issues/5199))
- `[jest-mock]` Add backticks support (\`\`) to `mock` a certain package via the `__mocks__` folder. ([#5426](https://github.com/facebook/jest/pull/5426))
- `[jest-message-util]` Prevent an `ENOENT` crash when the test file contained a malformed source-map. ([#5405](https://github.com/facebook/jest/pull/5405)).
- `[jest]` Add `import-local` to `jest` package. ([#5353](https://github.com/facebook/jest/pull/5353))
- `[expect]` Support class instances in `.toHaveProperty()` and `.toMatchObject` matcher. ([#5367](https://github.com/facebook/jest/pull/5367))
- `[jest-cli]` Fix npm update command for snapshot summary. ([#5376](https://github.com/facebook/jest/pull/5376), [5389](https://github.com/facebook/jest/pull/5389/))
- `[expect]` Make `rejects` and `resolves` synchronously validate its argument. ([#5364](https://github.com/facebook/jest/pull/5364))
- `[docs]` Add tutorial page for ES6 class mocks. ([#5383](https://github.com/facebook/jest/pull/5383))
- `[jest-resolve]` Search required modules in node_modules and then in custom paths. ([#5403](https://github.com/facebook/jest/pull/5403))
- `[jest-resolve]` Get builtin modules from node core. ([#5411](https://github.com/facebook/jest/pull/5411))
- `[jest-resolve]` Detect and preserve absolute paths in `moduleDirectories`. Do not generate additional (invalid) paths by prepending each ancestor of `cwd` to the absolute path. Additionally, this fixes functionality in Windows OS. ([#5398](https://github.com/facebook/jest/pull/5398))

### Chore & Maintenance

- `[jest-util]` Implement watch plugins ([#5399](https://github.com/facebook/jest/pull/5399))

## jest 22.1.4

### Fixes

- `[jest-util]` Add "debug" method to "console" implementations ([#5350](https://github.com/facebook/jest/pull/5350))
- `[jest-resolve]` Add condition to avoid infinite loop when node module package main is ".". ([#5344)](https://github.com/facebook/jest/pull/5344))

### Features

- `[jest-cli]` `--changedSince`: allow selectively running tests for code changed since arbitrary revisions. ([#5312](https://github.com/facebook/jest/pull/5312))

## jest 22.1.3

### Fixes

- `[jest-cli]` Check if the file belongs to the checked project before adding it to the list, also checking that the file name is not explicitly blacklisted ([#5341](https://github.com/facebook/jest/pull/5341))
- `[jest-editor-support]` Add option to spawn command in shell ([#5340](https://github.com/facebook/jest/pull/5340))

## jest 22.1.2

### Fixes

- `[jest-cli]` Check if the file belongs to the checked project before adding it to the list ([#5335](https://github.com/facebook/jest/pull/5335))
- `[jest-cli]` Fix `EISDIR` when a directory is passed as an argument to `jest`. ([#5317](https://github.com/facebook/jest/pull/5317))
- `[jest-config]` Added restoreMocks config option. ([#5327](https://github.com/facebook/jest/pull/5327))

## jest 22.1.1

### Fixes

- `[*]` Move from "process.exit" to "exit. ([#5313](https://github.com/facebook/jest/pull/5313))

## jest 22.1.0

### Features

- `[jest-cli]` Make Jest exit without an error when no tests are found in the case of `--lastCommit`, `--findRelatedTests`, or `--onlyChanged` options having been passed to the CLI
- `[jest-cli]` Add interactive snapshot mode ([#3831](https://github.com/facebook/jest/pull/3831))

### Fixes

- `[jest-cli]` Use `import-local` to support global Jest installations. ([#5304](https://github.com/facebook/jest/pull/5304))
- `[jest-runner]` Fix memory leak in coverage reporting ([#5289](https://github.com/facebook/jest/pull/5289))
- `[docs]` Update mention of the minimal version of node supported ([#4947](https://github.com/facebook/jest/issues/4947))
- `[jest-cli]` Fix missing newline in console message ([#5308](https://github.com/facebook/jest/pull/5308))
- `[jest-cli]` `--lastCommit` and `--changedFilesWithAncestor` now take effect even when `--onlyChanged` is not specified. ([#5307](https://github.com/facebook/jest/pull/5307))

### Chore & Maintenance

- `[filenames]` Standardize folder names under `integration-tests/` ([#5298](https://github.com/facebook/jest/pull/5298))

## jest 22.0.6

### Fixes

- `[jest-jasmine2]` Fix memory leak in snapshot reporting ([#5279](https://github.com/facebook/jest/pull/5279))
- `[jest-config]` Fix breaking change in `--testPathPattern` ([#5269](https://github.com/facebook/jest/pull/5269))
- `[docs]` Document caveat with mocks, Enzyme, snapshots and React 16 ([#5258](https://github.com/facebook/jest/issues/5258))

## jest 22.0.5

### Fixes

- `[jest-leak-detector]` Removed the reference to `weak`. Now, parent projects must install it by hand for the module to work.
- `[expect]` Fail test when the types of `stringContaining` and `stringMatching` matchers do not match. ([#5069](https://github.com/facebook/jest/pull/5069))
- `[jest-cli]` Treat dumb terminals as noninteractive ([#5237](https://github.com/facebook/jest/pull/5237))
- `[jest-cli]` `jest --onlyChanged --changedFilesWithAncestor` now also works with git. ([#5189](https://github.com/facebook/jest/pull/5189))
- `[jest-config]` fix unexpected condition to avoid infinite recursion in Windows platform. ([#5161](https://github.com/facebook/jest/pull/5161))
- `[jest-config]` Escape parentheses and other glob characters in `rootDir` before interpolating with `testMatch`. ([#4838](https://github.com/facebook/jest/issues/4838))
- `[jest-regex-util]` Fix breaking change in `--testPathPattern` ([#5230](https://github.com/facebook/jest/pull/5230))
- `[expect]` Do not override `Error` stack (with `Error.captureStackTrace`) for custom matchers. ([#5162](https://github.com/facebook/jest/pull/5162))
- `[pretty-format]` Pretty format for DOMStringMap and NamedNodeMap ([#5233](https://github.com/facebook/jest/pull/5233))
- `[jest-cli]` Use a better console-clearing string on Windows ([#5251](https://github.com/facebook/jest/pull/5251))

### Features

- `[jest-jasmine]` Allowed classes and functions as `describe` names. ([#5154](https://github.com/facebook/jest/pull/5154))
- `[jest-jasmine2]` Support generator functions as specs. ([#5166](https://github.com/facebook/jest/pull/5166))
- `[jest-jasmine2]` Allow `spyOn` with getters and setters. ([#5107](https://github.com/facebook/jest/pull/5107))
- `[jest-config]` Allow configuration objects inside `projects` array ([#5176](https://github.com/facebook/jest/pull/5176))
- `[expect]` Add support to `.toHaveProperty` matcher to accept the keyPath argument as an array of properties/indices. ([#5220](https://github.com/facebook/jest/pull/5220))
- `[docs]` Add documentation for .toHaveProperty matcher to accept the keyPath argument as an array of properties/indices. ([#5220](https://github.com/facebook/jest/pull/5220))
- `[jest-runner]` test environments are now passed a new `options` parameter. Currently this only has the `console` which is the test console that Jest will expose to tests. ([#5223](https://github.com/facebook/jest/issues/5223))
- `[jest-environment-jsdom]` pass the `options.console` to a custom instance of `virtualConsole` so jsdom is using the same console as the test. ([#5223](https://github.com/facebook/jest/issues/5223))

### Chore & Maintenance

- `[docs]` Describe the order of execution of describe and test blocks. ([#5217](https://github.com/facebook/jest/pull/5217), [#5238](https://github.com/facebook/jest/pull/5238))
- `[docs]` Add a note on `moduleNameMapper` ordering. ([#5249](https://github.com/facebook/jest/pull/5249))

## jest 22.0.4

### Fixes

- `[jest-cli]` New line before quitting watch mode. ([#5158](https://github.com/facebook/jest/pull/5158))

### Features

- `[babel-jest]` moduleFileExtensions not passed to babel transformer. ([#5110](https://github.com/facebook/jest/pull/5110))

### Chore & Maintenance

- `[*]` Tweaks to better support Node 4 ([#5142](https://github.com/facebook/jest/pull/5142))

## jest 22.0.2 && 22.0.3

### Chore & Maintenance

- `[*]` Tweaks to better support Node 4 ([#5134](https://github.com/facebook/jest/pull/5134))

## jest 22.0.1

### Fixes

- `[jest-runtime]` fix error for test files providing coverage. ([#5117](https://github.com/facebook/jest/pull/5117))

### Features

- `[jest-config]` Add `forceCoverageMatch` to allow collecting coverage from ignored files. ([#5081](https://github.com/facebook/jest/pull/5081))

## jest 22.0.0

### Fixes

- `[jest-resolve]` Use `module.builtinModules` as `BUILTIN_MODULES` when it exists
- `[jest-worker]` Remove `debug` and `inspect` flags from the arguments sent to the child ([#5068](https://github.com/facebook/jest/pull/5068))
- `[jest-config]` Use all `--testPathPattern` and `<regexForTestFiles>` args in `testPathPattern` ([#5066](https://github.com/facebook/jest/pull/5066))
- `[jest-cli]` Do not support `--watch` inside non-version-controlled environments ([#5060](https://github.com/facebook/jest/pull/5060))
- `[jest-config]` Escape Windows path separator in testPathPattern CLI arguments ([#5054](https://github.com/facebook/jest/pull/5054))
- `[jest-jasmine]` Register sourcemaps as node environment to improve performance with jsdom ([#5045](https://github.com/facebook/jest/pull/5045))
- `[pretty-format]` Do not call toJSON recursively ([#5044](https://github.com/facebook/jest/pull/5044))
- `[pretty-format]` Fix errors when identity-obj-proxy mocks CSS Modules ([#4935](https://github.com/facebook/jest/pull/4935))
- `[babel-jest]` Fix support for namespaced babel version 7 ([#4918](https://github.com/facebook/jest/pull/4918))
- `[expect]` fix .toThrow for promises ([#4884](https://github.com/facebook/jest/pull/4884))
- `[jest-docblock]` pragmas should preserve urls ([#4837](https://github.com/facebook/jest/pull/4629))
- `[jest-cli]` Check if `npm_lifecycle_script` calls Jest directly ([#4629](https://github.com/facebook/jest/pull/4629))
- `[jest-cli]` Fix --showConfig to show all configs ([#4494](https://github.com/facebook/jest/pull/4494))
- `[jest-cli]` Throw if `maxWorkers` doesn't have a value ([#4591](https://github.com/facebook/jest/pull/4591))
- `[jest-cli]` Use `fs.realpathSync.native` if available ([#5031](https://github.com/facebook/jest/pull/5031))
- `[jest-config]` Fix `--passWithNoTests` ([#4639](https://github.com/facebook/jest/pull/4639))
- `[jest-config]` Support `rootDir` tag in testEnvironment ([#4579](https://github.com/facebook/jest/pull/4579))
- `[jest-editor-support]` Fix `--showConfig` to support jest 20 and jest 21 ([#4575](https://github.com/facebook/jest/pull/4575))
- `[jest-editor-support]` Fix editor support test for node 4 ([#4640](https://github.com/facebook/jest/pull/4640))
- `[jest-mock]` Support mocking constructor in `mockImplementationOnce` ([#4599](https://github.com/facebook/jest/pull/4599))
- `[jest-runtime]` Fix manual user mocks not working with custom resolver ([#4489](https://github.com/facebook/jest/pull/4489))
- `[jest-util]` Fix `runOnlyPendingTimers` for `setTimeout` inside `setImmediate` ([#4608](https://github.com/facebook/jest/pull/4608))
- `[jest-message-util]` Always remove node internals from stacktraces ([#4695](https://github.com/facebook/jest/pull/4695))
- `[jest-resolve]` changes method of determining builtin modules to include missing builtins ([#4740](https://github.com/facebook/jest/pull/4740))
- `[pretty-format]` Prevent error in pretty-format for window in jsdom test env ([#4750](https://github.com/facebook/jest/pull/4750))
- `[jest-resolve]` Preserve module identity for symlinks ([#4761](https://github.com/facebook/jest/pull/4761))
- `[jest-config]` Include error message for `preset` json ([#4766](https://github.com/facebook/jest/pull/4766))
- `[pretty-format]` Throw `PrettyFormatPluginError` if a plugin halts with an exception ([#4787](https://github.com/facebook/jest/pull/4787))
- `[expect]` Keep the stack trace unchanged when `PrettyFormatPluginError` is thrown by pretty-format ([#4787](https://github.com/facebook/jest/pull/4787))
- `[jest-environment-jsdom]` Fix asynchronous test will fail due to timeout issue. ([#4669](https://github.com/facebook/jest/pull/4669))
- `[jest-cli]` Fix `--onlyChanged` path case sensitivity on Windows platform ([#4730](https://github.com/facebook/jest/pull/4730))
- `[jest-runtime]` Use realpath to match transformers ([#5000](https://github.com/facebook/jest/pull/5000))
- `[expect]` [**BREAKING**] Replace identity equality with Object.is in toBe matcher ([#4917](https://github.com/facebook/jest/pull/4917))

### Features

- `[jest-message-util]` Add codeframe to test assertion failures ([#5087](https://github.com/facebook/jest/pull/5087))
- `[jest-config]` Add Global Setup/Teardown options ([#4716](https://github.com/facebook/jest/pull/4716))
- `[jest-config]` Add `testEnvironmentOptions` to apply to jsdom options or node context. ([#5003](https://github.com/facebook/jest/pull/5003))
- `[jest-jasmine2]` Update Timeout error message to `jest.timeout` and display current timeout value ([#4990](https://github.com/facebook/jest/pull/4990))
- `[jest-runner]` Enable experimental detection of leaked contexts ([#4895](https://github.com/facebook/jest/pull/4895))
- `[jest-cli]` Add combined coverage threshold for directories. ([#4885](https://github.com/facebook/jest/pull/4885))
- `[jest-mock]` Add `timestamps` to mock state. ([#4866](https://github.com/facebook/jest/pull/4866))
- `[eslint-plugin-jest]` Add `prefer-to-have-length` lint rule. ([#4771](https://github.com/facebook/jest/pull/4771))
- `[jest-environment-jsdom]` [**BREAKING**] Upgrade to JSDOM@11 ([#4770](https://github.com/facebook/jest/pull/4770))
- `[jest-environment-*]` [**BREAKING**] Add Async Test Environment APIs, dispose is now teardown ([#4506](https://github.com/facebook/jest/pull/4506))
- `[jest-cli]` Add an option to clear the cache ([#4430](https://github.com/facebook/jest/pull/4430))
- `[babel-plugin-jest-hoist]` Improve error message, that the second argument of `jest.mock` must be an inline function ([#4593](https://github.com/facebook/jest/pull/4593))
- `[jest-snapshot]` [**BREAKING**] Concatenate name of test and snapshot ([#4460](https://github.com/facebook/jest/pull/4460))
- `[jest-cli]` [**BREAKING**] Fail if no tests are found ([#3672](https://github.com/facebook/jest/pull/3672))
- `[jest-diff]` Highlight only last of odd length leading spaces ([#4558](https://github.com/facebook/jest/pull/4558))
- `[jest-docblock]` Add `docblock.print()` ([#4517](https://github.com/facebook/jest/pull/4517))
- `[jest-docblock]` Add `strip` ([#4571](https://github.com/facebook/jest/pull/4571))
- `[jest-docblock]` Preserve leading whitespace in docblock comments ([#4576](https://github.com/facebook/jest/pull/4576))
- `[jest-docblock]` remove leading newlines from `parswWithComments().comments` ([#4610](https://github.com/facebook/jest/pull/4610))
- `[jest-editor-support]` Add Snapshots metadata ([#4570](https://github.com/facebook/jest/pull/4570))
- `[jest-editor-support]` Adds an 'any' to the typedef for `updateFileWithJestStatus` ([#4636](https://github.com/facebook/jest/pull/4636))
- `[jest-editor-support]` Better monorepo support ([#4572](https://github.com/facebook/jest/pull/4572))
- `[jest-environment-jsdom]` Add simple rAF polyfill in jsdom environment to work with React 16 ([#4568](https://github.com/facebook/jest/pull/4568))
- `[jest-environment-node]` Implement node Timer api ([#4622](https://github.com/facebook/jest/pull/4622))
- `[jest-jasmine2]` Add testPath to reporter callbacks ([#4594](https://github.com/facebook/jest/pull/4594))
- `[jest-mock]` Added support for naming mocked functions with `.mockName(value)` and `.mockGetName()` ([#4586](https://github.com/facebook/jest/pull/4586))
- `[jest-runtime]` Add `module.loaded`, and make `module.require` not enumerable ([#4623](https://github.com/facebook/jest/pull/4623))
- `[jest-runtime]` Add `module.parent` ([#4614](https://github.com/facebook/jest/pull/4614))
- `[jest-runtime]` Support sourcemaps in transformers ([#3458](https://github.com/facebook/jest/pull/3458))
- `[jest-snapshot]` [**BREAKING**] Add a serializer for `jest.fn` to allow a snapshot of a jest mock ([#4668](https://github.com/facebook/jest/pull/4668))
- `[jest-worker]` Initial version of parallel worker abstraction, say hello! ([#4497](https://github.com/facebook/jest/pull/4497))
- `[jest-jasmine2]` Add `testLocationInResults` flag to add location information per spec to test results ([#4782](https://github.com/facebook/jest/pull/4782))
- `[jest-environment-jsdom]` Update JSOM to 11.4, which includes built-in support for `requestAnimationFrame` ([#4919](https://github.com/facebook/jest/pull/4919))
- `[jest-cli]` Hide watch usage output when running on non-interactive environments ([#4958](https://github.com/facebook/jest/pull/4958))
- `[jest-snapshot]` Promises support for `toThrowErrorMatchingSnapshot` ([#4946](https://github.com/facebook/jest/pull/4946))
- `[jest-cli]` Explain which snapshots are obsolete ([#5005](https://github.com/facebook/jest/pull/5005))

### Chore & Maintenance

- `[docs]` Add guide of using with puppeteer ([#5093](https://github.com/facebook/jest/pull/5093))
- `[jest-util]` `jest-util` should not depend on `jest-mock` ([#4992](https://github.com/facebook/jest/pull/4992))
- `[*]` [**BREAKING**] Drop support for Node.js version 4 ([#4769](https://github.com/facebook/jest/pull/4769))
- `[docs]` Wrap code comments at 80 characters ([#4781](https://github.com/facebook/jest/pull/4781))
- `[eslint-plugin-jest]` Removed from the Jest core repo, and moved to https://github.com/jest-community/eslint-plugin-jest ([#4867](https://github.com/facebook/jest/pull/4867))
- `[babel-jest]` Explicitly bump istanbul to newer versions ([#4616](https://github.com/facebook/jest/pull/4616))
- `[expect]` Upgrade mocha and rollup for browser testing ([#4642](https://github.com/facebook/jest/pull/4642))
- `[docs]` Add info about `coveragePathIgnorePatterns` ([#4602](https://github.com/facebook/jest/pull/4602))
- `[docs]` Add Vuejs series of testing with Jest ([#4648](https://github.com/facebook/jest/pull/4648))
- `[docs]` Mention about optional `done` argument in test function ([#4556](https://github.com/facebook/jest/pull/4556))
- `[jest-cli]` Bump node-notifier version ([#4609](https://github.com/facebook/jest/pull/4609))
- `[jest-diff]` Simplify highlight for leading and trailing spaces ([#4553](https://github.com/facebook/jest/pull/4553))
- `[jest-get-type]` Add support for date ([#4621](https://github.com/facebook/jest/pull/4621))
- `[jest-matcher-utils]` Call `chalk.inverse` for trailing spaces ([#4578](https://github.com/facebook/jest/pull/4578))
- `[jest-runtime]` Add `.advanceTimersByTime`; keep `.runTimersToTime()` as an alias.
- `[docs]` Include missing dependency in TestEnvironment sample code
- `[docs]` Add clarification for hook execution order
- `[docs]` Update `expect.anything()` sample code ([#5007](https://github.com/facebook/jest/pull/5007))

## jest 21.2.1

- Fix watchAll not running tests on save ([#4550](https://github.com/facebook/jest/pull/4550))
- Add missing escape sequences to ConvertAnsi plugin ([#4544](https://github.com/facebook/jest/pull/4544))

## jest 21.2.0

- 🃏 Change license from BSD+Patents to MIT.
- Allow eslint-plugin to recognize more disabled tests ([#4533](https://github.com/facebook/jest/pull/4533))
- Add babel-plugin for object spread syntax to babel-preset-jest ([#4519](https://github.com/facebook/jest/pull/4519))
- Display outer element and trailing newline consistently in jest-diff ([#4520](https://github.com/facebook/jest/pull/4520))
- Do not modify stack trace of JestAssertionError ([#4516](https://github.com/facebook/jest/pull/4516))
- Print errors after test structure in verbose mode ([#4504](https://github.com/facebook/jest/pull/4504))
- Fix `--silent --verbose` problem ([#4505](https://github.com/facebook/jest/pull/4505))
- Fix: Reset local state of assertions when using hasAssertions ([#4498](https://github.com/facebook/jest/pull/4498))
- jest-resolve: Prevent default resolver failure when potential resolution directory does not exist ([#4483](https://github.com/facebook/jest/pull/4483))

## jest 21.1.0

- (minor) Use ES module exports ([#4454](https://github.com/facebook/jest/pull/4454))
- Allow chaining mockClear and mockReset ([#4475](https://github.com/facebook/jest/pull/4475))
- Call jest-diff and pretty-format more precisely in toHaveProperty matcher ([#4445](https://github.com/facebook/jest/pull/4445))
- Expose restoreAllMocks to object ([#4463](https://github.com/facebook/jest/pull/4463))
- Fix function name cleaning when making mock fn ([#4464](https://github.com/facebook/jest/pull/4464))
- Fix Map/Set equality checker ([#4404](https://github.com/facebook/jest/pull/4404))
- Make FUNCTION_NAME_RESERVED_PATTERN stateless ([#4466](https://github.com/facebook/jest/pull/4466))

## jest 21.0.2

- Take precedence of NODE_PATH when resolving node_modules directories ([#4453](https://github.com/facebook/jest/pull/4453))
- Fix race condition with --coverage and babel-jest identical file contents edge case ([#4432](https://github.com/facebook/jest/pull/4432))
- Add extra parameter `--runTestsByPath`. ([#4411](https://github.com/facebook/jest/pull/4411))
- Upgrade all outdated deps ([#4425](https://github.com/facebook/jest/pull/4425))

## jest 21.0.1

- Remove obsolete error ([#4417](https://github.com/facebook/jest/pull/4417))

## jest 21.0.0

- Add --changedFilesWithAncestor ([#4070](https://github.com/facebook/jest/pull/4070))
- Add --findRelatedFiles ([#4131](https://github.com/facebook/jest/pull/4131))
- Add --onlyChanged tests ([#3977](https://github.com/facebook/jest/pull/3977))
- Add `contextLines` option to jest-diff ([#4152](https://github.com/facebook/jest/pull/4152))
- Add alternative serialize API for pretty-format plugins ([#4114](https://github.com/facebook/jest/pull/4114))
- Add displayName to MPR ([#4327](https://github.com/facebook/jest/pull/4327))
- Add displayName to TestResult ([#4408](https://github.com/facebook/jest/pull/4408))
- Add es5 build of pretty-format ([#4075](https://github.com/facebook/jest/pull/4075))
- Add extra info to no tests for changed files message ([#4188](https://github.com/facebook/jest/pull/4188))
- Add fake chalk in browser builds in order to support IE10 ([#4367](https://github.com/facebook/jest/pull/4367))
- Add jest.requireActual ([#4260](https://github.com/facebook/jest/pull/4260))
- Add maxWorkers to globalConfig ([#4005](https://github.com/facebook/jest/pull/4005))
- Add skipped tests support for jest-editor-support ([#4346](https://github.com/facebook/jest/pull/4346))
- Add source map support for better debugging experience ([#3738](https://github.com/facebook/jest/pull/3738))
- Add support for Error objects in toMatchObject ([#4339](https://github.com/facebook/jest/pull/4339))
- Add support for Immutable.Record in pretty-format ([#3678](https://github.com/facebook/jest/pull/3678))
- Add tests for extract_requires on export types ([#4080](https://github.com/facebook/jest/pull/4080))
- Add that toMatchObject can match arrays ([#3994](https://github.com/facebook/jest/pull/3994))
- Add watchPathIgnorePatterns to exclude paths to trigger test re-run in watch mode ([#4331](https://github.com/facebook/jest/pull/4331))
- Adding ancestorTitles property to JSON test output ([#4293](https://github.com/facebook/jest/pull/4293))
- Allow custom resolver to be used with[out] moduleNameMapper ([#4174](https://github.com/facebook/jest/pull/4174))
- Avoid parsing `.require(…)` method calls ([#3777](https://github.com/facebook/jest/pull/3777))
- Avoid unnecessary function declarations and call in pretty-format ([#3962](https://github.com/facebook/jest/pull/3962))
- Avoid writing to stdout in default reporter if --json is enabled. Fixes #3941 ([#3945](https://github.com/facebook/jest/pull/3945))
- Better error handling for --config ([#4230](https://github.com/facebook/jest/pull/4230))
- Call consistent pretty-format plugins within Jest ([#3800](https://github.com/facebook/jest/pull/3800))
- Change babel-core to peerDependency for compatibility with Babel 7 ([#4162](https://github.com/facebook/jest/pull/4162))
- Change Promise detection code in jest-circus to support non-global Promise implementations ([#4375](https://github.com/facebook/jest/pull/4375))
- Changed files eager loading ([#3979](https://github.com/facebook/jest/pull/3979))
- Check whether we should output to stdout or stderr ([#3953](https://github.com/facebook/jest/pull/3953))
- Clarify what objects toContain and toContainEqual can be used on ([#4307](https://github.com/facebook/jest/pull/4307))
- Clean up resolve() logic. Provide useful names for variables and functions. Test that a directory exists before attempting to resolve files within it. ([#4325](https://github.com/facebook/jest/pull/4325))
- cleanupStackTrace ([#3696](https://github.com/facebook/jest/pull/3696))
- compare objects with Symbol keys ([#3437](https://github.com/facebook/jest/pull/3437))
- Complain if expect is passed multiple arguments ([#4237](https://github.com/facebook/jest/pull/4237))
- Completes nodeCrawl with empty roots ([#3776](https://github.com/facebook/jest/pull/3776))
- Consistent naming of files ([#3798](https://github.com/facebook/jest/pull/3798))
- Convert code base to ESM import ([#3778](https://github.com/facebook/jest/pull/3778))
- Correct summary message for flag --findRelatedTests. ([#4309](https://github.com/facebook/jest/pull/4309))
- Coverage thresholds can be set up for individual files ([#4185](https://github.com/facebook/jest/pull/4185))
- custom reporter error handling ([#4051](https://github.com/facebook/jest/pull/4051))
- Define separate type for pretty-format plugin Options ([#3802](https://github.com/facebook/jest/pull/3802))
- Delete confusing async keyword ([#3679](https://github.com/facebook/jest/pull/3679))
- Delete redundant branch in ReactElement and HTMLElement plugins ([#3731](https://github.com/facebook/jest/pull/3731))
- Don't format node assert errors when there's no 'assert' module ([#4376](https://github.com/facebook/jest/pull/4376))
- Don't print test summary in --silent ([#4106](https://github.com/facebook/jest/pull/4106))
- Don't try to build ghost packages ([#3934](https://github.com/facebook/jest/pull/3934))
- Escape double quotes in attribute values in HTMLElement plugin ([#3797](https://github.com/facebook/jest/pull/3797))
- Explain how to clear the cache ([#4232](https://github.com/facebook/jest/pull/4232))
- Factor out common code for collections in pretty-format ([#4184](https://github.com/facebook/jest/pull/4184))
- Factor out common code for markup in React plugins ([#4171](https://github.com/facebook/jest/pull/4171))
- Feature/internal resolve ([#4315](https://github.com/facebook/jest/pull/4315))
- Fix --logHeapUsage ([#4176](https://github.com/facebook/jest/pull/4176))
- Fix --showConfig to show all project configs ([#4078](https://github.com/facebook/jest/pull/4078))
- Fix --watchAll ([#4254](https://github.com/facebook/jest/pull/4254))
- Fix bug when setTimeout is mocked ([#3769](https://github.com/facebook/jest/pull/3769))
- Fix changedFilesWithAncestor ([#4193](https://github.com/facebook/jest/pull/4193))
- Fix colors for expected/stored snapshot message ([#3702](https://github.com/facebook/jest/pull/3702))
- Fix concurrent test failure ([#4159](https://github.com/facebook/jest/pull/4159))
- Fix for 4286: Compare Maps and Sets by value rather than order ([#4303](https://github.com/facebook/jest/pull/4303))
- fix forceExit ([#4105](https://github.com/facebook/jest/pull/4105))
- Fix grammar in React Native docs ([#3838](https://github.com/facebook/jest/pull/3838))
- Fix inconsistent name of complex values in pretty-format ([#4001](https://github.com/facebook/jest/pull/4001))
- Fix issue mocking bound method ([#3805](https://github.com/facebook/jest/pull/3805))
- Fix jest-circus ([#4290](https://github.com/facebook/jest/pull/4290))
- Fix lint warning in master

  ([#4132](https://github.com/facebook/jest/pull/4132))

- Fix linting ([#3946](https://github.com/facebook/jest/pull/3946))
- fix merge conflict ([#4144](https://github.com/facebook/jest/pull/4144))
- Fix minor typo ([#3729](https://github.com/facebook/jest/pull/3729))
- fix missing console.log messages ([#3895](https://github.com/facebook/jest/pull/3895))
- fix mock return value ([#3933](https://github.com/facebook/jest/pull/3933))
- Fix mocking for modules with folders on windows ([#4238](https://github.com/facebook/jest/pull/4238))
- Fix NODE_PATH resolving for relative paths ([#3616](https://github.com/facebook/jest/pull/3616))
- Fix options.moduleNameMapper override order with preset ([#3565](https://github.com/facebook/jest/pull/3565) ([#3689](https://github.com/facebook/jest/pull/3689))
- Fix React PropTypes warning in tests for Immutable plugin ([#4412](https://github.com/facebook/jest/pull/4412))
- Fix regression in mockReturnValueOnce ([#3857](https://github.com/facebook/jest/pull/3857))
- Fix sample code of mock class constructors ([#4115](https://github.com/facebook/jest/pull/4115))
- Fix setup-test-framework-test ([#3773](https://github.com/facebook/jest/pull/3773))
- fix typescript jest test crash ([#4363](https://github.com/facebook/jest/pull/4363))
- Fix watch mode ([#4084](https://github.com/facebook/jest/pull/4084))
- Fix Watchman on windows ([#4018](https://github.com/facebook/jest/pull/4018))
- Fix(babel): Handle ignored files in babel v7 ([#4393](https://github.com/facebook/jest/pull/4393))
- Fix(babel): Support upcoming beta ([#4403](https://github.com/facebook/jest/pull/4403))
- Fixed object matcher ([#3799](https://github.com/facebook/jest/pull/3799))
- Fixes #3820 use extractExpectedAssertionsErrors in jasmine setup
- Flow upgrade ([#4355](https://github.com/facebook/jest/pull/4355))
- Force message in matchers to always be a function ([#3972](https://github.com/facebook/jest/pull/3972))
- Format `describe` and use `test` instead of `it` alias ([#3792](https://github.com/facebook/jest/pull/3792))
- global_config.js for multi-project runner ([#4023](https://github.com/facebook/jest/pull/4023))
- Handle async errors ([#4016](https://github.com/facebook/jest/pull/4016))
- Hard-fail if hasteImpl is throwing an error during initialization. ([#3812](https://github.com/facebook/jest/pull/3812))
- Ignore import type for extract_requires ([#4079](https://github.com/facebook/jest/pull/4079))
- Ignore indentation of data structures in jest-diff ([#3429](https://github.com/facebook/jest/pull/3429))
- Implement 'jest.requireMock' ([#4292](https://github.com/facebook/jest/pull/4292))
- Improve Jest phabricator plugin ([#4195](https://github.com/facebook/jest/pull/4195))
- Improve Seq and remove newline from non-min empty in Immutable plugin ([#4241](https://github.com/facebook/jest/pull/4241))
- Improved the jest reporter with snapshot info per test. ([#3660](https://github.com/facebook/jest/pull/3660))
- Include fullName in formattedAssertion ([#4273](https://github.com/facebook/jest/pull/4273))
- Integrated with Yarn workspaces ([#3906](https://github.com/facebook/jest/pull/3906))
- jest --all ([#4020](https://github.com/facebook/jest/pull/4020))
- jest-circus test failures ([#3770](https://github.com/facebook/jest/pull/3770))
- jest-circus Timeouts ([#3760](https://github.com/facebook/jest/pull/3760))
- jest-haste-map: add test case for broken handling of ignore pattern ([#4047](https://github.com/facebook/jest/pull/4047))
- jest-haste-map: add test+fix for broken platform module support ([#3885](https://github.com/facebook/jest/pull/3885))
- jest-haste-map: deprecate functional ignorePattern and use it in cache key ([#4063](https://github.com/facebook/jest/pull/4063))
- jest-haste-map: mock 'fs' with more idiomatic jest.mock() ([#4046](https://github.com/facebook/jest/pull/4046))
- jest-haste-map: only file IO errors should be silently ignored ([#3816](https://github.com/facebook/jest/pull/3816))
- jest-haste-map: throw when trying to get a duplicated module ([#3976](https://github.com/facebook/jest/pull/3976))
- jest-haste-map: watchman crawler: normalize paths ([#3887](https://github.com/facebook/jest/pull/3887))
- jest-runtime: atomic cache write, and check validity of data ([#4088](https://github.com/facebook/jest/pull/4088))
- Join lines with newline in jest-diff ([#4314](https://github.com/facebook/jest/pull/4314))
- Keep ARGV only in CLI files ([#4012](https://github.com/facebook/jest/pull/4012))
- let transformers adjust cache key based on mapCoverage ([#4187](https://github.com/facebook/jest/pull/4187))
- Lift requires ([#3780](https://github.com/facebook/jest/pull/3780))
- Log stack when reporting errors in jest-runtime ([#3833](https://github.com/facebook/jest/pull/3833))
- Make --listTests return a new line separated list when not using --json ([#4229](https://github.com/facebook/jest/pull/4229))
- Make build script printing small-terminals-friendly ([#3892](https://github.com/facebook/jest/pull/3892))
- Make error messages more explicit for toBeCalledWith assertions ([#3913](https://github.com/facebook/jest/pull/3913))
- Make jest-matcher-utils use ESM exports ([#4342](https://github.com/facebook/jest/pull/4342))
- Make jest-runner a standalone package. ([#4236](https://github.com/facebook/jest/pull/4236))
- Make Jest’s Test Runner configurable. ([#4240](https://github.com/facebook/jest/pull/4240))
- Make listTests always print to console.log ([#4391](https://github.com/facebook/jest/pull/4391))
- Make providesModuleNodeModules ignore nested node_modules directories
- Make sure function mocks match original arity ([#4170](https://github.com/facebook/jest/pull/4170))
- Make sure runAllTimers also clears all ticks ([#3915](https://github.com/facebook/jest/pull/3915))
- Make toBe matcher error message more helpful for objects and arrays ([#4277](https://github.com/facebook/jest/pull/4277))
- Make useRealTimers play well with timers: fake ([#3858](https://github.com/facebook/jest/pull/3858))
- Move getType from jest-matcher-utils to separate package ([#3559](https://github.com/facebook/jest/pull/3559))
- Multiroot jest-change-files ([#3969](https://github.com/facebook/jest/pull/3969))
- Output created snapshot when using --ci option ([#3693](https://github.com/facebook/jest/pull/3693))
- Point out you can use matchers in .toMatchObject ([#3796](https://github.com/facebook/jest/pull/3796))
- Prevent babelrc package import failure on relative current path ([#3723](https://github.com/facebook/jest/pull/3723))
- Print RDP details for windows builds ([#4017](https://github.com/facebook/jest/pull/4017))
- Provide better error checking for transformed content ([#3807](https://github.com/facebook/jest/pull/3807))
- Provide printText and printComment in markup.js for HTMLElement plugin ([#4344](https://github.com/facebook/jest/pull/4344))
- Provide regex visualization for testRegex ([#3758](https://github.com/facebook/jest/pull/3758))
- Refactor CLI ([#3862](https://github.com/facebook/jest/pull/3862))
- Refactor names and delimiters of complex values in pretty-format ([#3986](https://github.com/facebook/jest/pull/3986))
- Replace concat(Immutable) with Immutable as item of plugins array ([#4207](https://github.com/facebook/jest/pull/4207))
- Replace Jasmine with jest-circus ([#3668](https://github.com/facebook/jest/pull/3668))
- Replace match with test and omit redundant String conversion ([#4311](https://github.com/facebook/jest/pull/4311))
- Replace print with serialize in AsymmetricMatcher plugin ([#4173](https://github.com/facebook/jest/pull/4173))
- Replace print with serialize in ConvertAnsi plugin ([#4225](https://github.com/facebook/jest/pull/4225))
- Replace print with serialize in HTMLElement plugin ([#4215](https://github.com/facebook/jest/pull/4215))
- Replace print with serialize in Immutable plugins ([#4189](https://github.com/facebook/jest/pull/4189))
- Replace unchanging args with one config arg within pretty-format ([#4076](https://github.com/facebook/jest/pull/4076))
- Return UNDEFINED for undefined type in ReactElement plugin ([#4360](https://github.com/facebook/jest/pull/4360))
- Rewrite some read bumps in pretty-format ([#4093](https://github.com/facebook/jest/pull/4093))
- Run update method before installing JRE on Circle ([#4318](https://github.com/facebook/jest/pull/4318))
- Separated the snapshot summary creation from the printing to improve testability. ([#4373](https://github.com/facebook/jest/pull/4373))
- Set coverageDirectory during normalize phase ([#3966](https://github.com/facebook/jest/pull/3966))
- Setup custom reporters after default reporters ([#4053](https://github.com/facebook/jest/pull/4053))
- Setup for Circle 2 ([#4149](https://github.com/facebook/jest/pull/4149))
- Simplify readme ([#3790](https://github.com/facebook/jest/pull/3790))
- Simplify snapshots definition ([#3791](https://github.com/facebook/jest/pull/3791))
- skipNodeResolution config option ([#3987](https://github.com/facebook/jest/pull/3987))
- Small fixes to toHaveProperty docs ([#3878](https://github.com/facebook/jest/pull/3878))
- Sort attributes by name in HTMLElement plugin ([#3783](https://github.com/facebook/jest/pull/3783))
- Specify watchPathIgnorePatterns will only be available in Jest 21+ ([#4398](https://github.com/facebook/jest/pull/4398))
- Split TestRunner off of TestScheduler ([#4233](https://github.com/facebook/jest/pull/4233))
- Strict and explicit config resolution logic ([#4122](https://github.com/facebook/jest/pull/4122))
- Support maxDepth option in React plugins ([#4208](https://github.com/facebook/jest/pull/4208))
- Support SVG elements in HTMLElement plugin ([#4335](https://github.com/facebook/jest/pull/4335))
- Test empty Immutable collections with {min: false} option ([#4121](https://github.com/facebook/jest/pull/4121))
- test to debug travis failure in master ([#4145](https://github.com/facebook/jest/pull/4145))
- testPathPattern message test ([#4006](https://github.com/facebook/jest/pull/4006))
- Throw Error When Using Nested It Specs ([#4039](https://github.com/facebook/jest/pull/4039))
- Throw when moduleNameMapper points to inexistent module ([#3567](https://github.com/facebook/jest/pull/3567))
- Unified 'no tests found' message for non-verbose MPR ([#4354](https://github.com/facebook/jest/pull/4354))
- Update migration guide with jest-codemods transformers ([#4306](https://github.com/facebook/jest/pull/4306))
- Use "inputSourceMap" for coverage re-mapping. ([#4009](https://github.com/facebook/jest/pull/4009))
- Use "verbose" no test found message when there is only one project ([#4378](https://github.com/facebook/jest/pull/4378))
- Use babel transform to inline all requires ([#4340](https://github.com/facebook/jest/pull/4340))
- Use eslint plugins to run prettier ([#3971](https://github.com/facebook/jest/pull/3971))
- Use iterableEquality in spy matchers ([#3651](https://github.com/facebook/jest/pull/3651))
- Use modern HTML5 <!DOCTYPE> ([#3937](https://github.com/facebook/jest/pull/3937))
- Wrap `Error.captureStackTrace` in a try ([#4035](https://github.com/facebook/jest/pull/4035))

## jest 20.0.4

- Fix jest-haste-map's handling of duplicate module IDs. ([#3647](https://github.com/facebook/jest/pull/3647))
- Fix behavior of `enableAutomock()` when automock is set to false. ([#3624](https://github.com/facebook/jest/pull/3624))
- Fix progress bar in windows. ([#3626](https://github.com/facebook/jest/pull/3626))

## jest 20.0.3

- Fix reporters 'default' setting. ([#3562](https://github.com/facebook/jest/pull/3562))
- Fix to make Jest fail when the coverage threshold not met. ([#3554](https://github.com/facebook/jest/pull/3554))

## jest 20.0.1

- Add ansi-regex to pretty-format dependencies ([#3498](https://github.com/facebook/jest/pull/3498))
- Fix <rootDir> replacement in testMatch and moduleDirectories ([#3538](https://github.com/facebook/jest/pull/3538))
- Fix expect.hasAssertions() to throw when passed arguments ([#3526](https://github.com/facebook/jest/pull/3526))
- Fix stack traces without proper error messages ([#3513](https://github.com/facebook/jest/pull/3513))
- Fix support for custom extensions through haste packages ([#3537](https://github.com/facebook/jest/pull/3537))
- Fix test contexts between test functions ([#3506](https://github.com/facebook/jest/pull/3506))

## jest 20.0.0

- New `--projects` option to run one instance of Jest in multiple projects at the same time. ([#3400](https://github.com/facebook/jest/pull/3400))
- New multi project runner ([#3156](https://github.com/facebook/jest/pull/3156))
- New --listTests flag. ([#3441](https://github.com/facebook/jest/pull/3441))
- New --showConfig flag. ([#3296](https://github.com/facebook/jest/pull/3296))
- New promise support for all `expect` matchers through `.resolves` and `.rejects`. ([#3068](https://github.com/facebook/jest/pull/3068))
- New `expect.hasAssertions()` function similar to `expect.assertions()`. ([#3379](https://github.com/facebook/jest/pull/3379))
- New `this.equals` function exposed to custom matchers. ([#3469](https://github.com/facebook/jest/pull/3469))
- New `valid-expect` lint rule in `eslint-plugin-jest`. ([#3067](https://github.com/facebook/jest/pull/3067))
- New HtmlElement pretty-format plugin. ([#3230](https://github.com/facebook/jest/pull/3230))
- New Immutable pretty-format plugins. ([#2899](https://github.com/facebook/jest/pull/2899))
- New test environment per file setting through `@jest-environment` in the docblock. ([#2859](https://github.com/facebook/jest/pull/2859))
- New feature that allows every configuration option to be set from the command line. ([#3424](https://github.com/facebook/jest/pull/3424))
- New feature to add custom reporters to Jest through `reporters` in the configuration. ([#3349](https://github.com/facebook/jest/pull/3349))
- New feature to add expected and actual values to AssertionError. ([#3217](https://github.com/facebook/jest/pull/3217))
- New feature to map code coverage from transformers. ([#2290](https://github.com/facebook/jest/pull/2290))
- New feature to run untested code coverage in parallel. ([#3407](https://github.com/facebook/jest/pull/3407))
- New option to define a custom resolver. ([#2998](https://github.com/facebook/jest/pull/2998))
- New printing support for text and comment nodes in html pretty-format. ([#3355](https://github.com/facebook/jest/pull/3355))
- New snapshot testing FAQ ([#3425](https://github.com/facebook/jest/pull/3425))
- New support for custom platforms on jest-haste-map. ([#3162](https://github.com/facebook/jest/pull/3162))
- New support for mocking native async methods. ([#3209](https://github.com/facebook/jest/pull/3209))
- New guide on how to use Jest with any JavaScript framework. ([#3243](https://github.com/facebook/jest/pull/3243))
- New translation system for the Jest website.
- New collapsing watch mode usage prompt after first run. ([#3078](https://github.com/facebook/jest/pull/3078))
- Breaking Change: Forked Jasmine 2.5 into Jest's own test runner and rewrote large parts of Jasmine. ([#3147](https://github.com/facebook/jest/pull/3147))
- Breaking Change: Jest does not write new snapshots by default on CI. ([#3456](https://github.com/facebook/jest/pull/3456))
- Breaking Change: Moved the typescript parser from `jest-editor-support` into a separate `jest-test-typescript-parser` package. ([#2973](https://github.com/facebook/jest/pull/2973))
- Breaking Change: Replaced auto-loading of babel-polyfill with only regenerator-runtime, fixes a major memory leak. ([#2755](https://github.com/facebook/jest/pull/2755))
- Fixed `babel-jest` to look up the `babel` field in `package.json` as a fallback.
- Fixed `jest-editor-support`'s parser to not crash on incomplete ASTs. ([#3259](https://github.com/facebook/jest/pull/3259))
- Fixed `jest-resolve` to use `is-builtin-module` instead of `resolve.isCore`. ([#2997](https://github.com/facebook/jest/pull/2997))
- Fixed `jest-snapshot` to normalize line endings in the `serialize` function. ([#3002](https://github.com/facebook/jest/pull/3002))
- Fixed behavior of `--silent` flag. ([#3003](https://github.com/facebook/jest/pull/3003))
- Fixed bug with watchers on macOS causing test to crash. ([#2957](https://github.com/facebook/jest/pull/2957))
- Fixed CLI `notify` option not taking precedence over config option. ([#3340](https://github.com/facebook/jest/pull/3340))
- Fixed detection of the npm client in SummaryReporter to support Yarn. ([#3263](https://github.com/facebook/jest/pull/3263))
- Fixed done.fail not passing arguments ([#3241](https://github.com/facebook/jest/pull/3241))
- Fixed fake timers to restore after resetting mocks. ([#2467](https://github.com/facebook/jest/pull/2467))
- Fixed handling of babylon's parser options in `jest-editor-support`. ([#3344](https://github.com/facebook/jest/pull/3344))
- Fixed Jest to properly cache transform results. ([#3334](https://github.com/facebook/jest/pull/3334))
- Fixed Jest to use human-readable colors for Jest's own snapshots. ([#3119](https://github.com/facebook/jest/pull/3119))
- Fixed jest-config to use UID for default cache folder. ([#3380](https://github.com/facebook/jest/pull/3380)), ([#3387](https://github.com/facebook/jest/pull/3387))
- Fixed jest-runtime to expose inner error when it fails to write to the cache. ([#3373](https://github.com/facebook/jest/pull/3373))
- Fixed lifecycle hooks to make afterAll hooks operate the same as afterEach. ([#3275](https://github.com/facebook/jest/pull/3275))
- Fixed pretty-format to run plugins before serializing nested basic values. ([#3017](https://github.com/facebook/jest/pull/3017))
- Fixed return value of mocks so they can explicitly be set to return `undefined`. ([#3354](https://github.com/facebook/jest/pull/3354))
- Fixed runner to run tests associated with snapshots when the snapshot changes. ([#3025](https://github.com/facebook/jest/pull/3025))
- Fixed snapshot serializer require, restructured pretty-format. ([#3399](https://github.com/facebook/jest/pull/3399))
- Fixed support for Babel 7 in babel-jest. ([#3271](https://github.com/facebook/jest/pull/3271))
- Fixed testMatch to find tests in .folders. ([#3006](https://github.com/facebook/jest/pull/3006))
- Fixed testNamePattern and testPathPattern to work better together. ([#3327](https://github.com/facebook/jest/pull/3327))
- Fixed to show reject reason when expecting resolve. ([#3134](https://github.com/facebook/jest/pull/3134))
- Fixed toHaveProperty() to use hasOwnProperty from Object ([#3410](https://github.com/facebook/jest/pull/3410))
- Fixed watch mode's screen clearing. ([#2959](https://github.com/facebook/jest/pull/2959)) ([#3294](https://github.com/facebook/jest/pull/3294))
- Improved and consolidated Jest's configuration file resolution. ([#3472](https://github.com/facebook/jest/pull/3472))
- Improved documentation throughout the Jest website.
- Improved documentation to explicitly mention that snapshots must be reviewed. ([#3203](https://github.com/facebook/jest/pull/3203))
- Improved documentation to make it clear CRA users don't need to add dependencies. ([#3312](https://github.com/facebook/jest/pull/3312))
- Improved eslint-plugin-jest's handling of `expect`. ([#3306](https://github.com/facebook/jest/pull/3306))
- Improved flow-coverage, eslint rules and test coverage within the Jest repository.
- Improved printing of `expect.assertions` error. ([#3033](https://github.com/facebook/jest/pull/3033))
- Improved Windows test coverage of Jest.
- Refactored configs & transform ([#3376](https://github.com/facebook/jest/pull/3376))
- Refactored reporters to pass individual Tests to reporters. ([#3289](https://github.com/facebook/jest/pull/3289))
- Refactored TestRunner ([#3166](https://github.com/facebook/jest/pull/3166))
- Refactored watch mode prompts. ([#3290](https://github.com/facebook/jest/pull/3290))
- Deleted `jest-file-exists`. ([#3105](https://github.com/facebook/jest/pull/3105))
- Removed `Config` type. ([#3366](https://github.com/facebook/jest/pull/3366))
- Removed all usage of `jest-file-exists`. ([#3101](https://github.com/facebook/jest/pull/3101))
- Adopted prettier on the Jest codebase.

## jest 19.0.1

- Fix infinite loop when using `--watch` with `--coverage`.
- Fixed `watchman` config option.
- Fixed a bug in the jest-editor-support static analysis.
- Fixed eslint plugin warning.
- Fixed missing space in front of "Did you mean …?".
- Fixed path printing in the reporter on Windows.

## jest 19.0.0

- Breaking Change: Added a version for snapshots.
- Breaking Change: Removed the `mocksPattern` configuration option, it never worked correctly.
- Breaking Change: Renamed `testPathDirs` to `roots` to avoid confusion when configuring Jest.
- Breaking Change: Updated printing of React elements to cause fewer changes when props change.
- Breaking Change: Updated snapshot format to properly escape data.
- Fixed --color to be recognized correctly again.
- Fixed `babel-plugin-jest-hoist` to work properly with type annotations in tests.
- Fixed behavior for console.log calls and fixed a memory leak (#2539).
- Fixed cache directory path for Jest to avoid ENAMETOOLONG errors.
- Fixed change events to be emitted in jest-haste-map's watch mode. This fixes issues with Jest's new watch mode and react-native-packager.
- Fixed cli arguments to be used when loading the config from file, they were previously ignored.
- Fixed Jest to load json files that include a BOM.
- Fixed Jest to throw errors instead of ignoring invalid cli options.
- Fixed mocking behavior for virtual modules.
- Fixed mocking behavior with transitive dependencies.
- Fixed support for asymmetric matchers in `toMatchObject`.
- Fixed test interruption and `--bail` behavior.
- Fixed watch mode to clean up worker processes when a test run gets interrupted.
- Fixed whitespace to be highlighted in snapshots and assertion errors.
- Improved `babel-jest` plugin: babel is loaded lazily, istanbul comments are only added when coverage is used.
- Improved error for invalid transform config.
- Improved moduleNameMapper to not overwrite mocks when many patterns map to the same file.
- Improved printing of skipped tests in verbose mode.
- Improved resolution code in jest-resolve.
- Improved to only show patch marks in assertion errors when the comparison results in large objects.
- New `--collectCoverageFrom` cli argument.
- New `--coverageDirectory` cli argument.
- New `expect.addSnapshotSerializer` to add custom snapshot serializers for tests.
- New `jest.spyOn`.
- New `testMatch` configuration option that accepts glob patterns.
- New eslint-plugin-jest with no-disabled-tests, no-focuses-tests and no-identical-title rules and default configuration and globals.
- New expect.stringContaining asymmetric matcher.
- New feature to make manual mocks with nested folders work. For example `__mocks__/react-native/Library/Text.js` will now work as expected.
- New feature to re-run tests through the notification when using `--notify`.
- New jest-phabricator package to integrate Jest code coverage in phabriactor.
- New jest-validate package to improve configuration errors, help with suggestions of correct configuration and to be adopted in other libraries.
- New pretty-printing for asymmetric matchers.
- New RSS feed for Jest's blog.
- New way to provide a reducer to extract haste module ids.
- New website, new documentation, new color scheme and new homepage.
- Rewritten watch mode for instant feedback, better code quality and to build new features on top of it (#2362).

## jest 18.1.0

- Fixed console.log and fake timer behavior in node 7.3.
- Updated istanbul-api.
- Updated jest-diff equality error message.
- Disabled arrow keys when entering a pattern in watch mode to prevent broken behavior. Will be improved in a future release.
- Moved asymmetric matchers and equality functionality from Jasmine into jest-matchers.
- Removed jasmine and jest-snapshot dependency from jest-matchers.
- Removed unused global `context` variable.
- Show a better error message if the config is invalid JSON.
- Highlight trailing whitespace in assertion diffs and snapshots.
- Jest now uses micromatch instead of minimatch.
- Added `-h` as alias for `--help`.

## jest 18.0.0

See https://jestjs.io/blog/2016/12/15/2016-in-jest.html

- The testResultsProcessor function is now required to return the modified results.
- Removed `pit` and `mockImpl`. Use `it` or `mockImplementation` instead.
- Fixed re-running tests when `--bail` is used together with `--watch`.
- `pretty-format` is now merged into Jest.
- `require('v8')` now works properly in a test context.
- Jest now clears the entire scrollback in watch mode.
- Added `expect.any`, `expect.anything`, `expect.objectContaining`, `expect.arrayContaining`, `expect.stringMatching`.
- Properly resolve `snapshotSerializers`, `setupFiles`, `transform`, `testRunner` and `testResultsProcessor` instead of using `path.resolve`.
- `--testResultsProcessor` is now exposed through the cli.
- Renamed `--jsonOutputFile` to `--outputFile`.
- Added `jest-editor-support` for vscode and Nuclide integration.
- Fixed `test.concurrent` unhandled promise rejections.
- The Jest website is now auto-deployed when merging into master.
- Updated `testRegex` to include `test.js` and `spec.js` files.
- Fixes for `babel-plugin-jest-hoist` when using `jest.mock` with three arguments.
- The `JSON` global in `jest-environment-node` now comes from the vm context instead of the parent context.
- Jest does not print stack traces from babel any longer.
- Fake timers are reset when `FakeTimers.useTimers()` is called.
- Usage of Jest in watch mode can be hidden through `JEST_HIDE_USAGE`.
- Added `expect.assertions(number)` which will ensure that a specified amount of assertions is made in one test.
- Added `.toMatchSnapshot(?string)` feature to give snapshots a name.
- Escape regex in snapshots.
- `jest-react-native` was deprecated and now forwards `react-native`.
- Added `.toMatchObject` matcher.
- Further improve printing of large objects.
- Fixed `NaN% Failed` in the OS notification when using `--notify`.
- The first test run without cached timings will now use separate processes instead of running in band.
- Added `.toHaveProperty` matcher.
- Fixed `Map`/`Set` comparisons.
- `test.concurrent` now works with `--testNamePattern`.

## jest 17.0.3

- Improved file-watching feature in jest-haste-map.
- Added `.toHaveLength` matcher.
- Improved `.toContain` matcher.

## jest 17.0.2

- Fixed performance regression in module resolution.

## jest 17.0.1

- Fixed pretty printing of big objects.
- Fixed resolution of `.native.js` files in react-native projects.

## jest 17.0.0

- Added `expect.extend`.
- Properly resolve modules with platform extensions on react-native.
- Added support for custom snapshots serializers.
- Updated to Jasmine 2.5.2.
- Big diffs are now collapsed by default in snapshots and assertions. Added `--expand` (or `-e`) to show the full diff.
- Replaced `scriptPreprocessor` with the new `transform` option.
- Added `jest.resetAllMocks` which replaces `jest.clearAllMocks`.
- Fixes for react-native preset.
- Fixes for global built in objects in `jest-environment-node`.
- Create mock objects in the vm context instead of the parent context.
- `.babelrc` is now part of the transform cache key in `babel-jest`.
- Fixes for docblock parsing with haste modules.
- Exit with the proper code when the coverage threshold is not reached.
- Implemented file watching in `jest-haste-map`.
- `--json` now includes information about individual tests inside a file.

## jest 16.0.2

- Symbols are now properly mocked when using `jest-mock`.
- `toHaveBeenCalledWith()` works without arguments again.
- Newlines in snapshots are now normalized across different operating systems.

## jest 16.0.1

- Fix infinite loop.

## jest 16.0.0

- Previously failed tests are now always run first.
- A new concurrent reporter shows currently running tests, a test summary, a progress bar and estimated remaining time if possible.
- Improved CLI colors.
- `jest <pattern>` is now case-insensitive.
- Added `it.only`, `it.skip`, `test.only`, `test.skip` and `xtest`.
- Added `--testNamePattern=pattern` or `-t <pattern>` to run individual tests in test files.
- Jest now warns for duplicate mock files.
- Pressing `a`, `o`, `p`, `q` or `enter` while tests are running in the watch mode, the test run will be interrupted.
- `--bail` now works together with `--watch`.
- Added `test.concurrent` for concurrent async tests.
- Jest now automatically considers files and tests with the `.jsx` extension.
- Added `jest.clearAllMocks` to clear all mocks manually.
- Rewrote Jest's snapshot implementation. `jest-snapshot` can now be more easily integrated into other test runners and used in other projects.
- This requires most snapshots to be updated when upgrading Jest.
- Objects and Arrays in snapshots are now printed with a trailing comma.
- Function names are not printed in snapshots any longer to reduce issues with code coverage instrumentation and different Node versions.
- Snapshots are now sorted using natural sort order.
- Snapshots are not marked as obsolete any longer when using `fit` or when an error is thrown in a test.
- Finished migration of Jasmine matchers to the new Jest matchers.
- Pretty print `toHaveBeenLastCalledWith`, `toHaveBeenCalledWith`, `lastCalledWith` and `toBeCalledWith` failure messages.
- Added `toBeInstanceOf` matcher.
- Added `toContainEqual` matcher.
- Added `toThrowErrorMatchingSnapshot` matcher.
- Improved `moduleNameMapper` resolution.
- Module registry fixes.
- Fixed invocation of the `setupTestFrameworkScriptFile` script to make it easier to use chai together with Jest.
- Removed react-native special case in Jest's configuration.
- Added `--findRelatedTests <fileA> <fileB>` cli option to run tests related to the specified files.
- Added `jest.deepUnmock` to `babel-plugin-jest-hoist`.
- Added `jest.runTimersToTime` which is useful together with fake timers.
- Improved automated mocks for ES modules compiled with babel.

## jest 15.1.1

- Fixed issues with test paths that include hyphens on Windows.
- Fixed `testEnvironment` resolution.
- Updated watch file name pattern input.

## jest 15.1.0

- Pretty printer updates for React and global window objects.
- `jest-runtime` overwrites automocking from configuration files.
- Improvements for watch mode on Windows.
- afterAll/afterEach/beforeAll/beforeEach can now return a Promise and be used together with async/await.
- Improved stack trace printing on Node 4.

## jest 15.0.2

- Fixed Jest with npm2 when using coverage.

## jest 15.0.1

- Updated toThrow and toThrowMatchers and aliased them to the same matcher.
- Improvements for watch mode.
- Fixed Symbol reassignment in tests would break Jest's matchers.
- Fixed `--bail` option.

## jest 15.0.0

- See https://jestjs.io/blog/2016/09/01/jest-15.html
- Jest by default now also recognizes files ending in `.spec.js` and `.test.js` as test files.
- Completely replaced most Jasmine matchers with new Jest matchers.
- Rewrote Jest's CLI output for test failures and summaries.
- Added `--env` option to override the default test environment.
- Disabled automocking, fake timers and resetting the module registry by default.
- Added `--watchAll`, made `--watch` interactive and added the ability to update snapshots and select test patterns in watch mode.
- Jest uses verbose mode when running a single test file.
- Console messages are now buffered and printed along with the test results.
- Fix `testEnvironment` resolution to prefer `jest-environment-{name}` instead of `{name}` only. This prevents a module colision when using `jsdom` as test environment.
- `moduleNameMapper` now uses a resolution algorithm.
- Improved performance for small test runs.
- Improved API documentation.
- Jest now works properly with directories that have special characters in them.
- Improvements to Jest's own test infra by merging integration and unit tests. Code coverage is now collected for Jest.
- Added `global.global` to the node environment.
- Fixed babel-jest-plugin-hoist issues with functions called `mock`.
- Improved jest-react-native preset with mocks for ListView, TextInput, ActivityIndicator and ScrollView.
- Added `collectCoverageFrom` to collect code coverage from untested files.
- Rewritten code coverage support.

## jest 14.1.0

- Changed Jest's default cache directory.
- Fixed `jest-react-native` for react 15.3.0.
- Updated react and react-native example to use `react-test-renderer`.
- Started to refactor code coverage.

## jest 14.0.2

- `babel-jest` bugfix.

## jest 14.0.1

- `babel-jest` can now be used to compose a transformer.
- Updated snapshot instructions to run `jest -u` or `npm test -- -u`.
- Fixed `config` cli option to enable JSON objects as configuration.
- Updated printing of preset path in the CLI.

## jest 14.0.0

- Official release of snapshot tests.
- Started to replace Jasmine matchers with Jest matchers: `toBe`, `toBeFalsy`, `toBeTruthy`, `toBeNaN`, `toBe{Greater,Less}Than{,OrEqual}`, `toBeNull`, `toBeDefined`, `toBeUndefined`, `toContain`, `toMatch`, `toBeCloseTo` were rewritten.
- Rewrite of Jest's reporters.
- Experimental react-native support.
- Removed Jasmine 1 support from Jest.
- Transform caching improvements.

## jest 13.2.0

- Snapshot bugfixes.
- Timer bugfixes.

## jest 13.1.0

- Added `test` global function as an alias for `it`.
- Added `coveragePathIgnorePatterns` to the config.
- Fixed printing of "JSX objects" in snapshots.
- Fixes for `--verbose` option and top level `it` calls.
- Extended the node environment with more globals.
- testcheck now needs to be required explicitly through `require('jest-check')`.
- Added `jest.deepUnmock`.
- Fail test suite if it does not contain any tests.

## jest 13.0.0

- Added duration of individual tests in verbose mode.
- Added a `browser` config option to properly resolve npm packages with a browser field in `package.json` if you are writing tests for client side apps
- Added `jest-repl`.
- Split up `jest-cli` into `jest-runtime` and `jest-config`.
- Added a notification plugin that shows a test run notification using `--notify`.
- Refactored `TestRunner` into `SearchSource` and improved the "no tests found" message.
- Added `jest.isMockFunction(jest.fn())` to test for mock functions.
- Improved test reporter printing and added a test failure summary when running many tests.
  - Add support for property testing via testcheck-js.
- Added a webpack tutorial.
- Added support for virtual mocks through `jest.mock('Module', implementation, {virtual: true})`.
- Added snapshot functionality through `toMatchSnapshot()`.
- Redesigned website.

## jest-cli 12.1.1

- Windows stability fixes.
- Mock module resolution fixes.
- Remove test files from code coverage.

## jest-cli 12.1.0

- Jest is now also published in the `jest` package on npm.
- Added `testRegex` to match for tests outside of specific folders. Deprecated both `testDirectoryName` and `testFileExtensions`.
- `it` can now return a Promise for async testing. `pit` was deprecated.
- Added `jest-resolve` as a standalone package based on the Facebook module resolution algorithm.
- Added `jest-changed-files` as a standalone package to detect changed files in a git or hg repo.
- Added `--setupTestFrameworkFile` to cli.
- Added support for coverage thresholds. See https://jestjs.io/docs/en/configuration#coveragethreshold-object.
- Updated to jsdom 9.0.
- Updated and improved stack trace reporting.
- Added `module.filename` and removed the invalid `module.__filename` field.
- Further improved the `lastCalledWith` and `toBeCalledWith` custom matchers. They now print the most recent calls.
- Fixed jest-haste-map on continuous integration systems.
- Fixes for hg/git integration.
- Added a re-try for the watchman crawler.

## jest-cli 12.0.2

- Bug fixes when running a single test file and for scoped package names.

## jest-cli 12.0.1

- Added custom equality matchers for Map/Set and iterables.
- Bug fixes

## jest-cli 12.0.0

- Reimplemented `node-haste` as `jest-haste-map`: https://github.com/facebook/jest/pull/896
- Fixes for the upcoming release of nodejs 6.
- Removed global mock caching which caused negative side-effects on test runs.
- Updated Jasmine from 2.3.4 to 2.4.1.
- Fixed our Jasmine fork to work better with `Object.create(null)`.
- Added a `--silent` flag to silence console messages during a test run.
- Run a test file directly if a path is passed as an argument to Jest.
- Added support for the undocumented nodejs feature `module.paths`.

## jest-cli 11.0.2

- Fixed `jest -o` error when Mercurial isn't installed on the system
- Fixed Jasmine failure message when expected values were mutated after tests.

## jest-cli 11.0.1, babel-jest 11.0.1

- Added support for Mercurial repositories when using `jest -o`
- Added `mockImplementationOnce` API to `jest.fn()`.

## jest-cli 11.0.0, babel-jest 11.0.0 (pre-releases 0.9 to 0.10)

- New implementation of node-haste and rewrite of internal module loading and resolution. Fixed both startup and runtime performance. [#599](https://github.com/facebook/jest/pull/599)
- Jasmine 2 is now the default test runner. To keep using Jasmine 1, put `testRunner: "jasmine1"` into your configuration.
- Added `jest-util`, `jest-mock`, `jest-jasmine1`, `jest-jasmine2`, `jest-environment-node`, `jest-environment-jsdom` packages.
- Added `babel-jest-preset` and `babel-jest` as packages. `babel-jest` is now being auto-detected.
- Added `babel-plugin-jest-hoist` which hoists `jest.unmock`, `jest.mock` and the new `jest.enableAutomock` and `jest.disableAutomock` API.
- Improved `babel-jest` integration and `react-native` testing.
- Improved code coverage reporting when using `babel-jest`.
- Added the `jest.mock('moduleName', moduleFactory)` feature. `jest.mock` now gets hoisted by default. `jest.doMock` was added to explicitly mock a module without the hoisting feature of `babel-jest`.
- Updated jsdom to 8.3.x.
- Improved responsiveness of the system while using `--watch`.
- Clear the terminal window when using `--watch`.
- By default, `--watch` will now only runs tests related to changed files. `--watch=all` can be used to run all tests on file system changes.
- Debounce `--watch` re-runs to not trigger test runs during a branch switch in version control.
- Added `jest.fn()` and `jest.fn(implementation)` as convenient shorcuts for `jest.genMockFunction()` and `jest.genMockFunction().mockImplementation()`.
- Added an `automock` option to turn off automocking globally.
- Added a "no tests found" message if no tests can be found.
- Jest sets `process.NODE_ENV` to `test` unless otherwise specified.
- Fixed `moduleNameMapper` config option when used with paths.
- Fixed an error with Jasmine 2 and tests that `throw 'string errors'`.
- Fixed issues with unmocking symlinked module names.
- Fixed mocking of boolean values.
- Fixed mocking of fields that start with an underscore ("private fields").
- Fixed unmocking behavior with npm3.
- Fixed and improved `--onlyChanged` option.
- Fixed support for running Jest as a git submodule.
- Improved verbose logger output
- Fixed test runtime error reporting and stack traces.
- Improved `toBeCalled` Jasmine 2 custom matcher messages.
- Improved error reporting when a syntax error occurs.
- Renamed HasteModuleLoader to Runtime.
- Jest now properly reports pending tests disabled with `xit` and `xdescribe`.
- Removed `preprocessCachingDisabled` config option.
- Added a `testEnvironment` option to customize the sandbox environment.
- Added support for `@scoped/name` npm packages.
- Added an integration test runner for Jest that runs all tests for examples and packages.

## 0.8.2

- Performance improvements.
- jest now uses `chalk` instead of its own colors implementation.

## 0.8.1

- `--bail` now reports with the proper error code.
- Fixed loading of the setup file when using jasmine2.
- Updated jsdom to 7.2.0.

## 0.8.0

- Added optional support for jasmine2 through the `testRunner` config option.
- Fixed mocking support for Map, WeakMap and Set.
- `node` was added to the defaults in `moduleFileExtensions`.
- Updated the list of node core modules that are properly being recognized by the module loader.

## 0.7.1

- Correctly map `process.on` into jsdom environments, fixes a bug introduced in jest 0.7.0.

## 0.7.0

- Fixed a memory leak with test contexts. Jest now properly cleans up test environments after each test. Added `--logHeapUsage` to log memory usage after each test. Note: this is option is meant for debugging memory leaks and might significantly slow down your test run.
- Removed `mock-modules`, `node-haste` and `mocks` virtual modules. This is a breaking change of undocumented public API. Usage of this API can safely be automatically updated through an automated codemod:
- Example: http://astexplorer.net/#/zrybZ6UvRA
- Codemod: https://github.com/cpojer/js-codemod/blob/master/transforms/jest-update.js
- jscodeshift: https://github.com/facebook/jscodeshift
- Removed `navigator.onLine` and `mockSetReadOnlyProperty` from the global jsdom environment. Use `window.navigator.onLine = true;` in your test setup and `Object.defineProperty` instead.

## 0.6.1

- Updated jsdom to 7.0.2.
- Use the current working directory as root when passing a jest config from the command line.
- Updated the React examples and getting started guide
- Modules now receive a `module.parent` field so unmocked modules don't assume they are run directly any longer.

## 0.6.0

- jest now reports the number of tests that were run instead of the number of test files.
- Added a `--json` option to print test results as JSON.
- Changed the preprocessor API. A preprocessor now receives the script, file and config. The cache key function receives the script, file and stringified config to be able to create consistent hashes.
- Removed node-worker-pool in favor of node-worker-farm (#540).
- `toEqual` now also checks the internal class name of an object. This fixes invalid tests like `expect([]).toEqual({})` which were previously passing.
- Added the option to provide map modules to stub modules by providing the `moduleNameMapper` config option.
- Allow to specify a custom `testRunner` in the configuration (#531).
- Added a `--no-cache` option to make it easier to debug preprocessor scripts.
- Fix code coverage on windows (#499).

## 0.5.6

- Cache test run performance and run slowest tests first to maximize worker utilization
- Update to jsdom 6.5.0

## 0.5.5

- Improve failure stack traces.
- Fix syntax error reporting.
- Add `--watch` option (#472).

## 0.5.2

- Fixed a bug with syntax errors in test files (#487).
- Fixed chmod error for preprocess-cache (#491).
- Support for the upcoming node 4.0 release (#490, #489).

## 0.5.1

- Upgraded node-worker-pool to 3.0.0, use the native `Promise` implementation.
- `testURL` can be used to set the location of the jsdom environment.
- Updated all of jest's dependencies, now using jsdom 6.3.
- jest now uses the native `Promise` implementation.
- Fixed a bug when passed an empty `testPathIgnorePatterns`.
- Moved preprocessor cache into the haste cache directory.

## 0.5.0

- Added `--noStackTrace` option to disable stack traces.
- Jest now only works with iojs v2 and up. If you are still using node we recommend upgrading to iojs or keep using jest 0.4.0.
- Upgraded to jsdom 6.1.0 and removed all the custom jsdom overwrites.

## <=0.4.0

- See commit history for changes in previous versions of jest.<|MERGE_RESOLUTION|>--- conflicted
+++ resolved
@@ -8,6 +8,7 @@
 
 ### Chore & Maintenance
 
+- `[*]` [**BREAKING**] TypeScript definitions requires a minimum of TypeScript v3.8 ([#9823](https://github.com/facebook/jest/pull/9823))
 - `[expect, jest-mock, pretty-format]` [**BREAKING**] Remove `build-es5` from package ([#9945](https://github.com/facebook/jest/pull/9945))
 
 ### Performance
@@ -90,13 +91,7 @@
 ### Chore & Maintenance
 
 - `[*]` Do not generate TypeScript declaration source maps ([#9822](https://github.com/facebook/jest/pull/9822))
-<<<<<<< HEAD
-- `[*]` [**BREAKING**] TypeScript definitions requires a minimum of TypeScript v3.8 ([#9823](https://github.com/facebook/jest/pull/9823))
-
-### Performance
-=======
 - `[*]` Transpile code for Node 8.3, not 8.0 ([#9827](https://github.com/facebook/jest/pull/9827))
->>>>>>> e19adcba
 
 ## 25.3.0
 
