--- conflicted
+++ resolved
@@ -2,15 +2,12 @@
 
 ### Features
 
-<<<<<<< HEAD
 * `[expect]` Expose `getObjectSubset`, `iterableEquality`, and `subsetEquality`
   ([#6210](https://github.com/facebook/jest/pull/6210))
 * `[jest-snapshot]` Add snapshot property matchers
   ([#6210](https://github.com/facebook/jest/pull/6210))
-=======
 * `[jest-config]` Support jest-preset.js files within Node modules
   ([#6185](https://github.com/facebook/jest/pull/6185))
->>>>>>> 73a656dc
 * `[jest-cli]` Add `--detectOpenHandles` flag which enables Jest to potentially
   track down handles keeping it open after tests are complete.
   ([#6130](https://github.com/facebook/jest/pull/6130))
