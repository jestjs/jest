## main

### Features

<<<<<<< HEAD
- `[jest-circus, @jest/cli, jest-config]` Add feature to randomize order of tests via CLI flag or through the config file([#12922](https://github.com/facebook/jest/pull/12922))
=======
### Fixes

### Chore & Maintenance

### Performance

## 29.3.0

### Features

>>>>>>> a570638d
- `[jest-runtime]` Support WebAssembly (Wasm) imports in ESM modules ([#13505](https://github.com/facebook/jest/pull/13505))

### Fixes

- `[jest-config]` Add config validation for `projects` option ([#13565](https://github.com/facebook/jest/pull/13565))
- `[jest-mock]` Treat cjs modules as objects so they can be mocked ([#13513](https://github.com/facebook/jest/pull/13513))
- `[jest-worker]` Throw an error instead of hanging when jest workers terminate unexpectedly ([#13566](https://github.com/facebook/jest/pull/13566))

### Chore & Maintenance

- `[@jest/transform]` Update `convert-source-map` ([#13509](https://github.com/facebook/jest/pull/13509))
- `[docs]` Mention `toStrictEqual` in UsingMatchers docs. ([#13560](https://github.com/facebook/jest/pull/13560))

## 29.2.2

### Fixes

- `[@jest/test-sequencer]` Make sure sharding does not produce empty groups ([#13476](https://github.com/facebook/jest/pull/13476))
- `[jest-circus]` Test marked as `todo` are shown as todo when inside a focussed describe ([#13504](https://github.com/facebook/jest/pull/13504))
- `[jest-mock]` Ensure mock resolved and rejected values are promises from correct realm ([#13503](https://github.com/facebook/jest/pull/13503))
- `[jest-snapshot]` Don't highlight passing asymmetric property matchers in snapshot diff ([#13480](https://github.com/facebook/jest/issues/13480))

### Chore & Maintenance

- `[docs]` Update link to Jest 28 upgrade guide in error message ([#13483](https://github.com/facebook/jest/pull/13483))
- `[jest-runner, jest-watcher]` Update `emittery` ([#13490](https://github.com/facebook/jest/pull/13490))

## 29.2.1

### Features

- `[@jest/globals, jest-mock]` Add `jest.Spied*` utility types ([#13440](https://github.com/facebook/jest/pull/13440))

### Fixes

- `[jest-environment-node]` make `globalThis.performance` writable for Node 19 and fake timers ([#13467](https://github.com/facebook/jest/pull/13467))
- `[jest-mock]` Revert [#13398](https://github.com/facebook/jest/pull/13398) to restore mocking of setters ([#13472](https://github.com/facebook/jest/pull/13472))

### Performance

- `[*]` Use sha1 instead of sha256 for hashing ([#13421](https://github.com/facebook/jest/pull/13421))

## 29.2.0

### Features

- `[@jest/cli, jest-config]` A seed for the test run will be randomly generated, or set by a CLI option ([#13400](https://github.com/facebook/jest/pull/13400))
- `[@jest/cli, jest-config]` `--show-seed` will display the seed value in the report, and can be set via a CLI flag or through the config file ([#13400](https://github.com/facebook/jest/pull/13400))
- `[jest-config]` Add `readInitialConfig` utility function ([#13356](https://github.com/facebook/jest/pull/13356))
- `[jest-core]` Allow `testResultsProcessor` to be async ([#13343](https://github.com/facebook/jest/pull/13343))
- `[@jest/environment, jest-environment-node, jest-environment-jsdom, jest-runtime]` Add `getSeed()` to the `jest` object ([#13400](https://github.com/facebook/jest/pull/13400))
- `[expect, @jest/expect-utils]` Allow `isA` utility to take a type argument ([#13355](https://github.com/facebook/jest/pull/13355))
- `[expect]` Expose `AsyncExpectationResult` and `SyncExpectationResult` types ([#13411](https://github.com/facebook/jest/pull/13411))

### Fixes

- `[babel-plugin-jest-hoist]` Ignore `TSTypeQuery` when checking for hoisted references ([#13367](https://github.com/facebook/jest/pull/13367))
- `[jest-core]` Fix `detectOpenHandles` false positives for some special objects such as `TLSWRAP` ([#13414](https://github.com/facebook/jest/pull/13414))
- `[jest-mock]` Fix mocking of getters and setters on classes ([#13398](https://github.com/facebook/jest/pull/13398))
- `[jest-reporters]` Revert: Transform file paths into hyperlinks ([#13399](https://github.com/facebook/jest/pull/13399))
- `[@jest/types]` Infer type of `each` table correctly when the table is a tuple or array ([#13381](https://github.com/facebook/jest/pull/13381))
- `[@jest/types]` Rework typings to allow the `*ReturnedWith` matchers to be called with no argument ([#13385](https://github.com/facebook/jest/pull/13385))

### Chore & Maintenance

- `[*]` Update `@babel/*` deps, resulting in slightly different stack traces for `each` ([#13422](https://github.com/facebook/jest/pull/13422))

### Performance

- `[jest-runner]` Do not instrument v8 coverage data if coverage should not be collected ([#13282](https://github.com/facebook/jest/pull/13282))

## 29.1.2

### Fixes

- `[expect, @jest/expect]` Revert buggy inference of argument types for `*CalledWith` and `*ReturnedWith` matchers introduced in 29.1.0 ([#13339](https://github.com/facebook/jest/pull/13339))
- `[jest-worker]` Add missing dependency on `jest-util` ([#13341](https://github.com/facebook/jest/pull/13341))

## 29.1.1

### Fixes

- `[jest-mock]` Revert [#13145](https://github.com/facebook/jest/pull/13145) which broke mocking of transpiled ES modules

## 29.1.0

### Features

- `[expect, @jest/expect]` Support type inference for function parameters in `CalledWith` assertions ([#13268](https://github.com/facebook/jest/pull/13268))
- `[expect, @jest/expect]` Infer type of `*ReturnedWith` matchers argument ([#13278](https://github.com/facebook/jest/pull/13278))
- `[@jest/environment, jest-runtime]` Allow `jest.requireActual` and `jest.requireMock` to take a type argument ([#13253](https://github.com/facebook/jest/pull/13253))
- `[@jest/environment]` Allow `jest.mock` and `jest.doMock` to take a type argument ([#13254](https://github.com/facebook/jest/pull/13254))
- `[@jest/fake-timers]` Add `jest.now()` to return the current fake clock time ([#13244](https://github.com/facebook/jest/pull/13244), [#13246](https://github.com/facebook/jest/pull/13246))
- `[@jest/mock]` Add `withImplementation` method for temporarily overriding a mock ([#13281](https://github.com/facebook/jest/pull/13281))
- `[expect]` Export `toThrow*` matchers ([#13328](https://github.com/facebook/jest/pull/13328))

### Fixes

- `[jest-circus, jest-jasmine2]` Fix error messages for Node's `assert.throes` ([#13322](https://github.com/facebook/jest/pull/13322))
- `[jest-haste-map]` Remove `__proto__` usage ([#13256](https://github.com/facebook/jest/pull/13256))
- `[jest-mock]` Improve `spyOn` typings to handle optional properties ([#13247](https://github.com/facebook/jest/pull/13247))
- `[jest-mock]` Fix mocking of getters and setters on classes ([#13145](https://github.com/facebook/jest/pull/13145))
- `[jest-snapshot]` Throw useful error when an array is passed as property matchers ([#13263](https://github.com/facebook/jest/pull/13263))
- `[jest-snapshot]` Prioritize parser used in the project ([#13323](https://github.com/facebook/jest/pull/13323))
- `[jest-transform]` Attempt to work around issues with atomic writes on Windows ([#11423](https://github.com/facebook/jest/pull/11423))

## 29.0.3

### Features

- `[@jest/environment, jest-runtime]` Allow passing a generic type argument to `jest.createMockFromModule<T>()` method ([#13202](https://github.com/facebook/jest/pull/13202))
- `[expect]` Expose `ExpectationResult` type ([#13240](https://github.com/facebook/jest/pull/13240))
- `[jest-snapshot]` Expose `Context` type ([#13240](https://github.com/facebook/jest/pull/13240))
- `[@jest/globals]` Add `jest.Mock` type helper ([#13235](https://github.com/facebook/jest/pull/13235))

### Fixes

- `[jest-core]` Capture `execError` during `TestScheduler.scheduleTests` and dispatch to reporters ([#13203](https://github.com/facebook/jest/pull/13203))
- `[jest-resolve]` Make sure to resolve module paths after looking at `exports` ([#13242](https://github.com/facebook/jest/pull/13242))
- `[jest-resolve]` Improve error on module not found deep in the `require` stack ([#8704](https://github.com/facebook/jest/pull/8704))
- `[jest-snapshot]` Fix typings of snapshot matchers ([#13240](https://github.com/facebook/jest/pull/13240))

### Chore & Maintenance

- `[*]` Fix inconsistent workspace prefixes ([#13217](https://github.com/facebook/jest/pull/13217))
- `[jest-haste-map]` Expose a minimal public API to TypeScript ([#13023](https://github.com/facebook/jest/pull/13023))

## 29.0.2

### Features

- `[jest-transform]` Expose `TransformFactory` type ([#13184](https://github.com/facebook/jest/pull/13184))

### Fixes

- `[babel-plugin-jest-hoist]` Support imported `jest` in mock factory ([#13188](https://github.com/facebook/jest/pull/13188))
- `[jest-mock]` Align the behavior and return type of `generateFromMetadata` method ([#13207](https://github.com/facebook/jest/pull/13207))
- `[jest-runtime]` Support `jest.resetModules()` with ESM ([#13211](https://github.com/facebook/jest/pull/13211))

## 29.0.1

### Fixes

- `[jest-snapshot]` Pass `snapshotFormat` through when diffing snapshots ([#13181](https://github.com/facebook/jest/pull/13181))

## 29.0.0

### Features

- `[expect]` [**BREAKING**] Differentiate between `MatcherContext` `MatcherUtils` and `MatcherState` types ([#13141](https://github.com/facebook/jest/pull/13141))
- `[jest-circus]` Add support for `test.failing.each` ([#13142](https://github.com/facebook/jest/pull/13142))
- `[jest-config]` [**BREAKING**] Make `snapshotFormat` default to `escapeString: false` and `printBasicPrototype: false` ([#13036](https://github.com/facebook/jest/pull/13036))
- `[jest-config]` [**BREAKING**] Remove undocumented `collectCoverageOnlyFrom` option ([#13156](https://github.com/facebook/jest/pull/13156))
- `[jest-environment-jsdom]` [**BREAKING**] Upgrade to `jsdom@20` ([#13037](https://github.com/facebook/jest/pull/13037), [#13058](https://github.com/facebook/jest/pull/13058))
- `[@jest/globals]` Add `jest.Mocked`, `jest.MockedClass`, `jest.MockedFunction` and `jest.MockedObject` utility types ([#12727](https://github.com/facebook/jest/pull/12727))
- `[jest-mock]` [**BREAKING**] Refactor `Mocked*` utility types. `MaybeMockedDeep` and `MaybeMocked` became `Mocked` and `MockedShallow` respectively; only deep mocked variants of `MockedClass`, `MockedFunction` and `MockedObject` are exported ([#13123](https://github.com/facebook/jest/pull/13123), [#13124](https://github.com/facebook/jest/pull/13124))
- `[jest-mock]` [**BREAKING**] Change the default `jest.mocked` helper’s behavior to deep mocked ([#13125](https://github.com/facebook/jest/pull/13125))
- `[jest-snapshot]` [**BREAKING**] Let `babel` find config when updating inline snapshots ([#13150](https://github.com/facebook/jest/pull/13150))
- `[@jest/test-result, @jest/types]` [**BREAKING**] Replace `Bytes` and `Milliseconds` types with `number` ([#13155](https://github.com/facebook/jest/pull/13155))
- `[jest-worker]` Adds `workerIdleMemoryLimit` option which is used as a check for worker memory leaks >= Node 16.11.0 and recycles child workers as required ([#13056](https://github.com/facebook/jest/pull/13056), [#13105](https://github.com/facebook/jest/pull/13105), [#13106](https://github.com/facebook/jest/pull/13106), [#13107](https://github.com/facebook/jest/pull/13107))
- `[pretty-format]` [**BREAKING**] Remove `ConvertAnsi` plugin in favour of `jest-serializer-ansi-escapes` ([#13040](https://github.com/facebook/jest/pull/13040))
- `[pretty-format]` Allow to opt out from sorting object keys with `compareKeys: null` ([#12443](https://github.com/facebook/jest/pull/12443))

### Fixes

- `[jest-config]` Fix testing multiple projects with TypeScript config files ([#13099](https://github.com/facebook/jest/pull/13099))
- `[@jest/expect-utils]` Fix deep equality of ImmutableJS Record ([#13055](https://github.com/facebook/jest/pull/13055))
- `[jest-haste-map]` Increase the maximum possible file size that jest-haste-map can handle ([#13094](https://github.com/facebook/jest/pull/13094))
- `[jest-runtime]` Properly support CJS re-exports from dual packages ([#13170](https://github.com/facebook/jest/pull/13170))
- `[jest-snapshot]` Make `prettierPath` optional in `SnapshotState` ([#13149](https://github.com/facebook/jest/pull/13149))
- `[jest-snapshot]` Fix parsing error from inline snapshot files with `JSX` ([#12760](https://github.com/facebook/jest/pull/12760))
- `[jest-worker]` When a process runs out of memory worker exits correctly and doesn't spin indefinitely ([#13054](https://github.com/facebook/jest/pull/13054))

### Chore & Maintenance

- `[*]` [**BREAKING**] Drop support for Node v12 and v17 ([#13033](https://github.com/facebook/jest/pull/13033))
- `[docs]` Fix webpack name ([#13049](https://github.com/facebook/jest/pull/13049))
- `[docs]` Explicit how to set `n` for `--bail` ([#13128](https://github.com/facebook/jest/pull/13128))
- `[docs]` Update Enzyme URL ([#13166](https://github.com/facebook/jest/pull/13166))
- `[jest-leak-detector]` Remove support for `weak-napi` ([#13035](https://github.com/facebook/jest/pull/13035))
- `[jest-snapshot]` [**BREAKING**] Require `rootDir` as argument to `SnapshotState` ([#13150](https://github.com/facebook/jest/pull/13150))

## 28.1.3

### Features

- `[jest-leak-detector]` Use native `FinalizationRegistry` when it exists to get rid of external C dependency ([#12973](https://github.com/facebook/jest/pull/12973))

### Fixes

- `[jest-changed-files]` Fix a lock-up after repeated invocations ([#12757](https://github.com/facebook/jest/issues/12757))
- `[@jest/expect-utils]` Fix deep equality of ImmutableJS OrderedSets ([#12977](https://github.com/facebook/jest/pull/12977))
- `[jest-mock]` Add index signature support for `spyOn` types ([#13013](https://github.com/facebook/jest/pull/13013), [#13020](https://github.com/facebook/jest/pull/13020))
- `[jest-snapshot]` Fix indentation of awaited inline snapshots ([#12986](https://github.com/facebook/jest/pull/12986))

### Chore & Maintenance

- `[*]` Replace internal usage of `pretty-format/ConvertAnsi` with `jest-serializer-ansi-escapes` ([#12935](https://github.com/facebook/jest/pull/12935), [#13004](https://github.com/facebook/jest/pull/13004))
- `[docs]` Update spyOn docs ([#13000](https://github.com/facebook/jest/pull/13000))

## 28.1.2

### Fixes

- `[jest-runtime]` Avoid star type import from `@jest/globals` ([#12949](https://github.com/facebook/jest/pull/12949))

### Chore & Maintenance

- `[docs]` Mention that jest-codemods now supports Sinon ([#12898](https://github.com/facebook/jest/pull/12898))

## 28.1.1

### Features

- `[jest]` Expose `Config` type ([#12848](https://github.com/facebook/jest/pull/12848))
- `[@jest/reporters]` Improve `GitHubActionsReporter`s annotation format ([#12826](https://github.com/facebook/jest/pull/12826))
- `[@jest/types]` Infer argument types passed to `test` and `describe` callback functions from `each` tables ([#12885](https://github.com/facebook/jest/pull/12885), [#12905](https://github.com/facebook/jest/pull/12905))

### Fixes

- `[@jest/expect-utils]` Fix deep equality of ImmutableJS OrderedMaps ([#12763](https://github.com/facebook/jest/pull/12899))
- `[jest-docblock]` Handle multiline comments in parseWithComments ([#12845](https://github.com/facebook/jest/pull/12845))
- `[jest-mock]` Improve `spyOn` error messages ([#12901](https://github.com/facebook/jest/pull/12901))
- `[jest-runtime]` Correctly report V8 coverage with `resetModules: true` ([#12912](https://github.com/facebook/jest/pull/12912))
- `[jest-worker]` Make `JestWorkerFarm` helper type to include methods of worker module that take more than one argument ([#12839](https://github.com/facebook/jest/pull/12839))

### Chore & Maintenance

- `[docs]` Updated docs to indicate that `jest-environment-jsdom` is a separate package [#12828](https://github.com/facebook/jest/issues/12828)
- `[docs]` Document the comments used by coverage providers [#12835](https://github.com/facebook/jest/issues/12835)
- `[docs]` Use `docusaurus-remark-plugin-tab-blocks` to format tabs with code examples ([#12859](https://github.com/facebook/jest/pull/12859))
- `[jest-haste-map]` Bump `walker` version ([#12324](https://github.com/facebook/jest/pull/12324))

## 28.1.0

### Features

- `[jest-circus]` Add `failing` test modifier that inverts the behavior of tests ([#12610](https://github.com/facebook/jest/pull/12610))
- `[jest-environment-node, jest-environment-jsdom]` Allow specifying `customExportConditions` ([#12774](https://github.com/facebook/jest/pull/12774))

### Fixes

- `[expect]` Adjust typings of `lastCalledWith`, `nthCalledWith`, `toBeCalledWith` matchers to allow a case there a mock was called with no arguments ([#12807](https://github.com/facebook/jest/pull/12807))
- `[@jest/expect-utils]` Fix deep equality of ImmutableJS Lists ([#12763](https://github.com/facebook/jest/pull/12763))
- `[jest-core]` Do not collect `SIGNREQUEST` as open handles ([#12789](https://github.com/facebook/jest/pull/12789))

### Chore & Maintenance

- `[docs]` Specified documentation about `--filter` CLI docs ([#12799](https://github.com/facebook/jest/pull/12799))
- `[@jest-reporters]` Move helper functions from `utils.ts` into separate files ([#12782](https://github.com/facebook/jest/pull/12782))
- `[jest-resolve]` Replace `process.versions.pnp` type declaration with `@types/pnpapi` devDependency ([#12783](https://github.com/facebook/jest/pull/12783))

## 28.0.3

### Fixes

- `[jest-config]` Normalize `reporters` option defined in presets ([#12769](https://github.com/facebook/jest/pull/12769))
- `[@jest/reporters]` Fix trailing slash in matching `coverageThreshold` key ([#12714](https://github.com/facebook/jest/pull/12714))
- `[jest-resolve]` Fix (experimental) ESM module mocking for re-exports ([#12766](https://github.com/facebook/jest/pull/12766))
- `[@jest/transform]` Throw better error if an invalid return value if encountered ([#12764](https://github.com/facebook/jest/pull/12764))

### Chore & Maintenance

- `[docs]` Fix typo in `--shard` CLI docs ([#12761](https://github.com/facebook/jest/pull/12761))

## 28.0.2

### Features

- `[jest-worker]` Add `JestWorkerFarm` helper type ([#12753](https://github.com/facebook/jest/pull/12753))

### Fixes

- `[*]` Lower Node 16 requirement to 16.10 from 16.13 due to a [Node bug](https://github.com/nodejs/node/issues/40014) that causes memory and performance issues ([#12754](https://github.com/facebook/jest/pull/12754))

## 28.0.1

### Features

- `[jest-resolve]` Expose `ResolverOptions` type ([#12736](https://github.com/facebook/jest/pull/12736))

### Fixes

- `[expect]` Add missing dependency `jest-util` ([#12744](https://github.com/facebook/jest/pull/12744))
- `[jest-circus]` Improve `test.concurrent` ([#12748](https://github.com/facebook/jest/pull/12748))
- `[jest-resolve]` Correctly throw an error if `jsdom` test environment is used, but not installed ([#12749](https://github.com/facebook/jest/pull/12749))

### Chore & Maintenance

- `[jest-serializer]` Remove deprecated module from source tree ([#12735](https://github.com/facebook/jest/pull/12735))

## 28.0.0

### Features

- `[babel-jest]` Export `createTransformer` function ([#12399](https://github.com/facebook/jest/pull/12399))
- `[expect]` Expose `AsymmetricMatchers`, `MatcherFunction` and `MatcherFunctionWithState` interfaces ([#12363](https://github.com/facebook/jest/pull/12363), [#12376](https://github.com/facebook/jest/pull/12376))
- `[jest-circus]` Support error logging before retry ([#12201](https://github.com/facebook/jest/pull/12201))
- `[jest-circus, jest-jasmine2]` Allowed classes and functions as `describe` and `it`/`test` names ([#12484](https://github.com/facebook/jest/pull/12484))
- `[jest-cli, jest-config]` [**BREAKING**] Remove `testURL` config, use `testEnvironmentOptions.url` instead ([#10797](https://github.com/facebook/jest/pull/10797))
- `[jest-cli, jest-core]` Add `--shard` parameter for distributed parallel test execution ([#12546](https://github.com/facebook/jest/pull/12546))
- `[jest-cli]` [**BREAKING**] Remove undocumented `--timers` option ([#12572](https://github.com/facebook/jest/pull/12572))
- `[jest-config]` [**BREAKING**] Stop shipping `jest-environment-jsdom` by default ([#12354](https://github.com/facebook/jest/pull/12354))
- `[jest-config]` [**BREAKING**] Stop shipping `jest-jasmine2` by default ([#12355](https://github.com/facebook/jest/pull/12355))
- `[jest-config, @jest/types]` Add `ci` to `GlobalConfig` ([#12378](https://github.com/facebook/jest/pull/12378))
- `[jest-config]` [**BREAKING**] Rename `moduleLoader` to `runtime` ([#10817](https://github.com/facebook/jest/pull/10817))
- `[jest-config]` [**BREAKING**] Rename `extraGlobals` to `sandboxInjectedGlobals` ([#10817](https://github.com/facebook/jest/pull/10817))
- `[jest-config]` [**BREAKING**] Throw an error instead of showing a warning if multiple configs are used ([#12510](https://github.com/facebook/jest/pull/12510))
- `[jest-config]` [**BREAKING**] Do not normalize long deprecated configuration options `preprocessorIgnorePatterns`, `scriptPreprocessor`, `setupTestFrameworkScriptFile` and `testPathDirs` ([#12701](https://github.com/facebook/jest/pull/12701))
- `[jest-cli, jest-core]` Add `--ignoreProjects` CLI argument to ignore test suites by project name ([#12620](https://github.com/facebook/jest/pull/12620))
- `[jest-core]` Pass project config to `globalSetup`/`globalTeardown` function as second argument ([#12440](https://github.com/facebook/jest/pull/12440))
- `[jest-core]` Stabilize test runners with event emitters ([#12641](https://github.com/facebook/jest/pull/12641))
- `[jest-core, jest-watcher]` [**BREAKING**] Move `TestWatcher` class to `jest-watcher` package ([#12652](https://github.com/facebook/jest/pull/12652))
- `[jest-core]` Allow using Summary Reporter as stand-alone reporter ([#12687](https://github.com/facebook/jest/pull/12687))
- `[jest-environment-jsdom]` [**BREAKING**] Upgrade jsdom to 19.0.0 ([#12290](https://github.com/facebook/jest/pull/12290))
- `[jest-environment-jsdom]` [**BREAKING**] Add default `browser` condition to `exportConditions` for `jsdom` environment ([#11924](https://github.com/facebook/jest/pull/11924))
- `[jest-environment-jsdom]` [**BREAKING**] Pass global config to Jest environment constructor for `jsdom` environment ([#12461](https://github.com/facebook/jest/pull/12461))
- `[jest-environment-jsdom]` [**BREAKING**] Second argument `context` to constructor is mandatory ([#12469](https://github.com/facebook/jest/pull/12469))
- `[jest-environment-node]` [**BREAKING**] Add default `node` and `node-addon` conditions to `exportConditions` for `node` environment ([#11924](https://github.com/facebook/jest/pull/11924))
- `[jest-environment-node]` [**BREAKING**] Pass global config to Jest environment constructor for `node` environment ([#12461](https://github.com/facebook/jest/pull/12461))
- `[jest-environment-node]` [**BREAKING**] Second argument `context` to constructor is mandatory ([#12469](https://github.com/facebook/jest/pull/12469))
- `[jest-environment-node]` Add all available globals to test globals, not just explicit ones ([#12642](https://github.com/facebook/jest/pull/12642), [#12696](https://github.com/facebook/jest/pull/12696))
- `[@jest/expect]` New module which extends `expect` with `jest-snapshot` matchers ([#12404](https://github.com/facebook/jest/pull/12404), [#12410](https://github.com/facebook/jest/pull/12410), [#12418](https://github.com/facebook/jest/pull/12418))
- `[@jest/expect-utils]` New module exporting utils for `expect` ([#12323](https://github.com/facebook/jest/pull/12323))
- `[@jest/fake-timers]` [**BREAKING**] Rename `timers` configuration option to `fakeTimers` ([#12572](https://github.com/facebook/jest/pull/12572))
- `[@jest/fake-timers]` [**BREAKING**] Allow `jest.useFakeTimers()` and `projectConfig.fakeTimers` to take an options bag ([#12572](https://github.com/facebook/jest/pull/12572))
- `[jest-haste-map]` [**BREAKING**] `HasteMap.create` now returns a promise ([#12008](https://github.com/facebook/jest/pull/12008))
- `[jest-haste-map]` Add support for `dependencyExtractor` written in ESM ([#12008](https://github.com/facebook/jest/pull/12008))
- `[jest-mock]` [**BREAKING**] Rename exported utility types `ClassLike`, `FunctionLike`, `ConstructorLikeKeys`, `MethodLikeKeys`, `PropertyLikeKeys`; remove exports of utility types `ArgumentsOf`, `ArgsType`, `ConstructorArgumentsOf` - TS builtin utility types `ConstructorParameters` and `Parameters` should be used instead ([#12435](https://github.com/facebook/jest/pull/12435), [#12489](https://github.com/facebook/jest/pull/12489))
- `[jest-mock]` Improve `isMockFunction` to infer types of passed function ([#12442](https://github.com/facebook/jest/pull/12442))
- `[jest-mock]` [**BREAKING**] Improve the usage of `jest.fn` generic type argument ([#12489](https://github.com/facebook/jest/pull/12489))
- `[jest-mock]` Add support for auto-mocking async generator functions ([#11080](https://github.com/facebook/jest/pull/11080))
- `[jest-mock]` Add `contexts` member to mock functions ([#12601](https://github.com/facebook/jest/pull/12601))
- `[@jest/reporters]` Add GitHub Actions reporter ([#11320](https://github.com/facebook/jest/pull/11320), [#12658](https://github.com/facebook/jest/pull/12658))
- `[@jest/reporters]` Pass `reporterContext` to custom reporter constructors as third argument ([#12657](https://github.com/facebook/jest/pull/12657))
- `[jest-resolve]` [**BREAKING**] Add support for `package.json` `exports` ([#11961](https://github.com/facebook/jest/pull/11961), [#12373](https://github.com/facebook/jest/pull/12373))
- `[jest-resolve]` Support package self-reference ([#12682](https://github.com/facebook/jest/pull/12682))
- `[jest-resolve, jest-runtime]` Add support for `data:` URI import and mock ([#12392](https://github.com/facebook/jest/pull/12392))
- `[jest-resolve, jest-runtime]` Add support for async resolver ([#11540](https://github.com/facebook/jest/pull/11540))
- `[jest-resolve]` [**BREAKING**] Remove `browser?: boolean` from resolver options, `conditions: ['browser']` should be used instead ([#12707](https://github.com/facebook/jest/pull/12707))
- `[jest-resolve]` Expose `JestResolver`, `AsyncResolver`, `SyncResolver`, `PackageFilter`, `PathFilter` and `PackageJSON` types ([#12707](https://github.com/facebook/jest/pull/12707), ([#12712](https://github.com/facebook/jest/pull/12712))
- `[jest-runner]` Allow `setupFiles` module to export an async function ([#12042](https://github.com/facebook/jest/pull/12042))
- `[jest-runner]` Allow passing `testEnvironmentOptions` via docblocks ([#12470](https://github.com/facebook/jest/pull/12470))
- `[jest-runner]` Expose `CallbackTestRunner`, `EmittingTestRunner` abstract classes and `CallbackTestRunnerInterface`, `EmittingTestRunnerInterface` to help typing third party runners ([#12646](https://github.com/facebook/jest/pull/12646), [#12715](https://github.com/facebook/jest/pull/12715))
- `[jest-runner]` Lock version of `source-map-support` to 0.5.13 ([#12720](https://github.com/facebook/jest/pull/12720))
- `[jest-runtime]` [**BREAKING**] `Runtime.createHasteMap` now returns a promise ([#12008](https://github.com/facebook/jest/pull/12008))
- `[jest-runtime]` Calling `jest.resetModules` function will clear FS and transform cache ([#12531](https://github.com/facebook/jest/pull/12531))
- `[jest-runtime]` [**BREAKING**] Remove `Context` type export, it must be imported from `@jest/test-result` ([#12685](https://github.com/facebook/jest/pull/12685))
- `[jest-runtime]` Add `import.meta.jest` ([#12698](https://github.com/facebook/jest/pull/12698))
- `[@jest/schemas]` New module for JSON schemas for Jest's config ([#12384](https://github.com/facebook/jest/pull/12384))
- `[@jest/source-map]` Migrate from `source-map` to `@jridgewell/trace-mapping` ([#12692](https://github.com/facebook/jest/pull/12692))
- `[jest-transform]` [**BREAKING**] Make it required for `process()` and `processAsync()` methods to always return structured data ([#12638](https://github.com/facebook/jest/pull/12638))
- `[jest-test-result]` Add duration property to JSON test output ([#12518](https://github.com/facebook/jest/pull/12518))
- `[jest-watcher]` [**BREAKING**] Make `PatternPrompt` class to take `entityName` as third constructor parameter instead of `this._entityName` ([#12591](https://github.com/facebook/jest/pull/12591))
- `[jest-worker]` [**BREAKING**] Allow only absolute `workerPath` ([#12343](https://github.com/facebook/jest/pull/12343))
- `[jest-worker]` [**BREAKING**] Default to advanced serialization when using child process workers ([#10983](https://github.com/facebook/jest/pull/10983))
- `[pretty-format]` New `maxWidth` parameter ([#12402](https://github.com/facebook/jest/pull/12402))

### Fixes

- `[*]` Use `sha256` instead of `md5` as hashing algortihm for compatibility with FIPS systems ([#12722](https://github.com/facebook/jest/pull/12722))
- `[babel-jest]` [**BREAKING**] Pass `rootDir` as `root` in Babel's options ([#12689](https://github.com/facebook/jest/pull/12689))
- `[expect]` Move typings of `.not`, `.rejects` and `.resolves` modifiers outside of `Matchers` interface ([#12346](https://github.com/facebook/jest/pull/12346))
- `[expect]` Throw useful error if `expect.extend` is called with invalid matchers ([#12488](https://github.com/facebook/jest/pull/12488))
- `[expect]` Fix `iterableEquality` ignores other properties ([#8359](https://github.com/facebook/jest/pull/8359))
- `[expect]` Fix print for the `closeTo` matcher ([#12626](https://github.com/facebook/jest/pull/12626))
- `[jest-changed-files]` Improve `changedFilesWithAncestor` pattern for Mercurial SCM ([#12322](https://github.com/facebook/jest/pull/12322))
- `[jest-circus, @jest/types]` Disallow undefined value in `TestContext` type ([#12507](https://github.com/facebook/jest/pull/12507))
- `[jest-config]` Correctly detect CI environment and update snapshots accordingly ([#12378](https://github.com/facebook/jest/pull/12378))
- `[jest-config]` Pass `moduleTypes` to `ts-node` to enforce CJS when transpiling ([#12397](https://github.com/facebook/jest/pull/12397))
- `[jest-config]` [**BREAKING**] Add `mjs` and `cjs` to default `moduleFileExtensions` config ([#12578](https://github.com/facebook/jest/pull/12578))
- `[jest-config, jest-haste-map]` Allow searching for tests in `node_modules` by exposing `retainAllFiles` ([#11084](https://github.com/facebook/jest/pull/11084))
- `[jest-core]` [**BREAKING**] Exit with status `1` if no tests are found with `--findRelatedTests` flag ([#12487](https://github.com/facebook/jest/pull/12487))
- `[jest-core]` Do not report unref-ed subprocesses as open handles ([#12705](https://github.com/facebook/jest/pull/12705))
- `[jest-each]` `%#` is not replaced with index of the test case ([#12517](https://github.com/facebook/jest/pull/12517))
- `[jest-each]` Fixes error message with incorrect count of missing arguments ([#12464](https://github.com/facebook/jest/pull/12464))
- `[jest-environment-jsdom]` Make `jsdom` accessible to extending environments again ([#12232](https://github.com/facebook/jest/pull/12232))
- `[jest-environment-jsdom]` Log JSDOM errors more cleanly ([#12386](https://github.com/facebook/jest/pull/12386))
- `[jest-environment-node]` Add `MessageChannel`, `MessageEvent` to globals ([#12553](https://github.com/facebook/jest/pull/12553))
- `[jest-environment-node]` Add `structuredClone` to globals ([#12631](https://github.com/facebook/jest/pull/12631))
- `[@jest/expect-utils]` [**BREAKING**] Fix false positives when looking for `undefined` prop ([#8923](https://github.com/facebook/jest/pull/8923))
- `[jest-haste-map]` Don't use partial results if file crawl errors ([#12420](https://github.com/facebook/jest/pull/12420))
- `[jest-haste-map]` Make watchman existence check lazy+async ([#12675](https://github.com/facebook/jest/pull/12675))
- `[jest-jasmine2, jest-types]` [**BREAKING**] Move all `jasmine` specific types from `@jest/types` to its own package ([#12125](https://github.com/facebook/jest/pull/12125))
- `[jest-jasmine2]` Do not set `duration` to `0` for skipped tests ([#12518](https://github.com/facebook/jest/pull/12518))
- `[jest-matcher-utils]` Pass maxWidth to `pretty-format` to avoid printing every element in arrays by default ([#12402](https://github.com/facebook/jest/pull/12402))
- `[jest-mock]` Fix function overloads for `spyOn` to allow more correct type inference in complex object ([#12442](https://github.com/facebook/jest/pull/12442))
- `[jest-mock]` Handle overridden `Function.name` property ([#12674](https://github.com/facebook/jest/pull/12674))
- `[@jest/reporters]` Notifications generated by the `--notify` flag are no longer persistent in GNOME Shell. ([#11733](https://github.com/facebook/jest/pull/11733))
- `[@jest/reporters]` Move missing icon file which is needed for `NotifyReporter` class. ([#12593](https://github.com/facebook/jest/pull/12593))
- `[@jest/reporters]` Update `v8-to-istanbul` ([#12697](https://github.com/facebook/jest/pull/12697))
- `[jest-resolver]` Call custom resolver with core node.js modules ([#12654](https://github.com/facebook/jest/pull/12654))
- `[jest-runner]` Correctly resolve `source-map-support` ([#12706](https://github.com/facebook/jest/pull/12706))
- `[jest-worker]` Fix `Farm` execution results memory leak ([#12497](https://github.com/facebook/jest/pull/12497))

### Chore & Maintenance

- `[*]` [**BREAKING**] Drop support for Node v10 and v15 and target first LTS `16.13.0` ([#12220](https://github.com/facebook/jest/pull/12220))
- `[*]` [**BREAKING**] Drop support for `typescript@3.8`, minimum version is now `4.3` ([#11142](https://github.com/facebook/jest/pull/11142), [#12648](https://github.com/facebook/jest/pull/12648))
- `[*]` Bundle all `.d.ts` files into a single `index.d.ts` per module ([#12345](https://github.com/facebook/jest/pull/12345))
- `[*]` Use `globalThis` instead of `global` ([#12447](https://github.com/facebook/jest/pull/12447))
- `[babel-jest]` [**BREAKING**] Only export `createTransformer` ([#12407](https://github.com/facebook/jest/pull/12407))
- `[docs]` Add note about not mixing `done()` with Promises ([#11077](https://github.com/facebook/jest/pull/11077))
- `[docs, examples]` Update React examples to match with the new React guidelines for code examples ([#12217](https://github.com/facebook/jest/pull/12217))
- `[docs]` Add clarity for module factory hoisting limitations ([#12453](https://github.com/facebook/jest/pull/12453))
- `[docs]` Add more information about how code transformers work ([#12407](https://github.com/facebook/jest/pull/12407))
- `[docs]` Add upgrading guide ([#12633](https://github.com/facebook/jest/pull/12633))
- `[expect]` [**BREAKING**] Remove support for importing `build/utils` ([#12323](https://github.com/facebook/jest/pull/12323))
- `[expect]` [**BREAKING**] Migrate to ESM ([#12344](https://github.com/facebook/jest/pull/12344))
- `[expect]` [**BREAKING**] Snapshot matcher types are moved to `@jest/expect` ([#12404](https://github.com/facebook/jest/pull/12404))
- `[jest-cli]` Update `yargs` to v17 ([#12357](https://github.com/facebook/jest/pull/12357))
- `[jest-config]` [**BREAKING**] Remove `getTestEnvironment` export ([#12353](https://github.com/facebook/jest/pull/12353))
- `[jest-config]` [**BREAKING**] Rename config option `name` to `id` ([#11981](https://github.com/facebook/jest/pull/11981))
- `[jest-create-cache-key-function]` Added README.md file with basic usage instructions ([#12492](https://github.com/facebook/jest/pull/12492))
- `[@jest/core]` Use `index.ts` instead of `jest.ts` as main export ([#12329](https://github.com/facebook/jest/pull/12329))
- `[jest-environment-jsdom]` [**BREAKING**] Migrate to ESM ([#12340](https://github.com/facebook/jest/pull/12340))
- `[jest-environment-node]` [**BREAKING**] Migrate to ESM ([#12340](https://github.com/facebook/jest/pull/12340))
- `[jest-haste-map]` Remove legacy `isRegExpSupported` ([#12676](https://github.com/facebook/jest/pull/12676))
- `[@jest/fake-timers]` Update `@sinonjs/fake_timers` to v9 ([#12357](https://github.com/facebook/jest/pull/12357))
- `[jest-jasmine2, jest-runtime]` [**BREAKING**] Use `Symbol` to pass `jest.setTimeout` value instead of `jasmine` specific logic ([#12124](https://github.com/facebook/jest/pull/12124))
- `[jest-phabricator]` [**BREAKING**] Migrate to ESM ([#12341](https://github.com/facebook/jest/pull/12341))
- `[jest-resolve]` [**BREAKING**] Make `requireResolveFunction` argument mandatory ([#12353](https://github.com/facebook/jest/pull/12353))
- `[jest-runner]` [**BREAKING**] Remove some type exports from `@jest/test-result` ([#12353](https://github.com/facebook/jest/pull/12353))
- `[jest-runner]` [**BREAKING**] Second argument to constructor (`Context`) is not optional ([#12640](https://github.com/facebook/jest/pull/12640))
- `[jest-serializer]` [**BREAKING**] Deprecate package in favour of using `v8` APIs directly ([#12391](https://github.com/facebook/jest/pull/12391))
- `[jest-snapshot]` [**BREAKING**] Migrate to ESM ([#12342](https://github.com/facebook/jest/pull/12342))
- `[jest-transform]` Update `write-file-atomic` to v4 ([#12357](https://github.com/facebook/jest/pull/12357))
- `[jest-types]` [**BREAKING**] Remove `Config.Glob` and `Config.Path` ([#12406](https://github.com/facebook/jest/pull/12406))
- `[jest]` Use `index.ts` instead of `jest.ts` as main export ([#12329](https://github.com/facebook/jest/pull/12329))

### Performance

- `[jest-haste-map]` [**BREAKING**] Default to `node` crawler over shelling out to `find` if `watchman` is not enabled ([#12320](https://github.com/facebook/jest/pull/12320))

## 27.5.1

### Features

- `[jest-config]` Support comments in JSON config file ([#12316](https://github.com/facebook/jest/pull/12316))
- `[pretty-format]` Expose `ConvertAnsi` plugin ([#12308](https://github.com/facebook/jest/pull/12308))

### Fixes

- `[expect]` Add type definitions for asymmetric `closeTo` matcher ([#12304](https://github.com/facebook/jest/pull/12304))
- `[jest-cli]` Load binary via exported API ([#12315](https://github.com/facebook/jest/pull/12315))
- `[jest-config]` Replace `jsonlint` with `parse-json` ([#12316](https://github.com/facebook/jest/pull/12316))
- `[jest-repl]` Make module importable ([#12311](https://github.com/facebook/jest/pull/12311) & [#12315](https://github.com/facebook/jest/pull/12315))

### Chore & Maintenance

- `[*]` Avoid anonymous default exports ([#12313](https://github.com/facebook/jest/pull/12313))

## 27.5.0

### Features

- `[expect]` Add asymmetric matcher `expect.closeTo` ([#12243](https://github.com/facebook/jest/pull/12243))
- `[jest-mock]` Added `mockFn.mock.lastCall` to retrieve last argument ([#12285](https://github.com/facebook/jest/pull/12285))

### Fixes

- `[expect]` Add a fix for `.toHaveProperty('')` ([#12251](https://github.com/facebook/jest/pull/12251))
- `[jest-each, @jest/globals]` Allow passing `ReadonlyArray` type of a table to `describe.each` and `test.each` ([#12297](https://github.com/facebook/jest/pull/12297))
- `[@jest/globals]` Add missing `options` argument to `jest.doMock` typing ([#12292](https://github.com/facebook/jest/pull/12292))
- `[jest-environment-node]` Add `atob` and `btoa` ([#12269](https://github.com/facebook/jest/pull/12269))
- `[jest-matcher-utils]` Correct diff for expected asymmetric matchers ([#12264](https://github.com/facebook/jest/pull/12264))
- `[jest-message-util]` Fix `.getTopFrame()` (and `toMatchInlineSnapshot()`) with `mjs` files ([#12277](https://github.com/facebook/jest/pull/12277))

### Chore & Maintenance

- `[*]` Update `graceful-fs` to `^4.2.9` ([#11749](https://github.com/facebook/jest/pull/11749))

### Performance

- `[jest-resolve]` perf: skip error creation on not found `stat` calls ([#11749](https://github.com/facebook/jest/pull/11749))

## 27.4.7

### Fixes

- `jest-config` Add missing `@babel/core` dependency ([#12216](https://github.com/facebook/jest/pull/12216))

## 27.4.6

### Fixes

- `[jest-environment-node]` Add `AbortSignal` ([#12157](https://github.com/facebook/jest/pull/12157))
- `[jest-environment-node]` Add Missing node global `performance` ([#12002](https://github.com/facebook/jest/pull/12002))
- `[jest-runtime]` Handle missing `mocked` property ([#12213](https://github.com/facebook/jest/pull/12213))
- `[@jest/transform]` Update dependency package `pirates` to 4.0.4 ([#12002](https://github.com/facebook/jest/pull/12002))

### Performance

- `jest-config` perf: only register ts-node once when loading TS config files ([#12160](https://github.com/facebook/jest/pull/12160))

## 27.4.5

### Fixes

- `[jest-worker]` Stop explicitly passing `process.env` ([#12141](https://github.com/facebook/jest/pull/12141))

## 27.4.4

### Fixes

- `[babel-jest]` Add `process.version` chunk to the cache key ([#12122](https://github.com/facebook/jest/pull/12122))
- `[jest-environment]` Add `mocked` to `jest` object ([#12133](https://github.com/facebook/jest/pull/12133))
- `[jest-worker]` Stop explicitly passing `execArgv` ([#12128](https://github.com/facebook/jest/pull/12128))

### Chore & Maintenance

- `[website]` Fix the card front that looks overlapping part of the card back

## 27.4.3

### Fixes

- `[jest-environment-jsdom]` Remove `@types/jsdom` dependency (and make its `dom` property `private`) ([#12107](https://github.com/facebook/jest/pull/12107))

## 27.4.2

### Fixes

- `[jest-worker]` Add additional `execArgv` to filter ([#12103](https://github.com/facebook/jest/pull/12103))

## 27.4.1

### Fixes

- `[jest-worker]` Filter `execArgv` correctly ([#12097](https://github.com/facebook/jest/pull/12097))

## 27.4.0

### Features

- `[expect]` Enhancing the `toHaveProperty` matcher to support array selection ([#12092](https://github.com/facebook/jest/pull/12092))
- `[jest-core]` Add support for `testResultsProcessor` written in ESM ([#12006](https://github.com/facebook/jest/pull/12006))
- `[jest-diff, pretty-format]` Add `compareKeys` option for custom sorting of object keys ([#11992](https://github.com/facebook/jest/pull/11992))
- `[jest-mock]` Add `ts-jest` mock util functions ([#12089](https://github.com/facebook/jest/pull/12089))

### Fixes

- `[expect]` Allow again `expect.Matchers` generic with single value ([#11986](https://github.com/facebook/jest/pull/11986))
- `[jest-circus, jest-jasmine2]` Avoid false concurrent test failures due to unhandled promise rejections ([#11987](https://github.com/facebook/jest/pull/11987))
- `[jest-config]` Add missing `slash` dependency to `package.json` ([#12080](https://github.com/facebook/jest/pull/12080))
- `[jest-core]` Incorrect detection of open ZLIB handles ([#12022](https://github.com/facebook/jest/pull/12022))
- `[jest-diff]` Break dependency cycle ([#10818](https://github.com/facebook/jest/pull/10818))
- `[jest-environment-jsdom]` Add `@types/jsdom` dependency ([#11999](https://github.com/facebook/jest/pull/11999))
- `[jest-environment-jsdom]` Do not reset the global.document too early on teardown ([#11871](https://github.com/facebook/jest/pull/11871))
- `[jest-transform]` Improve error and warning messages ([#11998](https://github.com/facebook/jest/pull/11998))
- `[jest-worker]` Pass `execArgv` correctly to `worker_threads` worker ([#12069](https://github.com/facebook/jest/pull/12069))

### Chore & Maintenance

- `[docs]` CLI options alphabetized ([#11586](https://github.com/facebook/jest/pull/11586))
- `[jest-runner]` Add info regarding timers to forcedExit message([#12083](https://github.com/facebook/jest/pull/12083))
- `[*]` Replaced `substr` method with `substring` ([#12066](https://github.com/facebook/jest/pull/12066))
- `[*]` Add `types` entry to all export maps ([#12073](https://github.com/facebook/jest/pull/12073))

## 27.3.1

### Fixes

- `[expect]` Make `expect` extension properties `configurable` ([#11978](https://github.com/facebook/jest/pull/11978))
- `[expect]` Fix `.any()` checks on primitive wrapper classes ([#11976](https://github.com/facebook/jest/pull/11976))

### Chore & Maintenance

- `[expect]` `BigInt` global is always defined, don't check for its existence at runtime ([#11979](https://github.com/facebook/jest/pull/11979))
- `[jest-config, jest-util]` Use `ci-info` instead of `is-ci` to detect CI environment ([#11973](https://github.com/facebook/jest/pull/11973))

## 27.3.0

### Features

- `[jest-config]` Add `testEnvironmentOptions.html` to apply to jsdom input ([#11950](https://github.com/facebook/jest/pull/11950))
- `[jest-resolver]` Support default export (`.`) in `exports` field _if_ `main` is missing ([#11919](https://github.com/facebook/jest/pull/11919))

### Fixes

- `[expect]` Tweak and improve types ([#11949](https://github.com/facebook/jest/pull/11949))
- `[jest-runtime]` Ensure absolute paths can be resolved within test modules ([#11943](https://github.com/facebook/jest/pull/11943))
- `[jest-runtime]` Fix `instanceof` for `ModernFakeTimers` and `LegacyFakeTimers` methods ([#11946](https://github.com/facebook/jest/pull/11946))

## 27.2.5

### Features

- `[jest-config]` Warn when multiple Jest configs are located ([#11922](https://github.com/facebook/jest/pull/11922))

### Fixes

- `[expect]` Pass matcher context to asymmetric matchers ([#11926](https://github.com/facebook/jest/pull/11926) & [#11930](https://github.com/facebook/jest/pull/11930))
- `[expect]` Improve TypeScript types ([#11931](https://github.com/facebook/jest/pull/11931))
- `[expect]` Improve typings of `toThrow()` and `toThrowError()` matchers ([#11929](https://github.com/facebook/jest/pull/11929))
- `[jest-cli]` Improve `--help` printout by removing defunct `--browser` option ([#11914](https://github.com/facebook/jest/pull/11914))
- `[jest-haste-map]` Use distinct cache paths for different values of `computeDependencies` ([#11916](https://github.com/facebook/jest/pull/11916))
- `[@jest/reporters]` Do not buffer `console.log`s when using verbose reporter ([#11054](https://github.com/facebook/jest/pull/11054))

### Chore & Maintenance

- `[expect]` Export default matchers ([#11932](https://github.com/facebook/jest/pull/11932))
- `[@jest/types]` Mark deprecated configuration options as `@deprecated` ([#11913](https://github.com/facebook/jest/pull/11913))

## 27.2.4

### Features

- `[expect]` Add equality checks for Array Buffers in `expect.ToStrictEqual()` ([#11805](https://github.com/facebook/jest/pull/11805))

### Fixes

- `[jest-snapshot]` Correctly indent inline snapshots ([#11560](https://github.com/facebook/jest/pull/11560))

## 27.2.3

### Features

- `[@jest/fake-timers]` Update `@sinonjs/fake-timers` to v8 ([#11879](https://github.com/facebook/jest/pull/11879))

### Fixes

- `[jest-config]` Parse `testEnvironmentOptions` if received from CLI ([#11902](https://github.com/facebook/jest/pull/11902))
- `[jest-reporters]` Call `destroy` on `v8-to-istanbul` converters to free memory ([#11896](https://github.com/facebook/jest/pull/11896))

## 27.2.2

### Fixes

- `[jest-runtime]` Correct `wrapperLength` value for ESM modules. ([#11893](https://github.com/facebook/jest/pull/11893))

## 27.2.1

### Features

- `[jest-transform]` Improve the unexpected token error message. ([#11807](https://github.com/facebook/jest/pull/11807))

### Fixes

- `[jest-runtime]` Fix regression when using `jest.isolateModules` and mocks ([#11882](https://github.com/facebook/jest/pull/11882))
- `[jest-runtime]` Include test name when importing modules after test has completed ([#11885](https://github.com/facebook/jest/pull/11885))
- `[jest-runtime]` Error when ESM import is used after test is torn down ([#11885](https://github.com/facebook/jest/pull/11885))

## 27.2.0

### Features

- `[jest-resolver, jest-runtime]` Pass `conditions` to custom resolvers to enable them to implement support for package.json `exports` field ([#11859](https://github.com/facebook/jest/pull/11859))
- `[jest-runtime]` Allow custom envs to specify `exportConditions` which is passed together with Jest's own conditions to custom resolvers ([#11863](https://github.com/facebook/jest/pull/11863))

### Fixes

- `[@jest/reporters]` Use async transform if available to transform files with no coverage ([#11852](https://github.com/facebook/jest/pull/11852))
- `[jest-util]` Return correct value from `process.send` stub ([#11799](https://github.com/facebook/jest/pull/11799))

## 27.1.1

### Features

- `[jest-runtime]` Add experimental, limited (and undocumented) support for mocking ECMAScript Modules ([#11818](https://github.com/facebook/jest/pull/11818))

### Fixes

- `[jest-resolver]` Support `node:` prefix when importing Node core modules with ESM ([#11817](https://github.com/facebook/jest/pull/11817))
- `[jest-types]` Export the `PrettyFormatOptions` interface ([#11801](https://github.com/facebook/jest/pull/11801))

## 27.1.0

### Features

- `[jest-haste-map]` Use watchman suffix-set option for faster file indexing. ([#11784](https://github.com/facebook/jest/pull/11784))
- `[jest-cli]` Adds a new config options `snapshotFormat` which offers a way to override any of the formatting settings which come with [pretty-format](https://www.npmjs.com/package/pretty-format#usage-with-options). ([#11654](https://github.com/facebook/jest/pull/11654))
- `[jest-reporters]` Expose the `getSummary` util ([#11695](https://github.com/facebook/jest/pull/11695)).
- `[jest-resolver]` Support `node:` prefix when importing Node core modules ([#11331](https://github.com/facebook/jest/pull/11331))

### Fixes

- `[jest-each]` Relaxed the validation to allow multibyte characters in headings ([#11575](https://github.com/facebook/jest/pull/11575))
- `[jest-environment-jsdom]` Add support for `userAgent` option ([#11773](https://github.com/facebook/jest/pull/11773))
- `[jest-environment-node]` Add `Event` and `EventTarget` to node global environment. ([#11727](https://github.com/facebook/jest/pull/11727))
- `[jest-mock]` Fix `spyOn` to use `Object.prototype.hasOwnProperty` ([#11721](https://github.com/facebook/jest/pull/11721))
- `[jest-resolver]` Add dependency on `jest-haste-map` ([#11759](https://github.com/facebook/jest/pull/11759))
- `[jest-types]` Compat with `@types/node` v16 ([#11645](https://github.com/facebook/jest/pull/11645))

### Chore & Maintenance

- `[docs]` Correct `expects.assertions` documentation by adding async/await for asynchronous function.

## 27.0.6

### Fixes

- `[*]` Publish all modules to include the build change in ([#11569](https://github.com/facebook/jest/pull/11569))

## 27.0.5

### Features

- `[@jest/fake-timers]` Flush callbacks scheduled with `requestAnimationFrame` every 16ms when using legacy timers. ([#11523](https://github.com/facebook/jest/pull/11567))
- `[pretty-format]` Use `globalThis` (with polyfill if required) to bring support for esbuild's browser bundling mode ([#11569](https://github.com/facebook/jest/pull/11569))

### Fixes

- `[jest-core]` Support special characters like `@`, `+` and `()` on Windows with `--findRelatedTests` ([#11548](https://github.com/facebook/jest/pull/11548))
- `[@jest/fake-timers]` Do not add `setImmediate` and `clearImmediate` if they do not exist in the global environment ([#11599](https://github.com/facebook/jest/pull/11599))
- `[@jest/reporters]` Allow `node-notifier@10` as peer dependency ([#11523](https://github.com/facebook/jest/pull/11523))
- `[@jest/reporters]` Update `v8-to-istanbul` ([#11523](https://github.com/facebook/jest/pull/11523))

## 27.0.4

### Fixes

- `[jest-config, jest-resolve]` Pass in `require.resolve` to resolvers to resolve from correct base ([#11493](https://github.com/facebook/jest/pull/11493))

## 27.0.3

### Fixes

- `[jest-config]` `require.resolve` on default test sequencer and test environment ([#11482](https://github.com/facebook/jest/pull/11482))
- `[jest-mock]` Fixed `fn` and `spyOn` exports ([#11480](https://github.com/facebook/jest/pull/11480))

## 27.0.2

### Features

- `[jest-circus]` Add some APIs to make it easier to build your own test runner
- `[jest-reporters]` Expose the `getResultHeader` util ([#11460](https://github.com/facebook/jest/pull/11460))
- `[jest-resolver]` Export `resolve*` utils for different Jest modules ([#11466](https://github.com/facebook/jest/pull/11466))
- `[@jest/test-result]` Export `Test`, `TestEvents` and `TestFileEvent` ([#11466](https://github.com/facebook/jest/pull/11466))

### Fixes

- `[jest-circus]` Add missing `slash` dependency ([#11465](https://github.com/facebook/jest/pull/11465))
- `[jest-circus, @jest/test-sequencer]` Remove dependency on `jest-runner` ([#11466](https://github.com/facebook/jest/pull/11466))
- `[jest-config]` Resolve `config.runner` to absolute path ([#11465](https://github.com/facebook/jest/pull/11465))
- `[jest-config]` Make sure to support functions as config ([#11475](https://github.com/facebook/jest/pull/11475))
- `[jest-core]` Do not warn about `DNSCHANNEL` handles when using the `--detectOpenHandles` option ([#11470](https://github.com/facebook/jest/pull/11470))
- `[jest-runner]` Remove dependency on `jest-config` ([#11466](https://github.com/facebook/jest/pull/11466))
- `[jest-worker]` Loosen engine requirement to `>= 10.13.0` ([#11451](https://github.com/facebook/jest/pull/11451))

## 27.0.1

### Fixes

- `[jest-environment-jsdom]` Bump version of JSDOM to avoid deprecated `request` package ([#11442](https://github.com/facebook/jest/pull/11442))

## 27.0.0

### Features

- `[babel-jest]` Add async transformation ([#11192](https://github.com/facebook/jest/pull/11192))
- `[jest-changed-files]` Use '--' to separate paths from revisions ([#11160](https://github.com/facebook/jest/pull/11160))
- `[jest-circus]` [**BREAKING**] Fail tests when multiple `done()` calls are made ([#10624](https://github.com/facebook/jest/pull/10624))
- `[jest-circus, jest-jasmine2]` [**BREAKING**] Fail the test instead of just warning when describe returns a value ([#10947](https://github.com/facebook/jest/pull/10947))
- `[jest-config]` [**BREAKING**] Default to Node testing environment instead of browser (JSDOM) ([#9874](https://github.com/facebook/jest/pull/9874))
- `[jest-config]` [**BREAKING**] Use `jest-circus` as default test runner ([#10686](https://github.com/facebook/jest/pull/10686))
- `[jest-config]` Add support for `preset` written in ESM ([#11200](https://github.com/facebook/jest/pull/11200))
- `[jest-config, jest-runtime]` Support ESM for files other than `.js` and `.mjs` ([#10823](https://github.com/facebook/jest/pull/10823))
- `[jest-config, jest-runtime]` [**BREAKING**] Use "modern" implementation as default for fake timers ([#10874](https://github.com/facebook/jest/pull/10874) & [#11197](https://github.com/facebook/jest/pull/11197))
- `[jest-config` Allow passing `forceNodeFilesystemAPI` through to `jest-haste-map` ([#11264](https://github.com/facebook/jest/pull/11264))
- `[jest-config, jest-haste-map, jest-resolve, jest-runner, jest-runtime, jest-test-sequencer, jest-transform, jest-types]` [**BREAKING**] Add custom HasteMap class implementation config option ([#11107](https://github.com/facebook/jest/pull/11107))
- `[jest-core]` make `TestWatcher` extend `emittery` ([#10324](https://github.com/facebook/jest/pull/10324))
- `[jest-core]` Run failed tests interactively the same way we do with snapshots ([#10858](https://github.com/facebook/jest/pull/10858))
- `[jest-core]` more `TestSequencer` methods can be async ([#10980](https://github.com/facebook/jest/pull/10980))
- `[jest-core]` Add support for `testSequencer` written in ESM ([#11207](https://github.com/facebook/jest/pull/11207))
- `[jest-core]` Add support for `globalSetup` and `globalTeardown` written in ESM ([#11267](https://github.com/facebook/jest/pull/11267))
- `[jest-core]` Add support for `watchPlugins` written in ESM ([#11315](https://github.com/facebook/jest/pull/11315))
- `[jest-core]` Add support for `runner` written in ESM ([#11232](https://github.com/facebook/jest/pull/11232))
- `[jest-core]` Add support for `reporters` written in ESM ([#11427](https://github.com/facebook/jest/pull/11427))
- `[jest-each]` Add support for interpolation with object properties ([#11388](https://github.com/facebook/jest/pull/11388))
- `[jest-environment-node]` Add AbortController to globals ([#11182](https://github.com/facebook/jest/pull/11182))
- `[@jest/fake-timers]` Update to `@sinonjs/fake-timers` to v7 ([#11198](https://github.com/facebook/jest/pull/11198))
- `[jest-haste-map]` Handle injected scm clocks ([#10966](https://github.com/facebook/jest/pull/10966))
- `[jest-haste-map]` Add `enableSymlinks` configuration option to follow symlinks for test files ([#9351](https://github.com/facebook/jest/pull/9351))
- `[jest-repl, jest-runner]` [**BREAKING**] Run transforms over environment ([#8751](https://github.com/facebook/jest/pull/8751))
- `[jest-repl]` Add support for `testEnvironment` written in ESM ([#11232](https://github.com/facebook/jest/pull/11232))
- `[jest-reporters]` Add static filepath property to all reporters ([#11015](https://github.com/facebook/jest/pull/11015))
- `[jest-runner]` [**BREAKING**] set exit code to 1 if test logs after teardown ([#10728](https://github.com/facebook/jest/pull/10728))
- `[jest-runner]` [**BREAKING**] Run transforms over `runner` ([#8823](https://github.com/facebook/jest/pull/8823))
- `[jest-runner]` [**BREAKING**] Run transforms over `testRunner` ([#8823](https://github.com/facebook/jest/pull/8823))
- `[jest-runner]` Possibility to use ESM for test environment ([11033](https://github.com/facebook/jest/pull/11033))
- `[jest-runner]` Add support for `testRunner` written in ESM ([#11232](https://github.com/facebook/jest/pull/11232))
- `[jest-runtime]` Detect reexports from CJS as named exports in ESM ([#10988](https://github.com/facebook/jest/pull/10988))
- `[jest-runtime]` Support for async code transformations ([#11191](https://github.com/facebook/jest/pull/11191) & [#11220](https://github.com/facebook/jest/pull/11220))
- `[jest-snapshot]` [**BREAKING**] Make prettier optional for inline snapshots - fall back to string replacement ([#7792](https://github.com/facebook/jest/pull/7792) & [#11192](https://github.com/facebook/jest/pull/11192))
- `[jest-snapshot]` [**BREAKING**] Run transforms over `snapshotResolver` ([#8751](https://github.com/facebook/jest/pull/8829))
- `[jest-transform]` Pass config options defined in Jest's config to transformer's `process` and `getCacheKey` functions ([#10926](https://github.com/facebook/jest/pull/10926))
- `[jest-transform]` Add support for transformers written in ESM ([#11163](https://github.com/facebook/jest/pull/11163))
- `[jest-transform]` [**BREAKING**] Do not export `ScriptTransformer` class, instead export the async function `createScriptTransformer` ([#11163](https://github.com/facebook/jest/pull/11163))
- `[jest-transform]` Async code transformations ([#9889](https://github.com/facebook/jest/pull/9889))
- `[jest-transform]` Support transpiled transformers ([#11193](https://github.com/facebook/jest/pull/11193))
- `[jest-transform]` [**BREAKING**] `requireAndTranspileModule` always return a `Promise`, and the third parameter type is changed to `RequireAndTranspileModuleOptions` which accept `applyInteropRequireDefault` option ([#11232](https://github.com/facebook/jest/pull/11232))
- `[jest-transform]` [**BREAKING**] `createTranspilingRequire` return function which return a `Promise` now ([#11232](https://github.com/facebook/jest/pull/11232))
- `[jest-util]` add requireOrImportModule for importing CJS or ESM ([#11199](https://github.com/facebook/jest/pull/11199))
- `[jest-util]` add `applyInteropRequireDefault` option on `requireOrImportModule` ([#11232](https://github.com/facebook/jest/pull/11232))
- `[jest-watcher]` Added support for clearing the line when `<C-u>` is pressed in a watch mode pattern prompt ([#11358](https://github.com/facebook/jest/pull/11358))
- `[jest-worker]` Add support for custom task queues and adds a `PriorityQueue` implementation. ([#10921](https://github.com/facebook/jest/pull/10921))
- `[jest-worker]` Add in-order scheduling policy to jest worker ([10902](https://github.com/facebook/jest/pull/10902))
- `[pretty-format]` Better print for sparse arrays ([11326](https://github.com/facebook/jest/pull/11326))
- `[pretty-print]` Add option `printBasicPrototype` which determines whether or not the prototype should be printed for raw objects or arrays ([#11441](https://github.com/facebook/jest/pull/11441))

### Fixes

- `[babel-plugin-jest-hoist]` Add `__dirname` and `__filename` to whitelisted globals ([#10903](https://github.com/facebook/jest/pull/10903))
- `[expect]` [**BREAKING**] Revise `expect.not.objectContaining()` to be the inverse of `expect.objectContaining()`, as documented. ([#10708](https://github.com/facebook/jest/pull/10708))
- `[expect]` [**BREAKING**] Make `toContain` more strict with the received type ([#10119](https://github.com/facebook/jest/pull/10119) & [#10929](https://github.com/facebook/jest/pull/10929))
- `[expect]` [**BREAKING**] `matcherResult` on `JestAssertionError` are now strings rather than functions ([#10989](https://github.com/facebook/jest/pull/10989))
- `[jest-circus]` Fixed the issue of beforeAll & afterAll hooks getting executed even if it is inside a skipped `describe` block ([#10806](https://github.com/facebook/jest/pull/10806))
- `[jest-circus]` Fix `testLocation` on Windows when using `test.each` ([#10871](https://github.com/facebook/jest/pull/10871))
- `[jest-cli]` Use testFailureExitCode when bailing from a failed test ([#10958](https://github.com/facebook/jest/pull/10958))
- `[jest-cli]` Print custom error if error thrown from global hooks is not an error already ([#11003](https://github.com/facebook/jest/pull/11003))
- `[jest-cli]` Allow running multiple "projects" from programmatic API ([#11307](https://github.com/facebook/jest/pull/11307))
- `[jest-cli]` Fix missing collectCoverage after init ([#11353](https://github.com/facebook/jest/pull/11353))
- `[jest-cli, jest-config, jest-types]` Move all default values into `jest-config` ([#9924](https://github.com/facebook/jest/pull/9924))
- `[jest-config]` [**BREAKING**] Change default file extension order by moving json behind ts and tsx ([10572](https://github.com/facebook/jest/pull/10572))
- `[jest-console]` `console.dir` now respects the second argument correctly ([#10638](https://github.com/facebook/jest/pull/10638))
- `[jest-core]` Don't report PerformanceObserver as open handle ([#11123](https://github.com/facebook/jest/pull/11123))
- `[jest-core]` Use `WeakRef` to hold timers when detecting open handles ([#11277](https://github.com/facebook/jest/pull/11277))
- `[jest-core]` Correctly detect open handles that were created in test functions using `done` callbacks ([#11382](https://github.com/facebook/jest/pull/11382))
- `[jest-core]` Do not collect `RANDOMBYTESREQUEST` as open handles ([#11278](https://github.com/facebook/jest/pull/11278))
- `[jest-core]` Wait briefly for open handles to close before flagging them when using `--detectOpenHandles` ([#11429](https://github.com/facebook/jest/pull/11429))
- `[jest-diff]` [**BREAKING**] Use only named exports ([#11371](https://github.com/facebook/jest/pull/11371))
- `[jest-each]` [**BREAKING**] Ignore excess words in headings ([#8766](https://github.com/facebook/jest/pull/8766))
- `[jest-each]` Support array index with template strings ([#10763](https://github.com/facebook/jest/pull/10763))
- `[jest-each]` Interpolate `%%` correctly ([#11364](https://github.com/facebook/jest/pull/11364))
- `[jest-each]` Fix wrong interpolation when the value of array contains multiple `%` ([#11364](https://github.com/facebook/jest/pull/11364))
- `[jest-environment]` [**BREAKING**] Drop support for `runScript` for test environments ([#11155](https://github.com/facebook/jest/pull/11155))
- `[jest-environment-jsdom]` Use inner realm’s `ArrayBuffer` constructor ([#10885](https://github.com/facebook/jest/pull/10885))
- `[jest-environment-jsdom]` [**BREAKING**] Remove Node globals `setImmediate` and `clearImmediate` ([#11222](https://github.com/facebook/jest/pull/11222))
- `[jest-get-type]` [**BREAKING**] Convert to ES Module ([#11359](https://github.com/facebook/jest/pull/11359))
- `[jest-globals]` [**BREAKING**] Disallow return values other than a `Promise` from hooks and tests ([#10512](https://github.com/facebook/jest/pull/10512))
- `[jest-globals]` [**BREAKING**] Disallow mixing a done callback and returning a `Promise` from hooks and tests ([#10512](https://github.com/facebook/jest/pull/10512))
- `[jest-haste-map]` Vendor `NodeWatcher` from `sane` ([#10919](https://github.com/facebook/jest/pull/10919))
- `[jest-jasmine2]` Fixed the issue of `beforeAll` & `afterAll` hooks getting executed even if it is inside a skipped `describe` block when it has child `tests` marked as either `only` or `todo` ([#10806](https://github.com/facebook/jest/pull/10806))
- `[jest-jasmine2]` Fixed the issues of child `tests` marked with `only` or `todo` getting executed even if it is inside a skipped parent `describe` block ([#10806](https://github.com/facebook/jest/pull/10806))
- `[jest-jasmine2]` Wrap all test functions so they open handles that were created in test functions using `done` callbacks can be detected ([#11382](https://github.com/facebook/jest/pull/11382))
- `[jest-reporter]` Handle empty files when reporting code coverage with V8 ([#10819](https://github.com/facebook/jest/pull/10819))
- `[jest-resolve]` Replace read-pkg-up with escalade package ([#10781](https://github.com/facebook/jest/pull/10781))
- `[jest-resolve]` Disable `jest-pnp-resolver` for Yarn 2 ([#10847](https://github.com/facebook/jest/pull/10847))
- `[jest-runtime]` [**BREAKING**] Do not inject `global` variable into module wrapper ([#10644](https://github.com/facebook/jest/pull/10644))
- `[jest-runtime]` [**BREAKING**] remove long-deprecated `jest.addMatchers`, `jest.resetModuleRegistry`, and `jest.runTimersToTime` ([#9853](https://github.com/facebook/jest/pull/9853))
- `[jest-runtime]` Fix stack overflow and promise deadlock when importing mutual dependant ES module ([#10892](https://github.com/facebook/jest/pull/10892))
- `[jest-runtime]` Prevent global module registry from leaking into `isolateModules` registry ([#10963](https://github.com/facebook/jest/pull/10963))
- `[jest-runtime]` Refactor to prevent race condition when linking and evaluating ES Modules ([#11150](https://github.com/facebook/jest/pull/11150))
- `[jest-runtime]` Throw correct error when attempting to load ESM via `require` ([#11260](https://github.com/facebook/jest/pull/11260))
- `[jest-runtime]` Do not cache modules that throw during evaluation ([#11263](https://github.com/facebook/jest/pull/11263))
- `[jest-transform]` Show enhanced `SyntaxError` message for all `SyntaxError`s ([#10749](https://github.com/facebook/jest/pull/10749))
- `[jest-transform]` [**BREAKING**] Refactor API to pass an options bag around rather than multiple boolean options ([#10753](https://github.com/facebook/jest/pull/10753))
- `[jest-transform]` [**BREAKING**] Refactor API of transformers to pass an options bag rather than separate `config` and other options ([#10834](https://github.com/facebook/jest/pull/10834))
- `[jest-types]` Fix `Config.ts` `projects` types ([#11285](https://github.com/facebook/jest/pull/11285))
- `[jest-util]` Replace micromatch with picomatch to fix issues with negated globs ([#11287](https://github.com/facebook/jest/pull/11287))
- `[jest-validate]` Use `en-US` locale to avoid case conversion problems while validating CLI options on machines with some certain locales(e.g. Turkish) set as default locale. ([#11412](https://github.com/facebook/jest/pull/11412))
- `[jest-worker]` [**BREAKING**] Use named exports ([#10623](https://github.com/facebook/jest/pull/10623))
- `[jest-worker]` Do not swallow errors during serialization ([#10984](https://github.com/facebook/jest/pull/10984))
- `[jest-worker]` Handle `ERR_IPC_CHANNEL_CLOSED` errors properly ([#11143](https://github.com/facebook/jest/pull/11143))
- `[pretty-format]` [**BREAKING**] Convert to ES Modules ([#10515](https://github.com/facebook/jest/pull/10515))
- `[pretty-format]` Only call `hasAttribute` if it's a function ([#11000](https://github.com/facebook/jest/pull/11000))
- `[pretty-format]` Handle jsdom attributes properly ([#11189](https://github.com/facebook/jest/pull/11189))
- `[pretty-format]` Import pretty-format using named imports ([#11360](https://github.com/facebook/jest/pull/11360))

### Chore & Maintenance

- `[*]` [**BREAKING**] Only support Node LTS releases and Node 15 ([#10685](https://github.com/facebook/jest/pull/10685))
- `[*]` [**BREAKING**] Add `exports` field to all `package.json`s ([#9921](https://github.com/facebook/jest/pull/9921))
- `[*]` Make it easier for Jest's packages to use the VM escape hatch ([#10824](https://github.com/facebook/jest/pull/10824))
- `[*]` [**BREAKING**] Remove deprecated `mapCoverage` ([#9968](https://github.com/facebook/jest/pull/9968))
- `[babel-jest]` [**BREAKING**] Migrate to ESM ([#11193](https://github.com/facebook/jest/pull/11193))
- `[docs]` Correct example using `browser-resolve` ([#11140](https://github.com/facebook/jest/pull/11140))
- `[docs]` Clarify `timers` configuration property ([#11376](https://github.com/facebook/jest/pull/11376))
- `[jest, jest-core]` [**BREAKING**] Replace `TestScheduler` export with `createTestScheduler` ([#11427](https://github.com/facebook/jest/pull/11427))
- `[jest-config]` [**BREAKING**] Remove `enabledTestsMap` config, use `filter` instead ([#10787](https://github.com/facebook/jest/pull/10787))
- `[jest-console]` [**BREAKING**] Move `root` into `config` and take `GlobalConfig` as mandatory parameter for `getConsoleOutput` ([#10126](https://github.com/facebook/jest/pull/10126))
- `[jest-console]` Export LogEntry ([#11017](https://github.com/facebook/jest/pull/11017))
- `[jest-fake-timers]` Clarify global behavior of `jest.useFakeTimers` and `jest.useRealTimers` ([#10867](https://github.com/facebook/jest/pull/10867))
- `[jest-haste-map]` [**BREAKING**] Migrate to ESM ([#10875](https://github.com/facebook/jest/pull/10875))
- `[jest-haste-map]` [**BREAKING**] Remove support for deprecated option `ignorePattern` as function ([#10348](https://github.com/facebook/jest/pull/10348))
- `[jest-jasmine2]` [**BREAKING**] Migrate to ESM ([#10906](https://github.com/facebook/jest/pull/10906))
- `[jest-jasmine2]` [**BREAKING**] Remove unused options argument from `Env` constructor ([#10240](https://github.com/facebook/jest/pull/10240))
- `[jest-repl, jest-runtime]` [**BREAKING**] Move the `jest-runtime` CLI into `jest-repl` ([#10016](https://github.com/facebook/jest/pull/10016) & [#10925](https://github.com/facebook/jest/pull/10925))
- `[jest-resolve]` [**BREAKING**] Migrate to ESM ([#10688](https://github.com/facebook/jest/pull/10688))
- `[jest-resolve-dependencies]` [**BREAKING**] Migrate to ESM ([#10876](https://github.com/facebook/jest/pull/10876))
- `[jest-mock]` [**BREAKING**] Migrate to ESM ([#10887](https://github.com/facebook/jest/pull/10887))
- `[jest-reporters]` [**BREAKING**] Make `node-notifier` a peer dependency ([#10977](https://github.com/facebook/jest/pull/10977))
- `[jest-resolve, jest-runtime]` [**BREAKING**] Use `Map`s instead of objects for all cached resources ([#10968](https://github.com/facebook/jest/pull/10968))
- `[jest-runner]` [**BREAKING**] Migrate to ESM ([#10900](https://github.com/facebook/jest/pull/10900))
- `[jest-runtime]` [**BREAKING**] Remove deprecated and unused `getSourceMapInfo` from Runtime ([#9969](https://github.com/facebook/jest/pull/9969))
- `[jest-transformer]` [**BREAKING**] Remove unused `isCoreModule` option ([#11166](https://github.com/facebook/jest/pull/11166))
- `[jest-util]` No longer checking `enumerable` when adding `process.domain` ([#10862](https://github.com/facebook/jest/pull/10862))
- `[jest-validate]` [**BREAKING**] Remove `recursiveBlacklist` option in favor of previously introduced `recursiveDenylist` ([#10650](https://github.com/facebook/jest/pull/10650))
- `[website]` Replace 'Github' with 'GitHub' ([#11279](https://github.com/facebook/jest/pull/11279))
- `[website]` Remove a language code from the link to the Node.js website ([#11282](https://github.com/facebook/jest/pull/11282))
- `[website]` Remove a duplicated word ([#11281](https://github.com/facebook/jest/pull/11281))
- `[website]` Add french to website ([#11361](https://github.com/facebook/jest/pull/11361))

### Performance

- `[jest-resolve]` Cache reading and parsing of `package.json`s ([#11076](https://github.com/facebook/jest/pull/11076))
- `[jest-runtime, jest-transform]` share `cacheFS` between runtime and transformer ([#10901](https://github.com/facebook/jest/pull/10901))
- `[jest-runtime]` Load `chalk` only once per worker ([#10864](https://github.com/facebook/jest/pull/10864))
- `[jest-worker]` Fix memory leak of previous task arguments while no new task is scheduled ([#11187](https://github.com/facebook/jest/pull/11187))

## 26.6.3

### Fixes

- `[jest-resolve-dependencies]` Continue dependency resolution if mock dependency can't be found ([#10779](https://github.com/facebook/jest/pull/10779))

## 26.6.2

### Features

- `[jest-core]` Add `findRelatedTests` and `nonFlagArgs` in allowed config options for `updateConfigAndRun` in watch plugins ([#10659](https://github.com/facebook/jest/pull/10659))

### Fixes

- `[babel-plugin-jest-hoist]` Preserve order of hoisted mock nodes within containing block ([#10536](https://github.com/facebook/jest/pull/10536))
- `[babel-plugin-jest-hoist]` Hoist pure constants to support experimental JSX transform in hoisted mocks ([#10723](https://github.com/facebook/jest/pull/10723))
- `[babel-preset-jest]` Update `babel-preset-current-node-syntax` to support top level await ([#10747](https://github.com/facebook/jest/pull/10747))
- `[expect]` Revert "Fix `objectContaining` to work recursively into sub-objects ([#10508](https://github.com/facebook/jest/pull/10508))" ([#10766](https://github.com/facebook/jest/pull/10766))
- `[jest-circus, jest-jasmine2]` fix: don't assume `stack` is always a string ([#10697](https://github.com/facebook/jest/pull/10697))
- `[jest-config]` Fix bug introduced in watch mode by PR [#10678](https://github.com/facebook/jest/pull/10678/files#r511037803) ([#10692](https://github.com/facebook/jest/pull/10692))
- `[jest-config]` Throw correct error for missing preset modules ([#10737](https://github.com/facebook/jest/pull/10737))
- `[jest-resolve-dependencies]` Resolve mocks as dependencies ([#10713](https://github.com/facebook/jest/pull/10713))
- `[jest-runtime]` Handle file URLs in dynamic imports ([#10744](https://github.com/facebook/jest/pull/10744))
- `[jest-runtime, babel-jest]` Pass more ESM options to `@jest/transform` ([#10752](https://github.com/facebook/jest/pull/10752))
- `[jest-runtime]` Properly inject `extraGlobals` into the runtime ([#10758](https://github.com/facebook/jest/pull/10758))
- `[jest-transform]` Link to ESM docs on syntax errors ([#10748](https://github.com/facebook/jest/pull/10748))

### Chore & Maintenance

- `[docs]` Add docs for using mocks in TypeScript ([#10415](https://github.com/facebook/jest/pull/10415))
- `[eslint-config-fb-strict]` Move package from this repo to `fbjs` repo ([#10739](https://github.com/facebook/jest/pull/10739))
- `[examples]` Update TypeScript example to show use of newer Jest types ([#10399](https://github.com/facebook/jest/pull/10399))
- `[jest-cli]` chore: standardize files and folder names ([#10698](https://github.com/facebook/jest/pull/10698))
- `[jest-config]` Switch ts-node `Register` type to `Service` due to deprecation ([#11210](https://github.com/facebook/jest/pull/11210))

## 26.6.1

### Features

- `[jest-runtime]` Support named exports from CommonJS as named ES Module imports ([#10673](https://github.com/facebook/jest/pull/10673))
- `[jest-validate]` Add support for `recursiveDenylist` option as an alternative to `recursiveBlacklist` ([#10236](https://github.com/facebook/jest/pull/10236))

### Fixes

- `[expect]` Fix `objectContaining` to work recursively into sub-objects ([#10508](https://github.com/facebook/jest/pull/10508))
- `[jest-cli, jest-core, jest-config, jest-types]` Fix `--onlyFailures` flag to work in non-watch mode ([#10678](https://github.com/facebook/jest/pull/10678/files))
- `[jest-config]` Fix for the `jest.config.ts` compiler to not interfere with `tsconfig.json` files ([#10675](https://github.com/facebook/jest/pull/10675))
- `[jest-message-util]` Update to work properly with Node 15 ([#10660](https://github.com/facebook/jest/pull/10660))
- `[jest-mock]` Allow to mock methods in getters (TypeScript 3.9 export) ([#10156](https://github.com/facebook/jest/pull/10156))

## 26.6.0

### Features

- `[jest-cli, jest-config]` Add support for the `jest.config.ts` configuration file ([#10564](https://github.com/facebook/jest/pull/10564))

### Fixes

- `[jest-config]` Simplify transform RegExp ([#10207](https://github.com/facebook/jest/pull/10207))
- `[jest-fake-timers]` Lazily instantiate mock timers ([#10551](https://github.com/facebook/jest/pull/10551))
- `[jest-runtime]` `require.main` is no longer `undefined` when using `jest.resetModules` ([#10626](https://github.com/facebook/jest/pull/10626))
- `[@jest/types]` Add missing values for `timers` ([#10632](https://github.com/facebook/jest/pull/10632))

### Chore & Maintenance

- `[docs]` Add step for fetching `backers.json` file in website setup docs ([#10631](https://github.com/facebook/jest/pull/10631))
- `[docs]` Add page detailing environment variables set by Jest ([#10630](https://github.com/facebook/jest/pull/10630))
- `[jest-circus]` Refactor `callAsyncCircusFn` parameters ([#10629](https://github.com/facebook/jest/pull/10629))

## 26.5.3

### Features

- `[jest-runtime]` add support for dynamic `import()` from CommonJS ([#10620](https://github.com/facebook/jest/pull/10620))

### Fixes

- `[jest-runner, jest-runtime]` `require.main` should not be `undefined` with `createRequire()` ([#10610](https://github.com/facebook/jest/pull/10610))
- `[jest-runtime]` add missing `module.path` property ([#10615](https://github.com/facebook/jest/pull/10615))
- `[jest-runtime]` Add `mainModule` instance variable to runtime ([#10621](https://github.com/facebook/jest/pull/10621))
- `[jest-runtime]` Evaluate Node core modules on dynamic `import()` ([#10622](https://github.com/facebook/jest/pull/10622))
- `[jest-validate]` Show suggestion only when unrecognized cli param is longer than 1 character ([#10604](https://github.com/facebook/jest/pull/10604))
- `[jest-validate]` Validate `testURL` as CLI option ([#10595](https://github.com/facebook/jest/pull/10595))

## 26.5.2

### Fixes

- `[*]` Revert usage of Escalade and rollback Yargs to v15 as it breaks Node 13 ([#10599](https://github.com/facebook/jest/pull/10599))
- `[jest-circus]` Setup globals before emitting `setup`, and include Jest globals in the `setup` payload ([#10598](https://github.com/facebook/jest/pull/10598))
- `[jest-mock]` Fix typings for `mockResolvedValue`, `mockResolvedValueOnce`, `mockRejectedValue` and `mockRejectedValueOnce` ([#10600](https://github.com/facebook/jest/pull/10600))

## 26.5.1

### Fixes

- `[jest-circus]` Handle older `jest-runtime` in `jest-circus`

## 26.5.0

### Features

- `[jest-circus, jest-config, jest-runtime]` Add new `injectGlobals` config and CLI option to disable injecting global variables into the runtime ([#10484](https://github.com/facebook/jest/pull/10484))
- `[jest-each]` Fixes `.each` type to always be callable ([#10447](https://github.com/facebook/jest/pull/10447))
- `[jest-runner]` Add support for `moduleLoader`s with `default` exports ([#10541](https://github.com/facebook/jest/pull/10541))
- `[@jest/create-cache-key-function]` Added a new package for creating cache keys ([#10587](https://github.com/facebook/jest/pull/10587))

### Fixes

- `[jest-circus, jest-jasmine2]` Find correct location for `test.each` tests ([#10413](https://github.com/facebook/jest/pull/10413))
- `[jest-console]` Add `Console` constructor to `console` object ([#10502](https://github.com/facebook/jest/pull/10502))
- `[jest-globals]` Fix lifecycle hook function types ([#10480](https://github.com/facebook/jest/pull/10480))
- `[jest-runtime]` Remove usage of `vm.compileFunction` due to a performance issue ([#10586](https://github.com/facebook/jest/pull/10586))

### Chore & Maintenance

- `[jest-resolve]` Replace read-pkg-up with escalade package ([10558](https://github.com/facebook/jest/pull/10558))
- `[jest-environment-jsdom]` Update jsdom to 16.4.0 ([10578](https://github.com/facebook/jest/pull/10578))

## 26.4.2

### Fixes

- `[expect]` Fix `toMatchObject` to work with inherited class getters ([#10381](https://github.com/facebook/jest/pull/10381))
- `[pretty-format]` Lower minimum node version to >= 10 ([#10435](https://github.com/facebook/jest/pull/10435))

## 26.4.1

### Fixes

- `[jest-core]` Don't report ELDHistogram as open handle ([#10417](https://github.com/facebook/jest/pull/10417))
- `[jest-matcher-utils]` Fix diffing object contain readonly symbol key object ([#10414](https://github.com/facebook/jest/pull/10414))
- `[jest-reporters]` Fixes notify reporter on Linux (using notify-send) ([#10393](https://github.com/facebook/jest/pull/10400))
- `[jest-snapshot]` Correctly handles arrays and property matchers in snapshots ([#10404](https://github.com/facebook/jest/pull/10404))

## 26.4.0

### Features

- `[jest-resolve]` Add support for `packageFilter` on custom resolver ([#10393](https://github.com/facebook/jest/pull/10393))

### Fixes

- `[pretty-format]` Handle `tagName` not being a string ([#10397](https://github.com/facebook/jest/pull/10397))

## 26.3.0

### Features

- `[jest-circus, jest-jasmine2]` Include `failureDetails` property in test results ([#9496](https://github.com/facebook/jest/pull/9496))
- `[jest-each, jest-jasmine, jest-circus]` Add support for `.concurrent.each` ([#9326](https://github.com/facebook/jest/pull/9326))

### Fixes

- `[jest-config]` Add `.pnp.js` to `transformIgnorePatterns` defaults ([#10383](https://github.com/facebook/jest/pull/10383))
- `[jest-leak-detector]` Wait properly for GC runs due to changes in Node 14.7 ([#10366](https://github.com/facebook/jest/pull/10366))
- `[jest-worker]` Downgrade minimum node version to 10.13 ([#10352](https://github.com/facebook/jest/pull/10352))
- `[docs]` Update snapshot testing documentation([#10359](https://github.com/facebook/jest/pull/10359))

## 26.2.2

### Fixes

- `[jest-cli]` Use correct file name to override existing jest config on init ([#10337](https://github.com/facebook/jest/pull/10337))
- `[jest-haste-map]` Properly detect support for native `find` ([#10346](https://github.com/facebook/jest/pull/10346))

## 26.2.1

### Fixes

- `[jest-worker]` Make sure to work with Node TS typings v12 ([#10336](https://github.com/facebook/jest/pull/10336))

## 26.2.0

### Features

- `[jest-core, jest-circus, jest-reporter, jest-runner]` Added support for reporting individual test cases using jest-circus ([#10227](https://github.com/facebook/jest/pull/10227))
- `[jest-config, jest-reporter, jest-runner, jest-test-sequencer]` Add `slowTestThreshold` configuration option ([#9366](https://github.com/facebook/jest/pull/9366))
- `[jest-haste-map]` Watchman crawler now includes dotfiles ([#10075](https://github.com/facebook/jest/pull/10075))
- `[jest-worker]` Added support for workers to send custom messages to parent in jest-worker ([#10293](https://github.com/facebook/jest/pull/10293))
- `[jest-worker]` Support passing `resourceLimits` ([#10335](https://github.com/facebook/jest/pull/10335))
- `[pretty-format]` Added support for serializing custom elements (web components) ([#10217](https://github.com/facebook/jest/pull/10237))

### Fixes

- `[expect]` Match symbols and bigints in `any()` ([#10223](https://github.com/facebook/jest/pull/10223))
- `[jest-changed-files]` Use `git diff` instead of `git log` for `--changedSince` ([#10155](https://github.com/facebook/jest/pull/10155))
- `[jest-console]` Add missing `console.timeLog` for compatibility with Node ([#10209](https://github.com/facebook/jest/pull/10209))
- `[jest-haste-map]` Check `find` binary supports the `-iname` parameter ([#10308](https://github.com/facebook/jest/pull/10308))
- `[jest-snapshot]` Strip added indentation for inline error snapshots ([#10217](https://github.com/facebook/jest/pull/10217))

### Chore & Maintenance

- `[*]` Add missing dependency on `@types/node` ([#10248](https://github.com/facebook/jest/pull/10248))
- `[jest-jasmine2]` Convert `PCancelable` to TypeScript ([#10215](https://github.com/facebook/jest/pull/10215))
- `[jest-jasmine2]` Refine typings of `queueRunner` ([#10215](https://github.com/facebook/jest/pull/10215))
- `[jest-jasmine2]` Remove usage of `Function` type ([#10216](https://github.com/facebook/jest/pull/10216))
- `[jest-resolve]` Improve types ([#10239](https://github.com/facebook/jest/pull/10239))
- `[docs]` Clarify the [`jest.requireActual(moduleName)`](https://jestjs.io/docs/jest-object#jestrequireactualmodulename) example
- `[jest-types]` Refine typings of `coverageReporters` ([#10275](https://github.com/facebook/jest/pull/10275))

## 26.1.0

### Features

- `[jest-mock]` Export `Mock`, `MockInstance`, `SpyInstance` types ([#10138](https://github.com/facebook/jest/pull/10138))
- `[jest-config]` Support config files exporting (`async`) `function`s ([#10001](https://github.com/facebook/jest/pull/10001))
- `[jest-cli, jest-core]` Add `--selectProjects` CLI argument to filter test suites by project name ([#8612](https://github.com/facebook/jest/pull/8612))
- `[jest-cli, jest-init]` Add `coverageProvider` to `jest --init` prompts ([#10044](https://github.com/facebook/jest/pull/10044))

### Fixes

- `[jest-console]` `getConsoleOutput` to receive global stack trace config and use it to format stack trace ([#10081](https://github.com/facebook/jest/pull/10081))
- `[jest-jasmine2]` Stop adding `:` after an error that has no message ([#9990](https://github.com/facebook/jest/pull/9990))
- `[jest-diff]` Control no diff message color with `commonColor` in diff options ([#9997](https://github.com/facebook/jest/pull/9997))
- `[jest-snapshot]` Fix TypeScript compilation ([#10008](https://github.com/facebook/jest/pull/10008))

### Chore & Maintenance

- `[docs]` Correct confusing filename in `enableAutomock` example ([#10055](https://github.com/facebook/jest/pull/10055))
- `[jest-core]` 🎉🎉🎉🎉🎉🎉🎉🎉🎉🎉🎉🎉🎉🎉🎉🎉🎉🎉🎉🎉🎉🎉🎉🎉🎉 ([#10000](https://github.com/facebook/jest/pull/10000))
- `[jest-core, jest-reporters, jest-test-result, jest-types]` Cleanup `displayName` type ([#10049](https://github.com/facebook/jest/pull/10049))
- `[jest-runtime]` Jest-internal sandbox escape hatch ([#9907](https://github.com/facebook/jest/pull/9907))
- `[jest-fake-timers]` Update `now` param type to support `Date` in addition to `number`. ([#10169](https://github.com/facebook/jest/pull/10169))
- `[docs]` Add param to `setSystemTime` docs and remove preceding period from it and `getRealSystemTime` ([#10169](https://github.com/facebook/jest/pull/10169))
- `[jest-snapshot, jest-util]` Replace `make-dir` with `fs.mkdir` ([#10136](https://github.com/facebook/jest/pull/10136))
- `[docs]` Added parcel-bundler documentation inside readme.md file

### Performance

- `[jest-core, jest-transform, jest-haste-map]` Improve Jest startup time and test runtime, particularly when running with coverage, by caching micromatch and avoiding recreating RegExp instances ([#10131](https://github.com/facebook/jest/pull/10131))

## 26.0.1

### Fixes

- `[jest-circus]` Backward compatibility for deprecated `DescribeBlock.tests` to not break e.g. Detox reporter

## 26.0.0

### Features

- `[jest-environment-jsdom]` [**BREAKING**] Upgrade `jsdom` to v16 ([#9606](https://github.com/facebook/jest/pull/9606))
- `[@jest/fake-timers]` Add possibility to use a modern implementation of fake timers, backed by `@sinonjs/fake-timers` ([#7776](https://github.com/facebook/jest/pull/7776))
- `[jest-runtime]` Add `createMockFromModule` as an alias for `genMockFromModule` ([#9962](https://github.com/facebook/jest/pull/9962))

### Fixes

- `[babel-jest]` Handle `null` being passed to `createTransformer` ([#9955](https://github.com/facebook/jest/pull/9955))
- `[jest-circus, jest-console, jest-jasmine2, jest-reporters, jest-util, pretty-format]` Fix time durating formatting and consolidate time formatting code ([#9765](https://github.com/facebook/jest/pull/9765))
- `[jest-circus]` [**BREAKING**] Fail tests if a test takes a done callback and have return values ([#9129](https://github.com/facebook/jest/pull/9129))
- `[jest-circus]` [**BREAKING**] Throw a proper error if a test / hook is defined asynchronously ([#8096](https://github.com/facebook/jest/pull/8096))
- `[jest-circus]` Throw more descriptive error if hook is defined inside test ([#9957](https://github.com/facebook/jest/pull/9957))
- `[jest-circus]` [**BREAKING**] Align execution order of tests to match `jasmine`'s top to bottom order ([#9965](https://github.com/facebook/jest/pull/9965))
- `[jest-config, jest-resolve]` [**BREAKING**] Remove support for `browser` field ([#9943](https://github.com/facebook/jest/pull/9943))
- `[jest-haste-map]` Stop reporting files as changed when they are only accessed ([#7347](https://github.com/facebook/jest/pull/7347))
- `[jest-resolve]` Show relative path from root dir for `module not found` errors ([#9963](https://github.com/facebook/jest/pull/9963))
- `[jest-runtime]` Fix absolute path moduleNameMapper + jest.mock bug ([#8727](https://github.com/facebook/jest/pull/8727))

### Chore & Maintenance

- `[*]` [**BREAKING**] TypeScript definitions requires a minimum of TypeScript v3.8 ([#9823](https://github.com/facebook/jest/pull/9823))
- `[*]` [**BREAKING**] Drop support for Node 8 ([#9423](https://github.com/facebook/jest/pull/9423))
- `[*]` Upgrade to chalk@4 ([#9752](https://github.com/facebook/jest/pull/9752))
- `[*]` Remove usage of `realpath-native` ([#9952](https://github.com/facebook/jest/pull/9952))
- `[docs]` Fix example reference implementation to use Jest with Phabricator ([#8662](https://github.com/facebook/jest/pull/8662))
- `[docs]` Added default compiler to tranform ([#8583](https://github.com/facebook/jest/pull/8583))
- `[docs]` Updated Testing Frameworks guide with React; make it generic ([#9106](https://github.com/facebook/jest/pull/9106))
- `[expect, jest-mock, pretty-format]` [**BREAKING**] Remove `build-es5` from package ([#9945](https://github.com/facebook/jest/pull/9945))
- `[@jest/fake-timers, @jest/environment]` [**BREAKING**] Rename `LolexFakeTimers` to `ModernFakeTimers` ([#9960](https://github.com/facebook/jest/pull/9960))
- `[jest-haste-map]` [**BREAKING**] removed `providesModuleNodeModules` ([#8535](https://github.com/facebook/jest/pull/8535))
- `[jest-runtime]` [**BREAKING**] Remove long-deprecated `require.requireActual` and `require.requireMock` methods ([#9854](https://github.com/facebook/jest/pull/9854))

## 25.5.4

### Fixes

- `[jest-jasmine2]` Don't run `beforeAll` / `afterAll` in skipped describe blocks ([#9931](https://github.com/facebook/jest/pull/9931))

### Chore & Maintenance

- `[jest-runtime]` Do not warn when mutating `require.cache` ([#9946](https://github.com/facebook/jest/pull/9946))

## 25.5.3

### Chore & Maintenance

- `[jest-circus]` Fix memory leak when running in band ([#9934](https://github.com/facebook/jest/pull/9934))

## 25.5.2

### Fixes

- `[jest-globals]` Export globals as values, not types ([#9925](https://github.com/facebook/jest/pull/9925))

## 25.5.1

### Fixes

- `[jest-haste-map]` Add missing `@types/graceful-fs` dependency ([#9913](https://github.com/facebook/jest/pull/9913))
- `[jest-runner]` Correctly serialize `Set` passed to worker ([#9915](https://github.com/facebook/jest/pull/9915))
- `[jest-runtime]` Vary ESM cache by query ([#9914](https://github.com/facebook/jest/pull/9914))

## 25.5.0

### Features

- `[@jest/globals]` New package so Jest's globals can be explicitly imported ([#9801](https://github.com/facebook/jest/pull/9801))
- `[jest-core]` Show coverage of sources related to tests in changed files ([#9769](https://github.com/facebook/jest/pull/9769))
- `[jest-runtime]` Populate `require.cache` ([#9841](https://github.com/facebook/jest/pull/9841))

### Fixes

- `[*]` Use `graceful-fs` directly in every package instead of relying on `fs` being monkey patched ([#9443](https://github.com/facebook/jest/pull/9443))
- `[expect]` Prints the Symbol name into the error message with a custom asymmetric matcher ([#9888](https://github.com/facebook/jest/pull/9888))
- `[jest-circus, jest-jasmine2]` Support older version of `jest-runtime` ([#9903](https://github.com/facebook/jest/pull/9903) & [#9842](https://github.com/facebook/jest/pull/9842))
- `[@jest/environment]` Make sure not to reference Jest types ([#9875](https://github.com/facebook/jest/pull/9875))
- `[jest-message-util]` Code frame printing should respect `--noStackTrace` flag ([#9866](https://github.com/facebook/jest/pull/9866))
- `[jest-runtime]` Support importing CJS from ESM using `import` statements ([#9850](https://github.com/facebook/jest/pull/9850))
- `[jest-runtime]` Support importing parallel dynamic `import`s ([#9858](https://github.com/facebook/jest/pull/9858))
- `[jest-transform]` Improve source map handling when instrumenting transformed code ([#9811](https://github.com/facebook/jest/pull/9811))

### Chore & Maintenance

- `[docs]` Add an example for mocking non-default export class

### Performance

- `[jest-resolve]` Update `resolve` to a version using native `realpath`, which is faster than the default JS implementation ([#9872](https://github.com/facebook/jest/pull/9872))
- `[jest-resolve]` Pass custom cached `realpath` function to `resolve` ([#9873](https://github.com/facebook/jest/pull/9873))
- `[jest-runtime]` Add `teardown` method to clear any caches when tests complete ([#9906](https://github.com/facebook/jest/pull/9906))
- `[jest-runtime]` Do not pass files required internally through transformation when loading them ([#9900](https://github.com/facebook/jest/pull/9900))
- `[jest-runtime]` Use `Map`s instead of object literals as cache holders ([#9901](https://github.com/facebook/jest/pull/9901))

## 25.4.0

- `[expect]` Support `async function`s in `toThrow` ([#9817](https://github.com/facebook/jest/pull/9817))
- `[jest-console]` Add code frame to `console.error` and `console.warn` ([#9741](https://github.com/facebook/jest/pull/9741))
- `[jest-runtime, jest-jasmine2, jest-circus]` Experimental, limited ECMAScript Modules support ([#9772](https://github.com/facebook/jest/pull/9772) & [#9842](https://github.com/facebook/jest/pull/9842))

### Fixes

- `[expect]` Restore support for passing functions to `toHaveLength` matcher ([#9796](https://github.com/facebook/jest/pull/9796))
- `[jest-changed-files]` `--only-changed` should include staged files ([#9799](https://github.com/facebook/jest/pull/9799))
- `[jest-circus]` Throw on nested test definitions ([#9828](https://github.com/facebook/jest/pull/9828))
- `[jest-each]` `each` will throw an error when called with too many arguments ([#9818](https://github.com/facebook/jest/pull/9818))
- `[jest-runner]` Don't print warning to stdout when using `--json` ([#9843](https://github.com/facebook/jest/pull/9843))

### Chore & Maintenance

- `[*]` Do not generate TypeScript declaration source maps ([#9822](https://github.com/facebook/jest/pull/9822))
- `[*]` Transpile code for Node 8.3, not 8.0 ([#9827](https://github.com/facebook/jest/pull/9827))

## 25.3.0

### Features

- `[babel-jest]` Support passing `supportsDynamicImport` and `supportsStaticESM` ([#9766](https://github.com/facebook/jest/pull/9766))
- `[babel-preset-jest]` Enable all syntax plugins not enabled by default that works on current version of Node ([#9774](https://github.com/facebook/jest/pull/9774))
- `[jest-circus]` Enable writing async test event handlers ([#9397](https://github.com/facebook/jest/pull/9397))
- `[jest-runtime, @jest/transformer]` Support passing `supportsDynamicImport` and `supportsStaticESM` ([#9597](https://github.com/facebook/jest/pull/9597))

### Chore & Maintenance

- `[*]` Replace `any`s with `unknown`s ([#9626](https://github.com/facebook/jest/pull/9626))
- `[@jest/transform]` Expose type `CacheKeyOptions` for `getCacheKey` ([#9762](https://github.com/facebook/jest/pull/9762))
- `[@jest/types]` Correct type `testRegex` for `ProjectConfig` ([#9780](https://github.com/facebook/jest/pull/9780))

## 25.2.7

### Fixes

- `[jest-matcher-utils]` Replace accessors with values to avoid calling setters in object descriptors when computing diffs for error reporting ([#9757](https://github.com/facebook/jest/pull/9757))
- `[@jest/watcher]` Correct return type of `shouldRunTestSuite` for `JestHookEmitter` ([#9753](https://github.com/facebook/jest/pull/9753))

## 25.2.6

### Chore & Maintenance

- `[*]` 25.2.5 was published without changes from 25.2.4 - 25.2.6 includes all changes from that version.

## 25.2.5

### Fixes

- `[@jest/console]` Fix `typescript<@3.8` compatibility in published types

### Chore & Maintenance

- `[docs]` Update link to watchman troubleshooting docs ([#9727](https://github.com/facebook/jest/pull/9727))
- `[@jest/message-util]` Remove dependency on `@jest/test-result`, which lead to a sprawling dependency tree ([#9749](https://github.com/facebook/jest/pull/9749))
- `[@jest/test-result]` Remove dependency on `@jest/transform`, which lead to a sprawling dependency tree ([#9747](https://github.com/facebook/jest/pull/9747))
- `[@jest/transform]` Expose type `TransformedSource` ([#9736](https://github.com/facebook/jest/pull/9736))

## 25.2.4

### Features

- `[jest-message-util]` Check for common errors when using the wrong test environment ([#8245](https://github.com/facebook/jest/pull/8245))

### Fixes

- `[jest-circus]` Fix type elision of jest-runtime imports ([#9717](https://github.com/facebook/jest/pull/9717))
- `[@jest/transform]` Fix coverage reporter for uncovered files without transformers, reverting [#9460](https://github.com/facebook/jest/pull/9460) ([#9724](https://github.com/facebook/jest/pull/9724))

## 25.2.3

### Fixes

- `[*]` Verify all packages are properly downleveled for older versions of TypeScript ([#9715](https://github.com/facebook/jest/pull/9715))

## 25.2.2

### Fixes

- `[jest-environment-node]` Remove `getVmContext` from Node env on older versions of Node ([#9708](https://github.com/facebook/jest/pull/9708))
- `[jest-runtime]` Return constructable class from `require('module')` ([#9711](https://github.com/facebook/jest/pull/9711))

## 25.2.1

### Fixes

- `[*]` Downlevel TypeScript definitions files for compatibility with TS<3.8 ([#9705](https://github.com/facebook/jest/pull/9705))

## 25.2.0

### Features

- `[jest-config]` Support ESM config files with `.js` extension ([#9573](https://github.com/facebook/jest/pull/9573)).
- `[jest-runtime]` Override `module.createRequire` to return a Jest-compatible `require` function ([#9469](https://github.com/facebook/jest/pull/9469))
- `[jest-haste-map]` [**BREAKING**] Remove `mapper` option ([#9581](https://github.com/facebook/jest/pull/9581))
- `[*]` Support array of paths for `moduleNameMapper` aliases ([#9465](https://github.com/facebook/jest/pull/9465))
- `[jest-reporters]` Adds ability to pass options to the istanbul-reporter through `coverageReporters` ([#9572](https://github.com/facebook/jest/pull/9572))
- `[jest-runtime]` Require stack when a module cannot be resolved ([#9681](https://github.com/facebook/jest/pull/9681))
- `[jest-transform]` `writeCacheFile` no longer calls `fsync` ([#9695](https://github.com/facebook/jest/pull/9695))

### Fixes

- `[expect]` Handle readonly properties correctly ([#9575](https://github.com/facebook/jest/pull/9575))
- `[jest-cli]` Set `coverageProvider` correctly when provided in config ([#9562](https://github.com/facebook/jest/pull/9562))
- `[jest-cli]` Allow specifying `.cjs` and `.mjs` config files by `--config` CLI option ([#9578](https://github.com/facebook/jest/pull/9578))
- `[jest-cli]` Update yargs to fix CLI flag overriding ([#9519](https://github.com/facebook/jest/pull/9519))
- `[jest-config]` Treat `setupFilesAfterEnv` like `setupFiles` when normalizing configs against presets ([#9495](https://github.com/facebook/jest/pull/9495))
- `[jest-config]` Support `.mjs` config files on Windows as well ([#9558](https://github.com/facebook/jest/pull/9558))
- `[jest-config]` Verify `rootDir` and all `roots` are directories ([#9569](https://github.com/facebook/jest/pull/9569))
- `[jest-config]` Ensure pattern of `replacePosixSep` is a string ([#9546](https://github.com/facebook/jest/pull/9546))
- `[jest-haste-map]` Fix crash on unix based systems without find ([#9579](https://github.com/facebook/jest/pull/9579))
- `[jest-jasmine2]` Fix `--testNamePattern` matching with `concurrent` tests ([#9090](https://github.com/facebook/jest/pull/9090))
- `[jest-matcher-utils]` Fix diff highlight of symbol-keyed object. ([#9499](https://github.com/facebook/jest/pull/9499))
- `[@jest/reporters]` Notifications should be fire&forget rather than having a timeout ([#9567](https://github.com/facebook/jest/pull/9567))
- `[jest-resolve]` Fix module identity preservation with symlinks and browser field resolution ([#9511](https://github.com/facebook/jest/pull/9511))
- `[jest-resolve]` Do not confuse directories with files ([#8912](https://github.com/facebook/jest/pull/8912))
- `[jest-resolve]` `moduleNameMapper` should take precedence over Node core modules ([#9563](https://github.com/facebook/jest/pull/9563))
- `[jest-runtime]` Reset `isolateModules` if it fails ([#9541](https://github.com/facebook/jest/pull/9541))
- `[jest-runtime]` Yarn PnP errors displayed to the user ([#9681](https://github.com/facebook/jest/pull/9681))
- `[jest-snapshot]` Downgrade semver to v6 to support node 8 ([#9451](https://github.com/facebook/jest/pull/9451))
- `[jest-snapshot]` Properly indent new snapshots in the presences of existing ones ([#9523](https://github.com/facebook/jest/pull/9523))
- `[jest-transform]` Correct sourcemap behavior for transformed and instrumented code ([#9460](https://github.com/facebook/jest/pull/9460))
- `[jest-transform]` Allow instrumentation of transformed files with weird file extensions ([#9589](https://github.com/facebook/jest/pull/9589))
- `[@jest/types]` Make `ConfigGlobals` an interface to allow for declaration merging. ([#9570](https://github.com/facebook/jest/pull/9570))
- `[pretty-format]` Export `OldPlugin` type ([#9491](https://github.com/facebook/jest/pull/9491))

### Chore & Maintenance

- `[docs]` Warn about unexpected behavior / bug of node-notifier when using the `notify` options.
- `[docs]` Grammatical corrections to Async docs page. ([#9679](https://github.com/facebook/jest/pull/9679))
- `[jest-resolver]` Use `resolve` package to implement custom module resolution ([#9520](https://github.com/facebook/jest/pull/9520))
- `[jest-runtime]` Move execution of `setupFiles` to `jest-runner` ([#9596](https://github.com/facebook/jest/pull/9596))
- `[jest-runtime]` Update anchor link in `helpers` ([#9616](https://github.com/facebook/jest/pull/9616))
- `[@jest/reporters]` Remove unused dependencies and type exports ([#9462](https://github.com/facebook/jest/pull/9462))
- `[website]` Update pictures of reports when matchers fail ([#9214](https://github.com/facebook/jest/pull/9214))

### Performance

- `[jest-haste-map]` Reduce number of `lstat` calls in node crawler ([#9514](https://github.com/facebook/jest/pull/9514))

## 25.1.0

### Features

- `[babel-plugin-jest-hoist]` Show codeframe on static hoisting issues ([#8865](https://github.com/facebook/jest/pull/8865))
- `[babel-plugin-jest-hoist]` Add `BigInt` to `ALLOWED_IDENTIFIERS` ([#8382](https://github.com/facebook/jest/pull/8382))
- `[babel-preset-jest]` Add `@babel/plugin-syntax-bigint` ([#8382](https://github.com/facebook/jest/pull/8382))
- `[expect]` Add `BigInt` support to `toBeGreaterThan`, `toBeGreaterThanOrEqual`, `toBeLessThan` and `toBeLessThanOrEqual` ([#8382](https://github.com/facebook/jest/pull/8382))
- `[expect, jest-matcher-utils]` Display change counts in annotation lines ([#9035](https://github.com/facebook/jest/pull/9035))
- `[expect, jest-snapshot]` Support custom inline snapshot matchers ([#9278](https://github.com/facebook/jest/pull/9278))
- `[jest-config]` Throw the full error message and stack when a Jest preset is missing a dependency ([#8924](https://github.com/facebook/jest/pull/8924))
- `[jest-config]` [**BREAKING**] Set default display name color based on runner ([#8689](https://github.com/facebook/jest/pull/8689))
- `[jest-config]` Merge preset globals with project globals ([#9027](https://github.com/facebook/jest/pull/9027))
- `[jest-config]` Support `.cjs` config files ([#9291](https://github.com/facebook/jest/pull/9291))
- `[jest-config]` [**BREAKING**] Support `.mjs` config files ([#9431](https://github.com/facebook/jest/pull/9431))
- `[jest-core]` Support reporters as default exports ([#9161](https://github.com/facebook/jest/pull/9161))
- `[jest-core]` Support `--findRelatedTests` paths case insensitivity on Windows ([#8961](https://github.com/facebook/jest/pull/8961))
- `[jest-diff]` Add options for colors and symbols ([#8841](https://github.com/facebook/jest/pull/8841))
- `[jest-diff]` [**BREAKING**] Export as ECMAScript module ([#8873](https://github.com/facebook/jest/pull/8873))
- `[jest-diff]` Add `includeChangeCounts` and rename `Indicator` options ([#8881](https://github.com/facebook/jest/pull/8881))
- `[jest-diff]` Add `changeColor` and `patchColor` options ([#8911](https://github.com/facebook/jest/pull/8911))
- `[jest-diff]` Add `trailingSpaceFormatter` option and replace cyan with `commonColor` ([#8927](https://github.com/facebook/jest/pull/8927))
- `[jest-diff]` Add `firstOrLastEmptyLineReplacement` option and export 3 `diffLines` functions ([#8955](https://github.com/facebook/jest/pull/8955))
- `[jest-environment]` Add optional `getVmContext` next to `runScript` ([#9252](https://github.com/facebook/jest/pull/9252) & [#9428](https://github.com/facebook/jest/pull/9428))
- `[jest-environment-jsdom]` Add `fakeTimersLolex` ([#8925](https://github.com/facebook/jest/pull/8925))
- `[jest-environment-node]` Add `fakeTimersLolex` ([#8925](https://github.com/facebook/jest/pull/8925))
- `[jest-environment-node]` Add `queueMicrotask` ([#9140](https://github.com/facebook/jest/pull/9140))
- `[jest-environment-node]` Implement `getVmContext` ([#9252](https://github.com/facebook/jest/pull/9252) & [#9428](https://github.com/facebook/jest/pull/9428))
- `[@jest/fake-timers]` Add Lolex as implementation of fake timers ([#8897](https://github.com/facebook/jest/pull/8897))
- `[jest-get-type]` Add `BigInt` support. ([#8382](https://github.com/facebook/jest/pull/8382))
- `[jest-matcher-utils]` Add `BigInt` support to `ensureNumbers` `ensureActualIsNumber`, `ensureExpectedIsNumber` ([#8382](https://github.com/facebook/jest/pull/8382))
- `[jest-matcher-utils]` Ignore highlighting matched asymmetricMatcher in diffs ([#9257](https://github.com/facebook/jest/pull/9257))
- `[jest-reporters]` Export utils for path formatting ([#9162](https://github.com/facebook/jest/pull/9162))
- `[jest-reporters]` Provides global coverage thresholds as watermarks for istanbul ([#9416](https://github.com/facebook/jest/pull/9416))
- `[jest-runner]` Warn if a worker had to be force exited ([#8206](https://github.com/facebook/jest/pull/8206))
- `[jest-runtime]` [**BREAKING**] Do not export `ScriptTransformer` - it can be imported from `@jest/transform` instead ([#9256](https://github.com/facebook/jest/pull/9256))
- `[jest-runtime]` Use `JestEnvironment.getVmContext` and `vm.compileFunction` if available to avoid the module wrapper ([#9252](https://github.com/facebook/jest/pull/9252) & [#9428](https://github.com/facebook/jest/pull/9428))
- `[jest-snapshot]` Display change counts in annotation lines ([#8982](https://github.com/facebook/jest/pull/8982))
- `[jest-snapshot]` [**BREAKING**] Improve report when the matcher has properties ([#9104](https://github.com/facebook/jest/pull/9104))
- `[jest-snapshot]` Improve colors when snapshots are updatable ([#9132](https://github.com/facebook/jest/pull/9132))
- `[jest-snapshot]` Ignore indentation for most serialized objects ([#9203](https://github.com/facebook/jest/pull/9203))
- `[jest-transform]` Create `createTranspilingRequire` function for easy transpiling modules ([#9194](https://github.com/facebook/jest/pull/9194))
- `[jest-transform]` [**BREAKING**] Return transformed code as a string, do not wrap in `vm.Script` ([#9253](https://github.com/facebook/jest/pull/9253))
- `[@jest/test-result]` Create method to create empty `TestResult` ([#8867](https://github.com/facebook/jest/pull/8867))
- `[jest-worker]` [**BREAKING**] Return a promise from `end()`, resolving with the information whether workers exited gracefully ([#8206](https://github.com/facebook/jest/pull/8206))
- `[jest-reporters]` Transform file paths into hyperlinks ([#8980](https://github.com/facebook/jest/pull/8980))

### Fixes

- `[expect]` Display `expectedDiff` more carefully in `toBeCloseTo` ([#8389](https://github.com/facebook/jest/pull/8389))
- `[expect]` Avoid incorrect difference for subset when `toMatchObject` fails ([#9005](https://github.com/facebook/jest/pull/9005))
- `[expect]` Consider all RegExp flags for equality ([#9167](https://github.com/facebook/jest/pull/9167))
- `[expect]` [**BREAKING**] Consider primitives different from wrappers instantiated with `new` ([#9167](https://github.com/facebook/jest/pull/9167))
- `[expect]` Prevent maintaining RegExp state between multiple tests ([#9289](https://github.com/facebook/jest/pull/9289))
- `[expect]` Fix subsetEquality false circular reference detection ([#9322](https://github.com/facebook/jest/pull/9322))
- `[jest-config]` Use half of the available cores when `watchAll` mode is enabled ([#9117](https://github.com/facebook/jest/pull/9117))
- `[jest-config]` Fix Jest multi project runner still cannot handle exactly one project ([#8894](https://github.com/facebook/jest/pull/8894))
- `[jest-console]` Add missing `console.group` calls to `NullConsole` ([#9024](https://github.com/facebook/jest/pull/9024))
- `[jest-core]` Don't include unref'd timers in --detectOpenHandles results ([#8941](https://github.com/facebook/jest/pull/8941))
- `[jest-core]` Limit number of workers when creating haste maps in projects ([#9259](https://github.com/facebook/jest/pull/9259))
- `[jest-diff]` Do not inverse format if line consists of one change ([#8903](https://github.com/facebook/jest/pull/8903))
- `[jest-diff]` Rename some new options and change their default values ([#9077](https://github.com/facebook/jest/pull/9077))
- `[jest-environment-node]` Fix `TextEncoder.encode` not referencing same global `Uint8Array` constructor ([#9261](https://github.com/facebook/jest/pull/9261))
- `[jest-fake-timers]` `getTimerCount` will not include cancelled immediates ([#8764](https://github.com/facebook/jest/pull/8764))
- `[jest-fake-timers]` Support `util.promisify` on `setTimeout` ([#9180](https://github.com/facebook/jest/pull/9180))
- `[jest-jasmine2, jest-circus]` Improve error message format for Node's assert.fail ([#9262](https://github.com/facebook/jest/pull/9262))
- `[jest-leak-detector]` [**BREAKING**] Use `weak-napi` instead of `weak` package ([#8686](https://github.com/facebook/jest/pull/8686))
- `[jest-mock]` Fix for mockReturnValue overriding mockImplementationOnce ([#8398](https://github.com/facebook/jest/pull/8398))
- `[jest-reporters]` Make node-notifier an optional dependency ([#8918](https://github.com/facebook/jest/pull/8918))
- `[jest-reporters]` Make all arguments to methods on `BaseReporter` optional ([#9159](https://github.com/facebook/jest/pull/9159))
- `[jest-resolve]`: Set MODULE_NOT_FOUND as error code when module is not resolved from paths ([#8487](https://github.com/facebook/jest/pull/8487))
- `[jest-resolve-dependencies]` Handle dynamic dependencies correctly even when using module maps ([#9303](https://github.com/facebook/jest/pull/9303))
- `[jest-snapshot]` Remove only the added newlines in multiline snapshots ([#8859](https://github.com/facebook/jest/pull/8859))
- `[jest-snapshot]` Distinguish empty string from external snapshot not written ([#8880](https://github.com/facebook/jest/pull/8880))
- `[jest-snapshot]` [**BREAKING**] Distinguish empty string from internal snapshot not written ([#8898](https://github.com/facebook/jest/pull/8898))
- `[jest-snapshot]` [**BREAKING**] Remove `report` method and throw matcher errors ([#9049](https://github.com/facebook/jest/pull/9049))
- `[jest-snapshot]` Omit irrelevant `received` properties when property matchers fail ([#9198](https://github.com/facebook/jest/pull/9198))
- `[jest-transform]` Properly cache transformed files across tests ([#8890](https://github.com/facebook/jest/pull/8890))
- `[jest-transform]` Don't fail the test suite when a generated source map is invalid ([#9058](https://github.com/facebook/jest/pull/9058))
- `[jest-types]` [**BREAKING**] Use less `null | undefined` in config types ([#9200](https://github.com/facebook/jest/pull/9200))
- `[jest-util]` Allow querying process.domain ([#9136](https://github.com/facebook/jest/pull/9136))
- `[pretty-format]` Correctly detect memoized elements ([#9196](https://github.com/facebook/jest/pull/9196))
- `[pretty-format]` Fix pretty-format to respect displayName on forwardRef ([#9422](https://github.com/facebook/jest/pull/9422))

### Chore & Maintenance

- `[*]` [**BREAKING**] Drop support for Node 6 ([#8455](https://github.com/facebook/jest/pull/8455))
- `[*]` Add Node 12 to CI ([#8411](https://github.com/facebook/jest/pull/8411))
- `[*]` [**BREAKING**] Upgrade to Micromatch v4 ([#8852](https://github.com/facebook/jest/pull/8852))
- `[babel-plugin-jest-hoist]` [**BREAKING**] Use ESM exports ([#8874](https://github.com/facebook/jest/pull/8874))
- `[docs]` Add alias and optional boolean value to `coverage` CLI Reference ([#8996](https://github.com/facebook/jest/pull/8996))
- `[docs]` Fix broken link pointing to legacy JS file in "Snapshot Testing".
- `[docs]` Add `setupFilesAfterEnv` and `jest.setTimeout` example ([#8971](https://github.com/facebook/jest/pull/8971))
- `[expect]` Test that `toStrictEqual` is equivalent to Node's `assert.deepStrictEqual` ([#9167](https://github.com/facebook/jest/pull/9167))
- `[jest]` [**BREAKING**] Use ESM exports ([#8874](https://github.com/facebook/jest/pull/8874))
- `[jest-cli]` [**BREAKING**] Use ESM exports ([#8874](https://github.com/facebook/jest/pull/8874))
- `[jest-cli]` [**BREAKING**] Remove re-exports from `@jest/core` ([#8874](https://github.com/facebook/jest/pull/8874))
- `[jest-diff]` Remove the need to export `splitLines0` function ([#9151](https://github.com/facebook/jest/pull/9151))
- `[jest-environment-jsdom]` [**BREAKING**] Upgrade JSDOM from v11 to v15 ([#8851](https://github.com/facebook/jest/pull/8851))
- `[jest-haste-map]` Upgrade to `fsevents@2` ([#9215](https://github.com/facebook/jest/pull/9215))
- `[jest-reporters]` [**BREAKING**] Upgrade Istanbul dependencies, which are used for code coverage ([#9192](https://github.com/facebook/jest/pull/9192))
- `[jest-util]` [**BREAKING**] Remove deprecated exports ([#8863](https://github.com/facebook/jest/pull/8863))
- `[jest-validate]` [**BREAKING**] Use ESM exports ([#8874](https://github.com/facebook/jest/pull/8874))
- `[jest-types]` Mark `InitialOptions` as `Partial` ([#8848](https://github.com/facebook/jest/pull/8848))
- `[jest-config]` Refactor `normalize` to be more type safe ([#8848](https://github.com/facebook/jest/pull/8848))

## 24.9.0

### Features

- `[expect]` Highlight substring differences when matcher fails, part 1 ([#8448](https://github.com/facebook/jest/pull/8448))
- `[expect]` Highlight substring differences when matcher fails, part 2 ([#8528](https://github.com/facebook/jest/pull/8528))
- `[expect]` Improve report when mock-spy matcher fails, part 1 ([#8640](https://github.com/facebook/jest/pull/8640))
- `[expect]` Improve report when mock-spy matcher fails, part 2 ([#8649](https://github.com/facebook/jest/pull/8649))
- `[expect]` Improve report when mock-spy matcher fails, part 3 ([#8697](https://github.com/facebook/jest/pull/8697))
- `[expect]` Improve report when mock-spy matcher fails, part 4 ([#8710](https://github.com/facebook/jest/pull/8710))
- `[expect]` Throw matcher error when received cannot be jasmine spy ([#8747](https://github.com/facebook/jest/pull/8747))
- `[expect]` Improve report when negative CalledWith assertion fails ([#8755](https://github.com/facebook/jest/pull/8755))
- `[expect]` Improve report when positive CalledWith assertion fails ([#8771](https://github.com/facebook/jest/pull/8771))
- `[expect]` Display equal values for ReturnedWith similar to CalledWith ([#8791](https://github.com/facebook/jest/pull/8791))
- `[expect, jest-snapshot]` Change color from green for some args in matcher hints ([#8812](https://github.com/facebook/jest/pull/8812))
- `[jest-snapshot]` Highlight substring differences when matcher fails, part 3 ([#8569](https://github.com/facebook/jest/pull/8569))
- `[jest-core]` Improve report when snapshots are obsolete ([#8448](https://github.com/facebook/jest/pull/8665))
- `[jest-cli]` Improve chai support (with detailed output, to match jest exceptions) ([#8454](https://github.com/facebook/jest/pull/8454))
- `[*]` Manage the global timeout with `--testTimeout` command line argument. ([#8456](https://github.com/facebook/jest/pull/8456))
- `[pretty-format]` Render custom displayName of memoized components ([#8546](https://github.com/facebook/jest/pull/8546))
- `[jest-validate]` Allow `maxWorkers` as part of the `jest.config.js` ([#8565](https://github.com/facebook/jest/pull/8565))
- `[jest-runtime]` Allow passing configuration objects to transformers ([#7288](https://github.com/facebook/jest/pull/7288))
- `[@jest/core, @jest/test-sequencer]` Support async sort in custom `testSequencer` ([#8642](https://github.com/facebook/jest/pull/8642))
- `[jest-runtime, @jest/fake-timers]` Add `jest.advanceTimersToNextTimer` ([#8713](https://github.com/facebook/jest/pull/8713))
- `[@jest-transform]` Extract transforming require logic within `jest-core` into `@jest-transform` ([#8756](https://github.com/facebook/jest/pull/8756))
- `[jest-matcher-utils]` Add color options to `matcherHint` ([#8795](https://github.com/facebook/jest/pull/8795))
- `[jest-circus/jest-jasmine2]` Give clearer output for Node assert errors ([#8792](https://github.com/facebook/jest/pull/8792))
- `[jest-runner]` Export all types in the type signature of `jest-runner` ([#8825](https://github.com/facebook/jest/pull/8825))

### Fixes

- `[jest-cli]` Detect side-effect only imports when running `--onlyChanged` or `--changedSince` ([#8670](https://github.com/facebook/jest/pull/8670))
- `[jest-cli]` Allow `--maxWorkers` to work with % input again ([#8565](https://github.com/facebook/jest/pull/8565))
- `[babel-plugin-jest-hoist]` Expand list of whitelisted globals in global mocks ([#8429](https://github.com/facebook/jest/pull/8429))
- `[jest-core]` Make watch plugin initialization errors look nice ([#8422](https://github.com/facebook/jest/pull/8422))
- `[jest-snapshot]` Prevent inline snapshots from drifting when inline snapshots are updated ([#8492](https://github.com/facebook/jest/pull/8492))
- `[jest-haste-map]` Don't throw on missing mapper in Node crawler ([#8558](https://github.com/facebook/jest/pull/8558))
- `[jest-core]` Fix incorrect `passWithNoTests` warning ([#8595](https://github.com/facebook/jest/pull/8595))
- `[jest-snapshots]` Fix test retries that contain snapshots ([#8629](https://github.com/facebook/jest/pull/8629))
- `[jest-mock]` Fix incorrect assignments when restoring mocks in instances where they originally didn't exist ([#8631](https://github.com/facebook/jest/pull/8631))
- `[expect]` Fix stack overflow when matching objects with circular references ([#8687](https://github.com/facebook/jest/pull/8687))
- `[jest-haste-map]` Workaround a node >=12.5.0 bug that causes the process not to exit after tests have completed and cancerous memory growth ([#8787](https://github.com/facebook/jest/pull/8787))

### Chore & Maintenance

- `[docs]` Replace FlowType with TypeScript in CONTRIBUTING.MD code conventions
- `[jest-leak-detector]` remove code repeat ([#8438](https://github.com/facebook/jest/pull/8438))
- `[docs]` Add example to `jest.requireActual` ([#8482](https://github.com/facebook/jest/pull/8482))
- `[docs]` Add example to `jest.mock` for mocking ES6 modules with the `factory` parameter ([#8550](https://github.com/facebook/jest/pull/8550))
- `[docs]` Add information about using `jest.doMock` with ES6 imports ([#8573](https://github.com/facebook/jest/pull/8573))
- `[docs]` Fix variable name in custom-matcher-api code example ([#8582](https://github.com/facebook/jest/pull/8582))
- `[docs]` Fix example used in custom environment docs ([#8617](https://github.com/facebook/jest/pull/8617))
- `[docs]` Updated react tutorial to refer to new package of react-testing-library (@testing-library/react) ([#8753](https://github.com/facebook/jest/pull/8753))
- `[docs]` Updated imports of react-testing-library to @testing-library/react in website ([#8757](https://github.com/facebook/jest/pull/8757))
- `[jest-core]` Add `getVersion` (moved from `jest-cli`) ([#8706](https://github.com/facebook/jest/pull/8706))
- `[docs]` Fix MockFunctions example that was using toContain instead of toContainEqual ([#8765](https://github.com/facebook/jest/pull/8765))
- `[*]` Make sure copyright header comment includes license ([#8783](https://github.com/facebook/jest/pull/8783))
- `[*]` Check copyright and license as one joined substring ([#8815](https://github.com/facebook/jest/pull/8815))
- `[docs]` Fix WatchPlugins `jestHooks.shouldRunTestSuite` example that receives an object ([#8784](https://github.com/facebook/jest/pull/8784))
- `[*]` Enforce LF line endings ([#8809](https://github.com/facebook/jest/pull/8809))
- `[pretty-format]` Delete obsolete link and simplify structure in README ([#8824](https://github.com/facebook/jest/pull/8824))
- `[docs]` Fix broken transform link on webpack page ([#9155](https://github.com/facebook/jest/pull/9155))

### Performance

- `[jest-watcher]` Minor optimization for JestHook ([#8746](https://github.com/facebook/jest/pull/8746))
- `[@jest/reporters]` Prevent runaway CPU usage with `--notify` on macOS ([#8831](https://github.com/facebook/jest/pull/8831))

## 24.8.0

### Features

- `[jest-circus]` Bind to Circus events via an optional event handler on any custom env ([#8344](https://github.com/facebook/jest/pull/8344))
- `[expect]` Improve report when matcher fails, part 15 ([#8281](https://github.com/facebook/jest/pull/8281))
- `[jest-cli]` Update `--forceExit` and "did not exit for one second" message colors ([#8329](https://github.com/facebook/jest/pull/8329))
- `[expect]` Improve report when matcher fails, part 16 ([#8306](https://github.com/facebook/jest/pull/8306))
- `[jest-runner]` Pass docblock pragmas to TestEnvironment constructor ([#8320](https://github.com/facebook/jest/pull/8320))
- `[docs]` Add DynamoDB guide ([#8319](https://github.com/facebook/jest/pull/8319))
- `[expect]` Improve report when matcher fails, part 17 ([#8349](https://github.com/facebook/jest/pull/8349))
- `[expect]` Improve report when matcher fails, part 18 ([#8356](https://github.com/facebook/jest/pull/8356))
- `[expect]` Improve report when matcher fails, part 19 ([#8367](https://github.com/facebook/jest/pull/8367))

### Fixes

- `[jest-each]` Fix bug with placeholder values ([#8289](https://github.com/facebook/jest/pull/8289))
- `[jest-snapshot]` Inline snapshots: do not indent empty lines ([#8277](https://github.com/facebook/jest/pull/8277))
- `[@jest/runtime, @jest/transform]` Allow custom transforms for JSON dependencies ([#8278](https://github.com/facebook/jest/pull/8278))
- `[jest-core]` Make `detectOpenHandles` imply `runInBand` ([#8283](https://github.com/facebook/jest/pull/8283))
- `[jest-haste-map]` Fix the `mapper` option which was incorrectly ignored ([#8299](https://github.com/facebook/jest/pull/8299))
- `[jest-jasmine2]` Fix describe return value warning being shown if the describe function throws ([#8335](https://github.com/facebook/jest/pull/8335))
- `[jest-environment-jsdom]` Re-declare global prototype of JSDOMEnvironment ([#8352](https://github.com/facebook/jest/pull/8352))
- `[jest-snapshot]` Handle arrays when merging snapshots ([#7089](https://github.com/facebook/jest/pull/7089))
- `[expect]` Extract names of async and generator functions ([#8362](https://github.com/facebook/jest/pull/8362))
- `[jest-runtime]` Fix virtual mocks not being unmockable after previously being mocked ([#8396](https://github.com/facebook/jest/pull/8396))
- `[jest-transform]` Replace special characters in transform cache filenames to support Windows ([#8353](https://github.com/facebook/jest/pull/8353))
- `[jest-config]` Allow exactly one project ([#7498](https://github.com/facebook/jest/pull/7498))

### Chore & Maintenance

- `[expect]` Fix label and add opposite assertion for toEqual tests ([#8288](https://github.com/facebook/jest/pull/8288))
- `[docs]` Mention Jest MongoDB Preset ([#8318](https://github.com/facebook/jest/pull/8318))
- `[@jest/reporters]` Migrate away from `istanbul-api` ([#8294](https://github.com/facebook/jest/pull/8294))
- `[*]` Delete obsolete emails tag from header comment in test files ([#8377](https://github.com/facebook/jest/pull/8377))
- `[expect]` optimize compare nodes ([#8368](https://github.com/facebook/jest/pull/8368))
- `[docs]` Fix typo in MockFunctionAPI.md ([#8406](https://github.com/facebook/jest/pull/8406))
- `[LICENSE]` Follow copyright header guidelines and delete For Jest software ([#8428](https://github.com/facebook/jest/pull/8428))

### Performance

- `[jest-runtime]` Fix module registry memory leak ([#8282](https://github.com/facebook/jest/pull/8282))
- `[jest-resolve]` optimize resolve module path ([#8388](https://github.com/facebook/jest/pull/8388))
- `[jest-resolve]` cache current directory ([#8412](https://github.com/facebook/jest/pull/8412))
- `[jest-get-type]` Simplify checking for primitive ([#8416](https://github.com/facebook/jest/pull/8416))

## 24.7.1

### Fixes

- `[@jest/config]` Normalize `testSequencer` to its absolute path ([#8267](https://github.com/facebook/jest/pull/8267))
- `[@jest/console]` Print to stderr when calling `console.error`, `console.warn` or `console.assert` using the `jest-runtime` CLI ([#8261](https://github.com/facebook/jest/pull/8261))

## 24.7.0

### Features

- `[@jest/core, @jest/test-sequencer]` Move `testSequencer` to individual package `@jest/test-sequencer` ([#8223](https://github.com/facebook/jest/pull/8223))
- `[@jest/core, jest-cli, jest-config]` Add option `testSequencer` allow user use custom sequencer. ([#8223](https://github.com/facebook/jest/pull/8223))

### Fixes

- `[expect]` Add negative equality tests for iterables ([#8260](https://github.com/facebook/jest/pull/8260))
- `[jest-haste-map]` Resolve fs watcher EMFILE error ([#8258](https://github.com/facebook/jest/pull/8258))

### Chore & Maintenance

- `[expect]` Remove repetition of matcherName and options in matchers ([#8224](https://github.com/facebook/jest/pull/8224))

### Performance

## 24.6.0

### Features

- `[expect]`: Improve report when matcher fails, part 13 ([#8077](https://github.com/facebook/jest/pull/8077))
- `[@jest/core]` Filter API pre-filter setup hook ([#8142](https://github.com/facebook/jest/pull/8142))
- `[jest-snapshot]` Improve report when matcher fails, part 14 ([#8132](https://github.com/facebook/jest/pull/8132))
- `[@jest/reporter]` Display todo and skip test descriptions when verbose is true ([#8038](https://github.com/facebook/jest/pull/8038))
- `[jest-runner]` Support default exports for test environments ([#8163](https://github.com/facebook/jest/pull/8163))
- `[pretty-format]` Support React.Suspense ([#8180](https://github.com/facebook/jest/pull/8180))
- `[jest-snapshot]` Indent inline snapshots ([#8198](https://github.com/facebook/jest/pull/8198))
- `[jest-config]` Support colors in `displayName` configuration ([#8025](https://github.com/facebook/jest/pull/8025))

### Fixes

- `[jest-circus]` Fix test retries with beforeAll/beforeEach failures ([#8227](https://github.com/facebook/jest/pull/8227))
- `[expect]` Fix circular references in iterable equality ([#8160](https://github.com/facebook/jest/pull/8160))
- `[jest-changed-files]` Change method of obtaining git root ([#8052](https://github.com/facebook/jest/pull/8052))
- `[jest-each]` Fix test function type ([#8145](https://github.com/facebook/jest/pull/8145))
- `[jest-fake-timers]` `getTimerCount` not taking immediates and ticks into account ([#8139](https://github.com/facebook/jest/pull/8139))
- `[jest-runtime]` Allow json file as manual mock ([#8159](https://github.com/facebook/jest/pull/8159))
- `[pretty-format]` Print `BigInt` as a readable number instead of `{}` ([#8138](https://github.com/facebook/jest/pull/8138))
- `[jest-core]` Fix ability to transform dependencies required from globalSetup script ([#8143](https://github.com/facebook/jest/pull/8143))
- `[@jest/reporters]` Fix Cannot read property converageData of null ([#8168](https://github.com/facebook/jest/pull/8168))
- `[jest-worker]` `JEST_WORKER_ID` starts at 1 ([#8205](https://github.com/facebook/jest/pull/8205))
- `[jest-config]` Use default cwd even if config contains a cwd property ([#7923](https://github.com/facebook/jest/pull/7923))
- `[jest-resolve-dependencies]`: Remove internal peer dependencies ([#8215](https://github.com/facebook/jest/pull/8215))
- `[jest-resolve]`: Remove internal peer dependencies ([#8215](https://github.com/facebook/jest/pull/8215))
- `[jest-snapshot]`: Remove internal peer dependencies ([#8215](https://github.com/facebook/jest/pull/8215))
- `[jest-resolve]` Fix requireActual with moduleNameMapper ([#8210](https://github.com/facebook/jest/pull/8210))
- `[jest-haste-map]` Fix haste map duplicate detection in watch mode ([#8237](https://github.com/facebook/jest/pull/8237))

### Chore & Maintenance

- `[*]` Remove flow from code base ([#8061](https://github.com/facebook/jest/pull/8061))
- `[*]` Use property initializer syntax in Jest codebase ([#8117](https://github.com/facebook/jest/pull/8117))
- `[*]` Move @types/node to the root package.json ([#8129](https://github.com/facebook/jest/pull/8129))
- `[*]` Add documentation and tests related to auto-mocking ([#8099](https://github.com/facebook/jest/pull/8099))
- `[*]` Add `jest-watch-typeahead` as a devDependency ([#6449](https://github.com/facebook/jest/pull/6449))
- `[*]` upgrade TS to 3.4.0-dev\* for incremental builds ([#8149](https://github.com/facebook/jest/pull/8149))
- `[docs]` Improve description of optional arguments in ExpectAPI.md ([#8126](https://github.com/facebook/jest/pull/8126))

### Performance

- `[jest-haste-map]` Optimize haste map data structure for serialization/deserialization ([#8171](https://github.com/facebook/jest/pull/8171))
- `[jest-haste-map]` Avoid persisting haste map or processing files when not changed ([#8153](https://github.com/facebook/jest/pull/8153))
- `[jest-core]` Improve performance of SearchSource.findMatchingTests by 15% ([#8184](https://github.com/facebook/jest/pull/8184))
- `[jest-resolve]` Optimize internal cache lookup performance ([#8183](https://github.com/facebook/jest/pull/8183))
- `[jest-core]` Dramatically improve watch mode performance ([#8201](https://github.com/facebook/jest/pull/8201))
- `[jest-transform]` Cache regular expression instead of creating anew for every file in ScriptTransformer ([#8235](https://github.com/facebook/jest/pull/8235))
- `[jest-core]` Fix memory leak of source map info and minor performance improvements ([#8234](https://github.com/facebook/jest/pull/8234))
- `[jest-console]` Fix memory leak by releasing console output reference when printed to stdout ([#8233](https://github.com/facebook/jest/pull/8233))
- `[jest-runtime]` Use `Map` instead of `Object` for module registry ([#8232](https://github.com/facebook/jest/pull/8232))

## 24.5.0

### Features

- `[jest-haste-map]` Expose `throwOnModuleCollision` via `config.haste` ([#8113](https://github.com/facebook/jest/pull/8113))

### Chore & Maintenance

- `[expect]` Export `Matchers` interface from `expect` ([#8093](https://github.com/facebook/jest/pull/8093))

## 24.4.0

### Features

- `[jest-resolve]` Now supports PnP environment without plugins ([#8094](https://github.com/facebook/jest/pull/8094))

### Fixes

- `[expect]` Compare DOM nodes even if there are multiple Node classes ([#8064](https://github.com/facebook/jest/pull/8064))
- `[jest-worker]` `worker.getStdout()` can return `null` ([#8083](https://github.com/facebook/jest/pull/8083))
- `[jest-worker]` Re-attach stdout and stderr from new processes/threads created after retries ([#8087](https://github.com/facebook/jest/pull/8087))
- `[jest-reporters/jest-runner]` Serialize `changedFiles` passed to workers ([#8090](https://github.com/facebook/jest/pull/8090))

### Chore & Maintenance

- `[*]` Make sure to include `d.ts` files in the tarball when building ([#8086](https://github.com/facebook/jest/pull/8086))

## 24.3.1

### Fixes

- `[jest-cli]` export functions compatible with `import {default}` ([#8080](https://github.com/facebook/jest/pull/8080))
- `[jest-worker]`: Fix retries and error notification in workers ([#8079](https://github.com/facebook/jest/pull/8079))

### Chore & Maintenance

- `[pretty-format]`: Use `react-is` instead of manual `$$typeof` checks ([#8060](https://github.com/facebook/jest/pull/8060))

## 24.3.0

We skipped 24.2.0 because a draft was accidentally published. Please use `24.3.0` or a newer version instead.

### Features

- `[expect]`: Improve report when matcher fails, part 10 ([#7960](https://github.com/facebook/jest/pull/7960))
- `[expect]`: Improve report when matcher fails, part 11 ([#8008](https://github.com/facebook/jest/pull/8008))
- `[expect]`: Improve report when matcher fails, part 12 ([#8033](https://github.com/facebook/jest/pull/8033))
- `[expect]`: Improve report when matcher fails, part 7 ([#7866](https://github.com/facebook/jest/pull/7866))
- `[expect]`: Improve report when matcher fails, part 8 ([#7876](https://github.com/facebook/jest/pull/7876))
- `[expect]`: Improve report when matcher fails, part 9 ([#7940](https://github.com/facebook/jest/pull/7940))
- `[jest-circus/jest-jasmine2]` Warn if describe returns a value ([#7852](https://github.com/facebook/jest/pull/7852))
- `[jest-config]` Print error information on preset normalization error ([#7935](https://github.com/facebook/jest/pull/7935))
- `[jest-get-type]` Add `isPrimitive` function ([#7708](https://github.com/facebook/jest/pull/7708))
- `[jest-haste-map]` Add `skipPackageJson` option ([#7778](https://github.com/facebook/jest/pull/7778))
- `[jest-util]` Add `isPromise` ([#7852](https://github.com/facebook/jest/pull/7852))
- `[pretty-format]` Support `React.memo` ([#7891](https://github.com/facebook/jest/pull/7891))

### Fixes

- `[expect]` Fix `toStrictEqual` not considering arrays with objects having undefined values correctly ([#7938](https://github.com/facebook/jest/pull/7938))
- `[expect]` Fix custom async matcher stack trace ([#7652](https://github.com/facebook/jest/pull/7652))
- `[expect]` Fix non-object received value in toHaveProperty ([#7986](https://github.com/facebook/jest/pull/7986), [#8067](https://github.com/facebook/jest/pull/8067))
- `[expect]` Fix non-symmetric equal for Number ([#7948](https://github.com/facebook/jest/pull/7948))
- `[expect]` Remove duck typing and obsolete browser support code when comparing DOM nodes and use DOM-Level-3 API instead ([#7995](https://github.com/facebook/jest/pull/7995))
- `[jest-changed-files]` Fix `getChangedFilesFromRoots` to not return parts of the commit messages as if they were files, when the commit messages contained multiple paragraphs ([#7961](https://github.com/facebook/jest/pull/7961))
- `[jest-changed-files]` Fix pattern for HG changed files ([#8066](https://github.com/facebook/jest/pull/8066))
- `[jest-changed-files]` Improve default file selection for Mercurial repos ([#7880](https://github.com/facebook/jest/pull/7880))
- `[jest-circus]` Fix bug with test.only ([#7888](https://github.com/facebook/jest/pull/7888))
- `[jest-circus]`: Throw explicit error when errors happen after test is considered complete ([#8005](https://github.com/facebook/jest/pull/8005))
- `[jest-cli]` Fix prototype pollution vulnerability in dependency ([#7904](https://github.com/facebook/jest/pull/7904))
- `[jest-cli]` Refactor `-o` and `--coverage` combined ([#7611](https://github.com/facebook/jest/pull/7611))
- `[jest-environment-node]` Add missing globals: TextEncoder and TextDecoder ([#8022](https://github.com/facebook/jest/pull/8022))
- `[jest-haste-map]` Enforce uniqueness in names (mocks and haste ids) ([#8002](https://github.com/facebook/jest/pull/8002))
- `[jest-jasmine2]`: Throw explicit error when errors happen after test is considered complete ([#8005](https://github.com/facebook/jest/pull/8005))
- `[jest-mock]` Adds a type check to `prototype` to allow mocks of objects with a primitive `prototype` property. ([#8040](https://github.com/facebook/jest/pull/8040))
- `[jest-transform]` Normalize config and remove unnecessary checks, convert `TestUtils.js` to TypeScript ([#7801](https://github.com/facebook/jest/pull/7801))
- `[jest-util]`Make sure to not fail if unable to assign `toStringTag` to the `process` object, which is read only in Node 12 ([#8050](https://github.com/facebook/jest/pull/8050))
- `[jest-validate]` Fix validating async functions ([#7894](https://github.com/facebook/jest/issues/7894))
- `[jest-worker]` Fix `jest-worker` when using pre-allocated jobs ([#7934](https://github.com/facebook/jest/pull/7934))
- `[static]` Remove console log '-' on the front page ([#7977](https://github.com/facebook/jest/pull/7977))

### Chore & Maintenance

- `[*]`: Setup building, linting and testing of TypeScript ([#7808](https://github.com/facebook/jest/pull/7808), [#7855](https://github.com/facebook/jest/pull/7855), [#7951](https://github.com/facebook/jest/pull/7951))
- `[@jest/console]`: Extract custom `console` implementations from `jest-util` into a new separate package ([#8030](https://github.com/facebook/jest/pull/8030))
- `[@jest/core]` Create new package, which is `jest-cli` minus `yargs` and `prompts` ([#7696](https://github.com/facebook/jest/pull/7696))
- `[@jest/core]`: Migrate to TypeScript ([#7998](https://github.com/facebook/jest/pull/7998))
- `[@jest/fake-timers]`: Extract FakeTimers class from `jest-util` into a new separate package ([#7987](https://github.com/facebook/jest/pull/7987))
- `[@jest/reporter]`: New package extracted from `jest-cli` ([#7902](https://github.com/facebook/jest/pull/7902))
- `[@jest/reporters]`: Migrate to TypeScript ([#7994](https://github.com/facebook/jest/pull/7994), [#8045](https://github.com/facebook/jest/pull/8045))
- `[@jest/source-map]`: Extract `getCallsite` function from `jest-util` into a new separate package ([#8029](https://github.com/facebook/jest/pull/8029))
- `[@jest/test-result]`: Extract TestResult types and helpers into a new separate package ([#8034](https://github.com/facebook/jest/pull/8034))
- `[@jest/transform]`: Migrate to TypeScript ([#7918](https://github.com/facebook/jest/pull/7918), [#7945](https://github.com/facebook/jest/pull/7945))
- `[@jest/transform]`: New package extracted from `jest-runtime` ([#7915](https://github.com/facebook/jest/pull/7915))
- `[@jest/types]`: New package to handle shared types ([#7834](https://github.com/facebook/jest/pull/7834))
- `[babel-jest]`: Migrate to TypeScript ([#7862](https://github.com/facebook/jest/pull/7862))
- `[babel-plugin-jest-hoist]`: Migrate to TypeScript ([#7898](https://github.com/facebook/jest/pull/7898))
- `[diff-sequences]`: Migrate to Typescript ([#7820](https://github.com/facebook/jest/pull/7820))
- `[docs]` Add missing import to docs ([#7928](https://github.com/facebook/jest/pull/7928))
- `[docs]` Update automock configuration, add note related to manual mocks ([#8051](https://github.com/facebook/jest/pull/8051))
- `[docs]` Update/Organize TestSequencer and testSchedulerHelper code comments([#7984](https://github.com/facebook/jest/pull/7984))
- `[docs]`: Fix image paths in SnapshotTesting.md for current and version 24 ([#7872](https://github.com/facebook/jest/pull/7872))
- `[docs]`: Improve runAllTimers doc (it exhausts the micro-task queue) ([#8031](https://github.com/facebook/jest/pull/8031))
- `[docs]`: Update CONTRIBUTING.md to add information about running jest with `jest-circus` locally ([#8013](https://github.com/facebook/jest/pull/8013)).
- `[expect]`: Migrate to TypeScript ([#7919](https://github.com/facebook/jest/pull/7919), [#8028](https://github.com/facebook/jest/pull/8028))
- `[jest-changed-files]`: Migrate to TypeScript ([#7827](https://github.com/facebook/jest/pull/7827))
- `[jest-circus]`: Migrate to TypeScript ([#7916](https://github.com/facebook/jest/pull/7916))
- `[jest-cli]`: Migrate to TypeScript ([#8024](https://github.com/facebook/jest/pull/8024))
- `[jest-diff]`: Migrate to TypeScript ([#7824](https://github.com/facebook/jest/pull/7824), [#8027](https://github.com/facebook/jest/pull/8027))
- `[jest-docblock]`: Migrate to TypeScript ([#7836](https://github.com/facebook/jest/pull/7836))
- `[jest-each]`: Migrate to Typescript ([#8007](https://github.com/facebook/jest/pull/8007))
- `[jest-each]`: Refactor into multiple files with better types ([#8018](https://github.com/facebook/jest/pull/8018))
- `[jest-environment-jsdom]`: Migrate to TypeScript ([#7985](https://github.com/facebook/jest/pull/8003))
- `[jest-environment-node]`: Migrate to TypeScript ([#7985](https://github.com/facebook/jest/pull/7985))
- `[jest-get-type]`: Migrate to TypeScript ([#7818](https://github.com/facebook/jest/pull/7818))
- `[jest-haste-map]`: Migrate to TypeScript ([#7854](https://github.com/facebook/jest/pull/7854), [#7951](https://github.com/facebook/jest/pull/7951))
- `[jest-jasmine2]`: TS migration ([#7970](https://github.com/facebook/jest/pull/7970))
- `[jest-leak-detector]`: Migrate to TypeScript ([#7825](https://github.com/facebook/jest/pull/7825))
- `[jest-matcher-utils]`: Migrate to TypeScript ([#7835](https://github.com/facebook/jest/pull/7835))
- `[jest-message-util]`: Migrate to TypeScript ([#7834](https://github.com/facebook/jest/pull/7834))
- `[jest-mock]`: Migrate to TypeScript ([#7847](https://github.com/facebook/jest/pull/7847), [#7850](https://github.com/facebook/jest/pull/7850), [#7971](https://github.com/facebook/jest/pull/7971))
- `[jest-phabricator]`: Migrate to TypeScript ([#7965](https://github.com/facebook/jest/pull/7965))
- `[jest-regex-util]`: Migrate to TypeScript ([#7822](https://github.com/facebook/jest/pull/7822))
- `[jest-repl]`: Migrate to TypeScript ([#8000](https://github.com/facebook/jest/pull/8000))
- `[jest-resolve-dependencies]`: Migrate to TypeScript ([#7922](https://github.com/facebook/jest/pull/7922))
- `[jest-resolve]`: Migrate to TypeScript ([#7871](https://github.com/facebook/jest/pull/7871))
- `[jest-runner]`: Migrate to TypeScript ([#7968](https://github.com/facebook/jest/pull/7968))
- `[jest-runtime]`: Migrate to TypeScript ([#7964](https://github.com/facebook/jest/pull/7964), [#7988](https://github.com/facebook/jest/pull/7988))
- `[jest-serializer]`: Migrate to TypeScript ([#7841](https://github.com/facebook/jest/pull/7841))
- `[jest-snapshot]`: Migrate to TypeScript ([#7899](https://github.com/facebook/jest/pull/7899))
- `[jest-util]`: Migrate to TypeScript ([#7844](https://github.com/facebook/jest/pull/7844), [#8021](https://github.com/facebook/jest/pull/8021))
- `[jest-validate]`: Migrate to TypeScript ([#7991](https://github.com/facebook/jest/pull/7991))
- `[jest-watcher]`: Migrate to TypeScript ([#7843](https://github.com/facebook/jest/pull/7843))
- `[jest-worker]`: Migrate to TypeScript ([#7853](https://github.com/facebook/jest/pull/7853))
- `[jest]`: Migrate to TypeScript ([#8024](https://github.com/facebook/jest/pull/8024))
- `[pretty-format]`: Migrate to TypeScript ([#7809](https://github.com/facebook/jest/pull/7809), [#7809](https://github.com/facebook/jest/pull/7972))

### Performance

- `[jest-haste-map]` Optimize haste map tracking of deleted files with Watchman. ([#8056](https://github.com/facebook/jest/pull/8056))

## 24.1.0

### Features

- `[jest-resolve]`: Pass default resolver into custom resolvers ([#7714](https://github.com/facebook/jest/pull/7714))
- `[jest-cli]`: `global{Setup,Teardown}` use default export with es modules ([#7750](https://github.com/facebook/jest/pull/7750))
- `[jest-runtime]` Better error messages when the jest environment is used after teardown by async code ([#7756](https://github.com/facebook/jest/pull/7756))
- `[jest-jasmine2]` Will now only execute at most 5 concurrent tests _within the same testsuite_ when using `test.concurrent` ([#7770](https://github.com/facebook/jest/pull/7770))
- `[jest-circus]` Same as `[jest-jasmine2]`, only 5 tests will run concurrently by default ([#7770](https://github.com/facebook/jest/pull/7770))
- `[jest-config]` A new `maxConcurrency` option allows to change the number of tests allowed to run concurrently ([#7770](https://github.com/facebook/jest/pull/7770))

### Fixes

- `[jest-runtime]` Fix for mocks not working with module name mapper ([#7787](https://github.com/facebook/jest/pull/7787))
- `[jest-cli]` Break dependency cycle when using Jest programmatically ([#7707](https://github.com/facebook/jest/pull/7707))
- `[jest-config]` Extract setupFilesAfterEnv from preset ([#7724](https://github.com/facebook/jest/pull/7724))
- `[jest-cli]` Do not execute any `globalSetup` or `globalTeardown` if there are no tests to execute ([#7745](https://github.com/facebook/jest/pull/7745))
- `[jest-runtime]` Lock down version of `write-file-atomic` ([#7725](https://github.com/facebook/jest/pull/7725))
- `[jest-cli]` Print log entries when logging happens after test environment is torn down ([#7731](https://github.com/facebook/jest/pull/7731))
- `[jest-config]` Do not use a uuid as `name` since that breaks caching ([#7746](https://github.com/facebook/jest/pull/7746))
- `[jest-config]` Make sure `normalize` can consume `Defaults` without warnings ([#7742](https://github.com/facebook/jest/pull/7742))
- `[jest-config]` Allow `moduleFileExtensions` without 'js' for custom runners ([#7751](https://github.com/facebook/jest/pull/7751))
- `[jest-cli]` Load transformers before installing require hooks ([#7752](https://github.com/facebook/jest/pull/7752))
- `[jest-cli]` Handle missing `numTodoTests` in test results ([#7779](https://github.com/facebook/jest/pull/7779))
- `[jest-runtime]` Exclude setup/teardown files from coverage report ([#7790](https://github.com/facebook/jest/pull/7790))
- `[babel-jest]` Throw an error if `babel-jest` tries to transform a file ignored by Babel ([#7797](https://github.com/facebook/jest/pull/7797))
- `[babel-plugin-jest-hoist]` Ignore TS type references when looking for out-of-scope references ([#7799](https://github.com/facebook/jest/pull/7799))
- `[expect]` fixed asymmetrical equality of cyclic objects ([#7730](https://github.com/facebook/jest/pull/7730))

### Chore & Maintenance

- `[jest]` Update jest-junit to ^6.2.1 ([#7739](https://github.com/facebook/jest/pull/7739))
- `[website]` Fix broken help link on homepage ([#7706](https://github.com/facebook/jest/pull/7706))
- `[docs]` Changed Babel setup documentation to correctly compile `async/await` ([#7701](https://github.com/facebook/jest/pull/7701))

## 24.0.0

### Features

- `[jest-each]` [**BREAKING**] Add primitive pretty printing for interpolated titles ([#7694](https://github.com/facebook/jest/pull/7694))
- `[jest-runtime]` Add `jest.isolateModules` for scoped module initialization ([#6701](https://github.com/facebook/jest/pull/6701))
- `[jest-diff]` [**BREAKING**] Support diffing numbers and booleans instead of returning null for different ones ([#7605](https://github.com/facebook/jest/pull/7605))
- `[jest-diff]` [**BREAKING**] Replace `diff` with `diff-sequences` package ([#6961](https://github.com/facebook/jest/pull/6961))
- `[jest-cli]` [**BREAKING**] Only set error process error codes when they are non-zero ([#7363](https://github.com/facebook/jest/pull/7363))
- `[jest-config]` [**BREAKING**] Deprecate `setupTestFrameworkScriptFile` in favor of new `setupFilesAfterEnv` ([#7119](https://github.com/facebook/jest/pull/7119))
- `[jest-worker]` [**BREAKING**] Add functionality to call a `setup` method in the worker before the first call and a `teardown` method when ending the farm ([#7014](https://github.com/facebook/jest/pull/7014))
- `[jest-config]` [**BREAKING**] Set default `notifyMode` to `failure-change` ([#7024](https://github.com/facebook/jest/pull/7024))
- `[jest-haste-map]` [**BREAKING**] Remove support for `@providesModule` ([#6104](https://github.com/facebook/jest/pull/6104))
- `[jest-haste-map]` [**BREAKING**] Replace internal data structures to improve performance ([#6960](https://github.com/facebook/jest/pull/6960))
- `[jest-haste-map]` [**BREAKING**] Use relative paths to allow remote caching ([#7020](https://github.com/facebook/jest/pull/7020))
- `[jest-haste-map]` [**BREAKING**] Remove name from hash in `HasteMap.getCacheFilePath` ([#7218](https://github.com/facebook/jest/pull/7218))
- `[babel-preset-jest]` [**BREAKING**] Export a function instead of an object for Babel 7 compatibility ([#7203](https://github.com/facebook/jest/pull/7203))
- `[jest-haste-map]` [**BREAKING**] Expose relative paths when getting the file iterator ([#7321](https://github.com/facebook/jest/pull/7321))
- `[jest-cli]` [**BREAKING**] Run code transforms over `global{Setup,Teardown}` ([#7562](https://github.com/facebook/jest/pull/7562))
- `[jest-haste-map]` Add `hasteFS.getSize(path)` ([#7580](https://github.com/facebook/jest/pull/7580))
- `[jest-cli]` Print version ending in `-dev` when running a local Jest clone ([#7582](https://github.com/facebook/jest/pull/7582))
- `[jest-cli]` Add Support for `globalSetup` and `globalTeardown` in projects ([#6865](https://github.com/facebook/jest/pull/6865))
- `[jest-runtime]` Add `extraGlobals` to config to load extra global variables into the execution vm ([#7454](https://github.com/facebook/jest/pull/7454))
- `[jest-util]` Export `specialChars` containing Unicode characters and ANSI escapes for console output ([#7532](https://github.com/facebook/jest/pull/7532))
- `[jest-config]` Handle typescript (`ts` and `tsx`) by default ([#7533](https://github.com/facebook/jest/pull/7533))
- `[jest-validate]` Add support for comments in `package.json` using a `"//"` key ([#7295](https://github.com/facebook/jest/pull/7295))
- `[jest-config]` Add shorthand for watch plugins and runners ([#7213](https://github.com/facebook/jest/pull/7213))
- `[jest-jasmine2/jest-circus/jest-cli]` Add test.todo ([#6996](https://github.com/facebook/jest/pull/6996))
- `[pretty-format]` Option to not escape strings in diff messages ([#5661](https://github.com/facebook/jest/pull/5661))
- `[jest-haste-map]` Add `getFileIterator` to `HasteFS` for faster file iteration ([#7010](https://github.com/facebook/jest/pull/7010))
- `[jest-config]` Add `readConfigs` function, previously in `jest-cli` ([#7096](https://github.com/facebook/jest/pull/7096))
- `[jest-snapshot]` Enable configurable snapshot paths ([#6143](https://github.com/facebook/jest/pull/6143))
- `[pretty-format]` Support HTMLCollection and NodeList in DOMCollection plugin ([#7125](https://github.com/facebook/jest/pull/7125))
- `[jest-runtime]` Pass the normalized configuration to script transformers ([#7148](https://github.com/facebook/jest/pull/7148))
- `[expect]` Improve report when assertion fails, part 3 ([#7152](https://github.com/facebook/jest/pull/7152))
- `[jest-runtime]` If `require` fails without a file extension, print all files that match with one ([#7160](https://github.com/facebook/jest/pull/7160))
- `[jest-haste-map]` Make `ignorePattern` optional ([#7166](https://github.com/facebook/jest/pull/7166))
- `[jest-haste-map]` Add `getCacheFilePath` to get the path to the cache file for a `HasteMap` instance ([#7217](https://github.com/facebook/jest/pull/7217))
- `[jest-runtime]` Remove `cacheDirectory` from `ignorePattern` for `HasteMap` if not necessary ([#7166](https://github.com/facebook/jest/pull/7166))
- `[jest-validate]` Add syntax to validate multiple permitted types ([#7207](https://github.com/facebook/jest/pull/7207))
- `[jest-config]` Accept an array as as well as a string for `testRegex` ([#7209](https://github.com/facebook/jest/pull/7209))
- `[expect/jest-matcher-utils]` Improve report when assertion fails, part 4 ([#7241](https://github.com/facebook/jest/pull/7241))
- `[expect/jest-matcher-utils]` Improve report when assertion fails, part 5 ([#7557](https://github.com/facebook/jest/pull/7557))
- `[expect]` Check constructor equality in .toStrictEqual() ([#7005](https://github.com/facebook/jest/pull/7005))
- `[jest-util]` Add `jest.getTimerCount()` to get the count of scheduled fake timers ([#7285](https://github.com/facebook/jest/pull/7285))
- `[jest-config]` Add `dependencyExtractor` option to use a custom module to extract dependencies from files ([#7313](https://github.com/facebook/jest/pull/7313), [#7349](https://github.com/facebook/jest/pull/7349), [#7350](https://github.com/facebook/jest/pull/7350), [#7362](https://github.com/facebook/jest/pull/7362))
- `[jest-haste-map]` Accept a `getCacheKey` method in `hasteImplModulePath` modules to reset the cache when the logic changes ([#7350](https://github.com/facebook/jest/pull/7350))
- `[jest-config]` Add `haste.computeSha1` option to compute the sha-1 of the files in the haste map ([#7345](https://github.com/facebook/jest/pull/7345))
- `[expect]` `expect(Infinity).toBeCloseTo(Infinity)` Treats `Infinity` as equal in toBeCloseTo matcher ([#7405](https://github.com/facebook/jest/pull/7405))
- `[jest-worker]` Add node worker-thread support to jest-worker ([#7408](https://github.com/facebook/jest/pull/7408))
- `[jest-config]` Allow `bail` setting to be configured with a number allowing tests to abort after `n` of failures ([#7335](https://github.com/facebook/jest/pull/7335))
- `[jest-config]` Allow % based configuration of `--max-workers` ([#7494](https://github.com/facebook/jest/pull/7494))
- `[jest-runner]` Instantiate the test environment class with the current `testPath` ([#7442](https://github.com/facebook/jest/pull/7442))
- `[jest-config]` Always resolve jest-environment-jsdom from jest-config ([#7476](https://github.com/facebook/jest/pull/7476))
- `[expect]` Improve report when assertion fails, part 6 ([#7621](https://github.com/facebook/jest/pull/7621))
- `[jest-worker]` Add `enableWorkerThreads` option to explicitly opt-in to `worker_threads` if available ([#7681](https://github.com/facebook/jest/pull/7681))

### Fixes

- `[expect]` Accept inherited properties in `toHaveProperty` matcher ([#7686](https://github.com/facebook/jest/pull/7686))
- `[jest-diff]` Do not claim that `-0` and `0` have no visual difference ([#7605](https://github.com/facebook/jest/pull/7605))
- `[jest-mock]` Fix automock for numeric function names ([#7653](https://github.com/facebook/jest/pull/7653))
- `[jest-config]` Ensure `existsSync` is only called with a string parameter ([#7607](https://github.com/facebook/jest/pull/7607))
- `[expect]` `toStrictEqual` considers sparseness of arrays. ([#7591](https://github.com/facebook/jest/pull/7591))
- `[jest-cli]` Fix empty coverage data for untested files ([#7388](https://github.com/facebook/jest/pull/7388))
- `[jest-cli]` [**BREAKING**] Do not use `text-summary` coverage reporter by default if other reporters are configured ([#7058](https://github.com/facebook/jest/pull/7058))
- `[jest-mock]` [**BREAKING**] Fix bugs with mock/spy result tracking of recursive functions ([#6381](https://github.com/facebook/jest/pull/6381))
- `[jest-haste-map]` [**BREAKING**] Recover files correctly after haste name collisions are fixed ([#7329](https://github.com/facebook/jest/pull/7329))
- `[pretty-format]` [**BREAKING**] Omit non-enumerable symbol properties ([#7448](https://github.com/facebook/jest/pull/7448))
- `[*]` [**BREAKING**] Upgrade to Babel 7, dropping support for Babel 6 ([#7016](https://github.com/facebook/jest/pull/7016))
- `[jest-cli]` Avoid watch mode causing bad terminal behavior in some cases ([#7523](https://github.com/facebook/jest/pull/7523))
- `[jest-runner/jest-worker]` Fix missing console output in verbose mode ([#6871](https://github.com/facebook/jest/pull/6871))
- `[expect]` Standardize file naming in `expect` ([#7306](https://github.com/facebook/jest/pull/7306))
- `[jest-each]` Add empty array validation check ([#7249](https://github.com/facebook/jest/pull/7249))
- `[jest-cli]` Interrupt tests if interactive watch plugin key is pressed ([#7222](https://github.com/facebook/jest/pull/7222))
- `[jest-each]` Add each array validation check ([#7033](https://github.com/facebook/jest/pull/7033))
- `[jest-haste-map]` Do not visit again files with the same sha-1 ([#6990](https://github.com/facebook/jest/pull/6990))
- `[jest-jasmine2]` Fix memory leak in Error objects hold by the framework ([#6965](https://github.com/facebook/jest/pull/6965))
- `[jest-haste-map]` Fixed Haste whitelist generation for scoped modules on Windows ([#6980](https://github.com/facebook/jest/pull/6980))
- `[jest-mock]` Fix inheritance of static properties and methods in mocks ([#7003](https://github.com/facebook/jest/pull/7003))
- `[jest-mock]` Fix mocking objects without `Object.prototype` in their prototype chain ([#7003](https://github.com/facebook/jest/pull/7003))
- `[jest-mock]` Check `_isMockFunction` is true rather than truthy on potential mocks ([#7017](https://github.com/facebook/jest/pull/7017))
- `[jest-cli]` Update jest-cli to show git ref in message when using `changedSince` ([#7028](https://github.com/facebook/jest/pull/7028))
- `[jest-jasmine2`] Fix crash when test return Promise rejected with null ([#7049](https://github.com/facebook/jest/pull/7049))
- `[jest-runtime]` Check `_isMockFunction` is true rather than truthy on potential global mocks ([#7017](https://github.com/facebook/jest/pull/7017))
- `[jest-jasmine]` Show proper error message from async `assert` errors ([#6821](https://github.com/facebook/jest/pull/6821))
- `[jest-jasmine2]` Better error message when a describe block is empty ([#6372](https://github.com/facebook/jest/pull/6372))
- `[jest-jasmine2]` Pending calls inside async tests are reported as pending not failed ([#6782](https://github.com/facebook/jest/pull/6782))
- `[jest-circus]` Better error message when a describe block is empty ([#6372](https://github.com/facebook/jest/pull/6372))
- `[jest-jasmine2]` Add missing testLocationResults for `xit` and `fit` ([#6482](https://github.com/facebook/jest/pull/6482))
- `[expect]` Return false from asymmetric matchers if received value isn’t string ([#7107](https://github.com/facebook/jest/pull/7107))
- `[jest-cli]` Fix unhandled error when a bad revision is provided to `changedSince` ([#7115](https://github.com/facebook/jest/pull/7115))
- `[jest-config]` Moved dynamically assigned `cwd` from `jest-cli` to default configuration in `jest-config` ([#7146](https://github.com/facebook/jest/pull/7146))
- `[jest-config]` Fix `getMaxWorkers` on termux ([#7154](https://github.com/facebook/jest/pull/7154))
- `[jest-runtime]` Throw an explicit error if `js` is missing from `moduleFileExtensions` ([#7160](https://github.com/facebook/jest/pull/7160))
- `[jest-runtime]` Fix missing coverage when using negative glob pattern in `testMatch` ([#7170](https://github.com/facebook/jest/pull/7170))
- `[*]` Ensure `maxWorkers` is at least 1 (was 0 in some cases where there was only 1 CPU) ([#7182](https://github.com/facebook/jest/pull/7182))
- `[jest-runtime]` Fix transform cache invalidation when requiring a test file from multiple projects ([#7186](https://github.com/facebook/jest/pull/7186))
- `[jest-changed-files]` Return correctly the changed files when using `lastCommit=true` on Mercurial repositories ([#7228](https://github.com/facebook/jest/pull/7228))
- `[babel-jest]` Cache includes babel environment variables ([#7239](https://github.com/facebook/jest/pull/7239))
- `[jest-config]` Use strings instead of `RegExp` instances in normalized configuration ([#7251](https://github.com/facebook/jest/pull/7251))
- `[jest-circus]` Make sure to display real duration even if time is mocked ([#7264](https://github.com/facebook/jest/pull/7264))
- `[expect]` Improves the failing message for `toStrictEqual` matcher. ([#7224](https://github.com/facebook/jest/pull/7224))
- `[expect]` Improves the failing message for `toEqual` matcher. ([#7325](https://github.com/facebook/jest/pull/7325))
- `[jest-resolve]` Fix not being able to resolve path to mapped file with custom platform ([#7312](https://github.com/facebook/jest/pull/7312))
- `[jest-message-util]` Improve parsing of error messages for unusually formatted stack traces ([#7319](https://github.com/facebook/jest/pull/7319))
- `[jest-runtime]` Ensure error message text is not lost on errors with code frames ([#7319](https://github.com/facebook/jest/pull/7319))
- `[jest-haste-map]` Fix to resolve path that is start with words same as rootDir ([#7324](https://github.com/facebook/jest/pull/7324))
- `[expect]` Fix toMatchObject matcher when used with `Object.create(null)` ([#7334](https://github.com/facebook/jest/pull/7334))
- `[jest-haste-map]` Remove legacy condition for duplicate module detection ([#7333](https://github.com/facebook/jest/pull/7333))
- `[jest-haste-map]` Fix `require` detection with trailing commas and ignore `import typeof` modules ([#7385](https://github.com/facebook/jest/pull/7385))
- `[jest-cli]` Fix to set prettierPath via config file ([#7412](https://github.com/facebook/jest/pull/7412))
- `[expect]` Test more precisely for class instance getters ([#7477](https://github.com/facebook/jest/pull/7477))
- `[jest-cli]` Support dashed args ([#7497](https://github.com/facebook/jest/pull/7497))
- `[jest-cli]` Fix to run in band tests if watch mode enable when runInBand arg used ([#7518](https://github.com/facebook/jest/pull/7518))
- `[jest-runtime]` Fix mistake as test files when run coverage issue. ([#7506](https://github.com/facebook/jest/pull/7506))
- `[jest-cli]` print info about passWithNoTests flag ([#7309](https://github.com/facebook/jest/pull/7309))
- `[pretty-format]` Omit unnecessary symbol filter for object keys ([#7457](https://github.com/facebook/jest/pull/7457))
- `[jest-runtime]` Fix `requireActual` on node_modules with mock present ([#7404](https://github.com/facebook/jest/pull/7404))
- `[jest-resolve]` Fix `isBuiltinModule` to support versions of node without `module.builtinModules` ([#7565](https://github.com/facebook/jest/pull/7565))
- `[babel-jest]` Set `cwd` to be resilient to it changing during the runtime of the tests ([#7574](https://github.com/facebook/jest/pull/7574))
- `[jest-snapshot]` Write and read snapshots from disk even if `fs` is mocked ([#7080](https://github.com/facebook/jest/pull/7080))
- `[jest-config]` Normalize `config.cwd` and `config.rootDir` using `realpath ([#7598](https://github.com/facebook/jest/pull/7598))
- `[jest-environment-node]` Fix buffer property is not ArrayBuffer issue. ([#7626](https://github.com/facebook/jest/pull/7626))
- `[babel-plugin-jest-hoist]` Ignore TS type annotations when looking for out-of-scope references ([#7641](https://github.com/facebook/jest/pull/7641))
- `[jest-config]` Add name to project if one does not exist to pick correct resolver ([#5862](https://github.com/facebook/jest/pull/5862))
- `[jest-runtime]` Pass `watchPathIgnorePatterns` to Haste instance ([#7585](https://github.com/facebook/jest/pull/7585))
- `[jest-runtime]` Resolve mock files via Haste when using `require.resolve` ([#7687](https://github.com/facebook/jest/pull/7687))

### Chore & Maintenance

- `[*]` [**BREAKING**] Require Node.js 6+ for all packages ([#7258](https://github.com/facebook/jest/pull/7258))
- `[jest-util]` [**BREAKING**] Remove long-deprecated globals for fake timers ([#7285](https://github.com/facebook/jest/pull/7285))
- `[*]` [**BREAKING**] Upgrade to Micromatch 3 ([#6650](https://github.com/facebook/jest/pull/6650))
- `[*]` [**BREAKING**] Remove regenerator-runtime injection ([#7595](https://github.com/facebook/jest/pull/7595))
- `[jest-worker]` Disable `worker_threads` to avoid issues with libraries to ready for it ([#7681](https://github.com/facebook/jest/pull/7681))
- `[docs]` Fix message property in custom matcher example to return a function instead of a constant. ([#7426](https://github.com/facebook/jest/pull/7426))
- `[jest-circus]` Standardize file naming in `jest-circus` ([#7301](https://github.com/facebook/jest/pull/7301))
- `[docs]` Add synchronous test.each setup ([#7150](https://github.com/facebook/jest/pull/7150))
- `[docs]` Add `this.extend` to the Custom Matchers API reference ([#7130](https://github.com/facebook/jest/pull/7130))
- `[docs]` Fix default value for `coverageReporters` value in configuration docs ([#7126](https://github.com/facebook/jest/pull/7126))
- `[docs]` Add link for jest-extended in expect docs ([#7078](https://github.com/facebook/jest/pull/7078))
- `[jest-util]` Add ErrorWithStack class ([#7067](https://github.com/facebook/jest/pull/7067))
- `[docs]` Document `--runTestsByPath` CLI parameter ([#7046](https://github.com/facebook/jest/pull/7046))
- `[docs]` Fix babel-core installation instructions ([#6745](https://github.com/facebook/jest/pull/6745))
- `[docs]` Explain how to rewrite assertions to avoid large irrelevant diff ([#6971](https://github.com/facebook/jest/pull/6971))
- `[examples]` add example using Babel 7 ([#6983](https://github.com/facebook/jest/pull/6983))
- `[docs]` Replace shallow equality with referential identity in `ExpectAPI.md` ([#6991](https://github.com/facebook/jest/pull/6991))
- `[jest-changed-files]` Refactor to use `execa` over `child_process` ([#6987](https://github.com/facebook/jest/pull/6987))
- `[*]` Bump dated dependencies ([#6978](https://github.com/facebook/jest/pull/6978))
- `[scripts]` Don’t make empty sub-folders for ignored files in build folder ([#7001](https://github.com/facebook/jest/pull/7001))
- `[docs]` Add missing export statement in `puppeteer_environment.js` under `docs/Puppeteer.md` ([#7127](https://github.com/facebook/jest/pull/7127))
- `[docs]` Removed useless expect.assertions in `TestingAsyncCode.md` ([#7131](https://github.com/facebook/jest/pull/7131))
- `[docs]` Remove references to `@providesModule` which isn't supported anymore ([#7147](https://github.com/facebook/jest/pull/7147))
- `[docs]` Update `setupFiles` documentation for clarity ([#7187](https://github.com/facebook/jest/pull/7187))
- `[docs]` Change `require.require*` to `jest.require*` ([#7210](https://github.com/facebook/jest/pull/7210))
- `[jest-circus]` Add readme.md ([#7198](https://github.com/facebook/jest/pull/7198))
- `[jest-editor-support]` Remove from the repository ([#7232](https://github.com/facebook/jest/pull/7232))
- `[jest-test-typescript-parser]` Remove from the repository ([#7232](https://github.com/facebook/jest/pull/7232))
- `[tests]` Free tests from the dependency on value of FORCE_COLOR ([#6585](https://github.com/facebook/jest/pull/6585/files))
- `[*]` Add babel plugin to make sure Jest is unaffected by fake Promise implementations ([#7225](https://github.com/facebook/jest/pull/7225))
- `[docs]` Add correct default value for `testUrl` config option ([#7277](https://github.com/facebook/jest/pull/7277))
- `[docs]` Remove duplicate code in `MockFunctions` ([#7297](https://github.com/facebook/jest/pull/7297))
- `[*]` Add check for Facebook copyright headers on CI ([#7370](https://github.com/facebook/jest/pull/7370))
- `[*]` Update Facebook copyright headers ([#7589](https://github.com/facebook/jest/pull/7589))
- `[jest-haste-map]` Refactor `dependencyExtractor` and tests ([#7385](https://github.com/facebook/jest/pull/7385))
- `[docs]` Clearify conditional setting of `NODE_ENV` ([#7369](https://github.com/facebook/jest/pull/7369))
- `[docs]` Clarify conditional setting of `NODE_ENV` ([#7369](https://github.com/facebook/jest/pull/7369))
- `[*]` Standardize file names ([#7316](https://github.com/facebook/jest/pull/7316), [#7266](https://github.com/facebook/jest/pull/7266), [#7238](https://github.com/facebook/jest/pull/7238), [#7314](https://github.com/facebook/jest/pull/7314), [#7467](https://github.com/facebook/jest/pull/7467), [#7464](https://github.com/facebook/jest/pull/7464)), [#7471](https://github.com/facebook/jest/pull/7471))
- `[docs]` Add `testPathIgnorePatterns` in CLI documentation ([#7440](https://github.com/facebook/jest/pull/7440))
- `[docs]` Removed misleading text about `describe()` grouping together tests into a test suite ([#7434](https://github.com/facebook/jest/pull/7434))
- `[diff-sequences]` Add performance benchmark to package ([#7603](https://github.com/facebook/jest/pull/7603))
- `[*]` Replace as many `Object.assign` with object spread as possible ([#7627](https://github.com/facebook/jest/pull/7627))
- `[ci]` Initial support for Azure Pipelines ([#7556](https://github.com/facebook/jest/pull/7556))

### Performance

- `[jest-mock]` Improve `getType` function performance. ([#7159](https://github.com/facebook/jest/pull/7159))

## 23.6.0

### Features

- `[jest-cli]` Add `changedSince` to allowed watch mode configs ([#6955](https://github.com/facebook/jest/pull/6955))
- `[babel-jest]` Add support for `babel.config.js` added in Babel 7.0.0 ([#6911](https://github.com/facebook/jest/pull/6911))
- `[jest-resolve]` Add support for an experimental `mapper` option (Watchman crawler only) that adds virtual files to the Haste map ([#6940](https://github.com/facebook/jest/pull/6940))

### Fixes

- `[jest-resolve]` Only resolve realpath once in try-catch ([#6925](https://github.com/facebook/jest/pull/6925))
- `[expect]` Fix TypeError in `toBeInstanceOf` on `null` or `undefined` ([#6912](https://github.com/facebook/jest/pull/6912))
- `[jest-jasmine2]` Throw a descriptive error if the first argument supplied to a hook was not a function ([#6917](https://github.com/facebook/jest/pull/6917)) and ([#6931](https://github.com/facebook/jest/pull/6931))
- `[jest-circus]` Throw a descriptive error if the first argument supplied to a hook was not a function ([#6917](https://github.com/facebook/jest/pull/6917)) and ([#6931](https://github.com/facebook/jest/pull/6931))
- `[expect]` Fix variadic custom asymmetric matchers ([#6898](https://github.com/facebook/jest/pull/6898))
- `[jest-cli]` Fix incorrect `testEnvironmentOptions` warning ([#6852](https://github.com/facebook/jest/pull/6852))
- `[jest-each]` Prevent done callback being supplied to describe ([#6843](https://github.com/facebook/jest/pull/6843))
- `[jest-config]` Better error message for a case when a preset module was found, but no `jest-preset.js` or `jest-preset.json` at the root ([#6863](https://github.com/facebook/jest/pull/6863))
- `[jest-haste-map]` Catch crawler error when unsuccessfully reading directories ([#6761](https://github.com/facebook/jest/pull/6761))

### Chore & Maintenance

- `[docs]` Add custom toMatchSnapshot matcher docs ([#6837](https://github.com/facebook/jest/pull/6837))
- `[docs]` Improve the documentation regarding preset configuration ([#6864](https://github.com/facebook/jest/issues/6864))
- `[docs]` Clarify usage of `--projects` CLI option ([#6872](https://github.com/facebook/jest/pull/6872))
- `[docs]` Correct `failure-change` notification mode ([#6878](https://github.com/facebook/jest/pull/6878))
- `[scripts]` Don’t remove node_modules from subdirectories of presets in e2e tests ([#6948](https://github.com/facebook/jest/pull/6948))
- `[diff-sequences]` Double-check number of differences in tests ([#6953](https://github.com/facebook/jest/pull/6953))

## 23.5.0

### Features

- `[jest-cli]` Add package name to `NotifyReporter` notification ([#5898](https://github.com/facebook/jest/pull/5898))
- `[jest-runner]` print stack trace when `process.exit` is called from user code ([#6714](https://github.com/facebook/jest/pull/6714))
- `[jest-each]` introduces `%#` option to add index of the test to its title ([#6414](https://github.com/facebook/jest/pull/6414))
- `[pretty-format]` Support serializing `DocumentFragment` ([#6705](https://github.com/facebook/jest/pull/6705))
- `[jest-validate]` Add `recursive` and `recursiveBlacklist` options for deep config checks ([#6802](https://github.com/facebook/jest/pull/6802))
- `[jest-cli]` Check watch plugins for key conflicts ([#6697](https://github.com/facebook/jest/pull/6697))

### Fixes

- `[jest-snapshot]` Mark snapshots as obsolete when moved to an inline snapshot ([#6773](https://github.com/facebook/jest/pull/6773))
- `[jest-config]` Fix `--coverage` with `--findRelatedTests` overwriting `collectCoverageFrom` options ([#6736](https://github.com/facebook/jest/pull/6736))
- `[jest-config]` Update default config for testURL from 'about:blank' to 'http://localhost' to address latest JSDOM security warning. ([#6792](https://github.com/facebook/jest/pull/6792))
- `[jest-cli]` Fix `testMatch` not working with negations ([#6648](https://github.com/facebook/jest/pull/6648))
- `[jest-cli]` Don't report promises as open handles ([#6716](https://github.com/facebook/jest/pull/6716))
- `[jest-each]` Add timeout support to parameterised tests ([#6660](https://github.com/facebook/jest/pull/6660))
- `[jest-cli]` Improve the message when running coverage while there are no files matching global threshold ([#6334](https://github.com/facebook/jest/pull/6334))
- `[jest-snapshot]` Correctly merge property matchers with the rest of the snapshot in `toMatchSnapshot`. ([#6528](https://github.com/facebook/jest/pull/6528))
- `[jest-snapshot]` Add error messages for invalid property matchers. ([#6528](https://github.com/facebook/jest/pull/6528))
- `[jest-cli]` Show open handles from inside test files as well ([#6263](https://github.com/facebook/jest/pull/6263))
- `[jest-haste-map]` Fix a problem where creating folders ending with `.js` could cause a crash ([#6818](https://github.com/facebook/jest/pull/6818))

### Chore & Maintenance

- `[docs]` Document another option to avoid warnings with React 16 ([#5258](https://github.com/facebook/jest/issues/5258))
- `[docs]` Add note explaining when `jest.setTimeout` should be called ([#6817](https://github.com/facebook/jest/pull/6817/files))
- `[docs]` Fixed bug in example code ([#6828](https://github.com/facebook/jest/pull/6828))

## 23.4.2

### Performance

- `[jest-changed-files]` limit git and hg commands to specified roots ([#6732](https://github.com/facebook/jest/pull/6732))

### Fixes

- `[jest-circus]` Fix retryTimes so errors are reset before re-running ([#6762](https://github.com/facebook/jest/pull/6762))
- `[docs]` Update `expect.objectContaining()` description ([#6754](https://github.com/facebook/jest/pull/6754))
- `[babel-jest]` Make `getCacheKey()` take into account `createTransformer` options ([#6699](https://github.com/facebook/jest/pull/6699))
- `[jest-jasmine2]` Use prettier through `require` instead of `localRequire`. Fixes `matchInlineSnapshot` where prettier dependencies like `path` and `fs` are mocked with `jest.mock`. ([#6776](https://github.com/facebook/jest/pull/6776))
- `[docs]` Fix contributors link ([#6711](https://github.com/facebook/jest/pull/6711))
- `[website]` Fix website versions page to link to correct language ([#6734](https://github.com/facebook/jest/pull/6734))
- `[expect]` Update `toContain` suggestion to contain equal message ([#6792](https://github.com/facebook/jest/pull/6810))

## 23.4.1

### Features

- `[jest-cli]` Watch plugins now have access to a broader range of global configuration options in their `updateConfigAndRun` callbacks, so they can provide a wider set of extra features ([#6473](https://github.com/facebook/jest/pull/6473))
- `[jest-snapshot]` `babel-traverse` is now passed to `jest-snapshot` explicitly to avoid unnecessary requires in every test

### Fixes

- `[jest-haste-map]` Optimize watchman crawler by using `glob` on initial query ([#6689](https://github.com/facebook/jest/pull/6689))
- `[pretty-format]` Fix formatting of invalid Date objects ([#6635](https://github.com/facebook/jest/pull/6635))

## 23.4.0

### Features

- `[jest-haste-map]` Add `computeDependencies` flag to avoid opening files if not needed ([#6667](https://github.com/facebook/jest/pull/6667))
- `[jest-runtime]` Support `require.resolve.paths` ([#6471](https://github.com/facebook/jest/pull/6471))
- `[jest-runtime]` Support `paths` option for `require.resolve` ([#6471](https://github.com/facebook/jest/pull/6471))

### Fixes

- `[jest-runner]` Force parallel runs for watch mode, to avoid TTY freeze ([#6647](https://github.com/facebook/jest/pull/6647))
- `[jest-cli]` properly reprint resolver errors in watch mode ([#6407](https://github.com/facebook/jest/pull/6407))
- `[jest-cli]` Write configuration to stdout when the option was explicitly passed to Jest ([#6447](https://github.com/facebook/jest/pull/6447))
- `[jest-cli]` Fix regression on non-matching suites ([6657](https://github.com/facebook/jest/pull/6657))
- `[jest-runtime]` Roll back `micromatch` version to prevent regression when matching files ([#6661](https://github.com/facebook/jest/pull/6661))

## 23.3.0

### Features

- `[jest-cli]` Allow watch plugin to be configured ([#6603](https://github.com/facebook/jest/pull/6603))
- `[jest-snapshot]` Introduce `toMatchInlineSnapshot` and `toThrowErrorMatchingInlineSnapshot` matchers ([#6380](https://github.com/facebook/jest/pull/6380))

### Fixes

- `[jest-regex-util]` Improve handling already escaped path separators on Windows ([#6523](https://github.com/facebook/jest/pull/6523))
- `[jest-cli]` Fix `testNamePattern` value with interactive snapshots ([#6579](https://github.com/facebook/jest/pull/6579))
- `[jest-cli]` Fix enter to interrupt watch mode ([#6601](https://github.com/facebook/jest/pull/6601))

### Chore & Maintenance

- `[website]` Switch domain to <https://jestjs.io> ([#6549](https://github.com/facebook/jest/pull/6549))
- `[tests]` Improve stability of `yarn test` on Windows ([#6534](https://github.com/facebook/jest/pull/6534))
- `[*]` Transpile object shorthand into Node 4 compatible syntax ([#6582](https://github.com/facebook/jest/pull/6582))
- `[*]` Update all legacy links to jestjs.io ([#6622](https://github.com/facebook/jest/pull/6622))
- `[docs]` Add docs for 23.1, 23.2, and 23.3 ([#6623](https://github.com/facebook/jest/pull/6623))
- `[website]` Only test/deploy website if relevant files are changed ([#6626](https://github.com/facebook/jest/pull/6626))
- `[docs]` Describe behavior of `resetModules` option when set to `false` ([#6641](https://github.com/facebook/jest/pull/6641))

## 23.2.0

### Features

- `[jest-each]` Add support for keyPaths in test titles ([#6457](https://github.com/facebook/jest/pull/6457))
- `[jest-cli]` Add `jest --init` option that generates a basic configuration file with a short description for each option ([#6442](https://github.com/facebook/jest/pull/6442))
- `[jest.retryTimes]` Add `jest.retryTimes()` option that allows failed tests to be retried n-times when using jest-circus. ([#6498](https://github.com/facebook/jest/pull/6498))

### Fixes

- `[docs]` Fixed error in documentation for expect.not.arrayContaining(array). ([#6491](https://github.com/facebook/jest/pull/6491))
- `[jest-cli]` Add check to make sure one or more tests have run before notifying when using `--notify` ([#6495](https://github.com/facebook/jest/pull/6495))
- `[jest-cli]` Pass `globalConfig` as a parameter to `globalSetup` and `globalTeardown` functions ([#6486](https://github.com/facebook/jest/pull/6486))
- `[jest-config]` Add missing options to the `defaults` object ([#6428](https://github.com/facebook/jest/pull/6428))
- `[expect]` Using symbolic property names in arrays no longer causes the `toEqual` matcher to fail ([#6391](https://github.com/facebook/jest/pull/6391))
- `[expect]` `toEqual` no longer tries to compare non-enumerable symbolic properties, to be consistent with non-symbolic properties. ([#6398](https://github.com/facebook/jest/pull/6398))
- `[jest-util]` `console.timeEnd` now properly log elapsed time in milliseconds. ([#6456](https://github.com/facebook/jest/pull/6456))
- `[jest-mock]` Fix `MockNativeMethods` access in react-native `jest.mock()` ([#6505](https://github.com/facebook/jest/pull/6505))
- `[jest-cli]` Fix `reporters` for `moduleName` = `'default'` ([#6542](https://github.com/facebook/jest/pull/6542))

### Chore & Maintenance

- `[docs]` Add jest-each docs for 1 dimensional arrays ([#6444](https://github.com/facebook/jest/pull/6444/files))

## 23.1.0

### Features

- `[jest-each]` Add pretty-format serialising to each titles ([#6357](https://github.com/facebook/jest/pull/6357))
- `[jest-cli]` shouldRunTestSuite watch hook now receives an object with `config`, `testPath` and `duration` ([#6350](https://github.com/facebook/jest/pull/6350))
- `[jest-each]` Support one dimensional array of data ([#6351](https://github.com/facebook/jest/pull/6351))
- `[jest-watch]` create new package `jest-watch` to ease custom watch plugin development ([#6318](https://github.com/facebook/jest/pull/6318))
- `[jest-circus]` Make hooks in empty describe blocks error ([#6320](https://github.com/facebook/jest/pull/6320))
- Add a config/CLI option `errorOnDeprecated` which makes calling deprecated APIs throw hepful error messages ([#6339](https://github.com/facebook/jest/pull/6339))

### Fixes

- `[jest-each]` Fix pluralising missing arguments error ([#6369](https://github.com/facebook/jest/pull/6369))
- `[jest-each]` Stop test title concatenating extra args ([#6346](https://github.com/facebook/jest/pull/6346))
- `[expect]` toHaveBeenNthCalledWith/nthCalledWith gives wrong call messages if not matched ([#6340](https://github.com/facebook/jest/pull/6340))
- `[jest-each]` Make sure invalid arguments to `each` points back to the user's code ([#6347](https://github.com/facebook/jest/pull/6347))
- `[expect]` toMatchObject throws TypeError when a source property is null ([#6313](https://github.com/facebook/jest/pull/6313))
- `[jest-cli]` Normalize slashes in paths in CLI output on Windows ([#6310](https://github.com/facebook/jest/pull/6310))
- `[jest-cli]` Fix run beforeAll in excluded suites tests" mode. ([#6234](https://github.com/facebook/jest/pull/6234))
- `[jest-haste-map`] Compute SHA-1s for non-tracked files when using Node crawler ([#6264](https://github.com/facebook/jest/pull/6264))

### Chore & Maintenance

- `[docs]` Improve documentation of `mockClear`, `mockReset`, and `mockRestore` ([#6227](https://github.com/facebook/jest/pull/6227/files))
- `[jest-each]` Refactor each to use shared implementation with core ([#6345](https://github.com/facebook/jest/pull/6345))
- `[jest-each]` Update jest-each docs for serialising values into titles ([#6337](https://github.com/facebook/jest/pull/6337))
- `[jest-circus]` Add dependency on jest-each ([#6309](https://github.com/facebook/jest/pull/6309))
- `[filenames]` Rename "integration-tests" to "e2e" ([#6315](https://github.com/facebook/jest/pull/6315))
- `[docs]` Mention the use of commit hash with `--changedSince` flag ([#6330](https://github.com/facebook/jest/pull/6330))

## 23.0.1

### Chore & Maintenance

- `[jest-jasemine2]` Add dependency on jest-each ([#6308](https://github.com/facebook/jest/pull/6308))
- `[jest-each]` Move jest-each into core Jest ([#6278](https://github.com/facebook/jest/pull/6278))
- `[examples]` Update typescript example to using `ts-jest` ([#6260](https://github.com/facebook/jest/pull/6260))

### Fixes

- `[pretty-format]` Serialize inverse asymmetric matchers correctly ([#6272](https://github.com/facebook/jest/pull/6272))

## 23.0.0

### Features

- `[expect]` Expose `getObjectSubset`, `iterableEquality`, and `subsetEquality` ([#6210](https://github.com/facebook/jest/pull/6210))
- `[jest-snapshot]` Add snapshot property matchers ([#6210](https://github.com/facebook/jest/pull/6210))
- `[jest-config]` Support jest-preset.js files within Node modules ([#6185](https://github.com/facebook/jest/pull/6185))
- `[jest-cli]` Add `--detectOpenHandles` flag which enables Jest to potentially track down handles keeping it open after tests are complete. ([#6130](https://github.com/facebook/jest/pull/6130))
- `[jest-jasmine2]` Add data driven testing based on `jest-each` ([#6102](https://github.com/facebook/jest/pull/6102))
- `[jest-matcher-utils]` Change "suggest to equal" message to be more advisory ([#6103](https://github.com/facebook/jest/issues/6103))
- `[jest-message-util]` Don't ignore messages with `vendor` anymore ([#6117](https://github.com/facebook/jest/pull/6117))
- `[jest-validate]` Get rid of `jest-config` dependency ([#6067](https://github.com/facebook/jest/pull/6067))
- `[jest-validate]` Adds option to inject `deprecationEntries` ([#6067](https://github.com/facebook/jest/pull/6067))
- `[jest-snapshot]` [**BREAKING**] Concatenate name of test, optional snapshot name and count ([#6015](https://github.com/facebook/jest/pull/6015))
- `[jest-runtime]` Allow for transform plugins to skip the definition process method if createTransformer method was defined. ([#5999](https://github.com/facebook/jest/pull/5999))
- `[expect]` Add stack trace for async errors ([#6008](https://github.com/facebook/jest/pull/6008))
- `[jest-jasmine2]` Add stack trace for timeouts ([#6008](https://github.com/facebook/jest/pull/6008))
- `[jest-jasmine2]` Add stack trace for thrown non-`Error`s ([#6008](https://github.com/facebook/jest/pull/6008))
- `[jest-runtime]` Prevent modules from marking themselves as their own parent ([#5235](https://github.com/facebook/jest/issues/5235))
- `[jest-mock]` Add support for auto-mocking generator functions ([#5983](https://github.com/facebook/jest/pull/5983))
- `[expect]` Add support for async matchers ([#5919](https://github.com/facebook/jest/pull/5919))
- `[expect]` Suggest toContainEqual ([#5948](https://github.com/facebook/jest/pull/5953))
- `[jest-config]` Export Jest's default options ([#5948](https://github.com/facebook/jest/pull/5948))
- `[jest-editor-support]` Move `coverage` to `ProjectWorkspace.collectCoverage` ([#5929](https://github.com/facebook/jest/pull/5929))
- `[jest-editor-support]` Add `coverage` option to runner ([#5836](https://github.com/facebook/jest/pull/5836))
- `[jest-haste-map]` Support extracting dynamic `import`s ([#5883](https://github.com/facebook/jest/pull/5883))
- `[expect]` Improve output format for mismatchedArgs in mock/spy calls. ([#5846](https://github.com/facebook/jest/pull/5846))
- `[jest-cli]` Add support for using `--coverage` in combination with watch mode, `--onlyChanged`, `--findRelatedTests` and more ([#5601](https://github.com/facebook/jest/pull/5601))
- `[jest-jasmine2]` [**BREAKING**] Adds error throwing and descriptive errors to `it`/ `test` for invalid arguments. `[jest-circus]` Adds error throwing and descriptive errors to `it`/ `test` for invalid arguments ([#5558](https://github.com/facebook/jest/pull/5558))
- `[jest-matcher-utils]` Add `isNot` option to `matcherHint` function ([#5512](https://github.com/facebook/jest/pull/5512))
- `[jest-config]` Add `<rootDir>` to runtime files not found error report ([#5693](https://github.com/facebook/jest/pull/5693))
- `[expect]` Make toThrow matcher pass only if Error object is returned from promises ([#5670](https://github.com/facebook/jest/pull/5670))
- `[expect]` Add isError to utils ([#5670](https://github.com/facebook/jest/pull/5670))
- `[expect]` Add inverse matchers (`expect.not.arrayContaining`, etc., [#5517](https://github.com/facebook/jest/pull/5517))
- `[expect]` `expect.extend` now also extends asymmetric matchers ([#5503](https://github.com/facebook/jest/pull/5503))
- `[jest-mock]` Update `spyOnProperty` to support spying on the prototype chain ([#5753](https://github.com/facebook/jest/pull/5753))
- `[jest-mock]` Add tracking of return values in the `mock` property ([#5752](https://github.com/facebook/jest/pull/5752))
- `[jest-mock]` Add tracking of thrown errors in the `mock` property ([#5764](https://github.com/facebook/jest/pull/5764))
- `[expect]`Add nthCalledWith spy matcher ([#5605](https://github.com/facebook/jest/pull/5605))
- `[jest-cli]` Add `isSerial` property that runners can expose to specify that they can not run in parallel ([#5706](https://github.com/facebook/jest/pull/5706))
- `[expect]` Add `.toBeCalledTimes` and `toHaveBeenNthCalledWith` aliases ([#5826](https://github.com/facebook/jest/pull/5826))
- `[jest-cli]` Interactive Snapshot Mode improvements ([#5864](https://github.com/facebook/jest/pull/5864))
- `[jest-editor-support]` Add `no-color` option to runner ([#5909](https://github.com/facebook/jest/pull/5909))
- `[jest-jasmine2]` Pretty-print non-Error object errors ([#5980](https://github.com/facebook/jest/pull/5980))
- `[jest-message-util]` Include column in stack frames ([#5889](https://github.com/facebook/jest/pull/5889))
- `[expect]` Introduce toStrictEqual ([#6032](https://github.com/facebook/jest/pull/6032))
- `[expect]` Add return matchers ([#5879](https://github.com/facebook/jest/pull/5879))
- `[jest-cli]` Improve snapshot summaries ([#6181](https://github.com/facebook/jest/pull/6181))
- `[expect]` Include custom mock names in error messages ([#6199](https://github.com/facebook/jest/pull/6199))
- `[jest-diff]` Support returning diff from oneline strings ([#6221](https://github.com/facebook/jest/pull/6221))
- `[expect]` Improve return matchers ([#6172](https://github.com/facebook/jest/pull/6172))
- `[jest-cli]` Overhaul watch plugin hooks names ([#6249](https://github.com/facebook/jest/pull/6249))
- `[jest-mock]` [**BREAKING**] Include tracked call results in serialized mock ([#6244](https://github.com/facebook/jest/pull/6244))

### Fixes

- `[jest-cli]` Fix stdin encoding to utf8 for watch plugins. ([#6253](https://github.com/facebook/jest/issues/6253))
- `[expect]` Better detection of DOM Nodes for equality ([#6246](https://github.com/facebook/jest/pull/6246))
- `[jest-cli]` Fix misleading action description for F key when in "only failed tests" mode. ([#6167](https://github.com/facebook/jest/issues/6167))
- `[jest-worker]` Stick calls to workers before processing them ([#6073](https://github.com/facebook/jest/pull/6073))
- `[babel-plugin-jest-hoist]` Allow using `console` global variable ([#6075](https://github.com/facebook/jest/pull/6075))
- `[jest-jasmine2]` Always remove node core message from assert stack traces ([#6055](https://github.com/facebook/jest/pull/6055))
- `[expect]` Add stack trace when `expect.assertions` and `expect.hasAssertions` causes test failures. ([#5997](https://github.com/facebook/jest/pull/5997))
- `[jest-runtime]` Throw a more useful error when trying to require modules after the test environment is torn down ([#5888](https://github.com/facebook/jest/pull/5888))
- `[jest-mock]` [**BREAKING**] Replace timestamps with `invocationCallOrder` ([#5867](https://github.com/facebook/jest/pull/5867))
- `[jest-jasmine2]` Install `sourcemap-support` into normal runtime to catch runtime errors ([#5945](https://github.com/facebook/jest/pull/5945))
- `[jest-jasmine2]` Added assertion error handling inside `afterAll hook` ([#5884](https://github.com/facebook/jest/pull/5884))
- `[jest-cli]` Remove the notifier actions in case of failure when not in watch mode. ([#5861](https://github.com/facebook/jest/pull/5861))
- `[jest-mock]` Extend .toHaveBeenCalled return message with outcome ([#5951](https://github.com/facebook/jest/pull/5951))
- `[jest-runner]` Assign `process.env.JEST_WORKER_ID="1"` when in runInBand mode ([#5860](https://github.com/facebook/jest/pull/5860))
- `[jest-cli]` Add descriptive error message when trying to use `globalSetup`/`globalTeardown` file that doesn't export a function. ([#5835](https://github.com/facebook/jest/pull/5835))
- `[expect]` Do not rely on `instanceof RegExp`, since it will not work for RegExps created inside of a different VM ([#5729](https://github.com/facebook/jest/pull/5729))
- `[jest-resolve]` Update node module resolution algorithm to correctly handle symlinked paths ([#5085](https://github.com/facebook/jest/pull/5085))
- `[jest-editor-support]` Update `Settings` to use spawn in shell option ([#5658](https://github.com/facebook/jest/pull/5658))
- `[jest-cli]` Improve the error message when 2 projects resolve to the same config ([#5674](https://github.com/facebook/jest/pull/5674))
- `[jest-runtime]` remove retainLines from coverage instrumentation ([#5692](https://github.com/facebook/jest/pull/5692))
- `[jest-cli]` Fix update snapshot issue when using watchAll ([#5696](https://github.com/facebook/jest/pull/5696))
- `[expect]` Fix rejects.not matcher ([#5670](https://github.com/facebook/jest/pull/5670))
- `[jest-runtime]` Prevent Babel warnings on large files ([#5702](https://github.com/facebook/jest/pull/5702))
- `[jest-mock]` Prevent `mockRejectedValue` from causing unhandled rejection ([#5720](https://github.com/facebook/jest/pull/5720))
- `[pretty-format]` Handle React fragments better ([#5816](https://github.com/facebook/jest/pull/5816))
- `[pretty-format]` Handle formatting of `React.forwardRef` and `Context` components ([#6093](https://github.com/facebook/jest/pull/6093))
- `[jest-cli]` Switch collectCoverageFrom back to a string ([#5914](https://github.com/facebook/jest/pull/5914))
- `[jest-regex-util]` Fix handling regex symbols in tests path on Windows ([#5941](https://github.com/facebook/jest/pull/5941))
- `[jest-util]` Fix handling of NaN/Infinity in mock timer delay ([#5966](https://github.com/facebook/jest/pull/5966))
- `[jest-resolve]` Generalise test for package main entries equivalent to ".". ([#5968](https://github.com/facebook/jest/pull/5968))
- `[jest-config]` Ensure that custom resolvers are used when resolving the configuration ([#5976](https://github.com/facebook/jest/pull/5976))
- `[website]` Fix website docs ([#5853](https://github.com/facebook/jest/pull/5853))
- `[expect]` Fix isEqual Set and Map to compare object values and keys regardless of order ([#6150](https://github.com/facebook/jest/pull/6150))
- `[pretty-format]` [**BREAKING**] Remove undefined props from React elements ([#6162](https://github.com/facebook/jest/pull/6162))
- `[jest-haste-map]` Properly resolve mocked node modules without package.json defined ([#6232](https://github.com/facebook/jest/pull/6232))

### Chore & Maintenance

- `[jest-runner]` Move sourcemap installation from `jest-jasmine2` to `jest-runner` ([#6176](https://github.com/facebook/jest/pull/6176))
- `[jest-cli]` Use yargs's built-in `version` instead of rolling our own ([#6215](https://github.com/facebook/jest/pull/6215))
- `[docs]` Add explanation on how to mock methods not implemented in JSDOM
- `[jest-jasmine2]` Simplify `Env.execute` and TreeProcessor to setup and clean resources for the top suite the same way as for all of the children suites ([#5885](https://github.com/facebook/jest/pull/5885))
- `[babel-jest]` [**BREAKING**] Always return object from transformer ([#5991](https://github.com/facebook/jest/pull/5991))
- `[*]` Run Prettier on compiled output ([#5858](https://github.com/facebook/jest/pull/3497))
- `[jest-cli]` Add fileChange hook for plugins ([#5708](https://github.com/facebook/jest/pull/5708))
- `[docs]` Add docs on using `jest.mock(...)` ([#5648](https://github.com/facebook/jest/pull/5648))
- `[docs]` Mention Jest Puppeteer Preset ([#5722](https://github.com/facebook/jest/pull/5722))
- `[docs]` Add jest-community section to website ([#5675](https://github.com/facebook/jest/pull/5675))
- `[docs]` Add versioned docs for v22.4 ([#5733](https://github.com/facebook/jest/pull/5733))
- `[docs]` Improve Snapshot Testing Guide ([#5812](https://github.com/facebook/jest/issues/5812))
- `[jest-runtime]` [**BREAKING**] Remove `jest.genMockFn` and `jest.genMockFunction` ([#6173](https://github.com/facebook/jest/pull/6173))
- `[jest-message-util]` Avoid adding unnecessary indent to blank lines in stack traces ([#6211](https://github.com/facebook/jest/pull/6211))

## 22.4.2

### Fixes

- `[jest-haste-map]` Recreate Haste map when deserialization fails ([#5642](https://github.com/facebook/jest/pull/5642))

## 22.4.1

### Fixes

- `[jest-haste-map]` Parallelize Watchman calls in crawler ([#5640](https://github.com/facebook/jest/pull/5640))
- `[jest-editor-support]` Update TypeScript definitions ([#5625](https://github.com/facebook/jest/pull/5625))
- `[babel-jest]` Remove `retainLines` argument to babel. ([#5594](https://github.com/facebook/jest/pull/5594))

### Features

- `[jest-runtime]` Provide `require.main` property set to module with test suite ([#5618](https://github.com/facebook/jest/pull/5618))

### Chore & Maintenance

- `[docs]` Add note about Node version support ([#5622](https://github.com/facebook/jest/pull/5622))
- `[docs]` Update to use yarn ([#5624](https://github.com/facebook/jest/pull/5624))
- `[docs]` Add how to mock scoped modules to Manual Mocks doc ([#5638](https://github.com/facebook/jest/pull/5638))

## 22.4.0

### Fixes

- `[jest-haste-map]` Overhauls how Watchman crawler works fixing Windows ([#5615](https://github.com/facebook/jest/pull/5615))
- `[expect]` Allow matching of Errors against plain objects ([#5611](https://github.com/facebook/jest/pull/5611))
- `[jest-haste-map]` Do not read binary files in Haste, even when instructed to do so ([#5612](https://github.com/facebook/jest/pull/5612))
- `[jest-cli]` Don't skip matchers for exact files ([#5582](https://github.com/facebook/jest/pull/5582))
- `[docs]` Update discord links ([#5586](https://github.com/facebook/jest/pull/5586))
- `[jest-runtime]` Align handling of testRegex on Windows between searching for tests and instrumentation checks ([#5560](https://github.com/facebook/jest/pull/5560))
- `[jest-config]` Make it possible to merge `transform` option with preset ([#5505](https://github.com/facebook/jest/pull/5505))
- `[jest-util]` Fix `console.assert` behavior in custom & buffered consoles ([#5576](https://github.com/facebook/jest/pull/5576))

### Features

- `[docs]` Add MongoDB guide ([#5571](https://github.com/facebook/jest/pull/5571))
- `[jest-runtime]` Deprecate mapCoverage option. ([#5177](https://github.com/facebook/jest/pull/5177))
- `[babel-jest]` Add option to return sourcemap from the transformer separately from source. ([#5177](https://github.com/facebook/jest/pull/5177))
- `[jest-validate]` Add ability to log deprecation warnings for CLI flags. ([#5536](https://github.com/facebook/jest/pull/5536))
- `[jest-serializer]` Added new module for serializing. Works using V8 or JSON ([#5609](https://github.com/facebook/jest/pull/5609))
- `[docs]` Add a documentation note for project `displayName` configuration ([#5600](https://github.com/facebook/jest/pull/5600))

### Chore & Maintenance

- `[docs]` Update automatic mocks documentation ([#5630](https://github.com/facebook/jest/pull/5630))

## jest 22.3.0

### Fixes

- `[expect]` Add descriptive error message to CalledWith methods when missing optional arguments ([#5547](https://github.com/facebook/jest/pull/5547))
- `[jest-cli]` Fix inability to quit watch mode while debugger is still attached ([#5029](https://github.com/facebook/jest/pull/5029))
- `[jest-haste-map]` Properly handle platform-specific file deletions ([#5534](https://github.com/facebook/jest/pull/5534))

### Features

- `[jest-util]` Add the following methods to the "console" implementations: `assert`, `count`, `countReset`, `dir`, `dirxml`, `group`, `groupCollapsed`, `groupEnd`, `time`, `timeEnd` ([#5514](https://github.com/facebook/jest/pull/5514))
- `[docs]` Add documentation for interactive snapshot mode ([#5291](https://github.com/facebook/jest/pull/5291))
- `[jest-editor-support]` Add watchAll flag ([#5523](https://github.com/facebook/jest/pull/5523))
- `[jest-cli]` Support multiple glob patterns for `collectCoverageFrom` ([#5537](https://github.com/facebook/jest/pull/5537))
- `[docs]` Add versioned documentation to the website ([#5541](https://github.com/facebook/jest/pull/5541))

### Chore & Maintenance

- `[jest-config]` Allow `<rootDir>` to be used with `collectCoverageFrom` ([#5524](https://github.com/facebook/jest/pull/5524))
- `[filenames]` Standardize files names in "integration-tests" folder ([#5513](https://github.com/facebook/jest/pull/5513))

## jest 22.2.2

### Fixes

- `[babel-jest]` Revert "Remove retainLines from babel-jest" ([#5496](https://github.com/facebook/jest/pull/5496))
- `[jest-docblock]` Support multiple of the same `@pragma`. ([#5154](https://github.com/facebook/jest/pull/5502))

### Features

- `[jest-worker]` Assign a unique id for each worker and pass it to the child process. It will be available via `process.env.JEST_WORKER_ID` ([#5494](https://github.com/facebook/jest/pull/5494))

### Chore & Maintenance

- `[filenames]` Standardize file names in root ([#5500](https://github.com/facebook/jest/pull/5500))

## jest 22.2.1

### Fixes

- `[jest-config]` "all" takes precedence over "lastCommit" ([#5486](https://github.com/facebook/jest/pull/5486))

## jest 22.2.0

### Features

- `[jest-runner]` Move test summary to after coverage report ([#4512](https://github.com/facebook/jest/pull/4512))
- `[jest-cli]` Added `--notifyMode` to specify when to be notified. ([#5125](https://github.com/facebook/jest/pull/5125))
- `[diff-sequences]` New package compares items in two sequences to find a **longest common subsequence**. ([#5407](https://github.com/facebook/jest/pull/5407))
- `[jest-matcher-utils]` Add `comment` option to `matcherHint` function ([#5437](https://github.com/facebook/jest/pull/5437))
- `[jest-config]` Allow lastComit and changedFilesWithAncestor via JSON config ([#5476](https://github.com/facebook/jest/pull/5476))
- `[jest-util]` Add deletion to `process.env` as well ([#5466](https://github.com/facebook/jest/pull/5466))
- `[jest-util]` Add case-insensitive getters/setters to `process.env` ([#5465](https://github.com/facebook/jest/pull/5465))
- `[jest-mock]` Add util methods to create async functions. ([#5318](https://github.com/facebook/jest/pull/5318))

### Fixes

- `[jest-cli]` Add trailing slash when checking root folder ([#5464](https://github.com/facebook/jest/pull/5464))
- `[jest-cli]` Hide interactive mode if there are no failed snapshot tests ([#5450](https://github.com/facebook/jest/pull/5450))
- `[babel-jest]` Remove retainLines from babel-jest ([#5439](https://github.com/facebook/jest/pull/5439))
- `[jest-cli]` Glob patterns ignore non-`require`-able files (e.g. `README.md`) ([#5199](https://github.com/facebook/jest/issues/5199))
- `[jest-mock]` Add backticks support (\`\`) to `mock` a certain package via the `__mocks__` folder. ([#5426](https://github.com/facebook/jest/pull/5426))
- `[jest-message-util]` Prevent an `ENOENT` crash when the test file contained a malformed source-map. ([#5405](https://github.com/facebook/jest/pull/5405)).
- `[jest]` Add `import-local` to `jest` package. ([#5353](https://github.com/facebook/jest/pull/5353))
- `[expect]` Support class instances in `.toHaveProperty()` and `.toMatchObject` matcher. ([#5367](https://github.com/facebook/jest/pull/5367))
- `[jest-cli]` Fix npm update command for snapshot summary. ([#5376](https://github.com/facebook/jest/pull/5376), [5389](https://github.com/facebook/jest/pull/5389/))
- `[expect]` Make `rejects` and `resolves` synchronously validate its argument. ([#5364](https://github.com/facebook/jest/pull/5364))
- `[docs]` Add tutorial page for ES6 class mocks. ([#5383](https://github.com/facebook/jest/pull/5383))
- `[jest-resolve]` Search required modules in node_modules and then in custom paths. ([#5403](https://github.com/facebook/jest/pull/5403))
- `[jest-resolve]` Get builtin modules from node core. ([#5411](https://github.com/facebook/jest/pull/5411))
- `[jest-resolve]` Detect and preserve absolute paths in `moduleDirectories`. Do not generate additional (invalid) paths by prepending each ancestor of `cwd` to the absolute path. Additionally, this fixes functionality in Windows OS. ([#5398](https://github.com/facebook/jest/pull/5398))

### Chore & Maintenance

- `[jest-util]` Implement watch plugins ([#5399](https://github.com/facebook/jest/pull/5399))

## jest 22.1.4

### Fixes

- `[jest-util]` Add "debug" method to "console" implementations ([#5350](https://github.com/facebook/jest/pull/5350))
- `[jest-resolve]` Add condition to avoid infinite loop when node module package main is ".". ([#5344)](https://github.com/facebook/jest/pull/5344))

### Features

- `[jest-cli]` `--changedSince`: allow selectively running tests for code changed since arbitrary revisions. ([#5312](https://github.com/facebook/jest/pull/5312))

## jest 22.1.3

### Fixes

- `[jest-cli]` Check if the file belongs to the checked project before adding it to the list, also checking that the file name is not explicitly blacklisted ([#5341](https://github.com/facebook/jest/pull/5341))
- `[jest-editor-support]` Add option to spawn command in shell ([#5340](https://github.com/facebook/jest/pull/5340))

## jest 22.1.2

### Fixes

- `[jest-cli]` Check if the file belongs to the checked project before adding it to the list ([#5335](https://github.com/facebook/jest/pull/5335))
- `[jest-cli]` Fix `EISDIR` when a directory is passed as an argument to `jest`. ([#5317](https://github.com/facebook/jest/pull/5317))
- `[jest-config]` Added restoreMocks config option. ([#5327](https://github.com/facebook/jest/pull/5327))

## jest 22.1.1

### Fixes

- `[*]` Move from "process.exit" to "exit. ([#5313](https://github.com/facebook/jest/pull/5313))

## jest 22.1.0

### Features

- `[jest-cli]` Make Jest exit without an error when no tests are found in the case of `--lastCommit`, `--findRelatedTests`, or `--onlyChanged` options having been passed to the CLI
- `[jest-cli]` Add interactive snapshot mode ([#3831](https://github.com/facebook/jest/pull/3831))

### Fixes

- `[jest-cli]` Use `import-local` to support global Jest installations. ([#5304](https://github.com/facebook/jest/pull/5304))
- `[jest-runner]` Fix memory leak in coverage reporting ([#5289](https://github.com/facebook/jest/pull/5289))
- `[docs]` Update mention of the minimal version of node supported ([#4947](https://github.com/facebook/jest/issues/4947))
- `[jest-cli]` Fix missing newline in console message ([#5308](https://github.com/facebook/jest/pull/5308))
- `[jest-cli]` `--lastCommit` and `--changedFilesWithAncestor` now take effect even when `--onlyChanged` is not specified. ([#5307](https://github.com/facebook/jest/pull/5307))

### Chore & Maintenance

- `[filenames]` Standardize folder names under `integration-tests/` ([#5298](https://github.com/facebook/jest/pull/5298))

## jest 22.0.6

### Fixes

- `[jest-jasmine2]` Fix memory leak in snapshot reporting ([#5279](https://github.com/facebook/jest/pull/5279))
- `[jest-config]` Fix breaking change in `--testPathPattern` ([#5269](https://github.com/facebook/jest/pull/5269))
- `[docs]` Document caveat with mocks, Enzyme, snapshots and React 16 ([#5258](https://github.com/facebook/jest/issues/5258))

## jest 22.0.5

### Fixes

- `[jest-leak-detector]` Removed the reference to `weak`. Now, parent projects must install it by hand for the module to work.
- `[expect]` Fail test when the types of `stringContaining` and `stringMatching` matchers do not match. ([#5069](https://github.com/facebook/jest/pull/5069))
- `[jest-cli]` Treat dumb terminals as noninteractive ([#5237](https://github.com/facebook/jest/pull/5237))
- `[jest-cli]` `jest --onlyChanged --changedFilesWithAncestor` now also works with git. ([#5189](https://github.com/facebook/jest/pull/5189))
- `[jest-config]` fix unexpected condition to avoid infinite recursion in Windows platform. ([#5161](https://github.com/facebook/jest/pull/5161))
- `[jest-config]` Escape parentheses and other glob characters in `rootDir` before interpolating with `testMatch`. ([#4838](https://github.com/facebook/jest/issues/4838))
- `[jest-regex-util]` Fix breaking change in `--testPathPattern` ([#5230](https://github.com/facebook/jest/pull/5230))
- `[expect]` Do not override `Error` stack (with `Error.captureStackTrace`) for custom matchers. ([#5162](https://github.com/facebook/jest/pull/5162))
- `[pretty-format]` Pretty format for DOMStringMap and NamedNodeMap ([#5233](https://github.com/facebook/jest/pull/5233))
- `[jest-cli]` Use a better console-clearing string on Windows ([#5251](https://github.com/facebook/jest/pull/5251))

### Features

- `[jest-jasmine]` Allowed classes and functions as `describe` names. ([#5154](https://github.com/facebook/jest/pull/5154))
- `[jest-jasmine2]` Support generator functions as specs. ([#5166](https://github.com/facebook/jest/pull/5166))
- `[jest-jasmine2]` Allow `spyOn` with getters and setters. ([#5107](https://github.com/facebook/jest/pull/5107))
- `[jest-config]` Allow configuration objects inside `projects` array ([#5176](https://github.com/facebook/jest/pull/5176))
- `[expect]` Add support to `.toHaveProperty` matcher to accept the keyPath argument as an array of properties/indices. ([#5220](https://github.com/facebook/jest/pull/5220))
- `[docs]` Add documentation for .toHaveProperty matcher to accept the keyPath argument as an array of properties/indices. ([#5220](https://github.com/facebook/jest/pull/5220))
- `[jest-runner]` test environments are now passed a new `options` parameter. Currently this only has the `console` which is the test console that Jest will expose to tests. ([#5223](https://github.com/facebook/jest/issues/5223))
- `[jest-environment-jsdom]` pass the `options.console` to a custom instance of `virtualConsole` so jsdom is using the same console as the test. ([#5223](https://github.com/facebook/jest/issues/5223))

### Chore & Maintenance

- `[docs]` Describe the order of execution of describe and test blocks. ([#5217](https://github.com/facebook/jest/pull/5217), [#5238](https://github.com/facebook/jest/pull/5238))
- `[docs]` Add a note on `moduleNameMapper` ordering. ([#5249](https://github.com/facebook/jest/pull/5249))

## jest 22.0.4

### Fixes

- `[jest-cli]` New line before quitting watch mode. ([#5158](https://github.com/facebook/jest/pull/5158))

### Features

- `[babel-jest]` moduleFileExtensions not passed to babel transformer. ([#5110](https://github.com/facebook/jest/pull/5110))

### Chore & Maintenance

- `[*]` Tweaks to better support Node 4 ([#5142](https://github.com/facebook/jest/pull/5142))

## jest 22.0.2 && 22.0.3

### Chore & Maintenance

- `[*]` Tweaks to better support Node 4 ([#5134](https://github.com/facebook/jest/pull/5134))

## jest 22.0.1

### Fixes

- `[jest-runtime]` fix error for test files providing coverage. ([#5117](https://github.com/facebook/jest/pull/5117))

### Features

- `[jest-config]` Add `forceCoverageMatch` to allow collecting coverage from ignored files. ([#5081](https://github.com/facebook/jest/pull/5081))

## jest 22.0.0

### Fixes

- `[jest-resolve]` Use `module.builtinModules` as `BUILTIN_MODULES` when it exists
- `[jest-worker]` Remove `debug` and `inspect` flags from the arguments sent to the child ([#5068](https://github.com/facebook/jest/pull/5068))
- `[jest-config]` Use all `--testPathPattern` and `<regexForTestFiles>` args in `testPathPattern` ([#5066](https://github.com/facebook/jest/pull/5066))
- `[jest-cli]` Do not support `--watch` inside non-version-controlled environments ([#5060](https://github.com/facebook/jest/pull/5060))
- `[jest-config]` Escape Windows path separator in testPathPattern CLI arguments ([#5054](https://github.com/facebook/jest/pull/5054))
- `[jest-jasmine]` Register sourcemaps as node environment to improve performance with jsdom ([#5045](https://github.com/facebook/jest/pull/5045))
- `[pretty-format]` Do not call toJSON recursively ([#5044](https://github.com/facebook/jest/pull/5044))
- `[pretty-format]` Fix errors when identity-obj-proxy mocks CSS Modules ([#4935](https://github.com/facebook/jest/pull/4935))
- `[babel-jest]` Fix support for namespaced babel version 7 ([#4918](https://github.com/facebook/jest/pull/4918))
- `[expect]` fix .toThrow for promises ([#4884](https://github.com/facebook/jest/pull/4884))
- `[jest-docblock]` pragmas should preserve urls ([#4837](https://github.com/facebook/jest/pull/4629))
- `[jest-cli]` Check if `npm_lifecycle_script` calls Jest directly ([#4629](https://github.com/facebook/jest/pull/4629))
- `[jest-cli]` Fix --showConfig to show all configs ([#4494](https://github.com/facebook/jest/pull/4494))
- `[jest-cli]` Throw if `maxWorkers` doesn't have a value ([#4591](https://github.com/facebook/jest/pull/4591))
- `[jest-cli]` Use `fs.realpathSync.native` if available ([#5031](https://github.com/facebook/jest/pull/5031))
- `[jest-config]` Fix `--passWithNoTests` ([#4639](https://github.com/facebook/jest/pull/4639))
- `[jest-config]` Support `rootDir` tag in testEnvironment ([#4579](https://github.com/facebook/jest/pull/4579))
- `[jest-editor-support]` Fix `--showConfig` to support jest 20 and jest 21 ([#4575](https://github.com/facebook/jest/pull/4575))
- `[jest-editor-support]` Fix editor support test for node 4 ([#4640](https://github.com/facebook/jest/pull/4640))
- `[jest-mock]` Support mocking constructor in `mockImplementationOnce` ([#4599](https://github.com/facebook/jest/pull/4599))
- `[jest-runtime]` Fix manual user mocks not working with custom resolver ([#4489](https://github.com/facebook/jest/pull/4489))
- `[jest-util]` Fix `runOnlyPendingTimers` for `setTimeout` inside `setImmediate` ([#4608](https://github.com/facebook/jest/pull/4608))
- `[jest-message-util]` Always remove node internals from stacktraces ([#4695](https://github.com/facebook/jest/pull/4695))
- `[jest-resolve]` changes method of determining builtin modules to include missing builtins ([#4740](https://github.com/facebook/jest/pull/4740))
- `[pretty-format]` Prevent error in pretty-format for window in jsdom test env ([#4750](https://github.com/facebook/jest/pull/4750))
- `[jest-resolve]` Preserve module identity for symlinks ([#4761](https://github.com/facebook/jest/pull/4761))
- `[jest-config]` Include error message for `preset` json ([#4766](https://github.com/facebook/jest/pull/4766))
- `[pretty-format]` Throw `PrettyFormatPluginError` if a plugin halts with an exception ([#4787](https://github.com/facebook/jest/pull/4787))
- `[expect]` Keep the stack trace unchanged when `PrettyFormatPluginError` is thrown by pretty-format ([#4787](https://github.com/facebook/jest/pull/4787))
- `[jest-environment-jsdom]` Fix asynchronous test will fail due to timeout issue. ([#4669](https://github.com/facebook/jest/pull/4669))
- `[jest-cli]` Fix `--onlyChanged` path case sensitivity on Windows platform ([#4730](https://github.com/facebook/jest/pull/4730))
- `[jest-runtime]` Use realpath to match transformers ([#5000](https://github.com/facebook/jest/pull/5000))
- `[expect]` [**BREAKING**] Replace identity equality with Object.is in toBe matcher ([#4917](https://github.com/facebook/jest/pull/4917))

### Features

- `[jest-message-util]` Add codeframe to test assertion failures ([#5087](https://github.com/facebook/jest/pull/5087))
- `[jest-config]` Add Global Setup/Teardown options ([#4716](https://github.com/facebook/jest/pull/4716))
- `[jest-config]` Add `testEnvironmentOptions` to apply to jsdom options or node context. ([#5003](https://github.com/facebook/jest/pull/5003))
- `[jest-jasmine2]` Update Timeout error message to `jest.timeout` and display current timeout value ([#4990](https://github.com/facebook/jest/pull/4990))
- `[jest-runner]` Enable experimental detection of leaked contexts ([#4895](https://github.com/facebook/jest/pull/4895))
- `[jest-cli]` Add combined coverage threshold for directories. ([#4885](https://github.com/facebook/jest/pull/4885))
- `[jest-mock]` Add `timestamps` to mock state. ([#4866](https://github.com/facebook/jest/pull/4866))
- `[eslint-plugin-jest]` Add `prefer-to-have-length` lint rule. ([#4771](https://github.com/facebook/jest/pull/4771))
- `[jest-environment-jsdom]` [**BREAKING**] Upgrade to JSDOM@11 ([#4770](https://github.com/facebook/jest/pull/4770))
- `[jest-environment-*]` [**BREAKING**] Add Async Test Environment APIs, dispose is now teardown ([#4506](https://github.com/facebook/jest/pull/4506))
- `[jest-cli]` Add an option to clear the cache ([#4430](https://github.com/facebook/jest/pull/4430))
- `[babel-plugin-jest-hoist]` Improve error message, that the second argument of `jest.mock` must be an inline function ([#4593](https://github.com/facebook/jest/pull/4593))
- `[jest-snapshot]` [**BREAKING**] Concatenate name of test and snapshot ([#4460](https://github.com/facebook/jest/pull/4460))
- `[jest-cli]` [**BREAKING**] Fail if no tests are found ([#3672](https://github.com/facebook/jest/pull/3672))
- `[jest-diff]` Highlight only last of odd length leading spaces ([#4558](https://github.com/facebook/jest/pull/4558))
- `[jest-docblock]` Add `docblock.print()` ([#4517](https://github.com/facebook/jest/pull/4517))
- `[jest-docblock]` Add `strip` ([#4571](https://github.com/facebook/jest/pull/4571))
- `[jest-docblock]` Preserve leading whitespace in docblock comments ([#4576](https://github.com/facebook/jest/pull/4576))
- `[jest-docblock]` remove leading newlines from `parswWithComments().comments` ([#4610](https://github.com/facebook/jest/pull/4610))
- `[jest-editor-support]` Add Snapshots metadata ([#4570](https://github.com/facebook/jest/pull/4570))
- `[jest-editor-support]` Adds an 'any' to the typedef for `updateFileWithJestStatus` ([#4636](https://github.com/facebook/jest/pull/4636))
- `[jest-editor-support]` Better monorepo support ([#4572](https://github.com/facebook/jest/pull/4572))
- `[jest-environment-jsdom]` Add simple rAF polyfill in jsdom environment to work with React 16 ([#4568](https://github.com/facebook/jest/pull/4568))
- `[jest-environment-node]` Implement node Timer api ([#4622](https://github.com/facebook/jest/pull/4622))
- `[jest-jasmine2]` Add testPath to reporter callbacks ([#4594](https://github.com/facebook/jest/pull/4594))
- `[jest-mock]` Added support for naming mocked functions with `.mockName(value)` and `.mockGetName()` ([#4586](https://github.com/facebook/jest/pull/4586))
- `[jest-runtime]` Add `module.loaded`, and make `module.require` not enumerable ([#4623](https://github.com/facebook/jest/pull/4623))
- `[jest-runtime]` Add `module.parent` ([#4614](https://github.com/facebook/jest/pull/4614))
- `[jest-runtime]` Support sourcemaps in transformers ([#3458](https://github.com/facebook/jest/pull/3458))
- `[jest-snapshot]` [**BREAKING**] Add a serializer for `jest.fn` to allow a snapshot of a jest mock ([#4668](https://github.com/facebook/jest/pull/4668))
- `[jest-worker]` Initial version of parallel worker abstraction, say hello! ([#4497](https://github.com/facebook/jest/pull/4497))
- `[jest-jasmine2]` Add `testLocationInResults` flag to add location information per spec to test results ([#4782](https://github.com/facebook/jest/pull/4782))
- `[jest-environment-jsdom]` Update JSOM to 11.4, which includes built-in support for `requestAnimationFrame` ([#4919](https://github.com/facebook/jest/pull/4919))
- `[jest-cli]` Hide watch usage output when running on non-interactive environments ([#4958](https://github.com/facebook/jest/pull/4958))
- `[jest-snapshot]` Promises support for `toThrowErrorMatchingSnapshot` ([#4946](https://github.com/facebook/jest/pull/4946))
- `[jest-cli]` Explain which snapshots are obsolete ([#5005](https://github.com/facebook/jest/pull/5005))

### Chore & Maintenance

- `[docs]` Add guide of using with puppeteer ([#5093](https://github.com/facebook/jest/pull/5093))
- `[jest-util]` `jest-util` should not depend on `jest-mock` ([#4992](https://github.com/facebook/jest/pull/4992))
- `[*]` [**BREAKING**] Drop support for Node.js version 4 ([#4769](https://github.com/facebook/jest/pull/4769))
- `[docs]` Wrap code comments at 80 characters ([#4781](https://github.com/facebook/jest/pull/4781))
- `[eslint-plugin-jest]` Removed from the Jest core repo, and moved to <https://github.com/jest-community/eslint-plugin-jest> ([#4867](https://github.com/facebook/jest/pull/4867))
- `[babel-jest]` Explicitly bump istanbul to newer versions ([#4616](https://github.com/facebook/jest/pull/4616))
- `[expect]` Upgrade mocha and rollup for browser testing ([#4642](https://github.com/facebook/jest/pull/4642))
- `[docs]` Add info about `coveragePathIgnorePatterns` ([#4602](https://github.com/facebook/jest/pull/4602))
- `[docs]` Add Vuejs series of testing with Jest ([#4648](https://github.com/facebook/jest/pull/4648))
- `[docs]` Mention about optional `done` argument in test function ([#4556](https://github.com/facebook/jest/pull/4556))
- `[jest-cli]` Bump node-notifier version ([#4609](https://github.com/facebook/jest/pull/4609))
- `[jest-diff]` Simplify highlight for leading and trailing spaces ([#4553](https://github.com/facebook/jest/pull/4553))
- `[jest-get-type]` Add support for date ([#4621](https://github.com/facebook/jest/pull/4621))
- `[jest-matcher-utils]` Call `chalk.inverse` for trailing spaces ([#4578](https://github.com/facebook/jest/pull/4578))
- `[jest-runtime]` Add `.advanceTimersByTime`; keep `.runTimersToTime()` as an alias.
- `[docs]` Include missing dependency in TestEnvironment sample code
- `[docs]` Add clarification for hook execution order
- `[docs]` Update `expect.anything()` sample code ([#5007](https://github.com/facebook/jest/pull/5007))

## jest 21.2.1

- Fix watchAll not running tests on save ([#4550](https://github.com/facebook/jest/pull/4550))
- Add missing escape sequences to ConvertAnsi plugin ([#4544](https://github.com/facebook/jest/pull/4544))

## jest 21.2.0

- 🃏 Change license from BSD+Patents to MIT.
- Allow eslint-plugin to recognize more disabled tests ([#4533](https://github.com/facebook/jest/pull/4533))
- Add babel-plugin for object spread syntax to babel-preset-jest ([#4519](https://github.com/facebook/jest/pull/4519))
- Display outer element and trailing newline consistently in jest-diff ([#4520](https://github.com/facebook/jest/pull/4520))
- Do not modify stack trace of JestAssertionError ([#4516](https://github.com/facebook/jest/pull/4516))
- Print errors after test structure in verbose mode ([#4504](https://github.com/facebook/jest/pull/4504))
- Fix `--silent --verbose` problem ([#4505](https://github.com/facebook/jest/pull/4505))
- Fix: Reset local state of assertions when using hasAssertions ([#4498](https://github.com/facebook/jest/pull/4498))
- jest-resolve: Prevent default resolver failure when potential resolution directory does not exist ([#4483](https://github.com/facebook/jest/pull/4483))

## jest 21.1.0

- (minor) Use ES module exports ([#4454](https://github.com/facebook/jest/pull/4454))
- Allow chaining mockClear and mockReset ([#4475](https://github.com/facebook/jest/pull/4475))
- Call jest-diff and pretty-format more precisely in toHaveProperty matcher ([#4445](https://github.com/facebook/jest/pull/4445))
- Expose restoreAllMocks to object ([#4463](https://github.com/facebook/jest/pull/4463))
- Fix function name cleaning when making mock fn ([#4464](https://github.com/facebook/jest/pull/4464))
- Fix Map/Set equality checker ([#4404](https://github.com/facebook/jest/pull/4404))
- Make FUNCTION_NAME_RESERVED_PATTERN stateless ([#4466](https://github.com/facebook/jest/pull/4466))

## jest 21.0.2

- Take precedence of NODE_PATH when resolving node_modules directories ([#4453](https://github.com/facebook/jest/pull/4453))
- Fix race condition with --coverage and babel-jest identical file contents edge case ([#4432](https://github.com/facebook/jest/pull/4432))
- Add extra parameter `--runTestsByPath`. ([#4411](https://github.com/facebook/jest/pull/4411))
- Upgrade all outdated deps ([#4425](https://github.com/facebook/jest/pull/4425))

## jest 21.0.1

- Remove obsolete error ([#4417](https://github.com/facebook/jest/pull/4417))

## jest 21.0.0

- Add --changedFilesWithAncestor ([#4070](https://github.com/facebook/jest/pull/4070))
- Add --findRelatedFiles ([#4131](https://github.com/facebook/jest/pull/4131))
- Add --onlyChanged tests ([#3977](https://github.com/facebook/jest/pull/3977))
- Add `contextLines` option to jest-diff ([#4152](https://github.com/facebook/jest/pull/4152))
- Add alternative serialize API for pretty-format plugins ([#4114](https://github.com/facebook/jest/pull/4114))
- Add displayName to MPR ([#4327](https://github.com/facebook/jest/pull/4327))
- Add displayName to TestResult ([#4408](https://github.com/facebook/jest/pull/4408))
- Add es5 build of pretty-format ([#4075](https://github.com/facebook/jest/pull/4075))
- Add extra info to no tests for changed files message ([#4188](https://github.com/facebook/jest/pull/4188))
- Add fake chalk in browser builds in order to support IE10 ([#4367](https://github.com/facebook/jest/pull/4367))
- Add jest.requireActual ([#4260](https://github.com/facebook/jest/pull/4260))
- Add maxWorkers to globalConfig ([#4005](https://github.com/facebook/jest/pull/4005))
- Add skipped tests support for jest-editor-support ([#4346](https://github.com/facebook/jest/pull/4346))
- Add source map support for better debugging experience ([#3738](https://github.com/facebook/jest/pull/3738))
- Add support for Error objects in toMatchObject ([#4339](https://github.com/facebook/jest/pull/4339))
- Add support for Immutable.Record in pretty-format ([#3678](https://github.com/facebook/jest/pull/3678))
- Add tests for extract_requires on export types ([#4080](https://github.com/facebook/jest/pull/4080))
- Add that toMatchObject can match arrays ([#3994](https://github.com/facebook/jest/pull/3994))
- Add watchPathIgnorePatterns to exclude paths to trigger test re-run in watch mode ([#4331](https://github.com/facebook/jest/pull/4331))
- Adding ancestorTitles property to JSON test output ([#4293](https://github.com/facebook/jest/pull/4293))
- Allow custom resolver to be used with[out] moduleNameMapper ([#4174](https://github.com/facebook/jest/pull/4174))
- Avoid parsing `.require(…)` method calls ([#3777](https://github.com/facebook/jest/pull/3777))
- Avoid unnecessary function declarations and call in pretty-format ([#3962](https://github.com/facebook/jest/pull/3962))
- Avoid writing to stdout in default reporter if --json is enabled. Fixes #3941 ([#3945](https://github.com/facebook/jest/pull/3945))
- Better error handling for --config ([#4230](https://github.com/facebook/jest/pull/4230))
- Call consistent pretty-format plugins within Jest ([#3800](https://github.com/facebook/jest/pull/3800))
- Change babel-core to peerDependency for compatibility with Babel 7 ([#4162](https://github.com/facebook/jest/pull/4162))
- Change Promise detection code in jest-circus to support non-global Promise implementations ([#4375](https://github.com/facebook/jest/pull/4375))
- Changed files eager loading ([#3979](https://github.com/facebook/jest/pull/3979))
- Check whether we should output to stdout or stderr ([#3953](https://github.com/facebook/jest/pull/3953))
- Clarify what objects toContain and toContainEqual can be used on ([#4307](https://github.com/facebook/jest/pull/4307))
- Clean up resolve() logic. Provide useful names for variables and functions. Test that a directory exists before attempting to resolve files within it. ([#4325](https://github.com/facebook/jest/pull/4325))
- cleanupStackTrace ([#3696](https://github.com/facebook/jest/pull/3696))
- compare objects with Symbol keys ([#3437](https://github.com/facebook/jest/pull/3437))
- Complain if expect is passed multiple arguments ([#4237](https://github.com/facebook/jest/pull/4237))
- Completes nodeCrawl with empty roots ([#3776](https://github.com/facebook/jest/pull/3776))
- Consistent naming of files ([#3798](https://github.com/facebook/jest/pull/3798))
- Convert code base to ESM import ([#3778](https://github.com/facebook/jest/pull/3778))
- Correct summary message for flag --findRelatedTests. ([#4309](https://github.com/facebook/jest/pull/4309))
- Coverage thresholds can be set up for individual files ([#4185](https://github.com/facebook/jest/pull/4185))
- custom reporter error handling ([#4051](https://github.com/facebook/jest/pull/4051))
- Define separate type for pretty-format plugin Options ([#3802](https://github.com/facebook/jest/pull/3802))
- Delete confusing async keyword ([#3679](https://github.com/facebook/jest/pull/3679))
- Delete redundant branch in ReactElement and HTMLElement plugins ([#3731](https://github.com/facebook/jest/pull/3731))
- Don't format node assert errors when there's no 'assert' module ([#4376](https://github.com/facebook/jest/pull/4376))
- Don't print test summary in --silent ([#4106](https://github.com/facebook/jest/pull/4106))
- Don't try to build ghost packages ([#3934](https://github.com/facebook/jest/pull/3934))
- Escape double quotes in attribute values in HTMLElement plugin ([#3797](https://github.com/facebook/jest/pull/3797))
- Explain how to clear the cache ([#4232](https://github.com/facebook/jest/pull/4232))
- Factor out common code for collections in pretty-format ([#4184](https://github.com/facebook/jest/pull/4184))
- Factor out common code for markup in React plugins ([#4171](https://github.com/facebook/jest/pull/4171))
- Feature/internal resolve ([#4315](https://github.com/facebook/jest/pull/4315))
- Fix --logHeapUsage ([#4176](https://github.com/facebook/jest/pull/4176))
- Fix --showConfig to show all project configs ([#4078](https://github.com/facebook/jest/pull/4078))
- Fix --watchAll ([#4254](https://github.com/facebook/jest/pull/4254))
- Fix bug when setTimeout is mocked ([#3769](https://github.com/facebook/jest/pull/3769))
- Fix changedFilesWithAncestor ([#4193](https://github.com/facebook/jest/pull/4193))
- Fix colors for expected/stored snapshot message ([#3702](https://github.com/facebook/jest/pull/3702))
- Fix concurrent test failure ([#4159](https://github.com/facebook/jest/pull/4159))
- Fix for 4286: Compare Maps and Sets by value rather than order ([#4303](https://github.com/facebook/jest/pull/4303))
- fix forceExit ([#4105](https://github.com/facebook/jest/pull/4105))
- Fix grammar in React Native docs ([#3838](https://github.com/facebook/jest/pull/3838))
- Fix inconsistent name of complex values in pretty-format ([#4001](https://github.com/facebook/jest/pull/4001))
- Fix issue mocking bound method ([#3805](https://github.com/facebook/jest/pull/3805))
- Fix jest-circus ([#4290](https://github.com/facebook/jest/pull/4290))
- Fix lint warning in main

  ([#4132](https://github.com/facebook/jest/pull/4132))

- Fix linting ([#3946](https://github.com/facebook/jest/pull/3946))
- fix merge conflict ([#4144](https://github.com/facebook/jest/pull/4144))
- Fix minor typo ([#3729](https://github.com/facebook/jest/pull/3729))
- fix missing console.log messages ([#3895](https://github.com/facebook/jest/pull/3895))
- fix mock return value ([#3933](https://github.com/facebook/jest/pull/3933))
- Fix mocking for modules with folders on windows ([#4238](https://github.com/facebook/jest/pull/4238))
- Fix NODE_PATH resolving for relative paths ([#3616](https://github.com/facebook/jest/pull/3616))
- Fix options.moduleNameMapper override order with preset ([#3565](https://github.com/facebook/jest/pull/3565) ([#3689](https://github.com/facebook/jest/pull/3689))
- Fix React PropTypes warning in tests for Immutable plugin ([#4412](https://github.com/facebook/jest/pull/4412))
- Fix regression in mockReturnValueOnce ([#3857](https://github.com/facebook/jest/pull/3857))
- Fix sample code of mock class constructors ([#4115](https://github.com/facebook/jest/pull/4115))
- Fix setup-test-framework-test ([#3773](https://github.com/facebook/jest/pull/3773))
- fix typescript jest test crash ([#4363](https://github.com/facebook/jest/pull/4363))
- Fix watch mode ([#4084](https://github.com/facebook/jest/pull/4084))
- Fix Watchman on windows ([#4018](https://github.com/facebook/jest/pull/4018))
- Fix(babel): Handle ignored files in babel v7 ([#4393](https://github.com/facebook/jest/pull/4393))
- Fix(babel): Support upcoming beta ([#4403](https://github.com/facebook/jest/pull/4403))
- Fixed object matcher ([#3799](https://github.com/facebook/jest/pull/3799))
- Fixes #3820 use extractExpectedAssertionsErrors in jasmine setup
- Flow upgrade ([#4355](https://github.com/facebook/jest/pull/4355))
- Force message in matchers to always be a function ([#3972](https://github.com/facebook/jest/pull/3972))
- Format `describe` and use `test` instead of `it` alias ([#3792](https://github.com/facebook/jest/pull/3792))
- global_config.js for multi-project runner ([#4023](https://github.com/facebook/jest/pull/4023))
- Handle async errors ([#4016](https://github.com/facebook/jest/pull/4016))
- Hard-fail if hasteImpl is throwing an error during initialization. ([#3812](https://github.com/facebook/jest/pull/3812))
- Ignore import type for extract_requires ([#4079](https://github.com/facebook/jest/pull/4079))
- Ignore indentation of data structures in jest-diff ([#3429](https://github.com/facebook/jest/pull/3429))
- Implement 'jest.requireMock' ([#4292](https://github.com/facebook/jest/pull/4292))
- Improve Jest phabricator plugin ([#4195](https://github.com/facebook/jest/pull/4195))
- Improve Seq and remove newline from non-min empty in Immutable plugin ([#4241](https://github.com/facebook/jest/pull/4241))
- Improved the jest reporter with snapshot info per test. ([#3660](https://github.com/facebook/jest/pull/3660))
- Include fullName in formattedAssertion ([#4273](https://github.com/facebook/jest/pull/4273))
- Integrated with Yarn workspaces ([#3906](https://github.com/facebook/jest/pull/3906))
- jest --all ([#4020](https://github.com/facebook/jest/pull/4020))
- jest-circus test failures ([#3770](https://github.com/facebook/jest/pull/3770))
- jest-circus Timeouts ([#3760](https://github.com/facebook/jest/pull/3760))
- jest-haste-map: add test case for broken handling of ignore pattern ([#4047](https://github.com/facebook/jest/pull/4047))
- jest-haste-map: add test+fix for broken platform module support ([#3885](https://github.com/facebook/jest/pull/3885))
- jest-haste-map: deprecate functional ignorePattern and use it in cache key ([#4063](https://github.com/facebook/jest/pull/4063))
- jest-haste-map: mock 'fs' with more idiomatic jest.mock() ([#4046](https://github.com/facebook/jest/pull/4046))
- jest-haste-map: only file IO errors should be silently ignored ([#3816](https://github.com/facebook/jest/pull/3816))
- jest-haste-map: throw when trying to get a duplicated module ([#3976](https://github.com/facebook/jest/pull/3976))
- jest-haste-map: watchman crawler: normalize paths ([#3887](https://github.com/facebook/jest/pull/3887))
- jest-runtime: atomic cache write, and check validity of data ([#4088](https://github.com/facebook/jest/pull/4088))
- Join lines with newline in jest-diff ([#4314](https://github.com/facebook/jest/pull/4314))
- Keep ARGV only in CLI files ([#4012](https://github.com/facebook/jest/pull/4012))
- let transformers adjust cache key based on mapCoverage ([#4187](https://github.com/facebook/jest/pull/4187))
- Lift requires ([#3780](https://github.com/facebook/jest/pull/3780))
- Log stack when reporting errors in jest-runtime ([#3833](https://github.com/facebook/jest/pull/3833))
- Make --listTests return a new line separated list when not using --json ([#4229](https://github.com/facebook/jest/pull/4229))
- Make build script printing small-terminals-friendly ([#3892](https://github.com/facebook/jest/pull/3892))
- Make error messages more explicit for toBeCalledWith assertions ([#3913](https://github.com/facebook/jest/pull/3913))
- Make jest-matcher-utils use ESM exports ([#4342](https://github.com/facebook/jest/pull/4342))
- Make jest-runner a standalone package. ([#4236](https://github.com/facebook/jest/pull/4236))
- Make Jest’s Test Runner configurable. ([#4240](https://github.com/facebook/jest/pull/4240))
- Make listTests always print to console.log ([#4391](https://github.com/facebook/jest/pull/4391))
- Make providesModuleNodeModules ignore nested node_modules directories
- Make sure function mocks match original arity ([#4170](https://github.com/facebook/jest/pull/4170))
- Make sure runAllTimers also clears all ticks ([#3915](https://github.com/facebook/jest/pull/3915))
- Make toBe matcher error message more helpful for objects and arrays ([#4277](https://github.com/facebook/jest/pull/4277))
- Make useRealTimers play well with timers: fake ([#3858](https://github.com/facebook/jest/pull/3858))
- Move getType from jest-matcher-utils to separate package ([#3559](https://github.com/facebook/jest/pull/3559))
- Multiroot jest-change-files ([#3969](https://github.com/facebook/jest/pull/3969))
- Output created snapshot when using --ci option ([#3693](https://github.com/facebook/jest/pull/3693))
- Point out you can use matchers in .toMatchObject ([#3796](https://github.com/facebook/jest/pull/3796))
- Prevent babelrc package import failure on relative current path ([#3723](https://github.com/facebook/jest/pull/3723))
- Print RDP details for windows builds ([#4017](https://github.com/facebook/jest/pull/4017))
- Provide better error checking for transformed content ([#3807](https://github.com/facebook/jest/pull/3807))
- Provide printText and printComment in markup.js for HTMLElement plugin ([#4344](https://github.com/facebook/jest/pull/4344))
- Provide regex visualization for testRegex ([#3758](https://github.com/facebook/jest/pull/3758))
- Refactor CLI ([#3862](https://github.com/facebook/jest/pull/3862))
- Refactor names and delimiters of complex values in pretty-format ([#3986](https://github.com/facebook/jest/pull/3986))
- Replace concat(Immutable) with Immutable as item of plugins array ([#4207](https://github.com/facebook/jest/pull/4207))
- Replace Jasmine with jest-circus ([#3668](https://github.com/facebook/jest/pull/3668))
- Replace match with test and omit redundant String conversion ([#4311](https://github.com/facebook/jest/pull/4311))
- Replace print with serialize in AsymmetricMatcher plugin ([#4173](https://github.com/facebook/jest/pull/4173))
- Replace print with serialize in ConvertAnsi plugin ([#4225](https://github.com/facebook/jest/pull/4225))
- Replace print with serialize in HTMLElement plugin ([#4215](https://github.com/facebook/jest/pull/4215))
- Replace print with serialize in Immutable plugins ([#4189](https://github.com/facebook/jest/pull/4189))
- Replace unchanging args with one config arg within pretty-format ([#4076](https://github.com/facebook/jest/pull/4076))
- Return UNDEFINED for undefined type in ReactElement plugin ([#4360](https://github.com/facebook/jest/pull/4360))
- Rewrite some read bumps in pretty-format ([#4093](https://github.com/facebook/jest/pull/4093))
- Run update method before installing JRE on Circle ([#4318](https://github.com/facebook/jest/pull/4318))
- Separated the snapshot summary creation from the printing to improve testability. ([#4373](https://github.com/facebook/jest/pull/4373))
- Set coverageDirectory during normalize phase ([#3966](https://github.com/facebook/jest/pull/3966))
- Setup custom reporters after default reporters ([#4053](https://github.com/facebook/jest/pull/4053))
- Setup for Circle 2 ([#4149](https://github.com/facebook/jest/pull/4149))
- Simplify readme ([#3790](https://github.com/facebook/jest/pull/3790))
- Simplify snapshots definition ([#3791](https://github.com/facebook/jest/pull/3791))
- skipNodeResolution config option ([#3987](https://github.com/facebook/jest/pull/3987))
- Small fixes to toHaveProperty docs ([#3878](https://github.com/facebook/jest/pull/3878))
- Sort attributes by name in HTMLElement plugin ([#3783](https://github.com/facebook/jest/pull/3783))
- Specify watchPathIgnorePatterns will only be available in Jest 21+ ([#4398](https://github.com/facebook/jest/pull/4398))
- Split TestRunner off of TestScheduler ([#4233](https://github.com/facebook/jest/pull/4233))
- Strict and explicit config resolution logic ([#4122](https://github.com/facebook/jest/pull/4122))
- Support maxDepth option in React plugins ([#4208](https://github.com/facebook/jest/pull/4208))
- Support SVG elements in HTMLElement plugin ([#4335](https://github.com/facebook/jest/pull/4335))
- Test empty Immutable collections with {min: false} option ([#4121](https://github.com/facebook/jest/pull/4121))
- test to debug travis failure in main ([#4145](https://github.com/facebook/jest/pull/4145))
- testPathPattern message test ([#4006](https://github.com/facebook/jest/pull/4006))
- Throw Error When Using Nested It Specs ([#4039](https://github.com/facebook/jest/pull/4039))
- Throw when moduleNameMapper points to inexistent module ([#3567](https://github.com/facebook/jest/pull/3567))
- Unified 'no tests found' message for non-verbose MPR ([#4354](https://github.com/facebook/jest/pull/4354))
- Update migration guide with jest-codemods transformers ([#4306](https://github.com/facebook/jest/pull/4306))
- Use "inputSourceMap" for coverage re-mapping. ([#4009](https://github.com/facebook/jest/pull/4009))
- Use "verbose" no test found message when there is only one project ([#4378](https://github.com/facebook/jest/pull/4378))
- Use babel transform to inline all requires ([#4340](https://github.com/facebook/jest/pull/4340))
- Use eslint plugins to run prettier ([#3971](https://github.com/facebook/jest/pull/3971))
- Use iterableEquality in spy matchers ([#3651](https://github.com/facebook/jest/pull/3651))
- Use modern HTML5 <!DOCTYPE> ([#3937](https://github.com/facebook/jest/pull/3937))
- Wrap `Error.captureStackTrace` in a try ([#4035](https://github.com/facebook/jest/pull/4035))

## jest 20.0.4

- Fix jest-haste-map's handling of duplicate module IDs. ([#3647](https://github.com/facebook/jest/pull/3647))
- Fix behavior of `enableAutomock()` when automock is set to false. ([#3624](https://github.com/facebook/jest/pull/3624))
- Fix progress bar in windows. ([#3626](https://github.com/facebook/jest/pull/3626))

## jest 20.0.3

- Fix reporters 'default' setting. ([#3562](https://github.com/facebook/jest/pull/3562))
- Fix to make Jest fail when the coverage threshold not met. ([#3554](https://github.com/facebook/jest/pull/3554))

## jest 20.0.1

- Add ansi-regex to pretty-format dependencies ([#3498](https://github.com/facebook/jest/pull/3498))
- Fix <rootDir> replacement in testMatch and moduleDirectories ([#3538](https://github.com/facebook/jest/pull/3538))
- Fix expect.hasAssertions() to throw when passed arguments ([#3526](https://github.com/facebook/jest/pull/3526))
- Fix stack traces without proper error messages ([#3513](https://github.com/facebook/jest/pull/3513))
- Fix support for custom extensions through haste packages ([#3537](https://github.com/facebook/jest/pull/3537))
- Fix test contexts between test functions ([#3506](https://github.com/facebook/jest/pull/3506))

## jest 20.0.0

- New `--projects` option to run one instance of Jest in multiple projects at the same time. ([#3400](https://github.com/facebook/jest/pull/3400))
- New multi project runner ([#3156](https://github.com/facebook/jest/pull/3156))
- New --listTests flag. ([#3441](https://github.com/facebook/jest/pull/3441))
- New --showConfig flag. ([#3296](https://github.com/facebook/jest/pull/3296))
- New promise support for all `expect` matchers through `.resolves` and `.rejects`. ([#3068](https://github.com/facebook/jest/pull/3068))
- New `expect.hasAssertions()` function similar to `expect.assertions()`. ([#3379](https://github.com/facebook/jest/pull/3379))
- New `this.equals` function exposed to custom matchers. ([#3469](https://github.com/facebook/jest/pull/3469))
- New `valid-expect` lint rule in `eslint-plugin-jest`. ([#3067](https://github.com/facebook/jest/pull/3067))
- New HtmlElement pretty-format plugin. ([#3230](https://github.com/facebook/jest/pull/3230))
- New Immutable pretty-format plugins. ([#2899](https://github.com/facebook/jest/pull/2899))
- New test environment per file setting through `@jest-environment` in the docblock. ([#2859](https://github.com/facebook/jest/pull/2859))
- New feature that allows every configuration option to be set from the command line. ([#3424](https://github.com/facebook/jest/pull/3424))
- New feature to add custom reporters to Jest through `reporters` in the configuration. ([#3349](https://github.com/facebook/jest/pull/3349))
- New feature to add expected and actual values to AssertionError. ([#3217](https://github.com/facebook/jest/pull/3217))
- New feature to map code coverage from transformers. ([#2290](https://github.com/facebook/jest/pull/2290))
- New feature to run untested code coverage in parallel. ([#3407](https://github.com/facebook/jest/pull/3407))
- New option to define a custom resolver. ([#2998](https://github.com/facebook/jest/pull/2998))
- New printing support for text and comment nodes in html pretty-format. ([#3355](https://github.com/facebook/jest/pull/3355))
- New snapshot testing FAQ ([#3425](https://github.com/facebook/jest/pull/3425))
- New support for custom platforms on jest-haste-map. ([#3162](https://github.com/facebook/jest/pull/3162))
- New support for mocking native async methods. ([#3209](https://github.com/facebook/jest/pull/3209))
- New guide on how to use Jest with any JavaScript framework. ([#3243](https://github.com/facebook/jest/pull/3243))
- New translation system for the Jest website.
- New collapsing watch mode usage prompt after first run. ([#3078](https://github.com/facebook/jest/pull/3078))
- Breaking Change: Forked Jasmine 2.5 into Jest's own test runner and rewrote large parts of Jasmine. ([#3147](https://github.com/facebook/jest/pull/3147))
- Breaking Change: Jest does not write new snapshots by default on CI. ([#3456](https://github.com/facebook/jest/pull/3456))
- Breaking Change: Moved the typescript parser from `jest-editor-support` into a separate `jest-test-typescript-parser` package. ([#2973](https://github.com/facebook/jest/pull/2973))
- Breaking Change: Replaced auto-loading of babel-polyfill with only regenerator-runtime, fixes a major memory leak. ([#2755](https://github.com/facebook/jest/pull/2755))
- Fixed `babel-jest` to look up the `babel` field in `package.json` as a fallback.
- Fixed `jest-editor-support`'s parser to not crash on incomplete ASTs. ([#3259](https://github.com/facebook/jest/pull/3259))
- Fixed `jest-resolve` to use `is-builtin-module` instead of `resolve.isCore`. ([#2997](https://github.com/facebook/jest/pull/2997))
- Fixed `jest-snapshot` to normalize line endings in the `serialize` function. ([#3002](https://github.com/facebook/jest/pull/3002))
- Fixed behavior of `--silent` flag. ([#3003](https://github.com/facebook/jest/pull/3003))
- Fixed bug with watchers on macOS causing test to crash. ([#2957](https://github.com/facebook/jest/pull/2957))
- Fixed CLI `notify` option not taking precedence over config option. ([#3340](https://github.com/facebook/jest/pull/3340))
- Fixed detection of the npm client in SummaryReporter to support Yarn. ([#3263](https://github.com/facebook/jest/pull/3263))
- Fixed done.fail not passing arguments ([#3241](https://github.com/facebook/jest/pull/3241))
- Fixed fake timers to restore after resetting mocks. ([#2467](https://github.com/facebook/jest/pull/2467))
- Fixed handling of babylon's parser options in `jest-editor-support`. ([#3344](https://github.com/facebook/jest/pull/3344))
- Fixed Jest to properly cache transform results. ([#3334](https://github.com/facebook/jest/pull/3334))
- Fixed Jest to use human-readable colors for Jest's own snapshots. ([#3119](https://github.com/facebook/jest/pull/3119))
- Fixed jest-config to use UID for default cache folder. ([#3380](https://github.com/facebook/jest/pull/3380)), ([#3387](https://github.com/facebook/jest/pull/3387))
- Fixed jest-runtime to expose inner error when it fails to write to the cache. ([#3373](https://github.com/facebook/jest/pull/3373))
- Fixed lifecycle hooks to make afterAll hooks operate the same as afterEach. ([#3275](https://github.com/facebook/jest/pull/3275))
- Fixed pretty-format to run plugins before serializing nested basic values. ([#3017](https://github.com/facebook/jest/pull/3017))
- Fixed return value of mocks so they can explicitly be set to return `undefined`. ([#3354](https://github.com/facebook/jest/pull/3354))
- Fixed runner to run tests associated with snapshots when the snapshot changes. ([#3025](https://github.com/facebook/jest/pull/3025))
- Fixed snapshot serializer require, restructured pretty-format. ([#3399](https://github.com/facebook/jest/pull/3399))
- Fixed support for Babel 7 in babel-jest. ([#3271](https://github.com/facebook/jest/pull/3271))
- Fixed testMatch to find tests in .folders. ([#3006](https://github.com/facebook/jest/pull/3006))
- Fixed testNamePattern and testPathPattern to work better together. ([#3327](https://github.com/facebook/jest/pull/3327))
- Fixed to show reject reason when expecting resolve. ([#3134](https://github.com/facebook/jest/pull/3134))
- Fixed toHaveProperty() to use hasOwnProperty from Object ([#3410](https://github.com/facebook/jest/pull/3410))
- Fixed watch mode's screen clearing. ([#2959](https://github.com/facebook/jest/pull/2959)) ([#3294](https://github.com/facebook/jest/pull/3294))
- Improved and consolidated Jest's configuration file resolution. ([#3472](https://github.com/facebook/jest/pull/3472))
- Improved documentation throughout the Jest website.
- Improved documentation to explicitly mention that snapshots must be reviewed. ([#3203](https://github.com/facebook/jest/pull/3203))
- Improved documentation to make it clear CRA users don't need to add dependencies. ([#3312](https://github.com/facebook/jest/pull/3312))
- Improved eslint-plugin-jest's handling of `expect`. ([#3306](https://github.com/facebook/jest/pull/3306))
- Improved flow-coverage, eslint rules and test coverage within the Jest repository.
- Improved printing of `expect.assertions` error. ([#3033](https://github.com/facebook/jest/pull/3033))
- Improved Windows test coverage of Jest.
- Refactored configs & transform ([#3376](https://github.com/facebook/jest/pull/3376))
- Refactored reporters to pass individual Tests to reporters. ([#3289](https://github.com/facebook/jest/pull/3289))
- Refactored TestRunner ([#3166](https://github.com/facebook/jest/pull/3166))
- Refactored watch mode prompts. ([#3290](https://github.com/facebook/jest/pull/3290))
- Deleted `jest-file-exists`. ([#3105](https://github.com/facebook/jest/pull/3105))
- Removed `Config` type. ([#3366](https://github.com/facebook/jest/pull/3366))
- Removed all usage of `jest-file-exists`. ([#3101](https://github.com/facebook/jest/pull/3101))
- Adopted prettier on the Jest codebase.

## jest 19.0.1

- Fix infinite loop when using `--watch` with `--coverage`.
- Fixed `watchman` config option.
- Fixed a bug in the jest-editor-support static analysis.
- Fixed eslint plugin warning.
- Fixed missing space in front of "Did you mean …?".
- Fixed path printing in the reporter on Windows.

## jest 19.0.0

- Breaking Change: Added a version for snapshots.
- Breaking Change: Removed the `mocksPattern` configuration option, it never worked correctly.
- Breaking Change: Renamed `testPathDirs` to `roots` to avoid confusion when configuring Jest.
- Breaking Change: Updated printing of React elements to cause fewer changes when props change.
- Breaking Change: Updated snapshot format to properly escape data.
- Fixed --color to be recognized correctly again.
- Fixed `babel-plugin-jest-hoist` to work properly with type annotations in tests.
- Fixed behavior for console.log calls and fixed a memory leak (#2539).
- Fixed cache directory path for Jest to avoid ENAMETOOLONG errors.
- Fixed change events to be emitted in jest-haste-map's watch mode. This fixes issues with Jest's new watch mode and react-native-packager.
- Fixed cli arguments to be used when loading the config from file, they were previously ignored.
- Fixed Jest to load json files that include a BOM.
- Fixed Jest to throw errors instead of ignoring invalid cli options.
- Fixed mocking behavior for virtual modules.
- Fixed mocking behavior with transitive dependencies.
- Fixed support for asymmetric matchers in `toMatchObject`.
- Fixed test interruption and `--bail` behavior.
- Fixed watch mode to clean up worker processes when a test run gets interrupted.
- Fixed whitespace to be highlighted in snapshots and assertion errors.
- Improved `babel-jest` plugin: babel is loaded lazily, istanbul comments are only added when coverage is used.
- Improved error for invalid transform config.
- Improved moduleNameMapper to not overwrite mocks when many patterns map to the same file.
- Improved printing of skipped tests in verbose mode.
- Improved resolution code in jest-resolve.
- Improved to only show patch marks in assertion errors when the comparison results in large objects.
- New `--collectCoverageFrom` cli argument.
- New `--coverageDirectory` cli argument.
- New `expect.addSnapshotSerializer` to add custom snapshot serializers for tests.
- New `jest.spyOn`.
- New `testMatch` configuration option that accepts glob patterns.
- New eslint-plugin-jest with no-disabled-tests, no-focuses-tests and no-identical-title rules and default configuration and globals.
- New expect.stringContaining asymmetric matcher.
- New feature to make manual mocks with nested folders work. For example `__mocks__/react-native/Library/Text.js` will now work as expected.
- New feature to re-run tests through the notification when using `--notify`.
- New jest-phabricator package to integrate Jest code coverage in phabriactor.
- New jest-validate package to improve configuration errors, help with suggestions of correct configuration and to be adopted in other libraries.
- New pretty-printing for asymmetric matchers.
- New RSS feed for Jest's blog.
- New way to provide a reducer to extract haste module ids.
- New website, new documentation, new color scheme and new homepage.
- Rewritten watch mode for instant feedback, better code quality and to build new features on top of it (#2362).

## jest 18.1.0

- Fixed console.log and fake timer behavior in node 7.3.
- Updated istanbul-api.
- Updated jest-diff equality error message.
- Disabled arrow keys when entering a pattern in watch mode to prevent broken behavior. Will be improved in a future release.
- Moved asymmetric matchers and equality functionality from Jasmine into jest-matchers.
- Removed jasmine and jest-snapshot dependency from jest-matchers.
- Removed unused global `context` variable.
- Show a better error message if the config is invalid JSON.
- Highlight trailing whitespace in assertion diffs and snapshots.
- Jest now uses micromatch instead of minimatch.
- Added `-h` as alias for `--help`.

## jest 18.0.0

See <https://jestjs.io/blog/2016/12/15/2016-in-jest>

- The testResultsProcessor function is now required to return the modified results.
- Removed `pit` and `mockImpl`. Use `it` or `mockImplementation` instead.
- Fixed re-running tests when `--bail` is used together with `--watch`.
- `pretty-format` is now merged into Jest.
- `require('v8')` now works properly in a test context.
- Jest now clears the entire scrollback in watch mode.
- Added `expect.any`, `expect.anything`, `expect.objectContaining`, `expect.arrayContaining`, `expect.stringMatching`.
- Properly resolve `snapshotSerializers`, `setupFiles`, `transform`, `testRunner` and `testResultsProcessor` instead of using `path.resolve`.
- `--testResultsProcessor` is now exposed through the cli.
- Renamed `--jsonOutputFile` to `--outputFile`.
- Added `jest-editor-support` for vscode and Nuclide integration.
- Fixed `test.concurrent` unhandled promise rejections.
- The Jest website is now auto-deployed when merging into main.
- Updated `testRegex` to include `test.js` and `spec.js` files.
- Fixes for `babel-plugin-jest-hoist` when using `jest.mock` with three arguments.
- The `JSON` global in `jest-environment-node` now comes from the vm context instead of the parent context.
- Jest does not print stack traces from babel any longer.
- Fake timers are reset when `FakeTimers.useTimers()` is called.
- Usage of Jest in watch mode can be hidden through `JEST_HIDE_USAGE`.
- Added `expect.assertions(number)` which will ensure that a specified amount of assertions is made in one test.
- Added `.toMatchSnapshot(?string)` feature to give snapshots a name.
- Escape regex in snapshots.
- `jest-react-native` was deprecated and now forwards `react-native`.
- Added `.toMatchObject` matcher.
- Further improve printing of large objects.
- Fixed `NaN% Failed` in the OS notification when using `--notify`.
- The first test run without cached timings will now use separate processes instead of running in band.
- Added `.toHaveProperty` matcher.
- Fixed `Map`/`Set` comparisons.
- `test.concurrent` now works with `--testNamePattern`.

## jest 17.0.3

- Improved file-watching feature in jest-haste-map.
- Added `.toHaveLength` matcher.
- Improved `.toContain` matcher.

## jest 17.0.2

- Fixed performance regression in module resolution.

## jest 17.0.1

- Fixed pretty printing of big objects.
- Fixed resolution of `.native.js` files in react-native projects.

## jest 17.0.0

- Added `expect.extend`.
- Properly resolve modules with platform extensions on react-native.
- Added support for custom snapshots serializers.
- Updated to Jasmine 2.5.2.
- Big diffs are now collapsed by default in snapshots and assertions. Added `--expand` (or `-e`) to show the full diff.
- Replaced `scriptPreprocessor` with the new `transform` option.
- Added `jest.resetAllMocks` which replaces `jest.clearAllMocks`.
- Fixes for react-native preset.
- Fixes for global built in objects in `jest-environment-node`.
- Create mock objects in the vm context instead of the parent context.
- `.babelrc` is now part of the transform cache key in `babel-jest`.
- Fixes for docblock parsing with haste modules.
- Exit with the proper code when the coverage threshold is not reached.
- Implemented file watching in `jest-haste-map`.
- `--json` now includes information about individual tests inside a file.

## jest 16.0.2

- Symbols are now properly mocked when using `jest-mock`.
- `toHaveBeenCalledWith()` works without arguments again.
- Newlines in snapshots are now normalized across different operating systems.

## jest 16.0.1

- Fix infinite loop.

## jest 16.0.0

- Previously failed tests are now always run first.
- A new concurrent reporter shows currently running tests, a test summary, a progress bar and estimated remaining time if possible.
- Improved CLI colors.
- `jest <pattern>` is now case-insensitive.
- Added `it.only`, `it.skip`, `test.only`, `test.skip` and `xtest`.
- Added `--testNamePattern=pattern` or `-t <pattern>` to run individual tests in test files.
- Jest now warns for duplicate mock files.
- Pressing `a`, `o`, `p`, `q` or `enter` while tests are running in the watch mode, the test run will be interrupted.
- `--bail` now works together with `--watch`.
- Added `test.concurrent` for concurrent async tests.
- Jest now automatically considers files and tests with the `.jsx` extension.
- Added `jest.clearAllMocks` to clear all mocks manually.
- Rewrote Jest's snapshot implementation. `jest-snapshot` can now be more easily integrated into other test runners and used in other projects.
- This requires most snapshots to be updated when upgrading Jest.
- Objects and Arrays in snapshots are now printed with a trailing comma.
- Function names are not printed in snapshots any longer to reduce issues with code coverage instrumentation and different Node versions.
- Snapshots are now sorted using natural sort order.
- Snapshots are not marked as obsolete any longer when using `fit` or when an error is thrown in a test.
- Finished migration of Jasmine matchers to the new Jest matchers.
- Pretty print `toHaveBeenLastCalledWith`, `toHaveBeenCalledWith`, `lastCalledWith` and `toBeCalledWith` failure messages.
- Added `toBeInstanceOf` matcher.
- Added `toContainEqual` matcher.
- Added `toThrowErrorMatchingSnapshot` matcher.
- Improved `moduleNameMapper` resolution.
- Module registry fixes.
- Fixed invocation of the `setupTestFrameworkScriptFile` script to make it easier to use chai together with Jest.
- Removed react-native special case in Jest's configuration.
- Added `--findRelatedTests <fileA> <fileB>` cli option to run tests related to the specified files.
- Added `jest.deepUnmock` to `babel-plugin-jest-hoist`.
- Added `jest.runTimersToTime` which is useful together with fake timers.
- Improved automated mocks for ES modules compiled with babel.

## jest 15.1.1

- Fixed issues with test paths that include hyphens on Windows.
- Fixed `testEnvironment` resolution.
- Updated watch file name pattern input.

## jest 15.1.0

- Pretty printer updates for React and global window objects.
- `jest-runtime` overwrites automocking from configuration files.
- Improvements for watch mode on Windows.
- afterAll/afterEach/beforeAll/beforeEach can now return a Promise and be used together with async/await.
- Improved stack trace printing on Node 4.

## jest 15.0.2

- Fixed Jest with npm2 when using coverage.

## jest 15.0.1

- Updated toThrow and toThrowMatchers and aliased them to the same matcher.
- Improvements for watch mode.
- Fixed Symbol reassignment in tests would break Jest's matchers.
- Fixed `--bail` option.

## jest 15.0.0

- See <https://jestjs.io/blog/2016/09/01/jest-15>
- Jest by default now also recognizes files ending in `.spec.js` and `.test.js` as test files.
- Completely replaced most Jasmine matchers with new Jest matchers.
- Rewrote Jest's CLI output for test failures and summaries.
- Added `--env` option to override the default test environment.
- Disabled automocking, fake timers and resetting the module registry by default.
- Added `--watchAll`, made `--watch` interactive and added the ability to update snapshots and select test patterns in watch mode.
- Jest uses verbose mode when running a single test file.
- Console messages are now buffered and printed along with the test results.
- Fix `testEnvironment` resolution to prefer `jest-environment-{name}` instead of `{name}` only. This prevents a module colision when using `jsdom` as test environment.
- `moduleNameMapper` now uses a resolution algorithm.
- Improved performance for small test runs.
- Improved API documentation.
- Jest now works properly with directories that have special characters in them.
- Improvements to Jest's own test infra by merging integration and unit tests. Code coverage is now collected for Jest.
- Added `global.global` to the node environment.
- Fixed babel-jest-plugin-hoist issues with functions called `mock`.
- Improved jest-react-native preset with mocks for ListView, TextInput, ActivityIndicator and ScrollView.
- Added `collectCoverageFrom` to collect code coverage from untested files.
- Rewritten code coverage support.

## jest 14.1.0

- Changed Jest's default cache directory.
- Fixed `jest-react-native` for react 15.3.0.
- Updated react and react-native example to use `react-test-renderer`.
- Started to refactor code coverage.

## jest 14.0.2

- `babel-jest` bugfix.

## jest 14.0.1

- `babel-jest` can now be used to compose a transformer.
- Updated snapshot instructions to run `jest -u` or `npm test -- -u`.
- Fixed `config` cli option to enable JSON objects as configuration.
- Updated printing of preset path in the CLI.

## jest 14.0.0

- Official release of snapshot tests.
- Started to replace Jasmine matchers with Jest matchers: `toBe`, `toBeFalsy`, `toBeTruthy`, `toBeNaN`, `toBe{Greater,Less}Than{,OrEqual}`, `toBeNull`, `toBeDefined`, `toBeUndefined`, `toContain`, `toMatch`, `toBeCloseTo` were rewritten.
- Rewrite of Jest's reporters.
- Experimental react-native support.
- Removed Jasmine 1 support from Jest.
- Transform caching improvements.

## jest 13.2.0

- Snapshot bugfixes.
- Timer bugfixes.

## jest 13.1.0

- Added `test` global function as an alias for `it`.
- Added `coveragePathIgnorePatterns` to the config.
- Fixed printing of "JSX objects" in snapshots.
- Fixes for `--verbose` option and top level `it` calls.
- Extended the node environment with more globals.
- testcheck now needs to be required explicitly through `require('jest-check')`.
- Added `jest.deepUnmock`.
- Fail test suite if it does not contain any tests.

## jest 13.0.0

- Added duration of individual tests in verbose mode.
- Added a `browser` config option to properly resolve npm packages with a browser field in `package.json` if you are writing tests for client side apps
- Added `jest-repl`.
- Split up `jest-cli` into `jest-runtime` and `jest-config`.
- Added a notification plugin that shows a test run notification using `--notify`.
- Refactored `TestRunner` into `SearchSource` and improved the "no tests found" message.
- Added `jest.isMockFunction(jest.fn())` to test for mock functions.
- Improved test reporter printing and added a test failure summary when running many tests.
  - Add support for property testing via testcheck-js.
- Added a webpack tutorial.
- Added support for virtual mocks through `jest.mock('Module', implementation, {virtual: true})`.
- Added snapshot functionality through `toMatchSnapshot()`.
- Redesigned website.

## jest-cli 12.1.1

- Windows stability fixes.
- Mock module resolution fixes.
- Remove test files from code coverage.

## jest-cli 12.1.0

- Jest is now also published in the `jest` package on npm.
- Added `testRegex` to match for tests outside of specific folders. Deprecated both `testDirectoryName` and `testFileExtensions`.
- `it` can now return a Promise for async testing. `pit` was deprecated.
- Added `jest-resolve` as a standalone package based on the Facebook module resolution algorithm.
- Added `jest-changed-files` as a standalone package to detect changed files in a git or hg repo.
- Added `--setupTestFrameworkFile` to cli.
- Added support for coverage thresholds. See <https://jestjs.io/docs/configuration#coveragethreshold-object>.
- Updated to jsdom 9.0.
- Updated and improved stack trace reporting.
- Added `module.filename` and removed the invalid `module.__filename` field.
- Further improved the `lastCalledWith` and `toBeCalledWith` custom matchers. They now print the most recent calls.
- Fixed jest-haste-map on continuous integration systems.
- Fixes for hg/git integration.
- Added a re-try for the watchman crawler.

## jest-cli 12.0.2

- Bug fixes when running a single test file and for scoped package names.

## jest-cli 12.0.1

- Added custom equality matchers for Map/Set and iterables.
- Bug fixes

## jest-cli 12.0.0

- Reimplemented `node-haste` as `jest-haste-map`: <https://github.com/facebook/jest/pull/896>
- Fixes for the upcoming release of nodejs 6.
- Removed global mock caching which caused negative side-effects on test runs.
- Updated Jasmine from 2.3.4 to 2.4.1.
- Fixed our Jasmine fork to work better with `Object.create(null)`.
- Added a `--silent` flag to silence console messages during a test run.
- Run a test file directly if a path is passed as an argument to Jest.
- Added support for the undocumented nodejs feature `module.paths`.

## jest-cli 11.0.2

- Fixed `jest -o` error when Mercurial isn't installed on the system
- Fixed Jasmine failure message when expected values were mutated after tests.

## jest-cli 11.0.1, babel-jest 11.0.1

- Added support for Mercurial repositories when using `jest -o`
- Added `mockImplementationOnce` API to `jest.fn()`.

## jest-cli 11.0.0, babel-jest 11.0.0 (pre-releases 0.9 to 0.10)

- New implementation of node-haste and rewrite of internal module loading and resolution. Fixed both startup and runtime performance. [#599](https://github.com/facebook/jest/pull/599)
- Jasmine 2 is now the default test runner. To keep using Jasmine 1, put `testRunner: "jasmine1"` into your configuration.
- Added `jest-util`, `jest-mock`, `jest-jasmine1`, `jest-jasmine2`, `jest-environment-node`, `jest-environment-jsdom` packages.
- Added `babel-jest-preset` and `babel-jest` as packages. `babel-jest` is now being auto-detected.
- Added `babel-plugin-jest-hoist` which hoists `jest.unmock`, `jest.mock` and the new `jest.enableAutomock` and `jest.disableAutomock` API.
- Improved `babel-jest` integration and `react-native` testing.
- Improved code coverage reporting when using `babel-jest`.
- Added the `jest.mock('moduleName', moduleFactory)` feature. `jest.mock` now gets hoisted by default. `jest.doMock` was added to explicitly mock a module without the hoisting feature of `babel-jest`.
- Updated jsdom to 8.3.x.
- Improved responsiveness of the system while using `--watch`.
- Clear the terminal window when using `--watch`.
- By default, `--watch` will now only runs tests related to changed files. `--watch=all` can be used to run all tests on file system changes.
- Debounce `--watch` re-runs to not trigger test runs during a branch switch in version control.
- Added `jest.fn()` and `jest.fn(implementation)` as convenient shorcuts for `jest.genMockFunction()` and `jest.genMockFunction().mockImplementation()`.
- Added an `automock` option to turn off automocking globally.
- Added a "no tests found" message if no tests can be found.
- Jest sets `process.NODE_ENV` to `test` unless otherwise specified.
- Fixed `moduleNameMapper` config option when used with paths.
- Fixed an error with Jasmine 2 and tests that `throw 'string errors'`.
- Fixed issues with unmocking symlinked module names.
- Fixed mocking of boolean values.
- Fixed mocking of fields that start with an underscore ("private fields").
- Fixed unmocking behavior with npm3.
- Fixed and improved `--onlyChanged` option.
- Fixed support for running Jest as a git submodule.
- Improved verbose logger output
- Fixed test runtime error reporting and stack traces.
- Improved `toBeCalled` Jasmine 2 custom matcher messages.
- Improved error reporting when a syntax error occurs.
- Renamed HasteModuleLoader to Runtime.
- Jest now properly reports pending tests disabled with `xit` and `xdescribe`.
- Removed `preprocessCachingDisabled` config option.
- Added a `testEnvironment` option to customize the sandbox environment.
- Added support for `@scoped/name` npm packages.
- Added an integration test runner for Jest that runs all tests for examples and packages.

## 0.8.2

- Performance improvements.
- jest now uses `chalk` instead of its own colors implementation.

## 0.8.1

- `--bail` now reports with the proper error code.
- Fixed loading of the setup file when using jasmine2.
- Updated jsdom to 7.2.0.

## 0.8.0

- Added optional support for jasmine2 through the `testRunner` config option.
- Fixed mocking support for Map, WeakMap and Set.
- `node` was added to the defaults in `moduleFileExtensions`.
- Updated the list of node core modules that are properly being recognized by the module loader.

## 0.7.1

- Correctly map `process.on` into jsdom environments, fixes a bug introduced in jest 0.7.0.

## 0.7.0

- Fixed a memory leak with test contexts. Jest now properly cleans up test environments after each test. Added `--logHeapUsage` to log memory usage after each test. Note: this is option is meant for debugging memory leaks and might significantly slow down your test run.
- Removed `mock-modules`, `node-haste` and `mocks` virtual modules. This is a breaking change of undocumented public API. Usage of this API can safely be automatically updated through an automated codemod:
- Example: <http://astexplorer.net/#/zrybZ6UvRA>
- Codemod: <https://github.com/cpojer/js-codemod/blob/main/transforms/jest-update.js>
- jscodeshift: <https://github.com/facebook/jscodeshift>
- Removed `navigator.onLine` and `mockSetReadOnlyProperty` from the global jsdom environment. Use `window.navigator.onLine = true;` in your test setup and `Object.defineProperty` instead.

## 0.6.1

- Updated jsdom to 7.0.2.
- Use the current working directory as root when passing a jest config from the command line.
- Updated the React examples and getting started guide
- Modules now receive a `module.parent` field so unmocked modules don't assume they are run directly any longer.

## 0.6.0

- jest now reports the number of tests that were run instead of the number of test files.
- Added a `--json` option to print test results as JSON.
- Changed the preprocessor API. A preprocessor now receives the script, file and config. The cache key function receives the script, file and stringified config to be able to create consistent hashes.
- Removed node-worker-pool in favor of node-worker-farm (#540).
- `toEqual` now also checks the internal class name of an object. This fixes invalid tests like `expect([]).toEqual({})` which were previously passing.
- Added the option to provide map modules to stub modules by providing the `moduleNameMapper` config option.
- Allow to specify a custom `testRunner` in the configuration (#531).
- Added a `--no-cache` option to make it easier to debug preprocessor scripts.
- Fix code coverage on windows (#499).

## 0.5.6

- Cache test run performance and run slowest tests first to maximize worker utilization
- Update to jsdom 6.5.0

## 0.5.5

- Improve failure stack traces.
- Fix syntax error reporting.
- Add `--watch` option (#472).

## 0.5.2

- Fixed a bug with syntax errors in test files (#487).
- Fixed chmod error for preprocess-cache (#491).
- Support for the upcoming node 4.0 release (#490, #489).

## 0.5.1

- Upgraded node-worker-pool to 3.0.0, use the native `Promise` implementation.
- `testURL` can be used to set the location of the jsdom environment.
- Updated all of jest's dependencies, now using jsdom 6.3.
- jest now uses the native `Promise` implementation.
- Fixed a bug when passed an empty `testPathIgnorePatterns`.
- Moved preprocessor cache into the haste cache directory.

## 0.5.0

- Added `--noStackTrace` option to disable stack traces.
- Jest now only works with iojs v2 and up. If you are still using node we recommend upgrading to iojs or keep using jest 0.4.0.
- Upgraded to jsdom 6.1.0 and removed all the custom jsdom overwrites.

## <=0.4.0

- See commit history for changes in previous versions of jest.<|MERGE_RESOLUTION|>--- conflicted
+++ resolved
@@ -2,9 +2,8 @@
 
 ### Features
 
-<<<<<<< HEAD
 - `[jest-circus, @jest/cli, jest-config]` Add feature to randomize order of tests via CLI flag or through the config file([#12922](https://github.com/facebook/jest/pull/12922))
-=======
+
 ### Fixes
 
 ### Chore & Maintenance
@@ -15,7 +14,6 @@
 
 ### Features
 
->>>>>>> a570638d
 - `[jest-runtime]` Support WebAssembly (Wasm) imports in ESM modules ([#13505](https://github.com/facebook/jest/pull/13505))
 
 ### Fixes
