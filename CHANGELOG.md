--- conflicted
+++ resolved
@@ -6,11 +6,8 @@
 
 ### Chore & Maintenance
 
-<<<<<<< HEAD
+- `[*]` Update graceful-fs to ^4.2.9 ([#11749](https://github.com/facebook/jest/pull/11749))
 - `[docs, examples]` Update React examples to match with the new React guidelines for code examples ([#12217](https://github.com/facebook/jest/pull/12217))
-=======
-- `[*]` Update graceful-fs to ^4.2.9 ([#11749](https://github.com/facebook/jest/pull/11749))
->>>>>>> 11d79ec0
 
 ### Performance
 
