--- conflicted
+++ resolved
@@ -1,11 +1,5 @@
 ## master
 
-<<<<<<< HEAD
-### Chore & Maintenance
-
-* `[docs]` Document another option to avoid warnings with React 16
-  ([#5258](https://github.com/facebook/jest/issues/5258))
-=======
 ### Features
 
 - `[jest-runner]` print stack trace when `process.exit` is called from user code ([#6714](https://github.com/facebook/jest/pull/6714))
@@ -19,6 +13,10 @@
 - `[jest-config]` Update default config for testURL from 'about:blank' to 'http://localhost' to address latest JSDOM security warning. ([#6792](https://github.com/facebook/jest/pull/6792))
 - `[jest-cli]` Fix `testMatch` not working with negations ([#6648](https://github.com/facebook/jest/pull/6648))
 - `[jest-cli]` Don't report promises as open handles ([#6716](https://github.com/facebook/jest/pull/6716))
+
+### Chore & Maintenance
+
+- `[docs]` Document another option to avoid warnings with React 16 ([#5258](https://github.com/facebook/jest/issues/5258))
 
 ## 23.4.2
 
@@ -107,7 +105,6 @@
 ### Chore & Maintenance
 
 - `[docs]` Add jest-each docs for 1 dimensional arrays ([#6444](https://github.com/facebook/jest/pull/6444/files))
->>>>>>> db289560
 
 ## 23.1.0
 
