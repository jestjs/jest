--- conflicted
+++ resolved
@@ -182,14 +182,11 @@
   regardless of order ([#6150](https://github.com/facebook/jest/pull/6150))
 * `[pretty-format]` [**BREAKING**] Remove undefined props from React elements
   ([#6162](https://github.com/facebook/jest/pull/6162))
-<<<<<<< HEAD
+* `[jest-haste-map]` Properly resolve mocked node modules without package.json
+  defined ([#6232](https://github.com/facebook/jest/pull/6232))
 * `[docs]` Document another option to avoid warnings with React 16
   ([#5258](https://github.com/facebook/jest/issues/5258))
-=======
-* `[jest-haste-map]` Properly resolve mocked node modules without package.json
-  defined ([#6232](https://github.com/facebook/jest/pull/6232))
->>>>>>> 485b86b5
-
+  
 ### Chore & Maintenance
 
 * `[jest-runner]` Move sourcemap installation from `jest-jasmine2` to
