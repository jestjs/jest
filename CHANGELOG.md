## master

### Fixes
<<<<<<< HEAD
* `[babel-jest]` Fix support for namespaced babel version 7
  ([#4918](https://github.com/facebook/jest/pull/4918))
=======

>>>>>>> 1b195866
* `[expect]` fix .toThrow for promises
  ([#4884](https://github.com/facebook/jest/pull/4884))
* `[jest-docblock]` pragmas should preserve urls
  ([#4837](https://github.com/facebook/jest/pull/4629))
* `[jest-cli]` Check if `npm_lifecycle_script` calls Jest directly
  ([#4629](https://github.com/facebook/jest/pull/4629))
* `[jest-cli]` Fix --showConfig to show all configs
  ([#4494](https://github.com/facebook/jest/pull/4494))
* `[jest-cli]` Throw if `maxWorkers` doesn't have a value
  ([#4591](https://github.com/facebook/jest/pull/4591))
* `[jest-config]` Fix `--passWithNoTests`
  ([#4639](https://github.com/facebook/jest/pull/4639))
* `[jest-config]` Support `rootDir` tag in testEnvironment
  ([#4579](https://github.com/facebook/jest/pull/4579))
* `[jest-editor-support]` Fix `--showConfig` to support jest 20 and jest 21
  ([#4575](https://github.com/facebook/jest/pull/4575))
* `[jest-editor-support]` Fix editor support test for node 4
  ([#4640](https://github.com/facebook/jest/pull/4640))
* `[jest-mock]` Support mocking constructor in `mockImplementationOnce`
  ([#4599](https://github.com/facebook/jest/pull/4599))
* `[jest-runtime]` Fix manual user mocks not working with custom resolver
  ([#4489](https://github.com/facebook/jest/pull/4489))
* `[jest-runtime]` Move `babel-core` to peer dependencies so it works with Babel
  7 ([#4557](https://github.com/facebook/jest/pull/4557))
* `[jest-util]` Fix `runOnlyPendingTimers` for `setTimeout` inside
  `setImmediate` ([#4608](https://github.com/facebook/jest/pull/4608))
* `[jest-message-util]` Always remove node internals from stacktraces
  ([#4695](https://github.com/facebook/jest/pull/4695))
* `[jest-resolve]` changes method of determining builtin modules to include
  missing builtins ([#4740](https://github.com/facebook/jest/pull/4740))
* `[pretty-format]` Prevent error in pretty-format for window in jsdom test env
  ([#4750](https://github.com/facebook/jest/pull/4750))
* `[jest-resolve]` Preserve module identity for symlinks
  ([#4761](https://github.com/facebook/jest/pull/4761))
* `[jest-config]` Include error message for `preset` json
  ([#4766](https://github.com/facebook/jest/pull/4766))
* `[pretty-format]` Throw `PrettyFormatPluginError` if a plugin halts with an
  exception ([#4787](https://github.com/facebook/jest/pull/4787))
* `[expect]` Keep the stack trace unchanged when `PrettyFormatPluginError` is
  thrown by pretty-format ([#4787](https://github.com/facebook/jest/pull/4787))
* `[jest-environment-jsdom]` Fix asynchronous test will fail due to timeout
  issue. ([#4669](https://github.com/facebook/jest/pull/4669))
* `[jest-cli]` Fix `--onlyChanged` path case sensitivity on Windows platform
  ([#4730](https://github.com/facebook/jest/pull/4730))

### Features

* `[jest-mock]` Add `timestamps` to mock state.
  ([#4866](https://github.com/facebook/jest/pull/4866))
* `[eslint-plugin-jest]` Add `prefer-to-have-length` lint rule.
  ([#4771](https://github.com/facebook/jest/pull/4771))
* `[jest-environment-jsdom]` [**BREAKING**] Upgrade to JSDOM@11
  ([#4770](https://github.com/facebook/jest/pull/4770))
* `[jest-environment-*]` [**BREAKING**] Add Async Test Environment APIs, dispose
  is now teardown ([#4506](https://github.com/facebook/jest/pull/4506))
* `[jest-cli]` Add an option to clear the cache
  ([#4430](https://github.com/facebook/jest/pull/4430))
* `[babel-plugin-jest-hoist]` Improve error message, that the second argument of
  `jest.mock` must be an inline function
  ([#4593](https://github.com/facebook/jest/pull/4593))
* `[jest-snapshot]` [**BREAKING**] Concatenate name of test and snapshot
  ([#4460](https://github.com/facebook/jest/pull/4460))
* `[jest-cli]` Add an option to fail if no tests are found
  ([#3672](https://github.com/facebook/jest/pull/3672))
* `[jest-diff]` Highlight only last of odd length leading spaces
  ([#4558](https://github.com/facebook/jest/pull/4558))
* `[jest-docblock]` Add `docblock.print()`
  ([#4517](https://github.com/facebook/jest/pull/4517))
* `[jest-docblock]` Add `strip`
  ([#4571](https://github.com/facebook/jest/pull/4571))
* `[jest-docblock]` Preserve leading whitespace in docblock comments
  ([#4576](https://github.com/facebook/jest/pull/4576))
* `[jest-docblock]` remove leading newlines from `parswWithComments().comments`
  ([#4610](https://github.com/facebook/jest/pull/4610))
* `[jest-editor-support]` Add Snapshots metadata
  ([#4570](https://github.com/facebook/jest/pull/4570))
* `[jest-editor-support]` Adds an 'any' to the typedef for
  `updateFileWithJestStatus`
  ([#4636](https://github.com/facebook/jest/pull/4636))
* `[jest-editor-support]` Better monorepo support
  ([#4572](https://github.com/facebook/jest/pull/4572))
* `[jest-environment-jsdom]` Add simple rAF polyfill in jsdom environment to
  work with React 16 ([#4568](https://github.com/facebook/jest/pull/4568))
* `[jest-environment-node]` Implement node Timer api
  ([#4622](https://github.com/facebook/jest/pull/4622))
* `[jest-jasmine2]` Add testPath to reporter callbacks
  ([#4594](https://github.com/facebook/jest/pull/4594))
* `[jest-mock]` Added support for naming mocked functions with
  `.mockName(value)` and `.mockGetName()`
  ([#4586](https://github.com/facebook/jest/pull/4586))
* `[jest-runtime]` Add `module.loaded`, and make `module.require` not enumerable
  ([#4623](https://github.com/facebook/jest/pull/4623))
* `[jest-runtime]` Add `module.parent`
  ([#4614](https://github.com/facebook/jest/pull/4614))
* `[jest-runtime]` Support sourcemaps in transformers
  ([#3458](https://github.com/facebook/jest/pull/3458))
* `[jest-snapshot]` [**BREAKING**] Add a serializer for `jest.fn` to allow a
  snapshot of a jest mock ([#4668](https://github.com/facebook/jest/pull/4668))
* `[jest-worker]` Initial version of parallel worker abstraction, say hello!
  ([#4497](https://github.com/facebook/jest/pull/4497))
* `[jest-jasmine2]` Add `testLocationInResults` flag to add location information
  per spec to test results ([#4782](https://github.com/facebook/jest/pull/4782))
* `[jest-environment-jsdom]` Update JSOM to 11.4, which includes built-in
  support for `requestAnimationFrame`
  ([#4919](https://github.com/facebook/jest/pull/4919))

### Chore & Maintenance

* `[*]` [**BREAKING**] Drop support for Node.js version 4
  ([#4769](https://github.com/facebook/jest/pull/4769))
* `[docs]` Wrap code comments at 80 characters
  ([#4781](https://github.com/facebook/jest/pull/4781))
* `[eslint-plugin-jest]` Removed from the Jest core repo, and moved to
  https://github.com/jest-community/eslint-plugin-jest
  ([#4867](https://github.com/facebook/jest/pull/4867))
* `[babel-jest]` Explicitly bump istanbul to newer versions
  ([#4616](https://github.com/facebook/jest/pull/4616))
* `[expect]` Upgrade mocha and rollup for browser testing
  ([#4642](https://github.com/facebook/jest/pull/4642))
* `[docs]` Add info about `coveragePathIgnorePatterns`
  ([#4602](https://github.com/facebook/jest/pull/4602))
* `[docs]` Add Vuejs series of testing with Jest
  ([#4648](https://github.com/facebook/jest/pull/4648))
* `[docs]` Mention about optional `done` argument in test function
  ([#4556](https://github.com/facebook/jest/pull/4556))
* `[jest-cli]` Bump node-notifier version
  ([#4609](https://github.com/facebook/jest/pull/4609))
* `[jest-diff]` Simplify highlight for leading and trailing spaces
  ([#4553](https://github.com/facebook/jest/pull/4553))
* `[jest-get-type]` Add support for date
  ([#4621](https://github.com/facebook/jest/pull/4621))
* `[jest-matcher-utils]` Call `chalk.inverse` for trailing spaces
  ([#4578](https://github.com/facebook/jest/pull/4578))
* `[jest-runtime]` Add `.advanceTimersByTime`; keep `.runTimersToTime()` as an
  alias.
* `[docs]` Include missing dependency in TestEnvironment sample code
* `[docs]` Add clarification for hook execution order

## jest 21.2.1

* Fix watchAll not running tests on save
  ([#4550](https://github.com/facebook/jest/pull/4550))
* Add missing escape sequences to ConvertAnsi plugin
  ([#4544](https://github.com/facebook/jest/pull/4544))

## jest 21.2.0

* 🃏 Change license from BSD+Patents to MIT.
* Allow eslint-plugin to recognize more disabled tests
  ([#4533](https://github.com/facebook/jest/pull/4533))
* Add babel-plugin for object spread syntax to babel-preset-jest
  ([#4519](https://github.com/facebook/jest/pull/4519))
* Display outer element and trailing newline consistently in jest-diff
  ([#4520](https://github.com/facebook/jest/pull/4520))
* Do not modify stack trace of JestAssertionError
  ([#4516](https://github.com/facebook/jest/pull/4516))
* Print errors after test structure in verbose mode
  ([#4504](https://github.com/facebook/jest/pull/4504))
* Fix `--silent --verbose` problem
  ([#4505](https://github.com/facebook/jest/pull/4505))
* Fix: Reset local state of assertions when using hasAssertions
  ([#4498](https://github.com/facebook/jest/pull/4498))
* jest-resolve: Prevent default resolver failure when potential resolution
  directory does not exist ([#4483](https://github.com/facebook/jest/pull/4483))

## jest 21.1.0

* (minor) Use ES module exports
  ([#4454](https://github.com/facebook/jest/pull/4454))
* Allow chaining mockClear and mockReset
  ([#4475](https://github.com/facebook/jest/pull/4475))
* Call jest-diff and pretty-format more precisely in toHaveProperty matcher
  ([#4445](https://github.com/facebook/jest/pull/4445))
* Expose restoreAllMocks to object
  ([#4463](https://github.com/facebook/jest/pull/4463))
* Fix function name cleaning when making mock fn
  ([#4464](https://github.com/facebook/jest/pull/4464))
* Fix Map/Set equality checker
  ([#4404](https://github.com/facebook/jest/pull/4404))
* Make FUNCTION_NAME_RESERVED_PATTERN stateless
  ([#4466](https://github.com/facebook/jest/pull/4466))

## jest 21.0.2

* Take precedence of NODE_PATH when resolving node_modules directories
  ([#4453](https://github.com/facebook/jest/pull/4453))
* Fix race condition with --coverage and babel-jest identical file contents edge
  case ([#4432](https://github.com/facebook/jest/pull/4432))
* Add extra parameter `--runTestsByPath`.
  ([#4411](https://github.com/facebook/jest/pull/4411))
* Upgrade all outdated deps
  ([#4425](https://github.com/facebook/jest/pull/4425))

## jest 21.0.1

* Remove obsolete error ([#4417](https://github.com/facebook/jest/pull/4417))

## jest 21.0.0

* Add --changedFilesWithAncestor
  ([#4070](https://github.com/facebook/jest/pull/4070))
* Add --findRelatedFiles ([#4131](https://github.com/facebook/jest/pull/4131))
* Add --onlyChanged tests ([#3977](https://github.com/facebook/jest/pull/3977))
* Add `contextLines` option to jest-diff
  ([#4152](https://github.com/facebook/jest/pull/4152))
* Add alternative serialize API for pretty-format plugins
  ([#4114](https://github.com/facebook/jest/pull/4114))
* Add displayName to MPR ([#4327](https://github.com/facebook/jest/pull/4327))
* Add displayName to TestResult
  ([#4408](https://github.com/facebook/jest/pull/4408))
* Add es5 build of pretty-format
  ([#4075](https://github.com/facebook/jest/pull/4075))
* Add extra info to no tests for changed files message
  ([#4188](https://github.com/facebook/jest/pull/4188))
* Add fake chalk in browser builds in order to support IE10
  ([#4367](https://github.com/facebook/jest/pull/4367))
* Add jest.requireActual ([#4260](https://github.com/facebook/jest/pull/4260))
* Add maxWorkers to globalConfig
  ([#4005](https://github.com/facebook/jest/pull/4005))
* Add skipped tests support for jest-editor-support
  ([#4346](https://github.com/facebook/jest/pull/4346))
* Add source map support for better debugging experience
  ([#3738](https://github.com/facebook/jest/pull/3738))
* Add support for Error objects in toMatchObject
  ([#4339](https://github.com/facebook/jest/pull/4339))
* Add support for Immutable.Record in pretty-format
  ([#3678](https://github.com/facebook/jest/pull/3678))
* Add tests for extract_requires on export types
  ([#4080](https://github.com/facebook/jest/pull/4080))
* Add that toMatchObject can match arrays
  ([#3994](https://github.com/facebook/jest/pull/3994))
* Add watchPathIgnorePatterns to exclude paths to trigger test re-run in watch
  mode ([#4331](https://github.com/facebook/jest/pull/4331))
* Adding ancestorTitles property to JSON test output
  ([#4293](https://github.com/facebook/jest/pull/4293))
* Allow custom resolver to be used with[out] moduleNameMapper
  ([#4174](https://github.com/facebook/jest/pull/4174))
* Avoid parsing `.require(…)` method calls
  ([#3777](https://github.com/facebook/jest/pull/3777))
* Avoid unnecessary function declarations and call in pretty-format
  ([#3962](https://github.com/facebook/jest/pull/3962))
* Avoid writing to stdout in default reporter if --json is enabled. Fixes #3941
  ([#3945](https://github.com/facebook/jest/pull/3945))
* Better error handling for --config
  ([#4230](https://github.com/facebook/jest/pull/4230))
* Call consistent pretty-format plugins within Jest
  ([#3800](https://github.com/facebook/jest/pull/3800))
* Change babel-core to peerDependency for compatibility with Babel 7
  ([#4162](https://github.com/facebook/jest/pull/4162))
* Change Promise detection code in jest-circus to support non-global Promise
  implementations ([#4375](https://github.com/facebook/jest/pull/4375))
* Changed files eager loading
  ([#3979](https://github.com/facebook/jest/pull/3979))
* Check whether we should output to stdout or stderr
  ([#3953](https://github.com/facebook/jest/pull/3953))
* Clarify what objects toContain and toContainEqual can be used on
  ([#4307](https://github.com/facebook/jest/pull/4307))
* Clean up resolve() logic. Provide useful names for variables and functions.
  Test that a directory exists before attempting to resolve files within it.
  ([#4325](https://github.com/facebook/jest/pull/4325))
* cleanupStackTrace ([#3696](https://github.com/facebook/jest/pull/3696))
* compare objects with Symbol keys
  ([#3437](https://github.com/facebook/jest/pull/3437))
* Complain if expect is passed multiple arguments
  ([#4237](https://github.com/facebook/jest/pull/4237))
* Completes nodeCrawl with empty roots
  ([#3776](https://github.com/facebook/jest/pull/3776))
* Consistent naming of files
  ([#3798](https://github.com/facebook/jest/pull/3798))
* Convert code base to ESM import
  ([#3778](https://github.com/facebook/jest/pull/3778))
* Correct summary message for flag --findRelatedTests.
  ([#4309](https://github.com/facebook/jest/pull/4309))
* Coverage thresholds can be set up for individual files
  ([#4185](https://github.com/facebook/jest/pull/4185))
* custom reporter error handling
  ([#4051](https://github.com/facebook/jest/pull/4051))
* Define separate type for pretty-format plugin Options
  ([#3802](https://github.com/facebook/jest/pull/3802))
* Delete confusing async keyword
  ([#3679](https://github.com/facebook/jest/pull/3679))
* Delete redundant branch in ReactElement and HTMLElement plugins
  ([#3731](https://github.com/facebook/jest/pull/3731))
* Don't format node assert errors when there's no 'assert' module
  ([#4376](https://github.com/facebook/jest/pull/4376))
* Don't print test summary in --silent
  ([#4106](https://github.com/facebook/jest/pull/4106))
* Don't try to build ghost packages
  ([#3934](https://github.com/facebook/jest/pull/3934))
* Escape double quotes in attribute values in HTMLElement plugin
  ([#3797](https://github.com/facebook/jest/pull/3797))
* Explain how to clear the cache
  ([#4232](https://github.com/facebook/jest/pull/4232))
* Factor out common code for collections in pretty-format
  ([#4184](https://github.com/facebook/jest/pull/4184))
* Factor out common code for markup in React plugins
  ([#4171](https://github.com/facebook/jest/pull/4171))
* Feature/internal resolve ([#4315](https://github.com/facebook/jest/pull/4315))
* Fix --logHeapUsage ([#4176](https://github.com/facebook/jest/pull/4176))
* Fix --showConfig to show all project configs
  ([#4078](https://github.com/facebook/jest/pull/4078))
* Fix --watchAll ([#4254](https://github.com/facebook/jest/pull/4254))
* Fix bug when setTimeout is mocked
  ([#3769](https://github.com/facebook/jest/pull/3769))
* Fix changedFilesWithAncestor
  ([#4193](https://github.com/facebook/jest/pull/4193))
* Fix colors for expected/stored snapshot message
  ([#3702](https://github.com/facebook/jest/pull/3702))
* Fix concurrent test failure
  ([#4159](https://github.com/facebook/jest/pull/4159))
* Fix for 4286: Compare Maps and Sets by value rather than order
  ([#4303](https://github.com/facebook/jest/pull/4303))
* fix forceExit ([#4105](https://github.com/facebook/jest/pull/4105))
* Fix grammar in React Native docs
  ([#3838](https://github.com/facebook/jest/pull/3838))
* Fix inconsistent name of complex values in pretty-format
  ([#4001](https://github.com/facebook/jest/pull/4001))
* Fix issue mocking bound method
  ([#3805](https://github.com/facebook/jest/pull/3805))
* Fix jest-circus ([#4290](https://github.com/facebook/jest/pull/4290))
* Fix lint warning in master
  ([#4132](https://github.com/facebook/jest/pull/4132))
* Fix linting ([#3946](https://github.com/facebook/jest/pull/3946))
* fix merge conflict ([#4144](https://github.com/facebook/jest/pull/4144))
* Fix minor typo ([#3729](https://github.com/facebook/jest/pull/3729))
* fix missing console.log messages
  ([#3895](https://github.com/facebook/jest/pull/3895))
* fix mock return value ([#3933](https://github.com/facebook/jest/pull/3933))
* Fix mocking for modules with folders on windows
  ([#4238](https://github.com/facebook/jest/pull/4238))
* Fix NODE_PATH resolving for relative paths
  ([#3616](https://github.com/facebook/jest/pull/3616))
* Fix options.moduleNameMapper override order with preset
  ([#3565](https://github.com/facebook/jest/pull/3565)
  ([#3689](https://github.com/facebook/jest/pull/3689))
* Fix React PropTypes warning in tests for Immutable plugin
  ([#4412](https://github.com/facebook/jest/pull/4412))
* Fix regression in mockReturnValueOnce
  ([#3857](https://github.com/facebook/jest/pull/3857))
* Fix sample code of mock class constructors
  ([#4115](https://github.com/facebook/jest/pull/4115))
* Fix setup-test-framework-test
  ([#3773](https://github.com/facebook/jest/pull/3773))
* fix typescript jest test crash
  ([#4363](https://github.com/facebook/jest/pull/4363))
* Fix watch mode ([#4084](https://github.com/facebook/jest/pull/4084))
* Fix Watchman on windows ([#4018](https://github.com/facebook/jest/pull/4018))
* Fix(babel): Handle ignored files in babel v7
  ([#4393](https://github.com/facebook/jest/pull/4393))
* Fix(babel): Support upcoming beta
  ([#4403](https://github.com/facebook/jest/pull/4403))
* Fixed object matcher ([#3799](https://github.com/facebook/jest/pull/3799))
* Fixes #3820 use extractExpectedAssertionsErrors in jasmine setup
* Flow upgrade ([#4355](https://github.com/facebook/jest/pull/4355))
* Force message in matchers to always be a function
  ([#3972](https://github.com/facebook/jest/pull/3972))
* Format `describe` and use `test` instead of `it` alias
  ([#3792](https://github.com/facebook/jest/pull/3792))
* global_config.js for multi-project runner
  ([#4023](https://github.com/facebook/jest/pull/4023))
* Handle async errors ([#4016](https://github.com/facebook/jest/pull/4016))
* Hard-fail if hasteImpl is throwing an error during initialization.
  ([#3812](https://github.com/facebook/jest/pull/3812))
* Ignore import type for extract_requires
  ([#4079](https://github.com/facebook/jest/pull/4079))
* Ignore indentation of data structures in jest-diff
  ([#3429](https://github.com/facebook/jest/pull/3429))
* Implement 'jest.requireMock'
  ([#4292](https://github.com/facebook/jest/pull/4292))
* Improve Jest phabricator plugin
  ([#4195](https://github.com/facebook/jest/pull/4195))
* Improve Seq and remove newline from non-min empty in Immutable plugin
  ([#4241](https://github.com/facebook/jest/pull/4241))
* Improved the jest reporter with snapshot info per test.
  ([#3660](https://github.com/facebook/jest/pull/3660))
* Include fullName in formattedAssertion
  ([#4273](https://github.com/facebook/jest/pull/4273))
* Integrated with Yarn workspaces
  ([#3906](https://github.com/facebook/jest/pull/3906))
* jest --all ([#4020](https://github.com/facebook/jest/pull/4020))
* jest-circus test failures
  ([#3770](https://github.com/facebook/jest/pull/3770))
* jest-circus Timeouts ([#3760](https://github.com/facebook/jest/pull/3760))
* jest-haste-map: add test case for broken handling of ignore pattern
  ([#4047](https://github.com/facebook/jest/pull/4047))
* jest-haste-map: add test+fix for broken platform module support
  ([#3885](https://github.com/facebook/jest/pull/3885))
* jest-haste-map: deprecate functional ignorePattern and use it in cache key
  ([#4063](https://github.com/facebook/jest/pull/4063))
* jest-haste-map: mock 'fs' with more idiomatic jest.mock()
  ([#4046](https://github.com/facebook/jest/pull/4046))
* jest-haste-map: only file IO errors should be silently ignored
  ([#3816](https://github.com/facebook/jest/pull/3816))
* jest-haste-map: throw when trying to get a duplicated module
  ([#3976](https://github.com/facebook/jest/pull/3976))
* jest-haste-map: watchman crawler: normalize paths
  ([#3887](https://github.com/facebook/jest/pull/3887))
* jest-runtime: atomic cache write, and check validity of data
  ([#4088](https://github.com/facebook/jest/pull/4088))
* Join lines with newline in jest-diff
  ([#4314](https://github.com/facebook/jest/pull/4314))
* Keep ARGV only in CLI files
  ([#4012](https://github.com/facebook/jest/pull/4012))
* let transformers adjust cache key based on mapCoverage
  ([#4187](https://github.com/facebook/jest/pull/4187))
* Lift requires ([#3780](https://github.com/facebook/jest/pull/3780))
* Log stack when reporting errors in jest-runtime
  ([#3833](https://github.com/facebook/jest/pull/3833))
* Make --listTests return a new line separated list when not using --json
  ([#4229](https://github.com/facebook/jest/pull/4229))
* Make build script printing small-terminals-friendly
  ([#3892](https://github.com/facebook/jest/pull/3892))
* Make error messages more explicit for toBeCalledWith assertions
  ([#3913](https://github.com/facebook/jest/pull/3913))
* Make jest-matcher-utils use ESM exports
  ([#4342](https://github.com/facebook/jest/pull/4342))
* Make jest-runner a standalone package.
  ([#4236](https://github.com/facebook/jest/pull/4236))
* Make Jest’s Test Runner configurable.
  ([#4240](https://github.com/facebook/jest/pull/4240))
* Make listTests always print to console.log
  ([#4391](https://github.com/facebook/jest/pull/4391))
* Make providesModuleNodeModules ignore nested node_modules directories
* Make sure function mocks match original arity
  ([#4170](https://github.com/facebook/jest/pull/4170))
* Make sure runAllTimers also clears all ticks
  ([#3915](https://github.com/facebook/jest/pull/3915))
* Make toBe matcher error message more helpful for objects and arrays
  ([#4277](https://github.com/facebook/jest/pull/4277))
* Make useRealTimers play well with timers: fake
  ([#3858](https://github.com/facebook/jest/pull/3858))
* Move getType from jest-matcher-utils to separate package
  ([#3559](https://github.com/facebook/jest/pull/3559))
* Multiroot jest-change-files
  ([#3969](https://github.com/facebook/jest/pull/3969))
* Output created snapshot when using --ci option
  ([#3693](https://github.com/facebook/jest/pull/3693))
* Point out you can use matchers in .toMatchObject
  ([#3796](https://github.com/facebook/jest/pull/3796))
* Prevent babelrc package import failure on relative current path
  ([#3723](https://github.com/facebook/jest/pull/3723))
* Print RDP details for windows builds
  ([#4017](https://github.com/facebook/jest/pull/4017))
* Provide better error checking for transformed content
  ([#3807](https://github.com/facebook/jest/pull/3807))
* Provide printText and printComment in markup.js for HTMLElement plugin
  ([#4344](https://github.com/facebook/jest/pull/4344))
* Provide regex visualization for testRegex
  ([#3758](https://github.com/facebook/jest/pull/3758))
* Refactor CLI ([#3862](https://github.com/facebook/jest/pull/3862))
* Refactor names and delimiters of complex values in pretty-format
  ([#3986](https://github.com/facebook/jest/pull/3986))
* Replace concat(Immutable) with Immutable as item of plugins array
  ([#4207](https://github.com/facebook/jest/pull/4207))
* Replace Jasmine with jest-circus
  ([#3668](https://github.com/facebook/jest/pull/3668))
* Replace match with test and omit redundant String conversion
  ([#4311](https://github.com/facebook/jest/pull/4311))
* Replace print with serialize in AsymmetricMatcher plugin
  ([#4173](https://github.com/facebook/jest/pull/4173))
* Replace print with serialize in ConvertAnsi plugin
  ([#4225](https://github.com/facebook/jest/pull/4225))
* Replace print with serialize in HTMLElement plugin
  ([#4215](https://github.com/facebook/jest/pull/4215))
* Replace print with serialize in Immutable plugins
  ([#4189](https://github.com/facebook/jest/pull/4189))
* Replace unchanging args with one config arg within pretty-format
  ([#4076](https://github.com/facebook/jest/pull/4076))
* Return UNDEFINED for undefined type in ReactElement plugin
  ([#4360](https://github.com/facebook/jest/pull/4360))
* Rewrite some read bumps in pretty-format
  ([#4093](https://github.com/facebook/jest/pull/4093))
* Run update method before installing JRE on Circle
  ([#4318](https://github.com/facebook/jest/pull/4318))
* Separated the snapshot summary creation from the printing to improve
  testability. ([#4373](https://github.com/facebook/jest/pull/4373))
* Set coverageDirectory during normalize phase
  ([#3966](https://github.com/facebook/jest/pull/3966))
* Setup custom reporters after default reporters
  ([#4053](https://github.com/facebook/jest/pull/4053))
* Setup for Circle 2 ([#4149](https://github.com/facebook/jest/pull/4149))
* Simplify readme ([#3790](https://github.com/facebook/jest/pull/3790))
* Simplify snapshots definition
  ([#3791](https://github.com/facebook/jest/pull/3791))
* skipNodeResolution config option
  ([#3987](https://github.com/facebook/jest/pull/3987))
* Small fixes to toHaveProperty docs
  ([#3878](https://github.com/facebook/jest/pull/3878))
* Sort attributes by name in HTMLElement plugin
  ([#3783](https://github.com/facebook/jest/pull/3783))
* Specify watchPathIgnorePatterns will only be available in Jest 21+
  ([#4398](https://github.com/facebook/jest/pull/4398))
* Split TestRunner off of TestScheduler
  ([#4233](https://github.com/facebook/jest/pull/4233))
* Strict and explicit config resolution logic
  ([#4122](https://github.com/facebook/jest/pull/4122))
* Support maxDepth option in React plugins
  ([#4208](https://github.com/facebook/jest/pull/4208))
* Support SVG elements in HTMLElement plugin
  ([#4335](https://github.com/facebook/jest/pull/4335))
* Test empty Immutable collections with {min: false} option
  ([#4121](https://github.com/facebook/jest/pull/4121))
* test to debug travis failure in master
  ([#4145](https://github.com/facebook/jest/pull/4145))
* testPathPattern message test
  ([#4006](https://github.com/facebook/jest/pull/4006))
* Throw Error When Using Nested It Specs
  ([#4039](https://github.com/facebook/jest/pull/4039))
* Throw when moduleNameMapper points to inexistent module
  ([#3567](https://github.com/facebook/jest/pull/3567))
* Unified 'no tests found' message for non-verbose MPR
  ([#4354](https://github.com/facebook/jest/pull/4354))
* Update migration guide with jest-codemods transformers
  ([#4306](https://github.com/facebook/jest/pull/4306))
* Use "inputSourceMap" for coverage re-mapping.
  ([#4009](https://github.com/facebook/jest/pull/4009))
* Use "verbose" no test found message when there is only one project
  ([#4378](https://github.com/facebook/jest/pull/4378))
* Use babel transform to inline all requires
  ([#4340](https://github.com/facebook/jest/pull/4340))
* Use eslint plugins to run prettier
  ([#3971](https://github.com/facebook/jest/pull/3971))
* Use iterableEquality in spy matchers
  ([#3651](https://github.com/facebook/jest/pull/3651))
* Use modern HTML5 <!DOCTYPE>
  ([#3937](https://github.com/facebook/jest/pull/3937))
* Wrap `Error.captureStackTrace` in a try
  ([#4035](https://github.com/facebook/jest/pull/4035))

## jest 20.0.4

* Fix jest-haste-map's handling of duplicate module IDs.
  ([#3647](https://github.com/facebook/jest/pull/3647))
* Fix behavior of `enableAutomock()` when automock is set to false.
  ([#3624](https://github.com/facebook/jest/pull/3624))
* Fix progress bar in windows.
  ([#3626](https://github.com/facebook/jest/pull/3626))

## jest 20.0.3

* Fix reporters 'default' setting.
  ([#3562](https://github.com/facebook/jest/pull/3562))
* Fix to make Jest fail when the coverage threshold not met.
  ([#3554](https://github.com/facebook/jest/pull/3554))

## jest 20.0.1

* Add ansi-regex to pretty-format dependencies
  ([#3498](https://github.com/facebook/jest/pull/3498))
* Fix <rootDir> replacement in testMatch and moduleDirectories
  ([#3538](https://github.com/facebook/jest/pull/3538))
* Fix expect.hasAssertions() to throw when passed arguments
  ([#3526](https://github.com/facebook/jest/pull/3526))
* Fix stack traces without proper error messages
  ([#3513](https://github.com/facebook/jest/pull/3513))
* Fix support for custom extensions through haste packages
  ([#3537](https://github.com/facebook/jest/pull/3537))
* Fix test contexts between test functions
  ([#3506](https://github.com/facebook/jest/pull/3506))

## jest 20.0.0

* New `--projects` option to run one instance of Jest in multiple projects at
  the same time. ([#3400](https://github.com/facebook/jest/pull/3400))
* New multi project runner ([#3156](https://github.com/facebook/jest/pull/3156))
* New --listTests flag. ([#3441](https://github.com/facebook/jest/pull/3441))
* New --showConfig flag. ([#3296](https://github.com/facebook/jest/pull/3296))
* New promise support for all `expect` matchers through `.resolves` and
  `.rejects`. ([#3068](https://github.com/facebook/jest/pull/3068))
* New `expect.hasAssertions()` function similar to `expect.assertions()`.
  ([#3379](https://github.com/facebook/jest/pull/3379))
* New `this.equals` function exposed to custom matchers.
  ([#3469](https://github.com/facebook/jest/pull/3469))
* New `valid-expect` lint rule in `eslint-plugin-jest`.
  ([#3067](https://github.com/facebook/jest/pull/3067))
* New HtmlElement pretty-format plugin.
  ([#3230](https://github.com/facebook/jest/pull/3230))
* New Immutable pretty-format plugins.
  ([#2899](https://github.com/facebook/jest/pull/2899))
* New test environment per file setting through `@jest-environment` in the
  docblock. ([#2859](https://github.com/facebook/jest/pull/2859))
* New feature that allows every configuration option to be set from the command
  line. ([#3424](https://github.com/facebook/jest/pull/3424))
* New feature to add custom reporters to Jest through `reporters` in the
  configuration. ([#3349](https://github.com/facebook/jest/pull/3349))
* New feature to add expected and actual values to AssertionError.
  ([#3217](https://github.com/facebook/jest/pull/3217))
* New feature to map code coverage from transformers.
  ([#2290](https://github.com/facebook/jest/pull/2290))
* New feature to run untested code coverage in parallel.
  ([#3407](https://github.com/facebook/jest/pull/3407))
* New option to define a custom resolver.
  ([#2998](https://github.com/facebook/jest/pull/2998))
* New printing support for text and comment nodes in html pretty-format.
  ([#3355](https://github.com/facebook/jest/pull/3355))
* New snapshot testing FAQ ([#3425](https://github.com/facebook/jest/pull/3425))
* New support for custom platforms on jest-haste-map.
  ([#3162](https://github.com/facebook/jest/pull/3162))
* New support for mocking native async methods.
  ([#3209](https://github.com/facebook/jest/pull/3209))
* New guide on how to use Jest with any JavaScript framework.
  ([#3243](https://github.com/facebook/jest/pull/3243))
* New translation system for the Jest website.
* New collapsing watch mode usage prompt after first run.
  ([#3078](https://github.com/facebook/jest/pull/3078))
* Breaking Change: Forked Jasmine 2.5 into Jest's own test runner and rewrote
  large parts of Jasmine. ([#3147](https://github.com/facebook/jest/pull/3147))
* Breaking Change: Jest does not write new snapshots by default on CI.
  ([#3456](https://github.com/facebook/jest/pull/3456))
* Breaking Change: Moved the typescript parser from `jest-editor-support` into a
  separate `jest-test-typescript-parser` package.
  ([#2973](https://github.com/facebook/jest/pull/2973))
* Breaking Change: Replaced auto-loading of babel-polyfill with only
  regenerator-runtime, fixes a major memory leak.
  ([#2755](https://github.com/facebook/jest/pull/2755))
* Fixed `babel-jest` to look up the `babel` field in `package.json` as a
  fallback.
* Fixed `jest-editor-support`'s parser to not crash on incomplete ASTs.
  ([#3259](https://github.com/facebook/jest/pull/3259))
* Fixed `jest-resolve` to use `is-builtin-module` instead of `resolve.isCore`.
  ([#2997](https://github.com/facebook/jest/pull/2997))
* Fixed `jest-snapshot` to normalize line endings in the `serialize` function.
  ([#3002](https://github.com/facebook/jest/pull/3002))
* Fixed behavior of `--silent` flag.
  ([#3003](https://github.com/facebook/jest/pull/3003))
* Fixed bug with watchers on macOS causing test to crash.
  ([#2957](https://github.com/facebook/jest/pull/2957))
* Fixed CLI `notify` option not taking precedence over config option.
  ([#3340](https://github.com/facebook/jest/pull/3340))
* Fixed detection of the npm client in SummaryReporter to support Yarn.
  ([#3263](https://github.com/facebook/jest/pull/3263))
* Fixed done.fail not passing arguments
  ([#3241](https://github.com/facebook/jest/pull/3241))
* Fixed fake timers to restore after resetting mocks.
  ([#2467](https://github.com/facebook/jest/pull/2467))
* Fixed handling of babylon's parser options in `jest-editor-support`.
  ([#3344](https://github.com/facebook/jest/pull/3344))
* Fixed Jest to properly cache transform results.
  ([#3334](https://github.com/facebook/jest/pull/3334))
* Fixed Jest to use human-readable colors for Jest's own snapshots.
  ([#3119](https://github.com/facebook/jest/pull/3119))
* Fixed jest-config to use UID for default cache folder.
  ([#3380](https://github.com/facebook/jest/pull/3380)),
  ([#3387](https://github.com/facebook/jest/pull/3387))
* Fixed jest-runtime to expose inner error when it fails to write to the cache.
  ([#3373](https://github.com/facebook/jest/pull/3373))
* Fixed lifecycle hooks to make afterAll hooks operate the same as afterEach.
  ([#3275](https://github.com/facebook/jest/pull/3275))
* Fixed pretty-format to run plugins before serializing nested basic values.
  ([#3017](https://github.com/facebook/jest/pull/3017))
* Fixed return value of mocks so they can explicitly be set to return
  `undefined`. ([#3354](https://github.com/facebook/jest/pull/3354))
* Fixed runner to run tests associated with snapshots when the snapshot changes.
  ([#3025](https://github.com/facebook/jest/pull/3025))
* Fixed snapshot serializer require, restructured pretty-format.
  ([#3399](https://github.com/facebook/jest/pull/3399))
* Fixed support for Babel 7 in babel-jest.
  ([#3271](https://github.com/facebook/jest/pull/3271))
* Fixed testMatch to find tests in .folders.
  ([#3006](https://github.com/facebook/jest/pull/3006))
* Fixed testNamePattern and testPathPattern to work better together.
  ([#3327](https://github.com/facebook/jest/pull/3327))
* Fixed to show reject reason when expecting resolve.
  ([#3134](https://github.com/facebook/jest/pull/3134))
* Fixed toHaveProperty() to use hasOwnProperty from Object
  ([#3410](https://github.com/facebook/jest/pull/3410))
* Fixed watch mode's screen clearing.
  ([#2959](https://github.com/facebook/jest/pull/2959))
  ([#3294](https://github.com/facebook/jest/pull/3294))
* Improved and consolidated Jest's configuration file resolution.
  ([#3472](https://github.com/facebook/jest/pull/3472))
* Improved documentation throughout the Jest website.
* Improved documentation to explicitly mention that snapshots must be reviewed.
  ([#3203](https://github.com/facebook/jest/pull/3203))
* Improved documentation to make it clear CRA users don't need to add
  dependencies. ([#3312](https://github.com/facebook/jest/pull/3312))
* Improved eslint-plugin-jest's handling of `expect`.
  ([#3306](https://github.com/facebook/jest/pull/3306))
* Improved flow-coverage, eslint rules and test coverage within the Jest
  repository.
* Improved printing of `expect.assertions` error.
  ([#3033](https://github.com/facebook/jest/pull/3033))
* Improved Windows test coverage of Jest.
* Refactored configs & transform
  ([#3376](https://github.com/facebook/jest/pull/3376))
* Refactored reporters to pass individual Tests to reporters.
  ([#3289](https://github.com/facebook/jest/pull/3289))
* Refactored TestRunner ([#3166](https://github.com/facebook/jest/pull/3166))
* Refactored watch mode prompts.
  ([#3290](https://github.com/facebook/jest/pull/3290))
* Deleted `jest-file-exists`.
  ([#3105](https://github.com/facebook/jest/pull/3105))
* Removed `Config` type. ([#3366](https://github.com/facebook/jest/pull/3366))
* Removed all usage of `jest-file-exists`.
  ([#3101](https://github.com/facebook/jest/pull/3101))
* Adopted prettier on the Jest codebase.

## jest 19.0.1

* Fix infinite loop when using `--watch` with `--coverage`.
* Fixed `watchman` config option.
* Fixed a bug in the jest-editor-support static analysis.
* Fixed eslint plugin warning.
* Fixed missing space in front of "Did you mean …?".
* Fixed path printing in the reporter on Windows.

## jest 19.0.0

* Breaking Change: Added a version for snapshots.
* Breaking Change: Removed the `mocksPattern` configuration option, it never
  worked correctly.
* Breaking Change: Renamed `testPathDirs` to `roots` to avoid confusion when
  configuring Jest.
* Breaking Change: Updated printing of React elements to cause fewer changes
  when props change.
* Breaking Change: Updated snapshot format to properly escape data.
* Fixed --color to be recognized correctly again.
* Fixed `babel-plugin-jest-hoist` to work properly with type annotations in
  tests.
* Fixed behavior for console.log calls and fixed a memory leak (#2539).
* Fixed cache directory path for Jest to avoid ENAMETOOLONG errors.
* Fixed change events to be emitted in jest-haste-map's watch mode. This fixes
  issues with Jest's new watch mode and react-native-packager.
* Fixed cli arguments to be used when loading the config from file, they were
  previously ignored.
* Fixed Jest to load json files that include a BOM.
* Fixed Jest to throw errors instead of ignoring invalid cli options.
* Fixed mocking behavior for virtual modules.
* Fixed mocking behavior with transitive dependencies.
* Fixed support for asymmetric matchers in `toMatchObject`.
* Fixed test interruption and `--bail` behavior.
* Fixed watch mode to clean up worker processes when a test run gets
  interrupted.
* Fixed whitespace to be highlighted in snapshots and assertion errors.
* Improved `babel-jest` plugin: babel is loaded lazily, istanbul comments are
  only added when coverage is used.
* Improved error for invalid transform config.
* Improved moduleNameMapper to not overwrite mocks when many patterns map to the
  same file.
* Improved printing of skipped tests in verbose mode.
* Improved resolution code in jest-resolve.
* Improved to only show patch marks in assertion errors when the comparison
  results in large objects.
* New `--collectCoverageFrom` cli argument.
* New `--coverageDirectory` cli argument.
* New `expect.addSnapshotSerializer` to add custom snapshot serializers for
  tests.
* New `jest.spyOn`.
* New `testMatch` configuration option that accepts glob patterns.
* New eslint-plugin-jest with no-disabled-tests, no-focuses-tests and
  no-identical-title rules and default configuration and globals.
* New expect.stringContaining asymmetric matcher.
* New feature to make manual mocks with nested folders work. For example
  `__mocks__/react-native/Library/Text.js` will now work as expected.
* New feature to re-run tests through the notification when using `--notify`.
* New jest-phabricator package to integrate Jest code coverage in phabriactor.
* New jest-validate package to improve configuration errors, help with
  suggestions of correct configuration and to be adopted in other libraries.
* New pretty-printing for asymmetric matchers.
* New RSS feed for Jest's blog.
* New way to provide a reducer to extract haste module ids.
* New website, new documentation, new color scheme and new homepage.
* Rewritten watch mode for instant feedback, better code quality and to build
  new features on top of it (#2362).

## jest 18.1.0

* Fixed console.log and fake timer behavior in node 7.3.
* Updated istanbul-api.
* Updated jest-diff equality error message.
* Disabled arrow keys when entering a pattern in watch mode to prevent broken
  behavior. Will be improved in a future release.
* Moved asymmetric matchers and equality functionality from Jasmine into
  jest-matchers.
* Removed jasmine and jest-snapshot dependency from jest-matchers.
* Removed unused global `context` variable.
* Show a better error message if the config is invalid JSON.
* Highlight trailing whitespace in assertion diffs and snapshots.
* Jest now uses micromatch instead of minimatch.
* Added `-h` as alias for `--help`.

## jest 18.0.0

See https://facebook.github.io/jest/blog/2016/12/15/2016-in-jest.html

* The testResultsProcessor function is now required to return the modified
  results.
* Removed `pit` and `mockImpl`. Use `it` or `mockImplementation` instead.
* Fixed re-running tests when `--bail` is used together with `--watch`.
* `pretty-format` is now merged into Jest.
* `require('v8')` now works properly in a test context.
* Jest now clears the entire scrollback in watch mode.
* Added `expect.any`, `expect.anything`, `expect.objectContaining`,
  `expect.arrayContaining`, `expect.stringMatching`.
* Properly resolve `snapshotSerializers`, `setupFiles`, `transform`,
  `testRunner` and `testResultsProcessor` instead of using `path.resolve`.
* `--testResultsProcessor` is now exposed through the cli.
* Renamed `--jsonOutputFile` to `--outputFile`.
* Added `jest-editor-support` for vscode and Nuclide integration.
* Fixed `test.concurrent` unhandled promise rejections.
* The Jest website is now auto-deployed when merging into master.
* Updated `testRegex` to include `test.js` and `spec.js` files.
* Fixes for `babel-plugin-jest-hoist` when using `jest.mock` with three
  arguments.
* The `JSON` global in `jest-environment-node` now comes from the vm context
  instead of the parent context.
* Jest does not print stack traces from babel any longer.
* Fake timers are reset when `FakeTimers.useTimers()` is called.
* Usage of Jest in watch mode can be hidden through `JEST_HIDE_USAGE`.
* Added `expect.assertions(number)` which will ensure that a specified amount of
  assertions is made in one test.
* Added `.toMatchSnapshot(?string)` feature to give snapshots a name.
* Escape regex in snapshots.
* `jest-react-native` was deprecated and now forwards `react-native`.
* Added `.toMatchObject` matcher.
* Further improve printing of large objects.
* Fixed `NaN% Failed` in the OS notification when using `--notify`.
* The first test run without cached timings will now use separate processes
  instead of running in band.
* Added `.toHaveProperty` matcher.
* Fixed `Map`/`Set` comparisons.
* `test.concurrent` now works with `--testNamePattern`.

## jest 17.0.3

* Improved file-watching feature in jest-haste-map.
* Added `.toHaveLength` matcher.
* Improved `.toContain` matcher.

## jest 17.0.2

* Fixed performance regression in module resolution.

## jest 17.0.1

* Fixed pretty printing of big objects.
* Fixed resolution of `.native.js` files in react-native projects.

## jest 17.0.0

* Added `expect.extend`.
* Properly resolve modules with platform extensions on react-native.
* Added support for custom snapshots serializers.
* Updated to Jasmine 2.5.2.
* Big diffs are now collapsed by default in snapshots and assertions. Added
  `--expand` (or `-e`) to show the full diff.
* Replaced `scriptPreprocessor` with the new `transform` option.
* Added `jest.resetAllMocks` which replaces `jest.clearAllMocks`.
* Fixes for react-native preset.
* Fixes for global built in objects in `jest-environment-node`.
* Create mock objects in the vm context instead of the parent context.
* `.babelrc` is now part of the transform cache key in `babel-jest`.
* Fixes for docblock parsing with haste modules.
* Exit with the proper code when the coverage threshold is not reached.
* Implemented file watching in `jest-haste-map`.
* `--json` now includes information about individual tests inside a file.

## jest 16.0.2

* Symbols are now properly mocked when using `jest-mock`.
* `toHaveBeenCalledWith()` works without arguments again.
* Newlines in snapshots are now normalized across different operating systems.

## jest 16.0.1

* Fix infinite loop.

## jest 16.0.0

* Previously failed tests are now always run first.
* A new concurrent reporter shows currently running tests, a test summary, a
  progress bar and estimated remaining time if possible.
* Improved CLI colors.
* `jest <pattern>` is now case-insensitive.
* Added `it.only`, `it.skip`, `test.only`, `test.skip` and `xtest`.
* Added `--testNamePattern=pattern` or `-t <pattern>` to run individual tests in
  test files.
* Jest now warns for duplicate mock files.
* Pressing `a`, `o`, `p`, `q` or `enter` while tests are running in the watch
  mode, the test run will be interrupted.
* `--bail` now works together with `--watch`.
* Added `test.concurrent` for concurrent async tests.
* Jest now automatically considers files and tests with the `.jsx` extension.
* Added `jest.clearAllMocks` to clear all mocks manually.
* Rewrote Jest's snapshot implementation. `jest-snapshot` can now be more easily
  integrated into other test runners and used in other projects.
* This requires most snapshots to be updated when upgrading Jest.
* Objects and Arrays in snapshots are now printed with a trailing comma.
* Function names are not printed in snapshots any longer to reduce issues with
  code coverage instrumentation and different Node versions.
* Snapshots are now sorted using natural sort order.
* Snapshots are not marked as obsolete any longer when using `fit` or when an
  error is thrown in a test.
* Finished migration of Jasmine matchers to the new Jest matchers.
* Pretty print `toHaveBeenLastCalledWith`, `toHaveBeenCalledWith`,
  `lastCalledWith` and `toBeCalledWith` failure messages.
* Added `toBeInstanceOf` matcher.
* Added `toContainEqual` matcher.
* Added `toThrowErrorMatchingSnapshot` matcher.
* Improved `moduleNameMapper` resolution.
* Module registry fixes.
* Fixed invocation of the `setupTestFrameworkScriptFile` script to make it
  easier to use chai together with Jest.
* Removed react-native special case in Jest's configuration.
* Added `--findRelatedTests <fileA> <fileB>` cli option to run tests related to
  the specified files.
* Added `jest.deepUnmock` to `babel-plugin-jest-hoist`.
* Added `jest.runTimersToTime` which is useful together with fake timers.
* Improved automated mocks for ES modules compiled with babel.

## jest 15.1.1

* Fixed issues with test paths that include hyphens on Windows.
* Fixed `testEnvironment` resolution.
* Updated watch file name pattern input.

## jest 15.1.0

* Pretty printer updates for React and global window objects.
* `jest-runtime` overwrites automocking from configuration files.
* Improvements for watch mode on Windows.
* afterAll/afterEach/beforeAll/beforeEach can now return a Promise and be used
  together with async/await.
* Improved stack trace printing on Node 4.

## jest 15.0.2

* Fixed Jest with npm2 when using coverage.

## jest 15.0.1

* Updated toThrow and toThrowMatchers and aliased them to the same matcher.
* Improvements for watch mode.
* Fixed Symbol reassignment in tests would break Jest's matchers.
* Fixed `--bail` option.

## jest 15.0.0

* See https://facebook.github.io/jest/blog/2016/09/01/jest-15.html
* Jest by default now also recognizes files ending in `.spec.js` and `.test.js`
  as test files.
* Completely replaced most Jasmine matchers with new Jest matchers.
* Rewrote Jest's CLI output for test failures and summaries.
* Added `--env` option to override the default test environment.
* Disabled automocking, fake timers and resetting the module registry by
  default.
* Added `--watchAll`, made `--watch` interactive and added the ability to update
  snapshots and select test patterns in watch mode.
* Jest uses verbose mode when running a single test file.
* Console messages are now buffered and printed along with the test results.
* Fix `testEnvironment` resolution to prefer `jest-environment-{name}` instead
  of `{name}` only. This prevents a module colision when using `jsdom` as test
  environment.
* `moduleNameMapper` now uses a resolution algorithm.
* Improved performance for small test runs.
* Improved API documentation.
* Jest now works properly with directories that have special characters in them.
* Improvements to Jest's own test infra by merging integration and unit tests.
  Code coverage is now collected for Jest.
* Added `global.global` to the node environment.
* Fixed babel-jest-plugin-hoist issues with functions called `mock`.
* Improved jest-react-native preset with mocks for ListView, TextInput,
  ActivityIndicator and ScrollView.
* Added `collectCoverageFrom` to collect code coverage from untested files.
* Rewritten code coverage support.

## jest 14.1.0

* Changed Jest's default cache directory.
* Fixed `jest-react-native` for react 15.3.0.
* Updated react and react-native example to use `react-test-renderer`.
* Started to refactor code coverage.

## jest 14.0.2

* `babel-jest` bugfix.

## jest 14.0.1

* `babel-jest` can now be used to compose a transformer.
* Updated snapshot instructions to run `jest -u` or `npm test -- -u`.
* Fixed `config` cli option to enable JSON objects as configuration.
* Updated printing of preset path in the CLI.

## jest 14.0.0

* Official release of snapshot tests.
* Started to replace Jasmine matchers with Jest matchers: `toBe`, `toBeFalsy`,
  `toBeTruthy`, `toBeNaN`, `toBe{Greater,Less}Than{,OrEqual}`, `toBeNull`,
  `toBeDefined`, `toBeUndefined`, `toContain`, `toMatch`, `toBeCloseTo` were
  rewritten.
* Rewrite of Jest's reporters.
* Experimental react-native support.
* Removed Jasmine 1 support from Jest.
* Transform caching improvements.

## jest 13.2.0

* Snapshot bugfixes.
* Timer bugfixes.

## jest 13.1.0

* Added `test` global function as an alias for `it`.
* Added `coveragePathIgnorePatterns` to the config.
* Fixed printing of "JSX objects" in snapshots.
* Fixes for `--verbose` option and top level `it` calls.
* Extended the node environment with more globals.
* testcheck now needs to be required explicitly through `require('jest-check')`.
* Added `jest.deepUnmock`.
* Fail test suite if it does not contain any tests.

## jest 13.0.0

* Added duration of individual tests in verbose mode.
* Added a `browser` config option to properly resolve npm packages with a
  browser field in `package.json` if you are writing tests for client side apps
* Added `jest-repl`.
* Split up `jest-cli` into `jest-runtime` and `jest-config`.
* Added a notification plugin that shows a test run notification using
  `--notify`.
* Refactored `TestRunner` into `SearchSource` and improved the "no tests found"
  message.
* Added `jest.isMockFunction(jest.fn())` to test for mock functions.
* Improved test reporter printing and added a test failure summary when running
  many tests.
  * Add support for property testing via testcheck-js.
* Added a webpack tutorial.
* Added support for virtual mocks through `jest.mock('Module', implementation,
  {virtual: true})`.
* Added snapshot functionality through `toMatchSnapshot()`.
* Redesigned website.

## jest-cli 12.1.1

* Windows stability fixes.
* Mock module resolution fixes.
* Remove test files from code coverage.

## jest-cli 12.1.0

* Jest is now also published in the `jest` package on npm.
* Added `testRegex` to match for tests outside of specific folders. Deprecated
  both `testDirectoryName` and `testFileExtensions`.
* `it` can now return a Promise for async testing. `pit` was deprecated.
* Added `jest-resolve` as a standalone package based on the Facebook module
  resolution algorithm.
* Added `jest-changed-files` as a standalone package to detect changed files in
  a git or hg repo.
* Added `--setupTestFrameworkFile` to cli.
* Added support for coverage thresholds. See
  http://facebook.github.io/jest/docs/api.html#coveragethreshold-object.
* Updated to jsdom 9.0.
* Updated and improved stack trace reporting.
* Added `module.filename` and removed the invalid `module.__filename` field.
* Further improved the `lastCalledWith` and `toBeCalledWith` custom matchers.
  They now print the most recent calls.
* Fixed jest-haste-map on continuous integration systems.
* Fixes for hg/git integration.
* Added a re-try for the watchman crawler.

## jest-cli 12.0.2

* Bug fixes when running a single test file and for scoped package names.

## jest-cli 12.0.1

* Added custom equality matchers for Map/Set and iterables.
* Bug fixes

## jest-cli 12.0.0

* Reimplemented `node-haste` as `jest-haste-map`:
  https://github.com/facebook/jest/pull/896
* Fixes for the upcoming release of nodejs 6.
* Removed global mock caching which caused negative side-effects on test runs.
* Updated Jasmine from 2.3.4 to 2.4.1.
* Fixed our Jasmine fork to work better with `Object.create(null)`.
* Added a `--silent` flag to silence console messages during a test run.
* Run a test file directly if a path is passed as an argument to Jest.
* Added support for the undocumented nodejs feature `module.paths`.

## jest-cli 11.0.2

* Fixed `jest -o` error when Mercurial isn't installed on the system
* Fixed Jasmine failure message when expected values were mutated after tests.

## jest-cli 11.0.1, babel-jest 11.0.1

* Added support for Mercurial repositories when using `jest -o`
* Added `mockImplementationOnce` API to `jest.fn()`.

## jest-cli 11.0.0, babel-jest 11.0.0 (pre-releases 0.9 to 0.10)

* New implementation of node-haste and rewrite of internal module loading and
  resolution. Fixed both startup and runtime performance.
  [#599](https://github.com/facebook/jest/pull/599)
* Jasmine 2 is now the default test runner. To keep using Jasmine 1, put
  `testRunner: "jasmine1"` into your configuration.
* Added `jest-util`, `jest-mock`, `jest-jasmine1`, `jest-jasmine2`,
  `jest-environment-node`, `jest-environment-jsdom` packages.
* Added `babel-jest-preset` and `babel-jest` as packages. `babel-jest` is now
  being auto-detected.
* Added `babel-plugin-jest-hoist` which hoists `jest.unmock`, `jest.mock` and
  the new `jest.enableAutomock` and `jest.disableAutomock` API.
* Improved `babel-jest` integration and `react-native` testing.
* Improved code coverage reporting when using `babel-jest`.
* Added the `jest.mock('moduleName', moduleFactory)` feature. `jest.mock` now
  gets hoisted by default. `jest.doMock` was added to explicitly mock a module
  without the hoisting feature of `babel-jest`.
* Updated jsdom to 8.3.x.
* Improved responsiveness of the system while using `--watch`.
* Clear the terminal window when using `--watch`.
* By default, `--watch` will now only runs tests related to changed files.
  `--watch=all` can be used to run all tests on file system changes.
* Debounce `--watch` re-runs to not trigger test runs during a branch switch in
  version control.
* Added `jest.fn()` and `jest.fn(implementation)` as convenient shorcuts for
  `jest.genMockFunction()` and `jest.genMockFunction().mockImplementation()`.
* Added an `automock` option to turn off automocking globally.
* Added a "no tests found" message if no tests can be found.
* Jest sets `process.NODE_ENV` to `test` unless otherwise specified.
* Fixed `moduleNameMapper` config option when used with paths.
* Fixed an error with Jasmine 2 and tests that `throw 'string errors'`.
* Fixed issues with unmocking symlinked module names.
* Fixed mocking of boolean values.
* Fixed mocking of fields that start with an underscore ("private fields").
* Fixed unmocking behavior with npm3.
* Fixed and improved `--onlyChanged` option.
* Fixed support for running Jest as a git submodule.
* Improved verbose logger output
* Fixed test runtime error reporting and stack traces.
* Improved `toBeCalled` Jasmine 2 custom matcher messages.
* Improved error reporting when a syntax error occurs.
* Renamed HasteModuleLoader to Runtime.
* Jest now properly reports pending tests disabled with `xit` and `xdescribe`.
* Removed `preprocessCachingDisabled` config option.
* Added a `testEnvironment` option to customize the sandbox environment.
* Added support for `@scoped/name` npm packages.
* Added an integration test runner for Jest that runs all tests for examples and
  packages.

## 0.8.2

* Performance improvements.
* jest now uses `chalk` instead of its own colors implementation.

## 0.8.1

* `--bail` now reports with the proper error code.
* Fixed loading of the setup file when using jasmine2.
* Updated jsdom to 7.2.0.

## 0.8.0

* Added optional support for jasmine2 through the `testRunner` config option.
* Fixed mocking support for Map, WeakMap and Set.
* `node` was added to the defaults in `moduleFileExtensions`.
* Updated the list of node core modules that are properly being recognized by
  the module loader.

## 0.7.1

* Correctly map `process.on` into jsdom environments, fixes a bug introduced in
  jest 0.7.0.

## 0.7.0

* Fixed a memory leak with test contexts. Jest now properly cleans up test
  environments after each test. Added `--logHeapUsage` to log memory usage after
  each test. Note: this is option is meant for debugging memory leaks and might
  significantly slow down your test run.
* Removed `mock-modules`, `node-haste` and `mocks` virtual modules. This is a
  breaking change of undocumented public API. Usage of this API can safely be
  automatically updated through an automated codemod:
* Example: http://astexplorer.net/#/zrybZ6UvRA
* Codemod:
  https://github.com/cpojer/js-codemod/blob/master/transforms/jest-update.js
* jscodeshift: https://github.com/facebook/jscodeshift
* Removed `navigator.onLine` and `mockSetReadOnlyProperty` from the global jsdom
  environment. Use `window.navigator.onLine = true;` in your test setup and
  `Object.defineProperty` instead.

## 0.6.1

* Updated jsdom to 7.0.2.
* Use the current working directory as root when passing a jest config from the
  command line.
* Updated the React examples and getting started guide
* Modules now receive a `module.parent` field so unmocked modules don't assume
  they are run directly any longer.

## 0.6.0

* jest now reports the number of tests that were run instead of the number of
  test files.
* Added a `--json` option to print test results as JSON.
* Changed the preprocessor API. A preprocessor now receives the script, file and
  config. The cache key function receives the script, file and stringified
  config to be able to create consistent hashes.
* Removed node-worker-pool in favor of node-worker-farm (#540).
* `toEqual` now also checks the internal class name of an object. This fixes
  invalid tests like `expect([]).toEqual({})` which were previously passing.
* Added the option to provide map modules to stub modules by providing the
  `moduleNameMapper` config option.
* Allow to specify a custom `testRunner` in the configuration (#531).
* Added a `--no-cache` option to make it easier to debug preprocessor scripts.
* Fix code coverage on windows (#499).

## 0.5.6

* Cache test run performance and run slowest tests first to maximize worker
  utilization
* Update to jsdom 6.5.0

## 0.5.5

* Improve failure stack traces.
* Fix syntax error reporting.
* Add `--watch` option (#472).

## 0.5.2

* Fixed a bug with syntax errors in test files (#487).
* Fixed chmod error for preprocess-cache (#491).
* Support for the upcoming node 4.0 release (#490, #489).

## 0.5.1

* Upgraded node-worker-pool to 3.0.0, use the native `Promise` implementation.
* `testURL` can be used to set the location of the jsdom environment.
* Updated all of jest's dependencies, now using jsdom 6.3.
* jest now uses the native `Promise` implementation.
* Fixed a bug when passed an empty `testPathIgnorePatterns`.
* Moved preprocessor cache into the haste cache directory.

## 0.5.0

* Added `--noStackTrace` option to disable stack traces.
* Jest now only works with iojs v2 and up. If you are still using node we
  recommend upgrading to iojs or keep using jest 0.4.0.
* Upgraded to jsdom 6.1.0 and removed all the custom jsdom overwrites.

## <=0.4.0

* See commit history for changes in previous versions of jest.<|MERGE_RESOLUTION|>--- conflicted
+++ resolved
@@ -1,12 +1,9 @@
 ## master
 
 ### Fixes
-<<<<<<< HEAD
+
 * `[babel-jest]` Fix support for namespaced babel version 7
   ([#4918](https://github.com/facebook/jest/pull/4918))
-=======
-
->>>>>>> 1b195866
 * `[expect]` fix .toThrow for promises
   ([#4884](https://github.com/facebook/jest/pull/4884))
 * `[jest-docblock]` pragmas should preserve urls
