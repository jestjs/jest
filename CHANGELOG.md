## master

<<<<<<< HEAD
### Features

- `[jest-cli]` Watch plugins now have access to a broader range of global configuration options in their `updateConfigAndRun` callbacks, so they can provide a wider set of extra features ([#6473](https://github.com/facebook/jest/pull/6473))
=======
## 23.4.0

### Features

- `[jest-haste-map]` Add `computeDependencies` flag to avoid opening files if not needed ([#6667](https://github.com/facebook/jest/pull/6667))
- `[jest-runtime]` Support `require.resolve.paths` ([#6471](https://github.com/facebook/jest/pull/6471))
- `[jest-runtime]` Support `paths` option for `require.resolve` ([#6471](https://github.com/facebook/jest/pull/6471))
>>>>>>> 40b0c6a7

### Fixes

- `[jest-runner]` Force parallel runs for watch mode, to avoid TTY freeze ([#6647](https://github.com/facebook/jest/pull/6647))
- `[jest-cli]` properly reprint resolver errors in watch mode ([#6407](https://github.com/facebook/jest/pull/6407))
- `[jest-cli]` Write configuration to stdout when the option was explicitly passed to Jest ([#6447](https://github.com/facebook/jest/pull/6447))
- `[jest-cli]` Fix regression on non-matching suites ([6657](https://github.com/facebook/jest/pull/6657))
- `[jest-runtime]` Roll back `micromatch` version to prevent regression when matching files ([#6661](https://github.com/facebook/jest/pull/6661))

## 23.3.0

### Features

- `[jest-cli]` Allow watch plugin to be configured ([#6603](https://github.com/facebook/jest/pull/6603))
- `[jest-snapshot]` Introduce `toMatchInlineSnapshot` and `toThrowErrorMatchingInlineSnapshot` matchers ([#6380](https://github.com/facebook/jest/pull/6380))

### Fixes

- `[jest-regex-util]` Improve handling already escaped path separators on Windows ([#6523](https://github.com/facebook/jest/pull/6523))
- `[jest-cli]` Fix `testNamePattern` value with interactive snapshots ([#6579](https://github.com/facebook/jest/pull/6579))
- `[jest-cli]` Fix enter to interrupt watch mode ([#6601](https://github.com/facebook/jest/pull/6601))

### Chore & Maintenance

- `[website]` Switch domain to https://jestjs.io ([#6549](https://github.com/facebook/jest/pull/6549))
- `[tests]` Improve stability of `yarn test` on Windows ([#6534](https://github.com/facebook/jest/pull/6534))
- `[*]` Transpile object shorthand into Node 4 compatible syntax ([#6582](https://github.com/facebook/jest/pull/6582))
- `[*]` Update all legacy links to jestjs.io ([#6622](https://github.com/facebook/jest/pull/6622))
- `[docs]` Add docs for 23.1, 23.2, and 23.3 ([#6623](https://github.com/facebook/jest/pull/6623))
- `[website]` Only test/deploy website if relevant files are changed ([#6626](https://github.com/facebook/jest/pull/6626))
- `[docs]` Describe behavior of `resetModules` option when set to `false` ([#6641](https://github.com/facebook/jest/pull/6641))

## 23.2.0

### Features

- `[jest-each]` Add support for keyPaths in test titles ([#6457](https://github.com/facebook/jest/pull/6457))
- `[jest-cli]` Add `jest --init` option that generates a basic configuration file with a short description for each option ([#6442](https://github.com/facebook/jest/pull/6442))
- `[jest.retryTimes]` Add `jest.retryTimes()` option that allows failed tests to be retried n-times when using jest-circus. ([#6498](https://github.com/facebook/jest/pull/6498))

### Fixes

- `[jest-cli]` Add check to make sure one or more tests have run before notifying when using `--notify` ([#6495](https://github.com/facebook/jest/pull/6495))
- `[jest-cli]` Pass `globalConfig` as a parameter to `globalSetup` and `globalTeardown` functions ([#6486](https://github.com/facebook/jest/pull/6486))
- `[jest-config]` Add missing options to the `defaults` object ([#6428](https://github.com/facebook/jest/pull/6428))
- `[expect]` Using symbolic property names in arrays no longer causes the `toEqual` matcher to fail ([#6391](https://github.com/facebook/jest/pull/6391))
- `[expect]` `toEqual` no longer tries to compare non-enumerable symbolic properties, to be consistent with non-symbolic properties. ([#6398](https://github.com/facebook/jest/pull/6398))
- `[jest-util]` `console.timeEnd` now properly log elapsed time in milliseconds. ([#6456](https://github.com/facebook/jest/pull/6456))
- `[jest-mock]` Fix `MockNativeMethods` access in react-native `jest.mock()` ([#6505](https://github.com/facebook/jest/pull/6505))

### Chore & Maintenance

- `[docs]` Add jest-each docs for 1 dimensional arrays ([#6444](https://github.com/facebook/jest/pull/6444/files))

## 23.1.0

### Features

- `[jest-each]` Add pretty-format serialising to each titles ([#6357](https://github.com/facebook/jest/pull/6357))
- `[jest-cli]` shouldRunTestSuite watch hook now receives an object with `config`, `testPath` and `duration` ([#6350](https://github.com/facebook/jest/pull/6350))
- `[jest-each]` Support one dimensional array of data ([#6351](https://github.com/facebook/jest/pull/6351))
- `[jest-watch]` create new package `jest-watch` to ease custom watch plugin development ([#6318](https://github.com/facebook/jest/pull/6318))
- `[jest-circus]` Make hooks in empty describe blocks error ([#6320](https://github.com/facebook/jest/pull/6320))
- Add a config/CLI option `errorOnDeprecated` which makes calling deprecated APIs throw hepful error messages ([#6339](https://github.com/facebook/jest/pull/6339))

### Fixes

- `[jest-each]` Fix pluralising missing arguments error ([#6369](https://github.com/facebook/jest/pull/6369))
- `[jest-each]` Stop test title concatenating extra args ([#6346](https://github.com/facebook/jest/pull/6346))
- `[expect]` toHaveBeenNthCalledWith/nthCalledWith gives wrong call messages if not matched ([#6340](https://github.com/facebook/jest/pull/6340))
- `[jest-each]` Make sure invalid arguments to `each` points back to the user's code ([#6347](https://github.com/facebook/jest/pull/6347))
- `[expect]` toMatchObject throws TypeError when a source property is null ([#6313](https://github.com/facebook/jest/pull/6313))
- `[jest-cli]` Normalize slashes in paths in CLI output on Windows ([#6310](https://github.com/facebook/jest/pull/6310))
- `[jest-cli]` Fix run beforeAll in excluded suites tests" mode. ([#6234](https://github.com/facebook/jest/pull/6234))
- `[jest-haste-map`] Compute SHA-1s for non-tracked files when using Node crawler ([#6264](https://github.com/facebook/jest/pull/6264))

### Chore & Maintenance

- `[docs]` Improve documentation of `mockClear`, `mockReset`, and `mockRestore` ([#6227](https://github.com/facebook/jest/pull/6227/files))
- `[jest-circus]` Add dependency on jest-each ([#6309](https://github.com/facebook/jest/pull/#6309))
- `[jest-each]` Refactor each to use shared implementation with core ([#6345](https://github.com/facebook/jest/pull/6345))
- `[jest-each]` Update jest-each docs for serialising values into titles ([#6337](https://github.com/facebook/jest/pull/6337))
- `[jest-circus]` Add dependency on jest-each ([#6309](https://github.com/facebook/jest/pull/6309))
- `[filenames]` Rename "integration-tests" to "e2e" ([#6315](https://github.com/facebook/jest/pull/6315))
- `[docs]` Mention the use of commit hash with `--changedSince` flag ([#6330](https://github.com/facebook/jest/pull/6330))

## 23.0.1

### Chore & Maintenance

- `[jest-jasemine2]` Add dependency on jest-each ([#6308](https://github.com/facebook/jest/pull/6308))
- `[jest-each]` Move jest-each into core Jest ([#6278](https://github.com/facebook/jest/pull/6278))
- `[examples]` Update typescript example to using ts-jest ([#6260](https://github.com/facebook/jest/pull/6260))

### Fixes

- `[pretty-format]` Serialize inverse asymmetric matchers correctly ([#6272](https://github.com/facebook/jest/pull/6272))

## 23.0.0

### Features

- `[expect]` Expose `getObjectSubset`, `iterableEquality`, and `subsetEquality` ([#6210](https://github.com/facebook/jest/pull/6210))
- `[jest-snapshot]` Add snapshot property matchers ([#6210](https://github.com/facebook/jest/pull/6210))
- `[jest-config]` Support jest-preset.js files within Node modules ([#6185](https://github.com/facebook/jest/pull/6185))
- `[jest-cli]` Add `--detectOpenHandles` flag which enables Jest to potentially track down handles keeping it open after tests are complete. ([#6130](https://github.com/facebook/jest/pull/6130))
- `[jest-jasmine2]` Add data driven testing based on `jest-each` ([#6102](https://github.com/facebook/jest/pull/6102))
- `[jest-matcher-utils]` Change "suggest to equal" message to be more advisory ([#6103](https://github.com/facebook/jest/issues/6103))
- `[jest-message-util]` Don't ignore messages with `vendor` anymore ([#6117](https://github.com/facebook/jest/pull/6117))
- `[jest-validate]` Get rid of `jest-config` dependency ([#6067](https://github.com/facebook/jest/pull/6067))
- `[jest-validate]` Adds option to inject `deprecationEntries` ([#6067](https://github.com/facebook/jest/pull/6067))
- `[jest-snapshot]` [**BREAKING**] Concatenate name of test, optional snapshot name and count ([#6015](https://github.com/facebook/jest/pull/6015))
- `[jest-runtime]` Allow for transform plugins to skip the definition process method if createTransformer method was defined. ([#5999](https://github.com/facebook/jest/pull/5999))
- `[expect]` Add stack trace for async errors ([#6008](https://github.com/facebook/jest/pull/6008))
- `[jest-jasmine2]` Add stack trace for timeouts ([#6008](https://github.com/facebook/jest/pull/6008))
- `[jest-jasmine2]` Add stack trace for thrown non-`Error`s ([#6008](https://github.com/facebook/jest/pull/6008))
- `[jest-runtime]` Prevent modules from marking themselves as their own parent ([#5235](https://github.com/facebook/jest/issues/5235))
- `[jest-mock]` Add support for auto-mocking generator functions ([#5983](https://github.com/facebook/jest/pull/5983))
- `[expect]` Add support for async matchers  ([#5919](https://github.com/facebook/jest/pull/5919))
- `[expect]` Suggest toContainEqual ([#5948](https://github.com/facebook/jest/pull/5953))
- `[jest-config]` Export Jest's default options ([#5948](https://github.com/facebook/jest/pull/5948))
- `[jest-editor-support]` Move `coverage` to `ProjectWorkspace.collectCoverage` ([#5929](https://github.com/facebook/jest/pull/5929))
- `[jest-editor-support]` Add `coverage` option to runner ([#5836](https://github.com/facebook/jest/pull/5836))
- `[jest-haste-map]` Support extracting dynamic `import`s ([#5883](https://github.com/facebook/jest/pull/5883))
- `[expect]` Improve output format for mismatchedArgs in mock/spy calls. ([#5846](https://github.com/facebook/jest/pull/5846))
- `[jest-cli]` Add support for using `--coverage` in combination with watch mode, `--onlyChanged`, `--findRelatedTests` and more ([#5601](https://github.com/facebook/jest/pull/5601))
- `[jest-jasmine2]` [**BREAKING**] Adds error throwing and descriptive errors to `it`/ `test` for invalid arguments. `[jest-circus]` Adds error throwing and descriptive errors to `it`/ `test` for invalid arguments ([#5558](https://github.com/facebook/jest/pull/5558))
- `[jest-matcher-utils]` Add `isNot` option to `matcherHint` function ([#5512](https://github.com/facebook/jest/pull/5512))
- `[jest-config]` Add `<rootDir>` to runtime files not found error report ([#5693](https://github.com/facebook/jest/pull/5693))
- `[expect]` Make toThrow matcher pass only if Error object is returned from promises ([#5670](https://github.com/facebook/jest/pull/5670))
- `[expect]` Add isError to utils ([#5670](https://github.com/facebook/jest/pull/5670))
- `[expect]` Add inverse matchers (`expect.not.arrayContaining`, etc., [#5517](https://github.com/facebook/jest/pull/5517))
- `[expect]` `expect.extend` now also extends asymmetric matchers ([#5503](https://github.com/facebook/jest/pull/5503))
- `[jest-mock]` Update `spyOnProperty` to support spying on the prototype chain ([#5753](https://github.com/facebook/jest/pull/5753))
- `[jest-mock]` Add tracking of return values in the `mock` property ([#5752](https://github.com/facebook/jest/pull/5752))
- `[jest-mock]` Add tracking of thrown errors in the `mock` property ([#5764](https://github.com/facebook/jest/pull/5764))
- `[expect]`Add nthCalledWith spy matcher ([#5605](https://github.com/facebook/jest/pull/5605))
- `[jest-cli]` Add `isSerial` property that runners can expose to specify that they can not run in parallel ([#5706](https://github.com/facebook/jest/pull/5706))
- `[expect]` Add `.toBeCalledTimes` and `toHaveBeenNthCalledWith` aliases ([#5826](https://github.com/facebook/jest/pull/5826))
- `[jest-cli]` Interactive Snapshot Mode improvements ([#5864](https://github.com/facebook/jest/pull/5864))
- `[jest-editor-support]` Add `no-color` option to runner ([#5909](https://github.com/facebook/jest/pull/5909))
- `[jest-jasmine2]` Pretty-print non-Error object errors ([#5980](https://github.com/facebook/jest/pull/5980))
- `[jest-message-util]` Include column in stack frames ([#5889](https://github.com/facebook/jest/pull/5889))
- `[expect]` Introduce toStrictEqual ([#6032](https://github.com/facebook/jest/pull/6032))
- `[expect]` Add return matchers ([#5879](https://github.com/facebook/jest/pull/5879))
- `[jest-cli]` Improve snapshot summaries ([#6181](https://github.com/facebook/jest/pull/6181))
- `[expect]` Include custom mock names in error messages ([#6199](https://github.com/facebook/jest/pull/6199))
- `[jest-diff]` Support returning diff from oneline strings ([#6221](https://github.com/facebook/jest/pull/6221))
- `[expect]` Improve return matchers ([#6172](https://github.com/facebook/jest/pull/6172))
- `[jest-cli]` Overhaul watch plugin hooks names ([#6249](https://github.com/facebook/jest/pull/6249))
- `[jest-mock]` Include tracked call results in serialized mock ([#6244](https://github.com/facebook/jest/pull/6244))

### Fixes

- `[jest-cli]` Fix stdin encoding to utf8 for watch plugins. ([#6253](https://github.com/facebook/jest/issues/6253))
- `[expect]` Better detection of DOM Nodes for equality ([#6246](https://github.com/facebook/jest/pull/6246))
- `[jest-cli]` Fix misleading action description for F key when in "only failed tests" mode. ([#6167](https://github.com/facebook/jest/issues/6167))
- `[jest-worker]` Stick calls to workers before processing them ([#6073](https://github.com/facebook/jest/pull/6073))
- `[babel-plugin-jest-hoist]` Allow using `console` global variable ([#6075](https://github.com/facebook/jest/pull/6075))
- `[jest-jasmine2]` Always remove node core message from assert stack traces ([#6055](https://github.com/facebook/jest/pull/6055))
- `[expect]` Add stack trace when `expect.assertions` and `expect.hasAssertions` causes test failures. ([#5997](https://github.com/facebook/jest/pull/5997))
- `[jest-runtime]` Throw a more useful error when trying to require modules after the test environment is torn down ([#5888](https://github.com/facebook/jest/pull/5888))
- `[jest-mock]` [**BREAKING**] Replace timestamps with `invocationCallOrder` ([#5867](https://github.com/facebook/jest/pull/5867))
- `[jest-jasmine2]` Install `sourcemap-support` into normal runtime to catch runtime errors ([#5945](https://github.com/facebook/jest/pull/5945))
- `[jest-jasmine2]` Added assertion error handling inside `afterAll hook` ([#5884](https://github.com/facebook/jest/pull/5884))
- `[jest-cli]` Remove the notifier actions in case of failure when not in watch mode. ([#5861](https://github.com/facebook/jest/pull/5861))
- `[jest-mock]` Extend .toHaveBeenCalled return message with outcome ([#5951](https://github.com/facebook/jest/pull/5951))
- `[jest-runner]` Assign `process.env.JEST_WORKER_ID="1"` when in runInBand mode ([#5860](https://github.com/facebook/jest/pull/5860))
- `[jest-cli]` Add descriptive error message when trying to use `globalSetup`/`globalTeardown` file that doesn't export a function. ([#5835](https://github.com/facebook/jest/pull/5835))
- `[expect]` Do not rely on `instanceof RegExp`, since it will not work for RegExps created inside of a different VM ([#5729](https://github.com/facebook/jest/pull/5729))
- `[jest-resolve]` Update node module resolution algorithm to correctly handle symlinked paths ([#5085](https://github.com/facebook/jest/pull/5085))
- `[jest-editor-support]` Update `Settings` to use spawn in shell option ([#5658](https://github.com/facebook/jest/pull/5658))
- `[jest-cli]` Improve the error message when 2 projects resolve to the same config ([#5674](https://github.com/facebook/jest/pull/5674))
- `[jest-runtime]` remove retainLines from coverage instrumentation ([#5692](https://github.com/facebook/jest/pull/5692))
- `[jest-cli]` Fix update snapshot issue when using watchAll ([#5696](https://github.com/facebook/jest/pull/5696))
- `[expect]` Fix rejects.not matcher ([#5670](https://github.com/facebook/jest/pull/5670))
- `[jest-runtime]` Prevent Babel warnings on large files ([#5702](https://github.com/facebook/jest/pull/5702))
- `[jest-mock]` Prevent `mockRejectedValue` from causing unhandled rejection ([#5720](https://github.com/facebook/jest/pull/5720))
- `[pretty-format]` Handle React fragments better ([#5816](https://github.com/facebook/jest/pull/5816))
- `[pretty-format]` Handle formatting of `React.forwardRef` and `Context` components ([#6093](https://github.com/facebook/jest/pull/6093))
- `[jest-cli]` Switch collectCoverageFrom back to a string ([#5914](https://github.com/facebook/jest/pull/5914))
- `[jest-regex-util]` Fix handling regex symbols in tests path on Windows ([#5941](https://github.com/facebook/jest/pull/5941))
- `[jest-util]` Fix handling of NaN/Infinity in mock timer delay ([#5966](https://github.com/facebook/jest/pull/5966))
- `[jest-resolve]` Generalise test for package main entries equivalent to ".". ([#5968](https://github.com/facebook/jest/pull/5968))
- `[jest-config]` Ensure that custom resolvers are used when resolving the configuration ([#5976](https://github.com/facebook/jest/pull/5976))
- `[website]` Fix website docs ([#5853](https://github.com/facebook/jest/pull/5853))
- `[expect]` Fix isEqual Set and Map to compare object values and keys regardless of order ([#6150](https://github.com/facebook/jest/pull/6150))
- `[pretty-format]` [**BREAKING**] Remove undefined props from React elements ([#6162](https://github.com/facebook/jest/pull/6162))
- `[jest-haste-map]` Properly resolve mocked node modules without package.json defined ([#6232](https://github.com/facebook/jest/pull/6232))

### Chore & Maintenance

- `[jest-runner]` Move sourcemap installation from `jest-jasmine2` to `jest-runner` ([#6176](https://github.com/facebook/jest/pull/6176))
- `[jest-cli]` Use yargs's built-in `version` instead of rolling our own ([#6215](https://github.com/facebook/jest/pull/6215))
- `[docs]` Add explanation on how to mock methods not implemented in JSDOM
- `[jest-jasmine2]` Simplify `Env.execute` and TreeProcessor to setup and clean resources for the top suite the same way as for all of the children suites ([#5885](https://github.com/facebook/jest/pull/5885))
- `[babel-jest]` [**BREAKING**] Always return object from transformer ([#5991](https://github.com/facebook/jest/pull/5991))
- `[*]` Run Prettier on compiled output ([#5858](https://github.com/facebook/jest/pull/3497))
- `[jest-cli]` Add fileChange hook for plugins ([#5708](https://github.com/facebook/jest/pull/5708))
- `[docs]` Add docs on using `jest.mock(...)` ([#5648](https://github.com/facebook/jest/pull/5648))
- `[docs]` Mention Jest Puppeteer Preset ([#5722](https://github.com/facebook/jest/pull/5722))
- `[docs]` Add jest-community section to website ([#5675](https://github.com/facebook/jest/pull/5675))
- `[docs]` Add versioned docs for v22.4 ([#5733](https://github.com/facebook/jest/pull/5733))
- `[docs]` Improve Snapshot Testing Guide ([#5812](https://github.com/facebook/jest/issues/5812))
- `[jest-runtime]` [**BREAKING**] Remove `jest.genMockFn` and `jest.genMockFunction` ([#6173](https://github.com/facebook/jest/pull/6173))
- `[jest-message-util]` Avoid adding unnecessary indent to blank lines in stack traces ([#6211](https://github.com/facebook/jest/pull/6211))

## 22.4.2

### Fixes

- `[jest-haste-map]` Recreate Haste map when deserialization fails ([#5642](https://github.com/facebook/jest/pull/5642))

## 22.4.1

### Fixes

- `[jest-haste-map]` Parallelize Watchman calls in crawler ([#5640](https://github.com/facebook/jest/pull/5640))
- `[jest-editor-support]` Update TypeScript definitions ([#5625](https://github.com/facebook/jest/pull/5625))
- `[babel-jest]` Remove `retainLines` argument to babel. ([#5594](https://github.com/facebook/jest/pull/5594))

### Features

- `[jest-runtime]` Provide `require.main` property set to module with test suite ([#5618](https://github.com/facebook/jest/pull/5618))

### Chore & Maintenance

- `[docs]` Add note about Node version support ([#5622](https://github.com/facebook/jest/pull/5622))
- `[docs]` Update to use yarn ([#5624](https://github.com/facebook/jest/pull/5624))
- `[docs]` Add how to mock scoped modules to Manual Mocks doc ([#5638](https://github.com/facebook/jest/pull/5638))

## 22.4.0

### Fixes

- `[jest-haste-map]` Overhauls how Watchman crawler works fixing Windows ([#5615](https://github.com/facebook/jest/pull/5615))
- `[expect]` Allow matching of Errors against plain objects ([#5611](https://github.com/facebook/jest/pull/5611))
- `[jest-haste-map]` Do not read binary files in Haste, even when instructed to do so ([#5612](https://github.com/facebook/jest/pull/5612))
- `[jest-cli]` Don't skip matchers for exact files ([#5582](https://github.com/facebook/jest/pull/5582))
- `[docs]` Update discord links ([#5586](https://github.com/facebook/jest/pull/5586))
- `[jest-runtime]` Align handling of testRegex on Windows between searching for tests and instrumentation checks ([#5560](https://github.com/facebook/jest/pull/5560))
- `[jest-config]` Make it possible to merge `transform` option with preset ([#5505](https://github.com/facebook/jest/pull/5505))
- `[jest-util]` Fix `console.assert` behavior in custom & buffered consoles ([#5576](https://github.com/facebook/jest/pull/5576))

### Features

- `[docs]` Add MongoDB guide ([#5571](https://github.com/facebook/jest/pull/5571))
- `[jest-runtime]` Deprecate mapCoverage option. ([#5177](https://github.com/facebook/jest/pull/5177))
- `[babel-jest]` Add option to return sourcemap from the transformer separately from source. ([#5177](https://github.com/facebook/jest/pull/5177))
- `[jest-validate]` Add ability to log deprecation warnings for CLI flags. ([#5536](https://github.com/facebook/jest/pull/5536))
- `[jest-serializer]` Added new module for serializing. Works using V8 or JSON ([#5609](https://github.com/facebook/jest/pull/5609))
- `[docs]` Add a documentation note for project `displayName` configuration ([#5600](https://github.com/facebook/jest/pull/5600))

### Chore & Maintenance

- `[docs]` Update automatic mocks documentation ([#5630](https://github.com/facebook/jest/pull/5630))

## jest 22.3.0

### Fixes

- `[expect]` Add descriptive error message to CalledWith methods when missing optional arguments ([#5547](https://github.com/facebook/jest/pull/5547))
- `[jest-cli]` Fix inability to quit watch mode while debugger is still attached ([#5029](https://github.com/facebook/jest/pull/5029))
- `[jest-haste-map]` Properly handle platform-specific file deletions ([#5534](https://github.com/facebook/jest/pull/5534))

### Features

- `[jest-util]` Add the following methods to the "console" implementations: `assert`, `count`, `countReset`, `dir`, `dirxml`, `group`, `groupCollapsed`, `groupEnd`, `time`, `timeEnd` ([#5514](https://github.com/facebook/jest/pull/5514))
- `[docs]` Add documentation for interactive snapshot mode ([#5291](https://github.com/facebook/jest/pull/5291))
- `[jest-editor-support]` Add watchAll flag ([#5523](https://github.com/facebook/jest/pull/5523))
- `[jest-cli]` Support multiple glob patterns for `collectCoverageFrom` ([#5537](https://github.com/facebook/jest/pull/5537))
- `[docs]` Add versioned documentation to the website ([#5541](https://github.com/facebook/jest/pull/5541))

### Chore & Maintenance

- `[jest-config]` Allow `<rootDir>` to be used with `collectCoverageFrom` ([#5524](https://github.com/facebook/jest/pull/5524))
- `[filenames]` Standardize files names in "integration-tests" folder ([#5513](https://github.com/facebook/jest/pull/5513))

## jest 22.2.2

### Fixes

- `[babel-jest]` Revert "Remove retainLines from babel-jest" ([#5496](https://github.com/facebook/jest/pull/5496))
- `[jest-docblock]` Support multiple of the same `@pragma`. ([#5154](https://github.com/facebook/jest/pull/5502))

### Features

- `[jest-worker]` Assign a unique id for each worker and pass it to the child process. It will be available via `process.env.JEST_WORKER_ID` ([#5494](https://github.com/facebook/jest/pull/5494))

### Chore & Maintenance

- `[filenames]` Standardize file names in root ([#5500](https://github.com/facebook/jest/pull/5500))

## jest 22.2.1

### Fixes

- `[jest-config]` "all" takes precedence over "lastCommit" ([#5486](https://github.com/facebook/jest/pull/5486))

## jest 22.2.0

### Features

- `[jest-runner]` Move test summary to after coverage report ([#4512](https://github.com/facebook/jest/pull/4512))
- `[jest-cli]` Added `--notifyMode` to specify when to be notified. ([#5125](https://github.com/facebook/jest/pull/5125))
- `[diff-sequences]` New package compares items in two sequences to find a **longest common subsequence**. ([#5407](https://github.com/facebook/jest/pull/5407))
- `[jest-matcher-utils]` Add `comment` option to `matcherHint` function ([#5437](https://github.com/facebook/jest/pull/5437))
- `[jest-config]` Allow lastComit and changedFilesWithAncestor via JSON config ([#5476](https://github.com/facebook/jest/pull/5476))
- `[jest-util]` Add deletion to `process.env` as well ([#5466](https://github.com/facebook/jest/pull/5466))
- `[jest-util]` Add case-insensitive getters/setters to `process.env` ([#5465](https://github.com/facebook/jest/pull/5465))
- `[jest-mock]` Add util methods to create async functions. ([#5318](https://github.com/facebook/jest/pull/5318))

### Fixes

- `[jest-cli]` Add trailing slash when checking root folder ([#5464](https://github.com/facebook/jest/pull/5464))
- `[jest-cli]` Hide interactive mode if there are no failed snapshot tests ([#5450](https://github.com/facebook/jest/pull/5450))
- `[babel-jest]` Remove retainLines from babel-jest ([#5439](https://github.com/facebook/jest/pull/5439))
- `[jest-cli]` Glob patterns ignore non-`require`-able files (e.g. `README.md`) ([#5199](https://github.com/facebook/jest/issues/5199))
- `[jest-mock]` Add backticks support (\`\`) to `mock` a certain package via the `__mocks__` folder. ([#5426](https://github.com/facebook/jest/pull/5426))
- `[jest-message-util]` Prevent an `ENOENT` crash when the test file contained a malformed source-map. ([#5405](https://github.com/facebook/jest/pull/5405)).
- `[jest]` Add `import-local` to `jest` package. ([#5353](https://github.com/facebook/jest/pull/5353))
- `[expect]` Support class instances in `.toHaveProperty()` and `.toMatchObject` matcher. ([#5367](https://github.com/facebook/jest/pull/5367))
- `[jest-cli]` Fix npm update command for snapshot summary. ([#5376](https://github.com/facebook/jest/pull/5376), [5389](https://github.com/facebook/jest/pull/5389/))
- `[expect]` Make `rejects` and `resolves` synchronously validate its argument. ([#5364](https://github.com/facebook/jest/pull/5364))
- `[docs]` Add tutorial page for ES6 class mocks. ([#5383](https://github.com/facebook/jest/pull/5383))
- `[jest-resolve]` Search required modules in node_modules and then in custom paths. ([#5403](https://github.com/facebook/jest/pull/5403))
- `[jest-resolve]` Get builtin modules from node core. ([#5411](https://github.com/facebook/jest/pull/5411))
- `[jest-resolve]` Detect and preserve absolute paths in `moduleDirectories`. Do not generate additional (invalid) paths by prepending each ancestor of `cwd` to the absolute path. Additionally, this fixes functionality in Windows OS. ([#5398](https://github.com/facebook/jest/pull/5398))

### Chore & Maintenance

- `[jest-util]` Implement watch plugins ([#5399](https://github.com/facebook/jest/pull/5399))

## jest 22.1.4

### Fixes

- `[jest-util]` Add "debug" method to "console" implementations ([#5350](https://github.com/facebook/jest/pull/5350))
- `[jest-resolve]` Add condition to avoid infinite loop when node module package main is ".". ([#5344)](https://github.com/facebook/jest/pull/5344)

### Features

- `[jest-cli]` `--changedSince`: allow selectively running tests for code changed since arbitrary revisions. ([#5312](https://github.com/facebook/jest/pull/5312))

## jest 22.1.3

### Fixes

- `[jest-cli]` Check if the file belongs to the checked project before adding it to the list, also checking that the file name is not explicitly blacklisted ([#5341](https://github.com/facebook/jest/pull/5341))
- `[jest-editor-support]` Add option to spawn command in shell ([#5340](https://github.com/facebook/jest/pull/5340))

## jest 22.1.2

### Fixes

- `[jest-cli]` Check if the file belongs to the checked project before adding it to the list ([#5335](https://github.com/facebook/jest/pull/5335))
- `[jest-cli]` Fix `EISDIR` when a directory is passed as an argument to `jest`. ([#5317](https://github.com/facebook/jest/pull/5317))
- `[jest-config]` Added restoreMocks config option. ([#5327](https://github.com/facebook/jest/pull/5327))

## jest 22.1.1

### Fixes

- `[*]` Move from "process.exit" to "exit. ([#5313](https://github.com/facebook/jest/pull/5313))

## jest 22.1.0

### Features

- `[jest-cli]` Make Jest exit without an error when no tests are found in the case of `--lastCommit`, `--findRelatedTests`, or `--onlyChanged` options having been passed to the CLI
- `[jest-cli]` Add interactive snapshot mode ([#3831](https://github.com/facebook/jest/pull/3831))

### Fixes

- `[jest-cli]` Use `import-local` to support global Jest installations. ([#5304](https://github.com/facebook/jest/pull/5304))
- `[jest-runner]` Fix memory leak in coverage reporting ([#5289](https://github.com/facebook/jest/pull/5289))
- `[docs]` Update mention of the minimal version of node supported ([#4947](https://github.com/facebook/jest/issues/4947))
- `[jest-cli]` Fix missing newline in console message ([#5308](https://github.com/facebook/jest/pull/5308))
- `[jest-cli]` `--lastCommit` and `--changedFilesWithAncestor` now take effect even when `--onlyChanged` is not specified. ([#5307](https://github.com/facebook/jest/pull/5307))

### Chore & Maintenance

- `[filenames]` Standardize folder names under `integration-tests/` ([#5298](https://github.com/facebook/jest/pull/5298))

## jest 22.0.6

### Fixes

- `[jest-jasmine2]` Fix memory leak in snapshot reporting ([#5279](https://github.com/facebook/jest/pull/5279))
- `[jest-config]` Fix breaking change in `--testPathPattern` ([#5269](https://github.com/facebook/jest/pull/5269))
- `[docs]` Document caveat with mocks, Enzyme, snapshots and React 16 ([#5258](https://github.com/facebook/jest/issues/5258))

## jest 22.0.5

### Fixes

- `[jest-leak-detector]` Removed the reference to `weak`. Now, parent projects must install it by hand for the module to work.
- `[expect]` Fail test when the types of `stringContaining` and `stringMatching` matchers do not match. ([#5069](https://github.com/facebook/jest/pull/5069))
- `[jest-cli]` Treat dumb terminals as noninteractive ([#5237](https://github.com/facebook/jest/pull/5237))
- `[jest-cli]` `jest --onlyChanged --changedFilesWithAncestor` now also works with git. ([#5189](https://github.com/facebook/jest/pull/5189))
- `[jest-config]` fix unexpected condition to avoid infinite recursion in Windows platform. ([#5161](https://github.com/facebook/jest/pull/5161))
- `[jest-config]` Escape parentheses and other glob characters in `rootDir` before interpolating with `testMatch`. ([#4838](https://github.com/facebook/jest/issues/4838))
- `[jest-regex-util]` Fix breaking change in `--testPathPattern` ([#5230](https://github.com/facebook/jest/pull/5230))
- `[expect]` Do not override `Error` stack (with `Error.captureStackTrace`) for custom matchers. ([#5162](https://github.com/facebook/jest/pull/5162))
- `[pretty-format]` Pretty format for DOMStringMap and NamedNodeMap ([#5233](https://github.com/facebook/jest/pull/5233))
- `[jest-cli]` Use a better console-clearing string on Windows ([#5251](https://github.com/facebook/jest/pull/5251))

### Features

- `[jest-jasmine]` Allowed classes and functions as `describe` names. ([#5154](https://github.com/facebook/jest/pull/5154))
- `[jest-jasmine2]` Support generator functions as specs. ([#5166](https://github.com/facebook/jest/pull/5166))
- `[jest-jasmine2]` Allow `spyOn` with getters and setters. ([#5107](https://github.com/facebook/jest/pull/5107))
- `[jest-config]` Allow configuration objects inside `projects` array ([#5176](https://github.com/facebook/jest/pull/5176))
- `[expect]` Add support to `.toHaveProperty` matcher to accept the keyPath argument as an array of properties/indices. ([#5220](https://github.com/facebook/jest/pull/5220))
- `[docs]` Add documentation for .toHaveProperty matcher to accept the keyPath argument as an array of properties/indices. ([#5220](https://github.com/facebook/jest/pull/5220))
- `[jest-runner]` test environments are now passed a new `options` parameter. Currently this only has the `console` which is the test console that Jest will expose to tests. ([#5223](https://github.com/facebook/jest/issues/5223))
- `[jest-environment-jsdom]` pass the `options.console` to a custom instance of `virtualConsole` so jsdom is using the same console as the test. ([#5223](https://github.com/facebook/jest/issues/5223))

### Chore & Maintenance

- `[docs]` Describe the order of execution of describe and test blocks. ([#5217](https://github.com/facebook/jest/pull/5217), [#5238](https://github.com/facebook/jest/pull/5238))
- `[docs]` Add a note on `moduleNameMapper` ordering. ([#5249](https://github.com/facebook/jest/pull/5249))

## jest 22.0.4

### Fixes

- `[jest-cli]` New line before quitting watch mode. ([#5158](https://github.com/facebook/jest/pull/5158))

### Features

- `[babel-jest]` moduleFileExtensions not passed to babel transformer. ([#5110](https://github.com/facebook/jest/pull/5110))

### Chore & Maintenance

- `[*]` Tweaks to better support Node 4 ([#5142](https://github.com/facebook/jest/pull/5142))

## jest 22.0.2 && 22.0.3

### Chore & Maintenance

- `[*]` Tweaks to better support Node 4 ([#5134](https://github.com/facebook/jest/pull/5134))

## jest 22.0.1

### Fixes

- `[jest-runtime]` fix error for test files providing coverage. ([#5117](https://github.com/facebook/jest/pull/5117))

### Features

- `[jest-config]` Add `forceCoverageMatch` to allow collecting coverage from ignored files. ([#5081](https://github.com/facebook/jest/pull/5081))

## jest 22.0.0

### Fixes

- `[jest-resolve]` Use `module.builtinModules` as `BUILTIN_MODULES` when it exists
- `[jest-worker]` Remove `debug` and `inspect` flags from the arguments sent to the child ([#5068](https://github.com/facebook/jest/pull/5068))
- `[jest-config]` Use all `--testPathPattern` and `<regexForTestFiles>` args in `testPathPattern` ([#5066](https://github.com/facebook/jest/pull/5066))
- `[jest-cli]` Do not support `--watch` inside non-version-controlled environments ([#5060](https://github.com/facebook/jest/pull/5060))
- `[jest-config]` Escape Windows path separator in testPathPattern CLI arguments ([#5054](https://github.com/facebook/jest/pull/5054)
- `[jest-jasmine]` Register sourcemaps as node environment to improve performance with jsdom ([#5045](https://github.com/facebook/jest/pull/5045))
- `[pretty-format]` Do not call toJSON recursively ([#5044](https://github.com/facebook/jest/pull/5044))
- `[pretty-format]` Fix errors when identity-obj-proxy mocks CSS Modules ([#4935](https://github.com/facebook/jest/pull/4935))
- `[babel-jest]` Fix support for namespaced babel version 7 ([#4918](https://github.com/facebook/jest/pull/4918))
- `[expect]` fix .toThrow for promises ([#4884](https://github.com/facebook/jest/pull/4884))
- `[jest-docblock]` pragmas should preserve urls ([#4837](https://github.com/facebook/jest/pull/4629))
- `[jest-cli]` Check if `npm_lifecycle_script` calls Jest directly ([#4629](https://github.com/facebook/jest/pull/4629))
- `[jest-cli]` Fix --showConfig to show all configs ([#4494](https://github.com/facebook/jest/pull/4494))
- `[jest-cli]` Throw if `maxWorkers` doesn't have a value ([#4591](https://github.com/facebook/jest/pull/4591))
- `[jest-cli]` Use `fs.realpathSync.native` if available ([#5031](https://github.com/facebook/jest/pull/5031))
- `[jest-config]` Fix `--passWithNoTests` ([#4639](https://github.com/facebook/jest/pull/4639))
- `[jest-config]` Support `rootDir` tag in testEnvironment ([#4579](https://github.com/facebook/jest/pull/4579))
- `[jest-editor-support]` Fix `--showConfig` to support jest 20 and jest 21 ([#4575](https://github.com/facebook/jest/pull/4575))
- `[jest-editor-support]` Fix editor support test for node 4 ([#4640](https://github.com/facebook/jest/pull/4640))
- `[jest-mock]` Support mocking constructor in `mockImplementationOnce` ([#4599](https://github.com/facebook/jest/pull/4599))
- `[jest-runtime]` Fix manual user mocks not working with custom resolver ([#4489](https://github.com/facebook/jest/pull/4489))
- `[jest-util]` Fix `runOnlyPendingTimers` for `setTimeout` inside `setImmediate` ([#4608](https://github.com/facebook/jest/pull/4608))
- `[jest-message-util]` Always remove node internals from stacktraces ([#4695](https://github.com/facebook/jest/pull/4695))
- `[jest-resolve]` changes method of determining builtin modules to include missing builtins ([#4740](https://github.com/facebook/jest/pull/4740))
- `[pretty-format]` Prevent error in pretty-format for window in jsdom test env ([#4750](https://github.com/facebook/jest/pull/4750))
- `[jest-resolve]` Preserve module identity for symlinks ([#4761](https://github.com/facebook/jest/pull/4761))
- `[jest-config]` Include error message for `preset` json ([#4766](https://github.com/facebook/jest/pull/4766))
- `[pretty-format]` Throw `PrettyFormatPluginError` if a plugin halts with an exception ([#4787](https://github.com/facebook/jest/pull/4787))
- `[expect]` Keep the stack trace unchanged when `PrettyFormatPluginError` is thrown by pretty-format ([#4787](https://github.com/facebook/jest/pull/4787))
- `[jest-environment-jsdom]` Fix asynchronous test will fail due to timeout issue. ([#4669](https://github.com/facebook/jest/pull/4669))
- `[jest-cli]` Fix `--onlyChanged` path case sensitivity on Windows platform ([#4730](https://github.com/facebook/jest/pull/4730))
- `[jest-runtime]` Use realpath to match transformers ([#5000](https://github.com/facebook/jest/pull/5000))
- `[expect]` [**BREAKING**] Replace identity equality with Object.is in toBe matcher ([#4917](https://github.com/facebook/jest/pull/4917))

### Features

- `[jest-message-util]` Add codeframe to test assertion failures ([#5087](https://github.com/facebook/jest/pull/5087))
- `[jest-config]` Add Global Setup/Teardown options ([#4716](https://github.com/facebook/jest/pull/4716))
- `[jest-config]` Add `testEnvironmentOptions` to apply to jsdom options or node context. ([#5003](https://github.com/facebook/jest/pull/5003))
- `[jest-jasmine2]` Update Timeout error message to `jest.timeout` and display current timeout value ([#4990](https://github.com/facebook/jest/pull/4990))
- `[jest-runner]` Enable experimental detection of leaked contexts ([#4895](https://github.com/facebook/jest/pull/4895))
- `[jest-cli]` Add combined coverage threshold for directories. ([#4885](https://github.com/facebook/jest/pull/4885))
- `[jest-mock]` Add `timestamps` to mock state. ([#4866](https://github.com/facebook/jest/pull/4866))
- `[eslint-plugin-jest]` Add `prefer-to-have-length` lint rule. ([#4771](https://github.com/facebook/jest/pull/4771))
- `[jest-environment-jsdom]` [**BREAKING**] Upgrade to JSDOM@11 ([#4770](https://github.com/facebook/jest/pull/4770))
- `[jest-environment-*]` [**BREAKING**] Add Async Test Environment APIs, dispose is now teardown ([#4506](https://github.com/facebook/jest/pull/4506))
- `[jest-cli]` Add an option to clear the cache ([#4430](https://github.com/facebook/jest/pull/4430))
- `[babel-plugin-jest-hoist]` Improve error message, that the second argument of `jest.mock` must be an inline function ([#4593](https://github.com/facebook/jest/pull/4593))
- `[jest-snapshot]` [**BREAKING**] Concatenate name of test and snapshot ([#4460](https://github.com/facebook/jest/pull/4460))
- `[jest-cli]` [**BREAKING**] Fail if no tests are found ([#3672](https://github.com/facebook/jest/pull/3672))
- `[jest-diff]` Highlight only last of odd length leading spaces ([#4558](https://github.com/facebook/jest/pull/4558))
- `[jest-docblock]` Add `docblock.print()` ([#4517](https://github.com/facebook/jest/pull/4517))
- `[jest-docblock]` Add `strip` ([#4571](https://github.com/facebook/jest/pull/4571))
- `[jest-docblock]` Preserve leading whitespace in docblock comments ([#4576](https://github.com/facebook/jest/pull/4576))
- `[jest-docblock]` remove leading newlines from `parswWithComments().comments` ([#4610](https://github.com/facebook/jest/pull/4610))
- `[jest-editor-support]` Add Snapshots metadata ([#4570](https://github.com/facebook/jest/pull/4570))
- `[jest-editor-support]` Adds an 'any' to the typedef for `updateFileWithJestStatus` ([#4636](https://github.com/facebook/jest/pull/4636))
- `[jest-editor-support]` Better monorepo support ([#4572](https://github.com/facebook/jest/pull/4572))
- `[jest-environment-jsdom]` Add simple rAF polyfill in jsdom environment to work with React 16 ([#4568](https://github.com/facebook/jest/pull/4568))
- `[jest-environment-node]` Implement node Timer api ([#4622](https://github.com/facebook/jest/pull/4622))
- `[jest-jasmine2]` Add testPath to reporter callbacks ([#4594](https://github.com/facebook/jest/pull/4594))
- `[jest-mock]` Added support for naming mocked functions with `.mockName(value)` and `.mockGetName()` ([#4586](https://github.com/facebook/jest/pull/4586))
- `[jest-runtime]` Add `module.loaded`, and make `module.require` not enumerable ([#4623](https://github.com/facebook/jest/pull/4623))
- `[jest-runtime]` Add `module.parent` ([#4614](https://github.com/facebook/jest/pull/4614))
- `[jest-runtime]` Support sourcemaps in transformers ([#3458](https://github.com/facebook/jest/pull/3458))
- `[jest-snapshot]` [**BREAKING**] Add a serializer for `jest.fn` to allow a snapshot of a jest mock ([#4668](https://github.com/facebook/jest/pull/4668))
- `[jest-worker]` Initial version of parallel worker abstraction, say hello! ([#4497](https://github.com/facebook/jest/pull/4497))
- `[jest-jasmine2]` Add `testLocationInResults` flag to add location information per spec to test results ([#4782](https://github.com/facebook/jest/pull/4782))
- `[jest-environment-jsdom]` Update JSOM to 11.4, which includes built-in support for `requestAnimationFrame` ([#4919](https://github.com/facebook/jest/pull/4919))
- `[jest-cli]` Hide watch usage output when running on non-interactive environments ([#4958](https://github.com/facebook/jest/pull/4958))
- `[jest-snapshot]` Promises support for `toThrowErrorMatchingSnapshot` ([#4946](https://github.com/facebook/jest/pull/4946))
- `[jest-cli]` Explain which snapshots are obsolete ([#5005](https://github.com/facebook/jest/pull/5005))

### Chore & Maintenance

- `[docs]` Add guide of using with puppeteer ([#5093](https://github.com/facebook/jest/pull/5093))
- `[jest-util]` `jest-util` should not depend on `jest-mock` ([#4992](https://github.com/facebook/jest/pull/4992))
- `[*]` [**BREAKING**] Drop support for Node.js version 4 ([#4769](https://github.com/facebook/jest/pull/4769))
- `[docs]` Wrap code comments at 80 characters ([#4781](https://github.com/facebook/jest/pull/4781))
- `[eslint-plugin-jest]` Removed from the Jest core repo, and moved to https://github.com/jest-community/eslint-plugin-jest ([#4867](https://github.com/facebook/jest/pull/4867))
- `[babel-jest]` Explicitly bump istanbul to newer versions ([#4616](https://github.com/facebook/jest/pull/4616))
- `[expect]` Upgrade mocha and rollup for browser testing ([#4642](https://github.com/facebook/jest/pull/4642))
- `[docs]` Add info about `coveragePathIgnorePatterns` ([#4602](https://github.com/facebook/jest/pull/4602))
- `[docs]` Add Vuejs series of testing with Jest ([#4648](https://github.com/facebook/jest/pull/4648))
- `[docs]` Mention about optional `done` argument in test function ([#4556](https://github.com/facebook/jest/pull/4556))
- `[jest-cli]` Bump node-notifier version ([#4609](https://github.com/facebook/jest/pull/4609))
- `[jest-diff]` Simplify highlight for leading and trailing spaces ([#4553](https://github.com/facebook/jest/pull/4553))
- `[jest-get-type]` Add support for date ([#4621](https://github.com/facebook/jest/pull/4621))
- `[jest-matcher-utils]` Call `chalk.inverse` for trailing spaces ([#4578](https://github.com/facebook/jest/pull/4578))
- `[jest-runtime]` Add `.advanceTimersByTime`; keep `.runTimersToTime()` as an alias.
- `[docs]` Include missing dependency in TestEnvironment sample code
- `[docs]` Add clarification for hook execution order
- `[docs]` Update `expect.anything()` sample code ([#5007](https://github.com/facebook/jest/pull/5007))

## jest 21.2.1

- Fix watchAll not running tests on save ([#4550](https://github.com/facebook/jest/pull/4550))
- Add missing escape sequences to ConvertAnsi plugin ([#4544](https://github.com/facebook/jest/pull/4544))

## jest 21.2.0

- 🃏 Change license from BSD+Patents to MIT.
- Allow eslint-plugin to recognize more disabled tests ([#4533](https://github.com/facebook/jest/pull/4533))
- Add babel-plugin for object spread syntax to babel-preset-jest ([#4519](https://github.com/facebook/jest/pull/4519))
- Display outer element and trailing newline consistently in jest-diff ([#4520](https://github.com/facebook/jest/pull/4520))
- Do not modify stack trace of JestAssertionError ([#4516](https://github.com/facebook/jest/pull/4516))
- Print errors after test structure in verbose mode ([#4504](https://github.com/facebook/jest/pull/4504))
- Fix `--silent --verbose` problem ([#4505](https://github.com/facebook/jest/pull/4505))
- Fix: Reset local state of assertions when using hasAssertions ([#4498](https://github.com/facebook/jest/pull/4498))
- jest-resolve: Prevent default resolver failure when potential resolution directory does not exist ([#4483](https://github.com/facebook/jest/pull/4483))

## jest 21.1.0

- (minor) Use ES module exports ([#4454](https://github.com/facebook/jest/pull/4454))
- Allow chaining mockClear and mockReset ([#4475](https://github.com/facebook/jest/pull/4475))
- Call jest-diff and pretty-format more precisely in toHaveProperty matcher ([#4445](https://github.com/facebook/jest/pull/4445))
- Expose restoreAllMocks to object ([#4463](https://github.com/facebook/jest/pull/4463))
- Fix function name cleaning when making mock fn ([#4464](https://github.com/facebook/jest/pull/4464))
- Fix Map/Set equality checker ([#4404](https://github.com/facebook/jest/pull/4404))
- Make FUNCTION_NAME_RESERVED_PATTERN stateless ([#4466](https://github.com/facebook/jest/pull/4466))

## jest 21.0.2

- Take precedence of NODE_PATH when resolving node_modules directories ([#4453](https://github.com/facebook/jest/pull/4453))
- Fix race condition with --coverage and babel-jest identical file contents edge case ([#4432](https://github.com/facebook/jest/pull/4432))
- Add extra parameter `--runTestsByPath`. ([#4411](https://github.com/facebook/jest/pull/4411))
- Upgrade all outdated deps ([#4425](https://github.com/facebook/jest/pull/4425))

## jest 21.0.1

- Remove obsolete error ([#4417](https://github.com/facebook/jest/pull/4417))

## jest 21.0.0

- Add --changedFilesWithAncestor ([#4070](https://github.com/facebook/jest/pull/4070))
- Add --findRelatedFiles ([#4131](https://github.com/facebook/jest/pull/4131))
- Add --onlyChanged tests ([#3977](https://github.com/facebook/jest/pull/3977))
- Add `contextLines` option to jest-diff ([#4152](https://github.com/facebook/jest/pull/4152))
- Add alternative serialize API for pretty-format plugins ([#4114](https://github.com/facebook/jest/pull/4114))
- Add displayName to MPR ([#4327](https://github.com/facebook/jest/pull/4327))
- Add displayName to TestResult ([#4408](https://github.com/facebook/jest/pull/4408))
- Add es5 build of pretty-format ([#4075](https://github.com/facebook/jest/pull/4075))
- Add extra info to no tests for changed files message ([#4188](https://github.com/facebook/jest/pull/4188))
- Add fake chalk in browser builds in order to support IE10 ([#4367](https://github.com/facebook/jest/pull/4367))
- Add jest.requireActual ([#4260](https://github.com/facebook/jest/pull/4260))
- Add maxWorkers to globalConfig ([#4005](https://github.com/facebook/jest/pull/4005))
- Add skipped tests support for jest-editor-support ([#4346](https://github.com/facebook/jest/pull/4346))
- Add source map support for better debugging experience ([#3738](https://github.com/facebook/jest/pull/3738))
- Add support for Error objects in toMatchObject ([#4339](https://github.com/facebook/jest/pull/4339))
- Add support for Immutable.Record in pretty-format ([#3678](https://github.com/facebook/jest/pull/3678))
- Add tests for extract_requires on export types ([#4080](https://github.com/facebook/jest/pull/4080))
- Add that toMatchObject can match arrays ([#3994](https://github.com/facebook/jest/pull/3994))
- Add watchPathIgnorePatterns to exclude paths to trigger test re-run in watch mode ([#4331](https://github.com/facebook/jest/pull/4331))
- Adding ancestorTitles property to JSON test output ([#4293](https://github.com/facebook/jest/pull/4293))
- Allow custom resolver to be used with[out] moduleNameMapper ([#4174](https://github.com/facebook/jest/pull/4174))
- Avoid parsing `.require(…)` method calls ([#3777](https://github.com/facebook/jest/pull/3777))
- Avoid unnecessary function declarations and call in pretty-format ([#3962](https://github.com/facebook/jest/pull/3962))
- Avoid writing to stdout in default reporter if --json is enabled. Fixes #3941 ([#3945](https://github.com/facebook/jest/pull/3945))
- Better error handling for --config ([#4230](https://github.com/facebook/jest/pull/4230))
- Call consistent pretty-format plugins within Jest ([#3800](https://github.com/facebook/jest/pull/3800))
- Change babel-core to peerDependency for compatibility with Babel 7 ([#4162](https://github.com/facebook/jest/pull/4162))
- Change Promise detection code in jest-circus to support non-global Promise implementations ([#4375](https://github.com/facebook/jest/pull/4375))
- Changed files eager loading ([#3979](https://github.com/facebook/jest/pull/3979))
- Check whether we should output to stdout or stderr ([#3953](https://github.com/facebook/jest/pull/3953))
- Clarify what objects toContain and toContainEqual can be used on ([#4307](https://github.com/facebook/jest/pull/4307))
- Clean up resolve() logic. Provide useful names for variables and functions. Test that a directory exists before attempting to resolve files within it. ([#4325](https://github.com/facebook/jest/pull/4325))
- cleanupStackTrace ([#3696](https://github.com/facebook/jest/pull/3696))
- compare objects with Symbol keys ([#3437](https://github.com/facebook/jest/pull/3437))
- Complain if expect is passed multiple arguments ([#4237](https://github.com/facebook/jest/pull/4237))
- Completes nodeCrawl with empty roots ([#3776](https://github.com/facebook/jest/pull/3776))
- Consistent naming of files ([#3798](https://github.com/facebook/jest/pull/3798))
- Convert code base to ESM import ([#3778](https://github.com/facebook/jest/pull/3778))
- Correct summary message for flag --findRelatedTests. ([#4309](https://github.com/facebook/jest/pull/4309))
- Coverage thresholds can be set up for individual files ([#4185](https://github.com/facebook/jest/pull/4185))
- custom reporter error handling ([#4051](https://github.com/facebook/jest/pull/4051))
- Define separate type for pretty-format plugin Options ([#3802](https://github.com/facebook/jest/pull/3802))
- Delete confusing async keyword ([#3679](https://github.com/facebook/jest/pull/3679))
- Delete redundant branch in ReactElement and HTMLElement plugins ([#3731](https://github.com/facebook/jest/pull/3731))
- Don't format node assert errors when there's no 'assert' module ([#4376](https://github.com/facebook/jest/pull/4376))
- Don't print test summary in --silent ([#4106](https://github.com/facebook/jest/pull/4106))
- Don't try to build ghost packages ([#3934](https://github.com/facebook/jest/pull/3934))
- Escape double quotes in attribute values in HTMLElement plugin ([#3797](https://github.com/facebook/jest/pull/3797))
- Explain how to clear the cache ([#4232](https://github.com/facebook/jest/pull/4232))
- Factor out common code for collections in pretty-format ([#4184](https://github.com/facebook/jest/pull/4184))
- Factor out common code for markup in React plugins ([#4171](https://github.com/facebook/jest/pull/4171))
- Feature/internal resolve ([#4315](https://github.com/facebook/jest/pull/4315))
- Fix --logHeapUsage ([#4176](https://github.com/facebook/jest/pull/4176))
- Fix --showConfig to show all project configs ([#4078](https://github.com/facebook/jest/pull/4078))
- Fix --watchAll ([#4254](https://github.com/facebook/jest/pull/4254))
- Fix bug when setTimeout is mocked ([#3769](https://github.com/facebook/jest/pull/3769))
- Fix changedFilesWithAncestor ([#4193](https://github.com/facebook/jest/pull/4193))
- Fix colors for expected/stored snapshot message ([#3702](https://github.com/facebook/jest/pull/3702))
- Fix concurrent test failure ([#4159](https://github.com/facebook/jest/pull/4159))
- Fix for 4286: Compare Maps and Sets by value rather than order ([#4303](https://github.com/facebook/jest/pull/4303))
- fix forceExit ([#4105](https://github.com/facebook/jest/pull/4105))
- Fix grammar in React Native docs ([#3838](https://github.com/facebook/jest/pull/3838))
- Fix inconsistent name of complex values in pretty-format ([#4001](https://github.com/facebook/jest/pull/4001))
- Fix issue mocking bound method ([#3805](https://github.com/facebook/jest/pull/3805))
- Fix jest-circus ([#4290](https://github.com/facebook/jest/pull/4290))
- Fix lint warning in master

  ([#4132](https://github.com/facebook/jest/pull/4132))

- Fix linting ([#3946](https://github.com/facebook/jest/pull/3946))
- fix merge conflict ([#4144](https://github.com/facebook/jest/pull/4144))
- Fix minor typo ([#3729](https://github.com/facebook/jest/pull/3729))
- fix missing console.log messages ([#3895](https://github.com/facebook/jest/pull/3895))
- fix mock return value ([#3933](https://github.com/facebook/jest/pull/3933))
- Fix mocking for modules with folders on windows ([#4238](https://github.com/facebook/jest/pull/4238))
- Fix NODE_PATH resolving for relative paths ([#3616](https://github.com/facebook/jest/pull/3616))
- Fix options.moduleNameMapper override order with preset ([#3565](https://github.com/facebook/jest/pull/3565) ([#3689](https://github.com/facebook/jest/pull/3689))
- Fix React PropTypes warning in tests for Immutable plugin ([#4412](https://github.com/facebook/jest/pull/4412))
- Fix regression in mockReturnValueOnce ([#3857](https://github.com/facebook/jest/pull/3857))
- Fix sample code of mock class constructors ([#4115](https://github.com/facebook/jest/pull/4115))
- Fix setup-test-framework-test ([#3773](https://github.com/facebook/jest/pull/3773))
- fix typescript jest test crash ([#4363](https://github.com/facebook/jest/pull/4363))
- Fix watch mode ([#4084](https://github.com/facebook/jest/pull/4084))
- Fix Watchman on windows ([#4018](https://github.com/facebook/jest/pull/4018))
- Fix(babel): Handle ignored files in babel v7 ([#4393](https://github.com/facebook/jest/pull/4393))
- Fix(babel): Support upcoming beta ([#4403](https://github.com/facebook/jest/pull/4403))
- Fixed object matcher ([#3799](https://github.com/facebook/jest/pull/3799))
- Fixes #3820 use extractExpectedAssertionsErrors in jasmine setup
- Flow upgrade ([#4355](https://github.com/facebook/jest/pull/4355))
- Force message in matchers to always be a function ([#3972](https://github.com/facebook/jest/pull/3972))
- Format `describe` and use `test` instead of `it` alias ([#3792](https://github.com/facebook/jest/pull/3792))
- global_config.js for multi-project runner ([#4023](https://github.com/facebook/jest/pull/4023))
- Handle async errors ([#4016](https://github.com/facebook/jest/pull/4016))
- Hard-fail if hasteImpl is throwing an error during initialization. ([#3812](https://github.com/facebook/jest/pull/3812))
- Ignore import type for extract_requires ([#4079](https://github.com/facebook/jest/pull/4079))
- Ignore indentation of data structures in jest-diff ([#3429](https://github.com/facebook/jest/pull/3429))
- Implement 'jest.requireMock' ([#4292](https://github.com/facebook/jest/pull/4292))
- Improve Jest phabricator plugin ([#4195](https://github.com/facebook/jest/pull/4195))
- Improve Seq and remove newline from non-min empty in Immutable plugin ([#4241](https://github.com/facebook/jest/pull/4241))
- Improved the jest reporter with snapshot info per test. ([#3660](https://github.com/facebook/jest/pull/3660))
- Include fullName in formattedAssertion ([#4273](https://github.com/facebook/jest/pull/4273))
- Integrated with Yarn workspaces ([#3906](https://github.com/facebook/jest/pull/3906))
- jest --all ([#4020](https://github.com/facebook/jest/pull/4020))
- jest-circus test failures ([#3770](https://github.com/facebook/jest/pull/3770))
- jest-circus Timeouts ([#3760](https://github.com/facebook/jest/pull/3760))
- jest-haste-map: add test case for broken handling of ignore pattern ([#4047](https://github.com/facebook/jest/pull/4047))
- jest-haste-map: add test+fix for broken platform module support ([#3885](https://github.com/facebook/jest/pull/3885))
- jest-haste-map: deprecate functional ignorePattern and use it in cache key ([#4063](https://github.com/facebook/jest/pull/4063))
- jest-haste-map: mock 'fs' with more idiomatic jest.mock() ([#4046](https://github.com/facebook/jest/pull/4046))
- jest-haste-map: only file IO errors should be silently ignored ([#3816](https://github.com/facebook/jest/pull/3816))
- jest-haste-map: throw when trying to get a duplicated module ([#3976](https://github.com/facebook/jest/pull/3976))
- jest-haste-map: watchman crawler: normalize paths ([#3887](https://github.com/facebook/jest/pull/3887))
- jest-runtime: atomic cache write, and check validity of data ([#4088](https://github.com/facebook/jest/pull/4088))
- Join lines with newline in jest-diff ([#4314](https://github.com/facebook/jest/pull/4314))
- Keep ARGV only in CLI files ([#4012](https://github.com/facebook/jest/pull/4012))
- let transformers adjust cache key based on mapCoverage ([#4187](https://github.com/facebook/jest/pull/4187))
- Lift requires ([#3780](https://github.com/facebook/jest/pull/3780))
- Log stack when reporting errors in jest-runtime ([#3833](https://github.com/facebook/jest/pull/3833))
- Make --listTests return a new line separated list when not using --json ([#4229](https://github.com/facebook/jest/pull/4229))
- Make build script printing small-terminals-friendly ([#3892](https://github.com/facebook/jest/pull/3892))
- Make error messages more explicit for toBeCalledWith assertions ([#3913](https://github.com/facebook/jest/pull/3913))
- Make jest-matcher-utils use ESM exports ([#4342](https://github.com/facebook/jest/pull/4342))
- Make jest-runner a standalone package. ([#4236](https://github.com/facebook/jest/pull/4236))
- Make Jest’s Test Runner configurable. ([#4240](https://github.com/facebook/jest/pull/4240))
- Make listTests always print to console.log ([#4391](https://github.com/facebook/jest/pull/4391))
- Make providesModuleNodeModules ignore nested node_modules directories
- Make sure function mocks match original arity ([#4170](https://github.com/facebook/jest/pull/4170))
- Make sure runAllTimers also clears all ticks ([#3915](https://github.com/facebook/jest/pull/3915))
- Make toBe matcher error message more helpful for objects and arrays ([#4277](https://github.com/facebook/jest/pull/4277))
- Make useRealTimers play well with timers: fake ([#3858](https://github.com/facebook/jest/pull/3858))
- Move getType from jest-matcher-utils to separate package ([#3559](https://github.com/facebook/jest/pull/3559))
- Multiroot jest-change-files ([#3969](https://github.com/facebook/jest/pull/3969))
- Output created snapshot when using --ci option ([#3693](https://github.com/facebook/jest/pull/3693))
- Point out you can use matchers in .toMatchObject ([#3796](https://github.com/facebook/jest/pull/3796))
- Prevent babelrc package import failure on relative current path ([#3723](https://github.com/facebook/jest/pull/3723))
- Print RDP details for windows builds ([#4017](https://github.com/facebook/jest/pull/4017))
- Provide better error checking for transformed content ([#3807](https://github.com/facebook/jest/pull/3807))
- Provide printText and printComment in markup.js for HTMLElement plugin ([#4344](https://github.com/facebook/jest/pull/4344))
- Provide regex visualization for testRegex ([#3758](https://github.com/facebook/jest/pull/3758))
- Refactor CLI ([#3862](https://github.com/facebook/jest/pull/3862))
- Refactor names and delimiters of complex values in pretty-format ([#3986](https://github.com/facebook/jest/pull/3986))
- Replace concat(Immutable) with Immutable as item of plugins array ([#4207](https://github.com/facebook/jest/pull/4207))
- Replace Jasmine with jest-circus ([#3668](https://github.com/facebook/jest/pull/3668))
- Replace match with test and omit redundant String conversion ([#4311](https://github.com/facebook/jest/pull/4311))
- Replace print with serialize in AsymmetricMatcher plugin ([#4173](https://github.com/facebook/jest/pull/4173))
- Replace print with serialize in ConvertAnsi plugin ([#4225](https://github.com/facebook/jest/pull/4225))
- Replace print with serialize in HTMLElement plugin ([#4215](https://github.com/facebook/jest/pull/4215))
- Replace print with serialize in Immutable plugins ([#4189](https://github.com/facebook/jest/pull/4189))
- Replace unchanging args with one config arg within pretty-format ([#4076](https://github.com/facebook/jest/pull/4076))
- Return UNDEFINED for undefined type in ReactElement plugin ([#4360](https://github.com/facebook/jest/pull/4360))
- Rewrite some read bumps in pretty-format ([#4093](https://github.com/facebook/jest/pull/4093))
- Run update method before installing JRE on Circle ([#4318](https://github.com/facebook/jest/pull/4318))
- Separated the snapshot summary creation from the printing to improve testability. ([#4373](https://github.com/facebook/jest/pull/4373))
- Set coverageDirectory during normalize phase ([#3966](https://github.com/facebook/jest/pull/3966))
- Setup custom reporters after default reporters ([#4053](https://github.com/facebook/jest/pull/4053))
- Setup for Circle 2 ([#4149](https://github.com/facebook/jest/pull/4149))
- Simplify readme ([#3790](https://github.com/facebook/jest/pull/3790))
- Simplify snapshots definition ([#3791](https://github.com/facebook/jest/pull/3791))
- skipNodeResolution config option ([#3987](https://github.com/facebook/jest/pull/3987))
- Small fixes to toHaveProperty docs ([#3878](https://github.com/facebook/jest/pull/3878))
- Sort attributes by name in HTMLElement plugin ([#3783](https://github.com/facebook/jest/pull/3783))
- Specify watchPathIgnorePatterns will only be available in Jest 21+ ([#4398](https://github.com/facebook/jest/pull/4398))
- Split TestRunner off of TestScheduler ([#4233](https://github.com/facebook/jest/pull/4233))
- Strict and explicit config resolution logic ([#4122](https://github.com/facebook/jest/pull/4122))
- Support maxDepth option in React plugins ([#4208](https://github.com/facebook/jest/pull/4208))
- Support SVG elements in HTMLElement plugin ([#4335](https://github.com/facebook/jest/pull/4335))
- Test empty Immutable collections with {min: false} option ([#4121](https://github.com/facebook/jest/pull/4121))
- test to debug travis failure in master ([#4145](https://github.com/facebook/jest/pull/4145))
- testPathPattern message test ([#4006](https://github.com/facebook/jest/pull/4006))
- Throw Error When Using Nested It Specs ([#4039](https://github.com/facebook/jest/pull/4039))
- Throw when moduleNameMapper points to inexistent module ([#3567](https://github.com/facebook/jest/pull/3567))
- Unified 'no tests found' message for non-verbose MPR ([#4354](https://github.com/facebook/jest/pull/4354))
- Update migration guide with jest-codemods transformers ([#4306](https://github.com/facebook/jest/pull/4306))
- Use "inputSourceMap" for coverage re-mapping. ([#4009](https://github.com/facebook/jest/pull/4009))
- Use "verbose" no test found message when there is only one project ([#4378](https://github.com/facebook/jest/pull/4378))
- Use babel transform to inline all requires ([#4340](https://github.com/facebook/jest/pull/4340))
- Use eslint plugins to run prettier ([#3971](https://github.com/facebook/jest/pull/3971))
- Use iterableEquality in spy matchers ([#3651](https://github.com/facebook/jest/pull/3651))
- Use modern HTML5 <!DOCTYPE> ([#3937](https://github.com/facebook/jest/pull/3937))
- Wrap `Error.captureStackTrace` in a try ([#4035](https://github.com/facebook/jest/pull/4035))

## jest 20.0.4

- Fix jest-haste-map's handling of duplicate module IDs. ([#3647](https://github.com/facebook/jest/pull/3647))
- Fix behavior of `enableAutomock()` when automock is set to false. ([#3624](https://github.com/facebook/jest/pull/3624))
- Fix progress bar in windows. ([#3626](https://github.com/facebook/jest/pull/3626))

## jest 20.0.3

- Fix reporters 'default' setting. ([#3562](https://github.com/facebook/jest/pull/3562))
- Fix to make Jest fail when the coverage threshold not met. ([#3554](https://github.com/facebook/jest/pull/3554))

## jest 20.0.1

- Add ansi-regex to pretty-format dependencies ([#3498](https://github.com/facebook/jest/pull/3498))
- Fix <rootDir> replacement in testMatch and moduleDirectories ([#3538](https://github.com/facebook/jest/pull/3538))
- Fix expect.hasAssertions() to throw when passed arguments ([#3526](https://github.com/facebook/jest/pull/3526))
- Fix stack traces without proper error messages ([#3513](https://github.com/facebook/jest/pull/3513))
- Fix support for custom extensions through haste packages ([#3537](https://github.com/facebook/jest/pull/3537))
- Fix test contexts between test functions ([#3506](https://github.com/facebook/jest/pull/3506))

## jest 20.0.0

- New `--projects` option to run one instance of Jest in multiple projects at the same time. ([#3400](https://github.com/facebook/jest/pull/3400))
- New multi project runner ([#3156](https://github.com/facebook/jest/pull/3156))
- New --listTests flag. ([#3441](https://github.com/facebook/jest/pull/3441))
- New --showConfig flag. ([#3296](https://github.com/facebook/jest/pull/3296))
- New promise support for all `expect` matchers through `.resolves` and `.rejects`. ([#3068](https://github.com/facebook/jest/pull/3068))
- New `expect.hasAssertions()` function similar to `expect.assertions()`. ([#3379](https://github.com/facebook/jest/pull/3379))
- New `this.equals` function exposed to custom matchers. ([#3469](https://github.com/facebook/jest/pull/3469))
- New `valid-expect` lint rule in `eslint-plugin-jest`. ([#3067](https://github.com/facebook/jest/pull/3067))
- New HtmlElement pretty-format plugin. ([#3230](https://github.com/facebook/jest/pull/3230))
- New Immutable pretty-format plugins. ([#2899](https://github.com/facebook/jest/pull/2899))
- New test environment per file setting through `@jest-environment` in the docblock. ([#2859](https://github.com/facebook/jest/pull/2859))
- New feature that allows every configuration option to be set from the command line. ([#3424](https://github.com/facebook/jest/pull/3424))
- New feature to add custom reporters to Jest through `reporters` in the configuration. ([#3349](https://github.com/facebook/jest/pull/3349))
- New feature to add expected and actual values to AssertionError. ([#3217](https://github.com/facebook/jest/pull/3217))
- New feature to map code coverage from transformers. ([#2290](https://github.com/facebook/jest/pull/2290))
- New feature to run untested code coverage in parallel. ([#3407](https://github.com/facebook/jest/pull/3407))
- New option to define a custom resolver. ([#2998](https://github.com/facebook/jest/pull/2998))
- New printing support for text and comment nodes in html pretty-format. ([#3355](https://github.com/facebook/jest/pull/3355))
- New snapshot testing FAQ ([#3425](https://github.com/facebook/jest/pull/3425))
- New support for custom platforms on jest-haste-map. ([#3162](https://github.com/facebook/jest/pull/3162))
- New support for mocking native async methods. ([#3209](https://github.com/facebook/jest/pull/3209))
- New guide on how to use Jest with any JavaScript framework. ([#3243](https://github.com/facebook/jest/pull/3243))
- New translation system for the Jest website.
- New collapsing watch mode usage prompt after first run. ([#3078](https://github.com/facebook/jest/pull/3078))
- Breaking Change: Forked Jasmine 2.5 into Jest's own test runner and rewrote large parts of Jasmine. ([#3147](https://github.com/facebook/jest/pull/3147))
- Breaking Change: Jest does not write new snapshots by default on CI. ([#3456](https://github.com/facebook/jest/pull/3456))
- Breaking Change: Moved the typescript parser from `jest-editor-support` into a separate `jest-test-typescript-parser` package. ([#2973](https://github.com/facebook/jest/pull/2973))
- Breaking Change: Replaced auto-loading of babel-polyfill with only regenerator-runtime, fixes a major memory leak. ([#2755](https://github.com/facebook/jest/pull/2755))
- Fixed `babel-jest` to look up the `babel` field in `package.json` as a fallback.
- Fixed `jest-editor-support`'s parser to not crash on incomplete ASTs. ([#3259](https://github.com/facebook/jest/pull/3259))
- Fixed `jest-resolve` to use `is-builtin-module` instead of `resolve.isCore`. ([#2997](https://github.com/facebook/jest/pull/2997))
- Fixed `jest-snapshot` to normalize line endings in the `serialize` function. ([#3002](https://github.com/facebook/jest/pull/3002))
- Fixed behavior of `--silent` flag. ([#3003](https://github.com/facebook/jest/pull/3003))
- Fixed bug with watchers on macOS causing test to crash. ([#2957](https://github.com/facebook/jest/pull/2957))
- Fixed CLI `notify` option not taking precedence over config option. ([#3340](https://github.com/facebook/jest/pull/3340))
- Fixed detection of the npm client in SummaryReporter to support Yarn. ([#3263](https://github.com/facebook/jest/pull/3263))
- Fixed done.fail not passing arguments ([#3241](https://github.com/facebook/jest/pull/3241))
- Fixed fake timers to restore after resetting mocks. ([#2467](https://github.com/facebook/jest/pull/2467))
- Fixed handling of babylon's parser options in `jest-editor-support`. ([#3344](https://github.com/facebook/jest/pull/3344))
- Fixed Jest to properly cache transform results. ([#3334](https://github.com/facebook/jest/pull/3334))
- Fixed Jest to use human-readable colors for Jest's own snapshots. ([#3119](https://github.com/facebook/jest/pull/3119))
- Fixed jest-config to use UID for default cache folder. ([#3380](https://github.com/facebook/jest/pull/3380)), ([#3387](https://github.com/facebook/jest/pull/3387))
- Fixed jest-runtime to expose inner error when it fails to write to the cache. ([#3373](https://github.com/facebook/jest/pull/3373))
- Fixed lifecycle hooks to make afterAll hooks operate the same as afterEach. ([#3275](https://github.com/facebook/jest/pull/3275))
- Fixed pretty-format to run plugins before serializing nested basic values. ([#3017](https://github.com/facebook/jest/pull/3017))
- Fixed return value of mocks so they can explicitly be set to return `undefined`. ([#3354](https://github.com/facebook/jest/pull/3354))
- Fixed runner to run tests associated with snapshots when the snapshot changes. ([#3025](https://github.com/facebook/jest/pull/3025))
- Fixed snapshot serializer require, restructured pretty-format. ([#3399](https://github.com/facebook/jest/pull/3399))
- Fixed support for Babel 7 in babel-jest. ([#3271](https://github.com/facebook/jest/pull/3271))
- Fixed testMatch to find tests in .folders. ([#3006](https://github.com/facebook/jest/pull/3006))
- Fixed testNamePattern and testPathPattern to work better together. ([#3327](https://github.com/facebook/jest/pull/3327))
- Fixed to show reject reason when expecting resolve. ([#3134](https://github.com/facebook/jest/pull/3134))
- Fixed toHaveProperty() to use hasOwnProperty from Object ([#3410](https://github.com/facebook/jest/pull/3410))
- Fixed watch mode's screen clearing. ([#2959](https://github.com/facebook/jest/pull/2959)) ([#3294](https://github.com/facebook/jest/pull/3294))
- Improved and consolidated Jest's configuration file resolution. ([#3472](https://github.com/facebook/jest/pull/3472))
- Improved documentation throughout the Jest website.
- Improved documentation to explicitly mention that snapshots must be reviewed. ([#3203](https://github.com/facebook/jest/pull/3203))
- Improved documentation to make it clear CRA users don't need to add dependencies. ([#3312](https://github.com/facebook/jest/pull/3312))
- Improved eslint-plugin-jest's handling of `expect`. ([#3306](https://github.com/facebook/jest/pull/3306))
- Improved flow-coverage, eslint rules and test coverage within the Jest repository.
- Improved printing of `expect.assertions` error. ([#3033](https://github.com/facebook/jest/pull/3033))
- Improved Windows test coverage of Jest.
- Refactored configs & transform ([#3376](https://github.com/facebook/jest/pull/3376))
- Refactored reporters to pass individual Tests to reporters. ([#3289](https://github.com/facebook/jest/pull/3289))
- Refactored TestRunner ([#3166](https://github.com/facebook/jest/pull/3166))
- Refactored watch mode prompts. ([#3290](https://github.com/facebook/jest/pull/3290))
- Deleted `jest-file-exists`. ([#3105](https://github.com/facebook/jest/pull/3105))
- Removed `Config` type. ([#3366](https://github.com/facebook/jest/pull/3366))
- Removed all usage of `jest-file-exists`. ([#3101](https://github.com/facebook/jest/pull/3101))
- Adopted prettier on the Jest codebase.

## jest 19.0.1

- Fix infinite loop when using `--watch` with `--coverage`.
- Fixed `watchman` config option.
- Fixed a bug in the jest-editor-support static analysis.
- Fixed eslint plugin warning.
- Fixed missing space in front of "Did you mean …?".
- Fixed path printing in the reporter on Windows.

## jest 19.0.0

- Breaking Change: Added a version for snapshots.
- Breaking Change: Removed the `mocksPattern` configuration option, it never worked correctly.
- Breaking Change: Renamed `testPathDirs` to `roots` to avoid confusion when configuring Jest.
- Breaking Change: Updated printing of React elements to cause fewer changes when props change.
- Breaking Change: Updated snapshot format to properly escape data.
- Fixed --color to be recognized correctly again.
- Fixed `babel-plugin-jest-hoist` to work properly with type annotations in tests.
- Fixed behavior for console.log calls and fixed a memory leak (#2539).
- Fixed cache directory path for Jest to avoid ENAMETOOLONG errors.
- Fixed change events to be emitted in jest-haste-map's watch mode. This fixes issues with Jest's new watch mode and react-native-packager.
- Fixed cli arguments to be used when loading the config from file, they were previously ignored.
- Fixed Jest to load json files that include a BOM.
- Fixed Jest to throw errors instead of ignoring invalid cli options.
- Fixed mocking behavior for virtual modules.
- Fixed mocking behavior with transitive dependencies.
- Fixed support for asymmetric matchers in `toMatchObject`.
- Fixed test interruption and `--bail` behavior.
- Fixed watch mode to clean up worker processes when a test run gets interrupted.
- Fixed whitespace to be highlighted in snapshots and assertion errors.
- Improved `babel-jest` plugin: babel is loaded lazily, istanbul comments are only added when coverage is used.
- Improved error for invalid transform config.
- Improved moduleNameMapper to not overwrite mocks when many patterns map to the same file.
- Improved printing of skipped tests in verbose mode.
- Improved resolution code in jest-resolve.
- Improved to only show patch marks in assertion errors when the comparison results in large objects.
- New `--collectCoverageFrom` cli argument.
- New `--coverageDirectory` cli argument.
- New `expect.addSnapshotSerializer` to add custom snapshot serializers for tests.
- New `jest.spyOn`.
- New `testMatch` configuration option that accepts glob patterns.
- New eslint-plugin-jest with no-disabled-tests, no-focuses-tests and no-identical-title rules and default configuration and globals.
- New expect.stringContaining asymmetric matcher.
- New feature to make manual mocks with nested folders work. For example `__mocks__/react-native/Library/Text.js` will now work as expected.
- New feature to re-run tests through the notification when using `--notify`.
- New jest-phabricator package to integrate Jest code coverage in phabriactor.
- New jest-validate package to improve configuration errors, help with suggestions of correct configuration and to be adopted in other libraries.
- New pretty-printing for asymmetric matchers.
- New RSS feed for Jest's blog.
- New way to provide a reducer to extract haste module ids.
- New website, new documentation, new color scheme and new homepage.
- Rewritten watch mode for instant feedback, better code quality and to build new features on top of it (#2362).

## jest 18.1.0

- Fixed console.log and fake timer behavior in node 7.3.
- Updated istanbul-api.
- Updated jest-diff equality error message.
- Disabled arrow keys when entering a pattern in watch mode to prevent broken behavior. Will be improved in a future release.
- Moved asymmetric matchers and equality functionality from Jasmine into jest-matchers.
- Removed jasmine and jest-snapshot dependency from jest-matchers.
- Removed unused global `context` variable.
- Show a better error message if the config is invalid JSON.
- Highlight trailing whitespace in assertion diffs and snapshots.
- Jest now uses micromatch instead of minimatch.
- Added `-h` as alias for `--help`.

## jest 18.0.0

See https://jestjs.io/blog/2016/12/15/2016-in-jest.html

- The testResultsProcessor function is now required to return the modified results.
- Removed `pit` and `mockImpl`. Use `it` or `mockImplementation` instead.
- Fixed re-running tests when `--bail` is used together with `--watch`.
- `pretty-format` is now merged into Jest.
- `require('v8')` now works properly in a test context.
- Jest now clears the entire scrollback in watch mode.
- Added `expect.any`, `expect.anything`, `expect.objectContaining`, `expect.arrayContaining`, `expect.stringMatching`.
- Properly resolve `snapshotSerializers`, `setupFiles`, `transform`, `testRunner` and `testResultsProcessor` instead of using `path.resolve`.
- `--testResultsProcessor` is now exposed through the cli.
- Renamed `--jsonOutputFile` to `--outputFile`.
- Added `jest-editor-support` for vscode and Nuclide integration.
- Fixed `test.concurrent` unhandled promise rejections.
- The Jest website is now auto-deployed when merging into master.
- Updated `testRegex` to include `test.js` and `spec.js` files.
- Fixes for `babel-plugin-jest-hoist` when using `jest.mock` with three arguments.
- The `JSON` global in `jest-environment-node` now comes from the vm context instead of the parent context.
- Jest does not print stack traces from babel any longer.
- Fake timers are reset when `FakeTimers.useTimers()` is called.
- Usage of Jest in watch mode can be hidden through `JEST_HIDE_USAGE`.
- Added `expect.assertions(number)` which will ensure that a specified amount of assertions is made in one test.
- Added `.toMatchSnapshot(?string)` feature to give snapshots a name.
- Escape regex in snapshots.
- `jest-react-native` was deprecated and now forwards `react-native`.
- Added `.toMatchObject` matcher.
- Further improve printing of large objects.
- Fixed `NaN% Failed` in the OS notification when using `--notify`.
- The first test run without cached timings will now use separate processes instead of running in band.
- Added `.toHaveProperty` matcher.
- Fixed `Map`/`Set` comparisons.
- `test.concurrent` now works with `--testNamePattern`.

## jest 17.0.3

- Improved file-watching feature in jest-haste-map.
- Added `.toHaveLength` matcher.
- Improved `.toContain` matcher.

## jest 17.0.2

- Fixed performance regression in module resolution.

## jest 17.0.1

- Fixed pretty printing of big objects.
- Fixed resolution of `.native.js` files in react-native projects.

## jest 17.0.0

- Added `expect.extend`.
- Properly resolve modules with platform extensions on react-native.
- Added support for custom snapshots serializers.
- Updated to Jasmine 2.5.2.
- Big diffs are now collapsed by default in snapshots and assertions. Added `--expand` (or `-e`) to show the full diff.
- Replaced `scriptPreprocessor` with the new `transform` option.
- Added `jest.resetAllMocks` which replaces `jest.clearAllMocks`.
- Fixes for react-native preset.
- Fixes for global built in objects in `jest-environment-node`.
- Create mock objects in the vm context instead of the parent context.
- `.babelrc` is now part of the transform cache key in `babel-jest`.
- Fixes for docblock parsing with haste modules.
- Exit with the proper code when the coverage threshold is not reached.
- Implemented file watching in `jest-haste-map`.
- `--json` now includes information about individual tests inside a file.

## jest 16.0.2

- Symbols are now properly mocked when using `jest-mock`.
- `toHaveBeenCalledWith()` works without arguments again.
- Newlines in snapshots are now normalized across different operating systems.

## jest 16.0.1

- Fix infinite loop.

## jest 16.0.0

- Previously failed tests are now always run first.
- A new concurrent reporter shows currently running tests, a test summary, a progress bar and estimated remaining time if possible.
- Improved CLI colors.
- `jest <pattern>` is now case-insensitive.
- Added `it.only`, `it.skip`, `test.only`, `test.skip` and `xtest`.
- Added `--testNamePattern=pattern` or `-t <pattern>` to run individual tests in test files.
- Jest now warns for duplicate mock files.
- Pressing `a`, `o`, `p`, `q` or `enter` while tests are running in the watch mode, the test run will be interrupted.
- `--bail` now works together with `--watch`.
- Added `test.concurrent` for concurrent async tests.
- Jest now automatically considers files and tests with the `.jsx` extension.
- Added `jest.clearAllMocks` to clear all mocks manually.
- Rewrote Jest's snapshot implementation. `jest-snapshot` can now be more easily integrated into other test runners and used in other projects.
- This requires most snapshots to be updated when upgrading Jest.
- Objects and Arrays in snapshots are now printed with a trailing comma.
- Function names are not printed in snapshots any longer to reduce issues with code coverage instrumentation and different Node versions.
- Snapshots are now sorted using natural sort order.
- Snapshots are not marked as obsolete any longer when using `fit` or when an error is thrown in a test.
- Finished migration of Jasmine matchers to the new Jest matchers.
- Pretty print `toHaveBeenLastCalledWith`, `toHaveBeenCalledWith`, `lastCalledWith` and `toBeCalledWith` failure messages.
- Added `toBeInstanceOf` matcher.
- Added `toContainEqual` matcher.
- Added `toThrowErrorMatchingSnapshot` matcher.
- Improved `moduleNameMapper` resolution.
- Module registry fixes.
- Fixed invocation of the `setupTestFrameworkScriptFile` script to make it easier to use chai together with Jest.
- Removed react-native special case in Jest's configuration.
- Added `--findRelatedTests <fileA> <fileB>` cli option to run tests related to the specified files.
- Added `jest.deepUnmock` to `babel-plugin-jest-hoist`.
- Added `jest.runTimersToTime` which is useful together with fake timers.
- Improved automated mocks for ES modules compiled with babel.

## jest 15.1.1

- Fixed issues with test paths that include hyphens on Windows.
- Fixed `testEnvironment` resolution.
- Updated watch file name pattern input.

## jest 15.1.0

- Pretty printer updates for React and global window objects.
- `jest-runtime` overwrites automocking from configuration files.
- Improvements for watch mode on Windows.
- afterAll/afterEach/beforeAll/beforeEach can now return a Promise and be used together with async/await.
- Improved stack trace printing on Node 4.

## jest 15.0.2

- Fixed Jest with npm2 when using coverage.

## jest 15.0.1

- Updated toThrow and toThrowMatchers and aliased them to the same matcher.
- Improvements for watch mode.
- Fixed Symbol reassignment in tests would break Jest's matchers.
- Fixed `--bail` option.

## jest 15.0.0

- See https://jestjs.io/blog/2016/09/01/jest-15.html
- Jest by default now also recognizes files ending in `.spec.js` and `.test.js` as test files.
- Completely replaced most Jasmine matchers with new Jest matchers.
- Rewrote Jest's CLI output for test failures and summaries.
- Added `--env` option to override the default test environment.
- Disabled automocking, fake timers and resetting the module registry by default.
- Added `--watchAll`, made `--watch` interactive and added the ability to update snapshots and select test patterns in watch mode.
- Jest uses verbose mode when running a single test file.
- Console messages are now buffered and printed along with the test results.
- Fix `testEnvironment` resolution to prefer `jest-environment-{name}` instead of `{name}` only. This prevents a module colision when using `jsdom` as test environment.
- `moduleNameMapper` now uses a resolution algorithm.
- Improved performance for small test runs.
- Improved API documentation.
- Jest now works properly with directories that have special characters in them.
- Improvements to Jest's own test infra by merging integration and unit tests. Code coverage is now collected for Jest.
- Added `global.global` to the node environment.
- Fixed babel-jest-plugin-hoist issues with functions called `mock`.
- Improved jest-react-native preset with mocks for ListView, TextInput, ActivityIndicator and ScrollView.
- Added `collectCoverageFrom` to collect code coverage from untested files.
- Rewritten code coverage support.

## jest 14.1.0

- Changed Jest's default cache directory.
- Fixed `jest-react-native` for react 15.3.0.
- Updated react and react-native example to use `react-test-renderer`.
- Started to refactor code coverage.

## jest 14.0.2

- `babel-jest` bugfix.

## jest 14.0.1

- `babel-jest` can now be used to compose a transformer.
- Updated snapshot instructions to run `jest -u` or `npm test -- -u`.
- Fixed `config` cli option to enable JSON objects as configuration.
- Updated printing of preset path in the CLI.

## jest 14.0.0

- Official release of snapshot tests.
- Started to replace Jasmine matchers with Jest matchers: `toBe`, `toBeFalsy`, `toBeTruthy`, `toBeNaN`, `toBe{Greater,Less}Than{,OrEqual}`, `toBeNull`, `toBeDefined`, `toBeUndefined`, `toContain`, `toMatch`, `toBeCloseTo` were rewritten.
- Rewrite of Jest's reporters.
- Experimental react-native support.
- Removed Jasmine 1 support from Jest.
- Transform caching improvements.

## jest 13.2.0

- Snapshot bugfixes.
- Timer bugfixes.

## jest 13.1.0

- Added `test` global function as an alias for `it`.
- Added `coveragePathIgnorePatterns` to the config.
- Fixed printing of "JSX objects" in snapshots.
- Fixes for `--verbose` option and top level `it` calls.
- Extended the node environment with more globals.
- testcheck now needs to be required explicitly through `require('jest-check')`.
- Added `jest.deepUnmock`.
- Fail test suite if it does not contain any tests.

## jest 13.0.0

- Added duration of individual tests in verbose mode.
- Added a `browser` config option to properly resolve npm packages with a browser field in `package.json` if you are writing tests for client side apps
- Added `jest-repl`.
- Split up `jest-cli` into `jest-runtime` and `jest-config`.
- Added a notification plugin that shows a test run notification using `--notify`.
- Refactored `TestRunner` into `SearchSource` and improved the "no tests found" message.
- Added `jest.isMockFunction(jest.fn())` to test for mock functions.
- Improved test reporter printing and added a test failure summary when running many tests.
  - Add support for property testing via testcheck-js.
- Added a webpack tutorial.
- Added support for virtual mocks through `jest.mock('Module', implementation, {virtual: true})`.
- Added snapshot functionality through `toMatchSnapshot()`.
- Redesigned website.

## jest-cli 12.1.1

- Windows stability fixes.
- Mock module resolution fixes.
- Remove test files from code coverage.

## jest-cli 12.1.0

- Jest is now also published in the `jest` package on npm.
- Added `testRegex` to match for tests outside of specific folders. Deprecated both `testDirectoryName` and `testFileExtensions`.
- `it` can now return a Promise for async testing. `pit` was deprecated.
- Added `jest-resolve` as a standalone package based on the Facebook module resolution algorithm.
- Added `jest-changed-files` as a standalone package to detect changed files in a git or hg repo.
- Added `--setupTestFrameworkFile` to cli.
- Added support for coverage thresholds. See https://jestjs.io/docs/en/configuration#coveragethreshold-object.
- Updated to jsdom 9.0.
- Updated and improved stack trace reporting.
- Added `module.filename` and removed the invalid `module.__filename` field.
- Further improved the `lastCalledWith` and `toBeCalledWith` custom matchers. They now print the most recent calls.
- Fixed jest-haste-map on continuous integration systems.
- Fixes for hg/git integration.
- Added a re-try for the watchman crawler.

## jest-cli 12.0.2

- Bug fixes when running a single test file and for scoped package names.

## jest-cli 12.0.1

- Added custom equality matchers for Map/Set and iterables.
- Bug fixes

## jest-cli 12.0.0

- Reimplemented `node-haste` as `jest-haste-map`: https://github.com/facebook/jest/pull/896
- Fixes for the upcoming release of nodejs 6.
- Removed global mock caching which caused negative side-effects on test runs.
- Updated Jasmine from 2.3.4 to 2.4.1.
- Fixed our Jasmine fork to work better with `Object.create(null)`.
- Added a `--silent` flag to silence console messages during a test run.
- Run a test file directly if a path is passed as an argument to Jest.
- Added support for the undocumented nodejs feature `module.paths`.

## jest-cli 11.0.2

- Fixed `jest -o` error when Mercurial isn't installed on the system
- Fixed Jasmine failure message when expected values were mutated after tests.

## jest-cli 11.0.1, babel-jest 11.0.1

- Added support for Mercurial repositories when using `jest -o`
- Added `mockImplementationOnce` API to `jest.fn()`.

## jest-cli 11.0.0, babel-jest 11.0.0 (pre-releases 0.9 to 0.10)

- New implementation of node-haste and rewrite of internal module loading and resolution. Fixed both startup and runtime performance. [#599](https://github.com/facebook/jest/pull/599)
- Jasmine 2 is now the default test runner. To keep using Jasmine 1, put `testRunner: "jasmine1"` into your configuration.
- Added `jest-util`, `jest-mock`, `jest-jasmine1`, `jest-jasmine2`, `jest-environment-node`, `jest-environment-jsdom` packages.
- Added `babel-jest-preset` and `babel-jest` as packages. `babel-jest` is now being auto-detected.
- Added `babel-plugin-jest-hoist` which hoists `jest.unmock`, `jest.mock` and the new `jest.enableAutomock` and `jest.disableAutomock` API.
- Improved `babel-jest` integration and `react-native` testing.
- Improved code coverage reporting when using `babel-jest`.
- Added the `jest.mock('moduleName', moduleFactory)` feature. `jest.mock` now gets hoisted by default. `jest.doMock` was added to explicitly mock a module without the hoisting feature of `babel-jest`.
- Updated jsdom to 8.3.x.
- Improved responsiveness of the system while using `--watch`.
- Clear the terminal window when using `--watch`.
- By default, `--watch` will now only runs tests related to changed files. `--watch=all` can be used to run all tests on file system changes.
- Debounce `--watch` re-runs to not trigger test runs during a branch switch in version control.
- Added `jest.fn()` and `jest.fn(implementation)` as convenient shorcuts for `jest.genMockFunction()` and `jest.genMockFunction().mockImplementation()`.
- Added an `automock` option to turn off automocking globally.
- Added a "no tests found" message if no tests can be found.
- Jest sets `process.NODE_ENV` to `test` unless otherwise specified.
- Fixed `moduleNameMapper` config option when used with paths.
- Fixed an error with Jasmine 2 and tests that `throw 'string errors'`.
- Fixed issues with unmocking symlinked module names.
- Fixed mocking of boolean values.
- Fixed mocking of fields that start with an underscore ("private fields").
- Fixed unmocking behavior with npm3.
- Fixed and improved `--onlyChanged` option.
- Fixed support for running Jest as a git submodule.
- Improved verbose logger output
- Fixed test runtime error reporting and stack traces.
- Improved `toBeCalled` Jasmine 2 custom matcher messages.
- Improved error reporting when a syntax error occurs.
- Renamed HasteModuleLoader to Runtime.
- Jest now properly reports pending tests disabled with `xit` and `xdescribe`.
- Removed `preprocessCachingDisabled` config option.
- Added a `testEnvironment` option to customize the sandbox environment.
- Added support for `@scoped/name` npm packages.
- Added an integration test runner for Jest that runs all tests for examples and packages.

## 0.8.2

- Performance improvements.
- jest now uses `chalk` instead of its own colors implementation.

## 0.8.1

- `--bail` now reports with the proper error code.
- Fixed loading of the setup file when using jasmine2.
- Updated jsdom to 7.2.0.

## 0.8.0

- Added optional support for jasmine2 through the `testRunner` config option.
- Fixed mocking support for Map, WeakMap and Set.
- `node` was added to the defaults in `moduleFileExtensions`.
- Updated the list of node core modules that are properly being recognized by the module loader.

## 0.7.1

- Correctly map `process.on` into jsdom environments, fixes a bug introduced in jest 0.7.0.

## 0.7.0

- Fixed a memory leak with test contexts. Jest now properly cleans up test environments after each test. Added `--logHeapUsage` to log memory usage after each test. Note: this is option is meant for debugging memory leaks and might significantly slow down your test run.
- Removed `mock-modules`, `node-haste` and `mocks` virtual modules. This is a breaking change of undocumented public API. Usage of this API can safely be automatically updated through an automated codemod:
- Example: http://astexplorer.net/#/zrybZ6UvRA
- Codemod: https://github.com/cpojer/js-codemod/blob/master/transforms/jest-update.js
- jscodeshift: https://github.com/facebook/jscodeshift
- Removed `navigator.onLine` and `mockSetReadOnlyProperty` from the global jsdom environment. Use `window.navigator.onLine = true;` in your test setup and `Object.defineProperty` instead.

## 0.6.1

- Updated jsdom to 7.0.2.
- Use the current working directory as root when passing a jest config from the command line.
- Updated the React examples and getting started guide
- Modules now receive a `module.parent` field so unmocked modules don't assume they are run directly any longer.

## 0.6.0

- jest now reports the number of tests that were run instead of the number of test files.
- Added a `--json` option to print test results as JSON.
- Changed the preprocessor API. A preprocessor now receives the script, file and config. The cache key function receives the script, file and stringified config to be able to create consistent hashes.
- Removed node-worker-pool in favor of node-worker-farm (#540).
- `toEqual` now also checks the internal class name of an object. This fixes invalid tests like `expect([]).toEqual({})` which were previously passing.
- Added the option to provide map modules to stub modules by providing the `moduleNameMapper` config option.
- Allow to specify a custom `testRunner` in the configuration (#531).
- Added a `--no-cache` option to make it easier to debug preprocessor scripts.
- Fix code coverage on windows (#499).

## 0.5.6

- Cache test run performance and run slowest tests first to maximize worker utilization
- Update to jsdom 6.5.0

## 0.5.5

- Improve failure stack traces.
- Fix syntax error reporting.
- Add `--watch` option (#472).

## 0.5.2

- Fixed a bug with syntax errors in test files (#487).
- Fixed chmod error for preprocess-cache (#491).
- Support for the upcoming node 4.0 release (#490, #489).

## 0.5.1

- Upgraded node-worker-pool to 3.0.0, use the native `Promise` implementation.
- `testURL` can be used to set the location of the jsdom environment.
- Updated all of jest's dependencies, now using jsdom 6.3.
- jest now uses the native `Promise` implementation.
- Fixed a bug when passed an empty `testPathIgnorePatterns`.
- Moved preprocessor cache into the haste cache directory.

## 0.5.0

- Added `--noStackTrace` option to disable stack traces.
- Jest now only works with iojs v2 and up. If you are still using node we recommend upgrading to iojs or keep using jest 0.4.0.
- Upgraded to jsdom 6.1.0 and removed all the custom jsdom overwrites.

## <=0.4.0

- See commit history for changes in previous versions of jest.<|MERGE_RESOLUTION|>--- conflicted
+++ resolved
@@ -1,10 +1,9 @@
 ## master
 
-<<<<<<< HEAD
 ### Features
 
 - `[jest-cli]` Watch plugins now have access to a broader range of global configuration options in their `updateConfigAndRun` callbacks, so they can provide a wider set of extra features ([#6473](https://github.com/facebook/jest/pull/6473))
-=======
+
 ## 23.4.0
 
 ### Features
@@ -12,7 +11,6 @@
 - `[jest-haste-map]` Add `computeDependencies` flag to avoid opening files if not needed ([#6667](https://github.com/facebook/jest/pull/6667))
 - `[jest-runtime]` Support `require.resolve.paths` ([#6471](https://github.com/facebook/jest/pull/6471))
 - `[jest-runtime]` Support `paths` option for `require.resolve` ([#6471](https://github.com/facebook/jest/pull/6471))
->>>>>>> 40b0c6a7
 
 ### Fixes
 
