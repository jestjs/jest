--- conflicted
+++ resolved
@@ -2,11 +2,8 @@
 
 ### Features
 
-<<<<<<< HEAD
 - `[jest-circus, @jest/cli, jest-config]` Add feature to randomize order of tests via CLI flag or through the config file([#12922](https://github.com/facebook/jest/pull/12922))
-=======
 - `[@jest/globals, jest-mock]` Add `jest.Spied*` utility types ([#13440](https://github.com/facebook/jest/pull/13440))
->>>>>>> 8d57aa4b
 
 ### Fixes
 
