## master

### Features

- `[jest-jasmine2/jest-circus/jest-cli]` Add test.todo ([#6996](https://github.com/facebook/jest/pull/6996))
- `[pretty-format]` Option to not escape strings in diff messages ([#5661](https://github.com/facebook/jest/pull/5661))
- `[jest-haste-map]` Add `getFileIterator` to `HasteFS` for faster file iteration ([#7010](https://github.com/facebook/jest/pull/7010)).
- `[jest-worker]` [**BREAKING**] Add functionality to call a `setup` method in the worker before the first call and a `teardown` method when ending the farm ([#7014](https://github.com/facebook/jest/pull/7014)).
- `[jest-config]` [**BREAKING**] Set default `notifyMode` to `failure-change` ([#7024](https://github.com/facebook/jest/pull/7024))
- `[jest-config]` Add `readConfigs` function, previously in `jest-cli` ([#7096](https://github.com/facebook/jest/pull/7096))
- `[jest-snapshot]` Enable configurable snapshot paths ([#6143](https://github.com/facebook/jest/pull/6143))
- `[jest-haste-map]` [**BREAKING**] Remove support for `@providesModule` ([#6104](https://github.com/facebook/jest/pull/6104))
- `[pretty-format]` Support HTMLCollection and NodeList in DOMCollection plugin ([#7125](https://github.com/facebook/jest/pull/7125))
- `[jest-runtime]` Pass the normalized configuration to script transformers ([#7148](https://github.com/facebook/jest/pull/7148))
- `[jest-runtime]` If `require` fails without a file extension, print all files that match with one ([#7160](https://github.com/facebook/jest/pull/7160))
- `[jest-haste-map]` Make `ignorePattern` optional ([#7166](https://github.com/facebook/jest/pull/7166))
- `[jest-runtime]` Remove `cacheDirectory` from `ignorePattern` for `HasteMap` if not necessary ([#7166](https://github.com/facebook/jest/pull/7166))

### Fixes

- `[jest-cli]` Fix coverage summary reporting ([#7058](https://github.com/facebook/jest/pull/7058))
- `[jest-each]` Add each array validation check ([#7033](https://github.com/facebook/jest/pull/7033))
- `[jest-haste-map]` [**BREAKING**] Replace internal data structures to improve performance ([#6960](https://github.com/facebook/jest/pull/6960))
- `[jest-haste-map]` Use relative paths to allow remote caching ([#7020](https://github.com/facebook/jest/pull/7020))
- `[jest-haste-map]` Do not visit again files with the same sha-1 ([#6990](https://github.com/facebook/jest/pull/6990))
- `[jest-jasmine2]` Fix memory leak in Error objects hold by the framework ([#6965](https://github.com/facebook/jest/pull/6965))
- `[jest-haste-map]` Fixed Haste whitelist generation for scoped modules on Windows ([#6980](https://github.com/facebook/jest/pull/6980))
- `[jest-mock]` Fix inheritance of static properties and methods in mocks ([#7003](https://github.com/facebook/jest/pull/7003))
- `[jest-mock]` Fix mocking objects without `Object.prototype` in their prototype chain ([#7003](https://github.com/facebook/jest/pull/7003))
- `[jest-mock]` Check `_isMockFunction` is true rather than truthy on potential mocks ([#7017](https://github.com/facebook/jest/pull/7017))
- `[jest-cli]` Update jest-cli to show git ref in message when using `changedSince` ([#7028](https://github.com/facebook/jest/pull/7028))
- `[jest-jasmine2`] Fix crash when test return Promise rejected with null ([#7049](https://github.com/facebook/jest/pull/7049))
- `[jest-runtime]` Check `_isMockFunction` is true rather than truthy on potential global mocks ([#7017](https://github.com/facebook/jest/pull/7017))
- `[jest-jasmine]` Show proper error message from async `assert` errors ([#6821](https://github.com/facebook/jest/pull/6821))
- `[jest-circus]` Fail synchronous hook timeouts ([#7074](https://github.com/facebook/jest/pull/7074))
- `[jest-jasmine2]` Fail synchronous test timeouts ([#7074](https://github.com/facebook/jest/pull/7074))
- `[jest-jasmine2]` Better error message when a describe block is empty ([#6372](https://github.com/facebook/jest/pull/6372))
- `[jest-jasmine2]` Pending calls inside async tests are reported as pending not failed ([#6782](https://github.com/facebook/jest/pull/6782))
- `[jest-circus]` Better error message when a describe block is empty ([#6372](https://github.com/facebook/jest/pull/6372))
- `[jest-cli]` Fix unhandled error when a bad revision is provided to `changedSince` ([#7115](https://github.com/facebook/jest/pull/7115))
- `[jest-config]` Moved dynamically assigned `cwd` from `jest-cli` to default configuration in `jest-config` ([#7146](https://github.com/facebook/jest/pull/7146))
<<<<<<< HEAD
- `[jest-cli]` Fix watch mode filename/test name filtering is not taken into account for coverage calculation with collectCoverageFrom set ([#7153](https://github.com/facebook/jest/pull/7153))
=======
- `[jest-config]` Fix `getMaxWorkers` on termux ([#7154](https://github.com/facebook/jest/pull/7154))
- `[jest-runtime]` Throw an explicit error if `js` is missing from `moduleFileExtensions` ([#7160](https://github.com/facebook/jest/pull/7160))
- `[jest-runtime]` Fix missing coverage when using negative glob pattern in `testMatch` ([#7170](https://github.com/facebook/jest/pull/7170))
- `[*]` Ensure `maxWorkers` is at least 1 (was 0 in some cases where there was only 1 CPU) ([#7182](https://github.com/facebook/jest/pull/7182))
>>>>>>> ee9fc739

### Chore & Maintenance

- `[docs]` Add synchronous test.each setup ([#7150](https://github.com/facebook/jest/pull/7150))
- `[docs]` Add `this.extend` to the Custom Matchers API reference ([#7130](https://github.com/facebook/jest/pull/7130))
- `[docs]` Fix default value for `coverageReporters` value in configuration docs ([#7126](https://github.com/facebook/jest/pull/7126))
- `[docs]` Add link for jest-extended in expect docs ([#7078](https://github.com/facebook/jest/pull/7078))
- `[jest-util]` Add ErrorWithStack class ([#7067](https://github.com/facebook/jest/pull/7067))
- `[docs]` Document `--runTestsByPath` CLI parameter ([#7046](https://github.com/facebook/jest/pull/7046))
- `[docs]` Fix babel-core installation instructions ([#6745](https://github.com/facebook/jest/pull/6745))
- `[docs]` Explain how to rewrite assertions to avoid large irrelevant diff ([#6971](https://github.com/facebook/jest/pull/6971))
- `[examples]` add example using Babel 7 ([#6983](https://github.com/facebook/jest/pull/6983))
- `[docs]` Replace shallow equality with referential identity in `ExpectAPI.md` ([#6991](https://github.com/facebook/jest/pull/6991))
- `[jest-changed-files]` Refactor to use `execa` over `child_process` ([#6987](https://github.com/facebook/jest/pull/6987))
- `[*]` Bump dated dependencies ([#6978](https://github.com/facebook/jest/pull/6978))
- `[scripts]` Don’t make empty subfolders for ignored files in build folder ([#7001](https://github.com/facebook/jest/pull/7001))
- `[docs]` Add missing export statement in `puppeteer_environment.js` under `docs/Puppeteer.md` ([#7127](https://github.com/facebook/jest/pull/7127))
- `[docs]` Removed useless expect.assertions in `TestingAsyncCode.md` ([#7131](https://github.com/facebook/jest/pull/7131))
- `[docs]` Remove references to `@providesModule` which isn't supported anymore ([#7147](https://github.com/facebook/jest/pull/7147))

### Performance

- `[jest-mock]` Improve `getType` function performance. ([#7159](https://github.com/facebook/jest/pull/7159))

## 23.6.0

### Features

- `[jest-cli]` Add `changedSince` to allowed watch mode configs ([#6955](https://github.com/facebook/jest/pull/6955))
- `[babel-jest]` Add support for `babel.config.js` added in Babel 7.0.0 ([#6911](https://github.com/facebook/jest/pull/6911))

### Fixes

- `[jest-resolve]` Only resolve realpath once in try-catch ([#6925](https://github.com/facebook/jest/pull/6925))
- `[expect]` Fix TypeError in `toBeInstanceOf` on `null` or `undefined` ([#6912](https://github.com/facebook/jest/pull/6912))
- `[jest-jasmine2]` Throw a descriptive error if the first argument supplied to a hook was not a function ([#6917](https://github.com/facebook/jest/pull/6917)) and ([#6931](https://github.com/facebook/jest/pull/6931))
- `[jest-circus]` Throw a descriptive error if the first argument supplied to a hook was not a function ([#6917](https://github.com/facebook/jest/pull/6917)) and ([#6931](https://github.com/facebook/jest/pull/6931))
- `[expect]` Fix variadic custom asymmetric matchers ([#6898](https://github.com/facebook/jest/pull/6898))
- `[jest-cli]` Fix incorrect `testEnvironmentOptions` warning ([#6852](https://github.com/facebook/jest/pull/6852))
- `[jest-each]` Prevent done callback being supplied to describe ([#6843](https://github.com/facebook/jest/pull/6843))
- `[jest-config]` Better error message for a case when a preset module was found, but no `jest-preset.js` or `jest-preset.json` at the root ([#6863](https://github.com/facebook/jest/pull/6863))
- `[jest-haste-map]` Catch crawler error when unsuccessfully reading directories ([#6761](https://github.com/facebook/jest/pull/6761))

### Chore & Maintenance

- `[docs]` Add custom toMatchSnapshot matcher docs ([#6837](https://github.com/facebook/jest/pull/6837))
- `[docs]` Improve the documentation regarding preset configuration ([#6864](https://github.com/facebook/jest/issues/6864))
- `[docs]` Clarify usage of `--projects` CLI option ([#6872](https://github.com/facebook/jest/pull/6872))
- `[docs]` Correct `failure-change` notification mode ([#6878](https://github.com/facebook/jest/pull/6878))
- `[scripts]` Don’t remove node_modules from subdirectories of presets in e2e tests ([#6948](https://github.com/facebook/jest/pull/6948))
- `[diff-sequences]` Double-check number of differences in tests ([#6953](https://github.com/facebook/jest/pull/6953))

## 23.5.0

### Features

- `[jest-cli]` Add package name to `NotifyReporter` notification ([#5898](https://github.com/facebook/jest/pull/5898))
- `[jest-runner]` print stack trace when `process.exit` is called from user code ([#6714](https://github.com/facebook/jest/pull/6714))
- `[jest-each]` introduces `%#` option to add index of the test to its title ([#6414](https://github.com/facebook/jest/pull/6414))
- `[pretty-format]` Support serializing `DocumentFragment` ([#6705](https://github.com/facebook/jest/pull/6705))
- `[jest-validate]` Add `recursive` and `recursiveBlacklist` options for deep config checks ([#6802](https://github.com/facebook/jest/pull/6802))
- `[jest-cli]` Check watch plugins for key conflicts ([#6697](https://github.com/facebook/jest/pull/6697))

### Fixes

- `[jest-snapshot]` Mark snapshots as obsolete when moved to an inline snapshot ([#6773](https://github.com/facebook/jest/pull/6773))
- `[jest-config]` Fix `--coverage` with `--findRelatedTests` overwriting `collectCoverageFrom` options ([#6736](https://github.com/facebook/jest/pull/6736))
- `[jest-config]` Update default config for testURL from 'about:blank' to 'http://localhost' to address latest JSDOM security warning. ([#6792](https://github.com/facebook/jest/pull/6792))
- `[jest-cli]` Fix `testMatch` not working with negations ([#6648](https://github.com/facebook/jest/pull/6648))
- `[jest-cli]` Don't report promises as open handles ([#6716](https://github.com/facebook/jest/pull/6716))
- `[jest-each]` Add timeout support to parameterised tests ([#6660](https://github.com/facebook/jest/pull/6660))
- `[jest-cli]` Improve the message when running coverage while there are no files matching global threshold ([#6334](https://github.com/facebook/jest/pull/6334))
- `[jest-snapshot]` Correctly merge property matchers with the rest of the snapshot in `toMatchSnapshot`. ([#6528](https://github.com/facebook/jest/pull/6528))
- `[jest-snapshot]` Add error messages for invalid property matchers. ([#6528](https://github.com/facebook/jest/pull/6528))
- `[jest-cli]` Show open handles from inside test files as well ([#6263](https://github.com/facebook/jest/pull/6263))
- `[jest-haste-map]` Fix a problem where creating folders ending with `.js` could cause a crash ([#6818](https://github.com/facebook/jest/pull/6818))

### Chore & Maintenance

- `[docs]` Document another option to avoid warnings with React 16 ([#5258](https://github.com/facebook/jest/issues/5258))
- `[docs]` Add note explaining when `jest.setTimeout` should be called ([#6817](https://github.com/facebook/jest/pull/6817/files))
- `[docs]` Fixed bug in example code ([#6828](https://github.com/facebook/jest/pull/6828))

## 23.4.2

### Performance

- `[jest-changed-files]` limit git and hg commands to specified roots ([#6732](https://github.com/facebook/jest/pull/6732))

### Fixes

- `[jest-circus]` Fix retryTimes so errors are reset before re-running ([#6762](https://github.com/facebook/jest/pull/6762))
- `[docs]` Update `expect.objectContaining()` description ([#6754](https://github.com/facebook/jest/pull/6754))
- `[babel-jest]` Make `getCacheKey()` take into account `createTransformer` options ([#6699](https://github.com/facebook/jest/pull/6699))
- `[jest-jasmine2]` Use prettier through `require` instead of `localRequire`. Fixes `matchInlineSnapshot` where prettier dependencies like `path` and `fs` are mocked with `jest.mock`. ([#6776](https://github.com/facebook/jest/pull/6776))
- `[docs]` Fix contributors link ([#6711](https://github.com/facebook/jest/pull/6711))
- `[website]` Fix website versions page to link to correct language ([#6734](https://github.com/facebook/jest/pull/6734))
- `[expect]` Update `toContain` suggestion to contain equal message ([#6792](https://github.com/facebook/jest/pull/6810))

## 23.4.1

### Features

- `[jest-cli]` Watch plugins now have access to a broader range of global configuration options in their `updateConfigAndRun` callbacks, so they can provide a wider set of extra features ([#6473](https://github.com/facebook/jest/pull/6473))
- `[jest-snapshot]` `babel-traverse` is now passed to `jest-snapshot` explicitly to avoid unnecessary requires in every test

### Fixes

- `[jest-haste-map]` Optimize watchman crawler by using `glob` on initial query ([#6689](https://github.com/facebook/jest/pull/6689))

### Fixes

- `[pretty-format]` Fix formatting of invalid Date objects ([#6635](https://github.com/facebook/jest/pull/6635))

## 23.4.0

### Features

- `[jest-haste-map]` Add `computeDependencies` flag to avoid opening files if not needed ([#6667](https://github.com/facebook/jest/pull/6667))
- `[jest-runtime]` Support `require.resolve.paths` ([#6471](https://github.com/facebook/jest/pull/6471))
- `[jest-runtime]` Support `paths` option for `require.resolve` ([#6471](https://github.com/facebook/jest/pull/6471))

### Fixes

- `[jest-runner]` Force parallel runs for watch mode, to avoid TTY freeze ([#6647](https://github.com/facebook/jest/pull/6647))
- `[jest-cli]` properly reprint resolver errors in watch mode ([#6407](https://github.com/facebook/jest/pull/6407))
- `[jest-cli]` Write configuration to stdout when the option was explicitly passed to Jest ([#6447](https://github.com/facebook/jest/pull/6447))
- `[jest-cli]` Fix regression on non-matching suites ([6657](https://github.com/facebook/jest/pull/6657))
- `[jest-runtime]` Roll back `micromatch` version to prevent regression when matching files ([#6661](https://github.com/facebook/jest/pull/6661))

## 23.3.0

### Features

- `[jest-cli]` Allow watch plugin to be configured ([#6603](https://github.com/facebook/jest/pull/6603))
- `[jest-snapshot]` Introduce `toMatchInlineSnapshot` and `toThrowErrorMatchingInlineSnapshot` matchers ([#6380](https://github.com/facebook/jest/pull/6380))

### Fixes

- `[jest-regex-util]` Improve handling already escaped path separators on Windows ([#6523](https://github.com/facebook/jest/pull/6523))
- `[jest-cli]` Fix `testNamePattern` value with interactive snapshots ([#6579](https://github.com/facebook/jest/pull/6579))
- `[jest-cli]` Fix enter to interrupt watch mode ([#6601](https://github.com/facebook/jest/pull/6601))

### Chore & Maintenance

- `[website]` Switch domain to https://jestjs.io ([#6549](https://github.com/facebook/jest/pull/6549))
- `[tests]` Improve stability of `yarn test` on Windows ([#6534](https://github.com/facebook/jest/pull/6534))
- `[*]` Transpile object shorthand into Node 4 compatible syntax ([#6582](https://github.com/facebook/jest/pull/6582))
- `[*]` Update all legacy links to jestjs.io ([#6622](https://github.com/facebook/jest/pull/6622))
- `[docs]` Add docs for 23.1, 23.2, and 23.3 ([#6623](https://github.com/facebook/jest/pull/6623))
- `[website]` Only test/deploy website if relevant files are changed ([#6626](https://github.com/facebook/jest/pull/6626))
- `[docs]` Describe behavior of `resetModules` option when set to `false` ([#6641](https://github.com/facebook/jest/pull/6641))

## 23.2.0

### Features

- `[jest-each]` Add support for keyPaths in test titles ([#6457](https://github.com/facebook/jest/pull/6457))
- `[jest-cli]` Add `jest --init` option that generates a basic configuration file with a short description for each option ([#6442](https://github.com/facebook/jest/pull/6442))
- `[jest.retryTimes]` Add `jest.retryTimes()` option that allows failed tests to be retried n-times when using jest-circus. ([#6498](https://github.com/facebook/jest/pull/6498))

### Fixes

- `[docs]` Fixed error in documentation for expect.not.arrayContaining(array). ([#6491](https://github.com/facebook/jest/pull/6491))
- `[jest-cli]` Add check to make sure one or more tests have run before notifying when using `--notify` ([#6495](https://github.com/facebook/jest/pull/6495))
- `[jest-cli]` Pass `globalConfig` as a parameter to `globalSetup` and `globalTeardown` functions ([#6486](https://github.com/facebook/jest/pull/6486))
- `[jest-config]` Add missing options to the `defaults` object ([#6428](https://github.com/facebook/jest/pull/6428))
- `[expect]` Using symbolic property names in arrays no longer causes the `toEqual` matcher to fail ([#6391](https://github.com/facebook/jest/pull/6391))
- `[expect]` `toEqual` no longer tries to compare non-enumerable symbolic properties, to be consistent with non-symbolic properties. ([#6398](https://github.com/facebook/jest/pull/6398))
- `[jest-util]` `console.timeEnd` now properly log elapsed time in milliseconds. ([#6456](https://github.com/facebook/jest/pull/6456))
- `[jest-mock]` Fix `MockNativeMethods` access in react-native `jest.mock()` ([#6505](https://github.com/facebook/jest/pull/6505))
- `[jest-cli]` Fix `reporters` for `moduleName` = `'default'` ([#6542](https://github.com/facebook/jest/pull/6542))

### Chore & Maintenance

- `[docs]` Add jest-each docs for 1 dimensional arrays ([#6444](https://github.com/facebook/jest/pull/6444/files))

## 23.1.0

### Features

- `[jest-each]` Add pretty-format serialising to each titles ([#6357](https://github.com/facebook/jest/pull/6357))
- `[jest-cli]` shouldRunTestSuite watch hook now receives an object with `config`, `testPath` and `duration` ([#6350](https://github.com/facebook/jest/pull/6350))
- `[jest-each]` Support one dimensional array of data ([#6351](https://github.com/facebook/jest/pull/6351))
- `[jest-watch]` create new package `jest-watch` to ease custom watch plugin development ([#6318](https://github.com/facebook/jest/pull/6318))
- `[jest-circus]` Make hooks in empty describe blocks error ([#6320](https://github.com/facebook/jest/pull/6320))
- Add a config/CLI option `errorOnDeprecated` which makes calling deprecated APIs throw hepful error messages ([#6339](https://github.com/facebook/jest/pull/6339))

### Fixes

- `[jest-each]` Fix pluralising missing arguments error ([#6369](https://github.com/facebook/jest/pull/6369))
- `[jest-each]` Stop test title concatenating extra args ([#6346](https://github.com/facebook/jest/pull/6346))
- `[expect]` toHaveBeenNthCalledWith/nthCalledWith gives wrong call messages if not matched ([#6340](https://github.com/facebook/jest/pull/6340))
- `[jest-each]` Make sure invalid arguments to `each` points back to the user's code ([#6347](https://github.com/facebook/jest/pull/6347))
- `[expect]` toMatchObject throws TypeError when a source property is null ([#6313](https://github.com/facebook/jest/pull/6313))
- `[jest-cli]` Normalize slashes in paths in CLI output on Windows ([#6310](https://github.com/facebook/jest/pull/6310))
- `[jest-cli]` Fix run beforeAll in excluded suites tests" mode. ([#6234](https://github.com/facebook/jest/pull/6234))
- `[jest-haste-map`] Compute SHA-1s for non-tracked files when using Node crawler ([#6264](https://github.com/facebook/jest/pull/6264))

### Chore & Maintenance

- `[docs]` Improve documentation of `mockClear`, `mockReset`, and `mockRestore` ([#6227](https://github.com/facebook/jest/pull/6227/files))
- `[jest-each]` Refactor each to use shared implementation with core ([#6345](https://github.com/facebook/jest/pull/6345))
- `[jest-each]` Update jest-each docs for serialising values into titles ([#6337](https://github.com/facebook/jest/pull/6337))
- `[jest-circus]` Add dependency on jest-each ([#6309](https://github.com/facebook/jest/pull/6309))
- `[filenames]` Rename "integration-tests" to "e2e" ([#6315](https://github.com/facebook/jest/pull/6315))
- `[docs]` Mention the use of commit hash with `--changedSince` flag ([#6330](https://github.com/facebook/jest/pull/6330))

## 23.0.1

### Chore & Maintenance

- `[jest-jasemine2]` Add dependency on jest-each ([#6308](https://github.com/facebook/jest/pull/6308))
- `[jest-each]` Move jest-each into core Jest ([#6278](https://github.com/facebook/jest/pull/6278))
- `[examples]` Update typescript example to using ts-jest ([#6260](https://github.com/facebook/jest/pull/6260))

### Fixes

- `[pretty-format]` Serialize inverse asymmetric matchers correctly ([#6272](https://github.com/facebook/jest/pull/6272))

## 23.0.0

### Features

- `[expect]` Expose `getObjectSubset`, `iterableEquality`, and `subsetEquality` ([#6210](https://github.com/facebook/jest/pull/6210))
- `[jest-snapshot]` Add snapshot property matchers ([#6210](https://github.com/facebook/jest/pull/6210))
- `[jest-config]` Support jest-preset.js files within Node modules ([#6185](https://github.com/facebook/jest/pull/6185))
- `[jest-cli]` Add `--detectOpenHandles` flag which enables Jest to potentially track down handles keeping it open after tests are complete. ([#6130](https://github.com/facebook/jest/pull/6130))
- `[jest-jasmine2]` Add data driven testing based on `jest-each` ([#6102](https://github.com/facebook/jest/pull/6102))
- `[jest-matcher-utils]` Change "suggest to equal" message to be more advisory ([#6103](https://github.com/facebook/jest/issues/6103))
- `[jest-message-util]` Don't ignore messages with `vendor` anymore ([#6117](https://github.com/facebook/jest/pull/6117))
- `[jest-validate]` Get rid of `jest-config` dependency ([#6067](https://github.com/facebook/jest/pull/6067))
- `[jest-validate]` Adds option to inject `deprecationEntries` ([#6067](https://github.com/facebook/jest/pull/6067))
- `[jest-snapshot]` [**BREAKING**] Concatenate name of test, optional snapshot name and count ([#6015](https://github.com/facebook/jest/pull/6015))
- `[jest-runtime]` Allow for transform plugins to skip the definition process method if createTransformer method was defined. ([#5999](https://github.com/facebook/jest/pull/5999))
- `[expect]` Add stack trace for async errors ([#6008](https://github.com/facebook/jest/pull/6008))
- `[jest-jasmine2]` Add stack trace for timeouts ([#6008](https://github.com/facebook/jest/pull/6008))
- `[jest-jasmine2]` Add stack trace for thrown non-`Error`s ([#6008](https://github.com/facebook/jest/pull/6008))
- `[jest-runtime]` Prevent modules from marking themselves as their own parent ([#5235](https://github.com/facebook/jest/issues/5235))
- `[jest-mock]` Add support for auto-mocking generator functions ([#5983](https://github.com/facebook/jest/pull/5983))
- `[expect]` Add support for async matchers  ([#5919](https://github.com/facebook/jest/pull/5919))
- `[expect]` Suggest toContainEqual ([#5948](https://github.com/facebook/jest/pull/5953))
- `[jest-config]` Export Jest's default options ([#5948](https://github.com/facebook/jest/pull/5948))
- `[jest-editor-support]` Move `coverage` to `ProjectWorkspace.collectCoverage` ([#5929](https://github.com/facebook/jest/pull/5929))
- `[jest-editor-support]` Add `coverage` option to runner ([#5836](https://github.com/facebook/jest/pull/5836))
- `[jest-haste-map]` Support extracting dynamic `import`s ([#5883](https://github.com/facebook/jest/pull/5883))
- `[expect]` Improve output format for mismatchedArgs in mock/spy calls. ([#5846](https://github.com/facebook/jest/pull/5846))
- `[jest-cli]` Add support for using `--coverage` in combination with watch mode, `--onlyChanged`, `--findRelatedTests` and more ([#5601](https://github.com/facebook/jest/pull/5601))
- `[jest-jasmine2]` [**BREAKING**] Adds error throwing and descriptive errors to `it`/ `test` for invalid arguments. `[jest-circus]` Adds error throwing and descriptive errors to `it`/ `test` for invalid arguments ([#5558](https://github.com/facebook/jest/pull/5558))
- `[jest-matcher-utils]` Add `isNot` option to `matcherHint` function ([#5512](https://github.com/facebook/jest/pull/5512))
- `[jest-config]` Add `<rootDir>` to runtime files not found error report ([#5693](https://github.com/facebook/jest/pull/5693))
- `[expect]` Make toThrow matcher pass only if Error object is returned from promises ([#5670](https://github.com/facebook/jest/pull/5670))
- `[expect]` Add isError to utils ([#5670](https://github.com/facebook/jest/pull/5670))
- `[expect]` Add inverse matchers (`expect.not.arrayContaining`, etc., [#5517](https://github.com/facebook/jest/pull/5517))
- `[expect]` `expect.extend` now also extends asymmetric matchers ([#5503](https://github.com/facebook/jest/pull/5503))
- `[jest-mock]` Update `spyOnProperty` to support spying on the prototype chain ([#5753](https://github.com/facebook/jest/pull/5753))
- `[jest-mock]` Add tracking of return values in the `mock` property ([#5752](https://github.com/facebook/jest/pull/5752))
- `[jest-mock]` Add tracking of thrown errors in the `mock` property ([#5764](https://github.com/facebook/jest/pull/5764))
- `[expect]`Add nthCalledWith spy matcher ([#5605](https://github.com/facebook/jest/pull/5605))
- `[jest-cli]` Add `isSerial` property that runners can expose to specify that they can not run in parallel ([#5706](https://github.com/facebook/jest/pull/5706))
- `[expect]` Add `.toBeCalledTimes` and `toHaveBeenNthCalledWith` aliases ([#5826](https://github.com/facebook/jest/pull/5826))
- `[jest-cli]` Interactive Snapshot Mode improvements ([#5864](https://github.com/facebook/jest/pull/5864))
- `[jest-editor-support]` Add `no-color` option to runner ([#5909](https://github.com/facebook/jest/pull/5909))
- `[jest-jasmine2]` Pretty-print non-Error object errors ([#5980](https://github.com/facebook/jest/pull/5980))
- `[jest-message-util]` Include column in stack frames ([#5889](https://github.com/facebook/jest/pull/5889))
- `[expect]` Introduce toStrictEqual ([#6032](https://github.com/facebook/jest/pull/6032))
- `[expect]` Add return matchers ([#5879](https://github.com/facebook/jest/pull/5879))
- `[jest-cli]` Improve snapshot summaries ([#6181](https://github.com/facebook/jest/pull/6181))
- `[expect]` Include custom mock names in error messages ([#6199](https://github.com/facebook/jest/pull/6199))
- `[jest-diff]` Support returning diff from oneline strings ([#6221](https://github.com/facebook/jest/pull/6221))
- `[expect]` Improve return matchers ([#6172](https://github.com/facebook/jest/pull/6172))
- `[jest-cli]` Overhaul watch plugin hooks names ([#6249](https://github.com/facebook/jest/pull/6249))
- `[jest-mock]` Include tracked call results in serialized mock ([#6244](https://github.com/facebook/jest/pull/6244))

### Fixes

- `[jest-cli]` Fix stdin encoding to utf8 for watch plugins. ([#6253](https://github.com/facebook/jest/issues/6253))
- `[expect]` Better detection of DOM Nodes for equality ([#6246](https://github.com/facebook/jest/pull/6246))
- `[jest-cli]` Fix misleading action description for F key when in "only failed tests" mode. ([#6167](https://github.com/facebook/jest/issues/6167))
- `[jest-worker]` Stick calls to workers before processing them ([#6073](https://github.com/facebook/jest/pull/6073))
- `[babel-plugin-jest-hoist]` Allow using `console` global variable ([#6075](https://github.com/facebook/jest/pull/6075))
- `[jest-jasmine2]` Always remove node core message from assert stack traces ([#6055](https://github.com/facebook/jest/pull/6055))
- `[expect]` Add stack trace when `expect.assertions` and `expect.hasAssertions` causes test failures. ([#5997](https://github.com/facebook/jest/pull/5997))
- `[jest-runtime]` Throw a more useful error when trying to require modules after the test environment is torn down ([#5888](https://github.com/facebook/jest/pull/5888))
- `[jest-mock]` [**BREAKING**] Replace timestamps with `invocationCallOrder` ([#5867](https://github.com/facebook/jest/pull/5867))
- `[jest-jasmine2]` Install `sourcemap-support` into normal runtime to catch runtime errors ([#5945](https://github.com/facebook/jest/pull/5945))
- `[jest-jasmine2]` Added assertion error handling inside `afterAll hook` ([#5884](https://github.com/facebook/jest/pull/5884))
- `[jest-cli]` Remove the notifier actions in case of failure when not in watch mode. ([#5861](https://github.com/facebook/jest/pull/5861))
- `[jest-mock]` Extend .toHaveBeenCalled return message with outcome ([#5951](https://github.com/facebook/jest/pull/5951))
- `[jest-runner]` Assign `process.env.JEST_WORKER_ID="1"` when in runInBand mode ([#5860](https://github.com/facebook/jest/pull/5860))
- `[jest-cli]` Add descriptive error message when trying to use `globalSetup`/`globalTeardown` file that doesn't export a function. ([#5835](https://github.com/facebook/jest/pull/5835))
- `[expect]` Do not rely on `instanceof RegExp`, since it will not work for RegExps created inside of a different VM ([#5729](https://github.com/facebook/jest/pull/5729))
- `[jest-resolve]` Update node module resolution algorithm to correctly handle symlinked paths ([#5085](https://github.com/facebook/jest/pull/5085))
- `[jest-editor-support]` Update `Settings` to use spawn in shell option ([#5658](https://github.com/facebook/jest/pull/5658))
- `[jest-cli]` Improve the error message when 2 projects resolve to the same config ([#5674](https://github.com/facebook/jest/pull/5674))
- `[jest-runtime]` remove retainLines from coverage instrumentation ([#5692](https://github.com/facebook/jest/pull/5692))
- `[jest-cli]` Fix update snapshot issue when using watchAll ([#5696](https://github.com/facebook/jest/pull/5696))
- `[expect]` Fix rejects.not matcher ([#5670](https://github.com/facebook/jest/pull/5670))
- `[jest-runtime]` Prevent Babel warnings on large files ([#5702](https://github.com/facebook/jest/pull/5702))
- `[jest-mock]` Prevent `mockRejectedValue` from causing unhandled rejection ([#5720](https://github.com/facebook/jest/pull/5720))
- `[pretty-format]` Handle React fragments better ([#5816](https://github.com/facebook/jest/pull/5816))
- `[pretty-format]` Handle formatting of `React.forwardRef` and `Context` components ([#6093](https://github.com/facebook/jest/pull/6093))
- `[jest-cli]` Switch collectCoverageFrom back to a string ([#5914](https://github.com/facebook/jest/pull/5914))
- `[jest-regex-util]` Fix handling regex symbols in tests path on Windows ([#5941](https://github.com/facebook/jest/pull/5941))
- `[jest-util]` Fix handling of NaN/Infinity in mock timer delay ([#5966](https://github.com/facebook/jest/pull/5966))
- `[jest-resolve]` Generalise test for package main entries equivalent to ".". ([#5968](https://github.com/facebook/jest/pull/5968))
- `[jest-config]` Ensure that custom resolvers are used when resolving the configuration ([#5976](https://github.com/facebook/jest/pull/5976))
- `[website]` Fix website docs ([#5853](https://github.com/facebook/jest/pull/5853))
- `[expect]` Fix isEqual Set and Map to compare object values and keys regardless of order ([#6150](https://github.com/facebook/jest/pull/6150))
- `[pretty-format]` [**BREAKING**] Remove undefined props from React elements ([#6162](https://github.com/facebook/jest/pull/6162))
- `[jest-haste-map]` Properly resolve mocked node modules without package.json defined ([#6232](https://github.com/facebook/jest/pull/6232))

### Chore & Maintenance

- `[jest-runner]` Move sourcemap installation from `jest-jasmine2` to `jest-runner` ([#6176](https://github.com/facebook/jest/pull/6176))
- `[jest-cli]` Use yargs's built-in `version` instead of rolling our own ([#6215](https://github.com/facebook/jest/pull/6215))
- `[docs]` Add explanation on how to mock methods not implemented in JSDOM
- `[jest-jasmine2]` Simplify `Env.execute` and TreeProcessor to setup and clean resources for the top suite the same way as for all of the children suites ([#5885](https://github.com/facebook/jest/pull/5885))
- `[babel-jest]` [**BREAKING**] Always return object from transformer ([#5991](https://github.com/facebook/jest/pull/5991))
- `[*]` Run Prettier on compiled output ([#5858](https://github.com/facebook/jest/pull/3497))
- `[jest-cli]` Add fileChange hook for plugins ([#5708](https://github.com/facebook/jest/pull/5708))
- `[docs]` Add docs on using `jest.mock(...)` ([#5648](https://github.com/facebook/jest/pull/5648))
- `[docs]` Mention Jest Puppeteer Preset ([#5722](https://github.com/facebook/jest/pull/5722))
- `[docs]` Add jest-community section to website ([#5675](https://github.com/facebook/jest/pull/5675))
- `[docs]` Add versioned docs for v22.4 ([#5733](https://github.com/facebook/jest/pull/5733))
- `[docs]` Improve Snapshot Testing Guide ([#5812](https://github.com/facebook/jest/issues/5812))
- `[jest-runtime]` [**BREAKING**] Remove `jest.genMockFn` and `jest.genMockFunction` ([#6173](https://github.com/facebook/jest/pull/6173))
- `[jest-message-util]` Avoid adding unnecessary indent to blank lines in stack traces ([#6211](https://github.com/facebook/jest/pull/6211))

## 22.4.2

### Fixes

- `[jest-haste-map]` Recreate Haste map when deserialization fails ([#5642](https://github.com/facebook/jest/pull/5642))

## 22.4.1

### Fixes

- `[jest-haste-map]` Parallelize Watchman calls in crawler ([#5640](https://github.com/facebook/jest/pull/5640))
- `[jest-editor-support]` Update TypeScript definitions ([#5625](https://github.com/facebook/jest/pull/5625))
- `[babel-jest]` Remove `retainLines` argument to babel. ([#5594](https://github.com/facebook/jest/pull/5594))

### Features

- `[jest-runtime]` Provide `require.main` property set to module with test suite ([#5618](https://github.com/facebook/jest/pull/5618))

### Chore & Maintenance

- `[docs]` Add note about Node version support ([#5622](https://github.com/facebook/jest/pull/5622))
- `[docs]` Update to use yarn ([#5624](https://github.com/facebook/jest/pull/5624))
- `[docs]` Add how to mock scoped modules to Manual Mocks doc ([#5638](https://github.com/facebook/jest/pull/5638))

## 22.4.0

### Fixes

- `[jest-haste-map]` Overhauls how Watchman crawler works fixing Windows ([#5615](https://github.com/facebook/jest/pull/5615))
- `[expect]` Allow matching of Errors against plain objects ([#5611](https://github.com/facebook/jest/pull/5611))
- `[jest-haste-map]` Do not read binary files in Haste, even when instructed to do so ([#5612](https://github.com/facebook/jest/pull/5612))
- `[jest-cli]` Don't skip matchers for exact files ([#5582](https://github.com/facebook/jest/pull/5582))
- `[docs]` Update discord links ([#5586](https://github.com/facebook/jest/pull/5586))
- `[jest-runtime]` Align handling of testRegex on Windows between searching for tests and instrumentation checks ([#5560](https://github.com/facebook/jest/pull/5560))
- `[jest-config]` Make it possible to merge `transform` option with preset ([#5505](https://github.com/facebook/jest/pull/5505))
- `[jest-util]` Fix `console.assert` behavior in custom & buffered consoles ([#5576](https://github.com/facebook/jest/pull/5576))

### Features

- `[docs]` Add MongoDB guide ([#5571](https://github.com/facebook/jest/pull/5571))
- `[jest-runtime]` Deprecate mapCoverage option. ([#5177](https://github.com/facebook/jest/pull/5177))
- `[babel-jest]` Add option to return sourcemap from the transformer separately from source. ([#5177](https://github.com/facebook/jest/pull/5177))
- `[jest-validate]` Add ability to log deprecation warnings for CLI flags. ([#5536](https://github.com/facebook/jest/pull/5536))
- `[jest-serializer]` Added new module for serializing. Works using V8 or JSON ([#5609](https://github.com/facebook/jest/pull/5609))
- `[docs]` Add a documentation note for project `displayName` configuration ([#5600](https://github.com/facebook/jest/pull/5600))

### Chore & Maintenance

- `[docs]` Update automatic mocks documentation ([#5630](https://github.com/facebook/jest/pull/5630))

## jest 22.3.0

### Fixes

- `[expect]` Add descriptive error message to CalledWith methods when missing optional arguments ([#5547](https://github.com/facebook/jest/pull/5547))
- `[jest-cli]` Fix inability to quit watch mode while debugger is still attached ([#5029](https://github.com/facebook/jest/pull/5029))
- `[jest-haste-map]` Properly handle platform-specific file deletions ([#5534](https://github.com/facebook/jest/pull/5534))

### Features

- `[jest-util]` Add the following methods to the "console" implementations: `assert`, `count`, `countReset`, `dir`, `dirxml`, `group`, `groupCollapsed`, `groupEnd`, `time`, `timeEnd` ([#5514](https://github.com/facebook/jest/pull/5514))
- `[docs]` Add documentation for interactive snapshot mode ([#5291](https://github.com/facebook/jest/pull/5291))
- `[jest-editor-support]` Add watchAll flag ([#5523](https://github.com/facebook/jest/pull/5523))
- `[jest-cli]` Support multiple glob patterns for `collectCoverageFrom` ([#5537](https://github.com/facebook/jest/pull/5537))
- `[docs]` Add versioned documentation to the website ([#5541](https://github.com/facebook/jest/pull/5541))

### Chore & Maintenance

- `[jest-config]` Allow `<rootDir>` to be used with `collectCoverageFrom` ([#5524](https://github.com/facebook/jest/pull/5524))
- `[filenames]` Standardize files names in "integration-tests" folder ([#5513](https://github.com/facebook/jest/pull/5513))

## jest 22.2.2

### Fixes

- `[babel-jest]` Revert "Remove retainLines from babel-jest" ([#5496](https://github.com/facebook/jest/pull/5496))
- `[jest-docblock]` Support multiple of the same `@pragma`. ([#5154](https://github.com/facebook/jest/pull/5502))

### Features

- `[jest-worker]` Assign a unique id for each worker and pass it to the child process. It will be available via `process.env.JEST_WORKER_ID` ([#5494](https://github.com/facebook/jest/pull/5494))

### Chore & Maintenance

- `[filenames]` Standardize file names in root ([#5500](https://github.com/facebook/jest/pull/5500))

## jest 22.2.1

### Fixes

- `[jest-config]` "all" takes precedence over "lastCommit" ([#5486](https://github.com/facebook/jest/pull/5486))

## jest 22.2.0

### Features

- `[jest-runner]` Move test summary to after coverage report ([#4512](https://github.com/facebook/jest/pull/4512))
- `[jest-cli]` Added `--notifyMode` to specify when to be notified. ([#5125](https://github.com/facebook/jest/pull/5125))
- `[diff-sequences]` New package compares items in two sequences to find a **longest common subsequence**. ([#5407](https://github.com/facebook/jest/pull/5407))
- `[jest-matcher-utils]` Add `comment` option to `matcherHint` function ([#5437](https://github.com/facebook/jest/pull/5437))
- `[jest-config]` Allow lastComit and changedFilesWithAncestor via JSON config ([#5476](https://github.com/facebook/jest/pull/5476))
- `[jest-util]` Add deletion to `process.env` as well ([#5466](https://github.com/facebook/jest/pull/5466))
- `[jest-util]` Add case-insensitive getters/setters to `process.env` ([#5465](https://github.com/facebook/jest/pull/5465))
- `[jest-mock]` Add util methods to create async functions. ([#5318](https://github.com/facebook/jest/pull/5318))

### Fixes

- `[jest-cli]` Add trailing slash when checking root folder ([#5464](https://github.com/facebook/jest/pull/5464))
- `[jest-cli]` Hide interactive mode if there are no failed snapshot tests ([#5450](https://github.com/facebook/jest/pull/5450))
- `[babel-jest]` Remove retainLines from babel-jest ([#5439](https://github.com/facebook/jest/pull/5439))
- `[jest-cli]` Glob patterns ignore non-`require`-able files (e.g. `README.md`) ([#5199](https://github.com/facebook/jest/issues/5199))
- `[jest-mock]` Add backticks support (\`\`) to `mock` a certain package via the `__mocks__` folder. ([#5426](https://github.com/facebook/jest/pull/5426))
- `[jest-message-util]` Prevent an `ENOENT` crash when the test file contained a malformed source-map. ([#5405](https://github.com/facebook/jest/pull/5405)).
- `[jest]` Add `import-local` to `jest` package. ([#5353](https://github.com/facebook/jest/pull/5353))
- `[expect]` Support class instances in `.toHaveProperty()` and `.toMatchObject` matcher. ([#5367](https://github.com/facebook/jest/pull/5367))
- `[jest-cli]` Fix npm update command for snapshot summary. ([#5376](https://github.com/facebook/jest/pull/5376), [5389](https://github.com/facebook/jest/pull/5389/))
- `[expect]` Make `rejects` and `resolves` synchronously validate its argument. ([#5364](https://github.com/facebook/jest/pull/5364))
- `[docs]` Add tutorial page for ES6 class mocks. ([#5383](https://github.com/facebook/jest/pull/5383))
- `[jest-resolve]` Search required modules in node_modules and then in custom paths. ([#5403](https://github.com/facebook/jest/pull/5403))
- `[jest-resolve]` Get builtin modules from node core. ([#5411](https://github.com/facebook/jest/pull/5411))
- `[jest-resolve]` Detect and preserve absolute paths in `moduleDirectories`. Do not generate additional (invalid) paths by prepending each ancestor of `cwd` to the absolute path. Additionally, this fixes functionality in Windows OS. ([#5398](https://github.com/facebook/jest/pull/5398))

### Chore & Maintenance

- `[jest-util]` Implement watch plugins ([#5399](https://github.com/facebook/jest/pull/5399))

## jest 22.1.4

### Fixes

- `[jest-util]` Add "debug" method to "console" implementations ([#5350](https://github.com/facebook/jest/pull/5350))
- `[jest-resolve]` Add condition to avoid infinite loop when node module package main is ".". ([#5344)](https://github.com/facebook/jest/pull/5344)

### Features

- `[jest-cli]` `--changedSince`: allow selectively running tests for code changed since arbitrary revisions. ([#5312](https://github.com/facebook/jest/pull/5312))

## jest 22.1.3

### Fixes

- `[jest-cli]` Check if the file belongs to the checked project before adding it to the list, also checking that the file name is not explicitly blacklisted ([#5341](https://github.com/facebook/jest/pull/5341))
- `[jest-editor-support]` Add option to spawn command in shell ([#5340](https://github.com/facebook/jest/pull/5340))

## jest 22.1.2

### Fixes

- `[jest-cli]` Check if the file belongs to the checked project before adding it to the list ([#5335](https://github.com/facebook/jest/pull/5335))
- `[jest-cli]` Fix `EISDIR` when a directory is passed as an argument to `jest`. ([#5317](https://github.com/facebook/jest/pull/5317))
- `[jest-config]` Added restoreMocks config option. ([#5327](https://github.com/facebook/jest/pull/5327))

## jest 22.1.1

### Fixes

- `[*]` Move from "process.exit" to "exit. ([#5313](https://github.com/facebook/jest/pull/5313))

## jest 22.1.0

### Features

- `[jest-cli]` Make Jest exit without an error when no tests are found in the case of `--lastCommit`, `--findRelatedTests`, or `--onlyChanged` options having been passed to the CLI
- `[jest-cli]` Add interactive snapshot mode ([#3831](https://github.com/facebook/jest/pull/3831))

### Fixes

- `[jest-cli]` Use `import-local` to support global Jest installations. ([#5304](https://github.com/facebook/jest/pull/5304))
- `[jest-runner]` Fix memory leak in coverage reporting ([#5289](https://github.com/facebook/jest/pull/5289))
- `[docs]` Update mention of the minimal version of node supported ([#4947](https://github.com/facebook/jest/issues/4947))
- `[jest-cli]` Fix missing newline in console message ([#5308](https://github.com/facebook/jest/pull/5308))
- `[jest-cli]` `--lastCommit` and `--changedFilesWithAncestor` now take effect even when `--onlyChanged` is not specified. ([#5307](https://github.com/facebook/jest/pull/5307))

### Chore & Maintenance

- `[filenames]` Standardize folder names under `integration-tests/` ([#5298](https://github.com/facebook/jest/pull/5298))

## jest 22.0.6

### Fixes

- `[jest-jasmine2]` Fix memory leak in snapshot reporting ([#5279](https://github.com/facebook/jest/pull/5279))
- `[jest-config]` Fix breaking change in `--testPathPattern` ([#5269](https://github.com/facebook/jest/pull/5269))
- `[docs]` Document caveat with mocks, Enzyme, snapshots and React 16 ([#5258](https://github.com/facebook/jest/issues/5258))

## jest 22.0.5

### Fixes

- `[jest-leak-detector]` Removed the reference to `weak`. Now, parent projects must install it by hand for the module to work.
- `[expect]` Fail test when the types of `stringContaining` and `stringMatching` matchers do not match. ([#5069](https://github.com/facebook/jest/pull/5069))
- `[jest-cli]` Treat dumb terminals as noninteractive ([#5237](https://github.com/facebook/jest/pull/5237))
- `[jest-cli]` `jest --onlyChanged --changedFilesWithAncestor` now also works with git. ([#5189](https://github.com/facebook/jest/pull/5189))
- `[jest-config]` fix unexpected condition to avoid infinite recursion in Windows platform. ([#5161](https://github.com/facebook/jest/pull/5161))
- `[jest-config]` Escape parentheses and other glob characters in `rootDir` before interpolating with `testMatch`. ([#4838](https://github.com/facebook/jest/issues/4838))
- `[jest-regex-util]` Fix breaking change in `--testPathPattern` ([#5230](https://github.com/facebook/jest/pull/5230))
- `[expect]` Do not override `Error` stack (with `Error.captureStackTrace`) for custom matchers. ([#5162](https://github.com/facebook/jest/pull/5162))
- `[pretty-format]` Pretty format for DOMStringMap and NamedNodeMap ([#5233](https://github.com/facebook/jest/pull/5233))
- `[jest-cli]` Use a better console-clearing string on Windows ([#5251](https://github.com/facebook/jest/pull/5251))

### Features

- `[jest-jasmine]` Allowed classes and functions as `describe` names. ([#5154](https://github.com/facebook/jest/pull/5154))
- `[jest-jasmine2]` Support generator functions as specs. ([#5166](https://github.com/facebook/jest/pull/5166))
- `[jest-jasmine2]` Allow `spyOn` with getters and setters. ([#5107](https://github.com/facebook/jest/pull/5107))
- `[jest-config]` Allow configuration objects inside `projects` array ([#5176](https://github.com/facebook/jest/pull/5176))
- `[expect]` Add support to `.toHaveProperty` matcher to accept the keyPath argument as an array of properties/indices. ([#5220](https://github.com/facebook/jest/pull/5220))
- `[docs]` Add documentation for .toHaveProperty matcher to accept the keyPath argument as an array of properties/indices. ([#5220](https://github.com/facebook/jest/pull/5220))
- `[jest-runner]` test environments are now passed a new `options` parameter. Currently this only has the `console` which is the test console that Jest will expose to tests. ([#5223](https://github.com/facebook/jest/issues/5223))
- `[jest-environment-jsdom]` pass the `options.console` to a custom instance of `virtualConsole` so jsdom is using the same console as the test. ([#5223](https://github.com/facebook/jest/issues/5223))

### Chore & Maintenance

- `[docs]` Describe the order of execution of describe and test blocks. ([#5217](https://github.com/facebook/jest/pull/5217), [#5238](https://github.com/facebook/jest/pull/5238))
- `[docs]` Add a note on `moduleNameMapper` ordering. ([#5249](https://github.com/facebook/jest/pull/5249))

## jest 22.0.4

### Fixes

- `[jest-cli]` New line before quitting watch mode. ([#5158](https://github.com/facebook/jest/pull/5158))

### Features

- `[babel-jest]` moduleFileExtensions not passed to babel transformer. ([#5110](https://github.com/facebook/jest/pull/5110))

### Chore & Maintenance

- `[*]` Tweaks to better support Node 4 ([#5142](https://github.com/facebook/jest/pull/5142))

## jest 22.0.2 && 22.0.3

### Chore & Maintenance

- `[*]` Tweaks to better support Node 4 ([#5134](https://github.com/facebook/jest/pull/5134))

## jest 22.0.1

### Fixes

- `[jest-runtime]` fix error for test files providing coverage. ([#5117](https://github.com/facebook/jest/pull/5117))

### Features

- `[jest-config]` Add `forceCoverageMatch` to allow collecting coverage from ignored files. ([#5081](https://github.com/facebook/jest/pull/5081))

## jest 22.0.0

### Fixes

- `[jest-resolve]` Use `module.builtinModules` as `BUILTIN_MODULES` when it exists
- `[jest-worker]` Remove `debug` and `inspect` flags from the arguments sent to the child ([#5068](https://github.com/facebook/jest/pull/5068))
- `[jest-config]` Use all `--testPathPattern` and `<regexForTestFiles>` args in `testPathPattern` ([#5066](https://github.com/facebook/jest/pull/5066))
- `[jest-cli]` Do not support `--watch` inside non-version-controlled environments ([#5060](https://github.com/facebook/jest/pull/5060))
- `[jest-config]` Escape Windows path separator in testPathPattern CLI arguments ([#5054](https://github.com/facebook/jest/pull/5054)
- `[jest-jasmine]` Register sourcemaps as node environment to improve performance with jsdom ([#5045](https://github.com/facebook/jest/pull/5045))
- `[pretty-format]` Do not call toJSON recursively ([#5044](https://github.com/facebook/jest/pull/5044))
- `[pretty-format]` Fix errors when identity-obj-proxy mocks CSS Modules ([#4935](https://github.com/facebook/jest/pull/4935))
- `[babel-jest]` Fix support for namespaced babel version 7 ([#4918](https://github.com/facebook/jest/pull/4918))
- `[expect]` fix .toThrow for promises ([#4884](https://github.com/facebook/jest/pull/4884))
- `[jest-docblock]` pragmas should preserve urls ([#4837](https://github.com/facebook/jest/pull/4629))
- `[jest-cli]` Check if `npm_lifecycle_script` calls Jest directly ([#4629](https://github.com/facebook/jest/pull/4629))
- `[jest-cli]` Fix --showConfig to show all configs ([#4494](https://github.com/facebook/jest/pull/4494))
- `[jest-cli]` Throw if `maxWorkers` doesn't have a value ([#4591](https://github.com/facebook/jest/pull/4591))
- `[jest-cli]` Use `fs.realpathSync.native` if available ([#5031](https://github.com/facebook/jest/pull/5031))
- `[jest-config]` Fix `--passWithNoTests` ([#4639](https://github.com/facebook/jest/pull/4639))
- `[jest-config]` Support `rootDir` tag in testEnvironment ([#4579](https://github.com/facebook/jest/pull/4579))
- `[jest-editor-support]` Fix `--showConfig` to support jest 20 and jest 21 ([#4575](https://github.com/facebook/jest/pull/4575))
- `[jest-editor-support]` Fix editor support test for node 4 ([#4640](https://github.com/facebook/jest/pull/4640))
- `[jest-mock]` Support mocking constructor in `mockImplementationOnce` ([#4599](https://github.com/facebook/jest/pull/4599))
- `[jest-runtime]` Fix manual user mocks not working with custom resolver ([#4489](https://github.com/facebook/jest/pull/4489))
- `[jest-util]` Fix `runOnlyPendingTimers` for `setTimeout` inside `setImmediate` ([#4608](https://github.com/facebook/jest/pull/4608))
- `[jest-message-util]` Always remove node internals from stacktraces ([#4695](https://github.com/facebook/jest/pull/4695))
- `[jest-resolve]` changes method of determining builtin modules to include missing builtins ([#4740](https://github.com/facebook/jest/pull/4740))
- `[pretty-format]` Prevent error in pretty-format for window in jsdom test env ([#4750](https://github.com/facebook/jest/pull/4750))
- `[jest-resolve]` Preserve module identity for symlinks ([#4761](https://github.com/facebook/jest/pull/4761))
- `[jest-config]` Include error message for `preset` json ([#4766](https://github.com/facebook/jest/pull/4766))
- `[pretty-format]` Throw `PrettyFormatPluginError` if a plugin halts with an exception ([#4787](https://github.com/facebook/jest/pull/4787))
- `[expect]` Keep the stack trace unchanged when `PrettyFormatPluginError` is thrown by pretty-format ([#4787](https://github.com/facebook/jest/pull/4787))
- `[jest-environment-jsdom]` Fix asynchronous test will fail due to timeout issue. ([#4669](https://github.com/facebook/jest/pull/4669))
- `[jest-cli]` Fix `--onlyChanged` path case sensitivity on Windows platform ([#4730](https://github.com/facebook/jest/pull/4730))
- `[jest-runtime]` Use realpath to match transformers ([#5000](https://github.com/facebook/jest/pull/5000))
- `[expect]` [**BREAKING**] Replace identity equality with Object.is in toBe matcher ([#4917](https://github.com/facebook/jest/pull/4917))

### Features

- `[jest-message-util]` Add codeframe to test assertion failures ([#5087](https://github.com/facebook/jest/pull/5087))
- `[jest-config]` Add Global Setup/Teardown options ([#4716](https://github.com/facebook/jest/pull/4716))
- `[jest-config]` Add `testEnvironmentOptions` to apply to jsdom options or node context. ([#5003](https://github.com/facebook/jest/pull/5003))
- `[jest-jasmine2]` Update Timeout error message to `jest.timeout` and display current timeout value ([#4990](https://github.com/facebook/jest/pull/4990))
- `[jest-runner]` Enable experimental detection of leaked contexts ([#4895](https://github.com/facebook/jest/pull/4895))
- `[jest-cli]` Add combined coverage threshold for directories. ([#4885](https://github.com/facebook/jest/pull/4885))
- `[jest-mock]` Add `timestamps` to mock state. ([#4866](https://github.com/facebook/jest/pull/4866))
- `[eslint-plugin-jest]` Add `prefer-to-have-length` lint rule. ([#4771](https://github.com/facebook/jest/pull/4771))
- `[jest-environment-jsdom]` [**BREAKING**] Upgrade to JSDOM@11 ([#4770](https://github.com/facebook/jest/pull/4770))
- `[jest-environment-*]` [**BREAKING**] Add Async Test Environment APIs, dispose is now teardown ([#4506](https://github.com/facebook/jest/pull/4506))
- `[jest-cli]` Add an option to clear the cache ([#4430](https://github.com/facebook/jest/pull/4430))
- `[babel-plugin-jest-hoist]` Improve error message, that the second argument of `jest.mock` must be an inline function ([#4593](https://github.com/facebook/jest/pull/4593))
- `[jest-snapshot]` [**BREAKING**] Concatenate name of test and snapshot ([#4460](https://github.com/facebook/jest/pull/4460))
- `[jest-cli]` [**BREAKING**] Fail if no tests are found ([#3672](https://github.com/facebook/jest/pull/3672))
- `[jest-diff]` Highlight only last of odd length leading spaces ([#4558](https://github.com/facebook/jest/pull/4558))
- `[jest-docblock]` Add `docblock.print()` ([#4517](https://github.com/facebook/jest/pull/4517))
- `[jest-docblock]` Add `strip` ([#4571](https://github.com/facebook/jest/pull/4571))
- `[jest-docblock]` Preserve leading whitespace in docblock comments ([#4576](https://github.com/facebook/jest/pull/4576))
- `[jest-docblock]` remove leading newlines from `parswWithComments().comments` ([#4610](https://github.com/facebook/jest/pull/4610))
- `[jest-editor-support]` Add Snapshots metadata ([#4570](https://github.com/facebook/jest/pull/4570))
- `[jest-editor-support]` Adds an 'any' to the typedef for `updateFileWithJestStatus` ([#4636](https://github.com/facebook/jest/pull/4636))
- `[jest-editor-support]` Better monorepo support ([#4572](https://github.com/facebook/jest/pull/4572))
- `[jest-environment-jsdom]` Add simple rAF polyfill in jsdom environment to work with React 16 ([#4568](https://github.com/facebook/jest/pull/4568))
- `[jest-environment-node]` Implement node Timer api ([#4622](https://github.com/facebook/jest/pull/4622))
- `[jest-jasmine2]` Add testPath to reporter callbacks ([#4594](https://github.com/facebook/jest/pull/4594))
- `[jest-mock]` Added support for naming mocked functions with `.mockName(value)` and `.mockGetName()` ([#4586](https://github.com/facebook/jest/pull/4586))
- `[jest-runtime]` Add `module.loaded`, and make `module.require` not enumerable ([#4623](https://github.com/facebook/jest/pull/4623))
- `[jest-runtime]` Add `module.parent` ([#4614](https://github.com/facebook/jest/pull/4614))
- `[jest-runtime]` Support sourcemaps in transformers ([#3458](https://github.com/facebook/jest/pull/3458))
- `[jest-snapshot]` [**BREAKING**] Add a serializer for `jest.fn` to allow a snapshot of a jest mock ([#4668](https://github.com/facebook/jest/pull/4668))
- `[jest-worker]` Initial version of parallel worker abstraction, say hello! ([#4497](https://github.com/facebook/jest/pull/4497))
- `[jest-jasmine2]` Add `testLocationInResults` flag to add location information per spec to test results ([#4782](https://github.com/facebook/jest/pull/4782))
- `[jest-environment-jsdom]` Update JSOM to 11.4, which includes built-in support for `requestAnimationFrame` ([#4919](https://github.com/facebook/jest/pull/4919))
- `[jest-cli]` Hide watch usage output when running on non-interactive environments ([#4958](https://github.com/facebook/jest/pull/4958))
- `[jest-snapshot]` Promises support for `toThrowErrorMatchingSnapshot` ([#4946](https://github.com/facebook/jest/pull/4946))
- `[jest-cli]` Explain which snapshots are obsolete ([#5005](https://github.com/facebook/jest/pull/5005))

### Chore & Maintenance

- `[docs]` Add guide of using with puppeteer ([#5093](https://github.com/facebook/jest/pull/5093))
- `[jest-util]` `jest-util` should not depend on `jest-mock` ([#4992](https://github.com/facebook/jest/pull/4992))
- `[*]` [**BREAKING**] Drop support for Node.js version 4 ([#4769](https://github.com/facebook/jest/pull/4769))
- `[docs]` Wrap code comments at 80 characters ([#4781](https://github.com/facebook/jest/pull/4781))
- `[eslint-plugin-jest]` Removed from the Jest core repo, and moved to https://github.com/jest-community/eslint-plugin-jest ([#4867](https://github.com/facebook/jest/pull/4867))
- `[babel-jest]` Explicitly bump istanbul to newer versions ([#4616](https://github.com/facebook/jest/pull/4616))
- `[expect]` Upgrade mocha and rollup for browser testing ([#4642](https://github.com/facebook/jest/pull/4642))
- `[docs]` Add info about `coveragePathIgnorePatterns` ([#4602](https://github.com/facebook/jest/pull/4602))
- `[docs]` Add Vuejs series of testing with Jest ([#4648](https://github.com/facebook/jest/pull/4648))
- `[docs]` Mention about optional `done` argument in test function ([#4556](https://github.com/facebook/jest/pull/4556))
- `[jest-cli]` Bump node-notifier version ([#4609](https://github.com/facebook/jest/pull/4609))
- `[jest-diff]` Simplify highlight for leading and trailing spaces ([#4553](https://github.com/facebook/jest/pull/4553))
- `[jest-get-type]` Add support for date ([#4621](https://github.com/facebook/jest/pull/4621))
- `[jest-matcher-utils]` Call `chalk.inverse` for trailing spaces ([#4578](https://github.com/facebook/jest/pull/4578))
- `[jest-runtime]` Add `.advanceTimersByTime`; keep `.runTimersToTime()` as an alias.
- `[docs]` Include missing dependency in TestEnvironment sample code
- `[docs]` Add clarification for hook execution order
- `[docs]` Update `expect.anything()` sample code ([#5007](https://github.com/facebook/jest/pull/5007))

## jest 21.2.1

- Fix watchAll not running tests on save ([#4550](https://github.com/facebook/jest/pull/4550))
- Add missing escape sequences to ConvertAnsi plugin ([#4544](https://github.com/facebook/jest/pull/4544))

## jest 21.2.0

- 🃏 Change license from BSD+Patents to MIT.
- Allow eslint-plugin to recognize more disabled tests ([#4533](https://github.com/facebook/jest/pull/4533))
- Add babel-plugin for object spread syntax to babel-preset-jest ([#4519](https://github.com/facebook/jest/pull/4519))
- Display outer element and trailing newline consistently in jest-diff ([#4520](https://github.com/facebook/jest/pull/4520))
- Do not modify stack trace of JestAssertionError ([#4516](https://github.com/facebook/jest/pull/4516))
- Print errors after test structure in verbose mode ([#4504](https://github.com/facebook/jest/pull/4504))
- Fix `--silent --verbose` problem ([#4505](https://github.com/facebook/jest/pull/4505))
- Fix: Reset local state of assertions when using hasAssertions ([#4498](https://github.com/facebook/jest/pull/4498))
- jest-resolve: Prevent default resolver failure when potential resolution directory does not exist ([#4483](https://github.com/facebook/jest/pull/4483))

## jest 21.1.0

- (minor) Use ES module exports ([#4454](https://github.com/facebook/jest/pull/4454))
- Allow chaining mockClear and mockReset ([#4475](https://github.com/facebook/jest/pull/4475))
- Call jest-diff and pretty-format more precisely in toHaveProperty matcher ([#4445](https://github.com/facebook/jest/pull/4445))
- Expose restoreAllMocks to object ([#4463](https://github.com/facebook/jest/pull/4463))
- Fix function name cleaning when making mock fn ([#4464](https://github.com/facebook/jest/pull/4464))
- Fix Map/Set equality checker ([#4404](https://github.com/facebook/jest/pull/4404))
- Make FUNCTION_NAME_RESERVED_PATTERN stateless ([#4466](https://github.com/facebook/jest/pull/4466))

## jest 21.0.2

- Take precedence of NODE_PATH when resolving node_modules directories ([#4453](https://github.com/facebook/jest/pull/4453))
- Fix race condition with --coverage and babel-jest identical file contents edge case ([#4432](https://github.com/facebook/jest/pull/4432))
- Add extra parameter `--runTestsByPath`. ([#4411](https://github.com/facebook/jest/pull/4411))
- Upgrade all outdated deps ([#4425](https://github.com/facebook/jest/pull/4425))

## jest 21.0.1

- Remove obsolete error ([#4417](https://github.com/facebook/jest/pull/4417))

## jest 21.0.0

- Add --changedFilesWithAncestor ([#4070](https://github.com/facebook/jest/pull/4070))
- Add --findRelatedFiles ([#4131](https://github.com/facebook/jest/pull/4131))
- Add --onlyChanged tests ([#3977](https://github.com/facebook/jest/pull/3977))
- Add `contextLines` option to jest-diff ([#4152](https://github.com/facebook/jest/pull/4152))
- Add alternative serialize API for pretty-format plugins ([#4114](https://github.com/facebook/jest/pull/4114))
- Add displayName to MPR ([#4327](https://github.com/facebook/jest/pull/4327))
- Add displayName to TestResult ([#4408](https://github.com/facebook/jest/pull/4408))
- Add es5 build of pretty-format ([#4075](https://github.com/facebook/jest/pull/4075))
- Add extra info to no tests for changed files message ([#4188](https://github.com/facebook/jest/pull/4188))
- Add fake chalk in browser builds in order to support IE10 ([#4367](https://github.com/facebook/jest/pull/4367))
- Add jest.requireActual ([#4260](https://github.com/facebook/jest/pull/4260))
- Add maxWorkers to globalConfig ([#4005](https://github.com/facebook/jest/pull/4005))
- Add skipped tests support for jest-editor-support ([#4346](https://github.com/facebook/jest/pull/4346))
- Add source map support for better debugging experience ([#3738](https://github.com/facebook/jest/pull/3738))
- Add support for Error objects in toMatchObject ([#4339](https://github.com/facebook/jest/pull/4339))
- Add support for Immutable.Record in pretty-format ([#3678](https://github.com/facebook/jest/pull/3678))
- Add tests for extract_requires on export types ([#4080](https://github.com/facebook/jest/pull/4080))
- Add that toMatchObject can match arrays ([#3994](https://github.com/facebook/jest/pull/3994))
- Add watchPathIgnorePatterns to exclude paths to trigger test re-run in watch mode ([#4331](https://github.com/facebook/jest/pull/4331))
- Adding ancestorTitles property to JSON test output ([#4293](https://github.com/facebook/jest/pull/4293))
- Allow custom resolver to be used with[out] moduleNameMapper ([#4174](https://github.com/facebook/jest/pull/4174))
- Avoid parsing `.require(…)` method calls ([#3777](https://github.com/facebook/jest/pull/3777))
- Avoid unnecessary function declarations and call in pretty-format ([#3962](https://github.com/facebook/jest/pull/3962))
- Avoid writing to stdout in default reporter if --json is enabled. Fixes #3941 ([#3945](https://github.com/facebook/jest/pull/3945))
- Better error handling for --config ([#4230](https://github.com/facebook/jest/pull/4230))
- Call consistent pretty-format plugins within Jest ([#3800](https://github.com/facebook/jest/pull/3800))
- Change babel-core to peerDependency for compatibility with Babel 7 ([#4162](https://github.com/facebook/jest/pull/4162))
- Change Promise detection code in jest-circus to support non-global Promise implementations ([#4375](https://github.com/facebook/jest/pull/4375))
- Changed files eager loading ([#3979](https://github.com/facebook/jest/pull/3979))
- Check whether we should output to stdout or stderr ([#3953](https://github.com/facebook/jest/pull/3953))
- Clarify what objects toContain and toContainEqual can be used on ([#4307](https://github.com/facebook/jest/pull/4307))
- Clean up resolve() logic. Provide useful names for variables and functions. Test that a directory exists before attempting to resolve files within it. ([#4325](https://github.com/facebook/jest/pull/4325))
- cleanupStackTrace ([#3696](https://github.com/facebook/jest/pull/3696))
- compare objects with Symbol keys ([#3437](https://github.com/facebook/jest/pull/3437))
- Complain if expect is passed multiple arguments ([#4237](https://github.com/facebook/jest/pull/4237))
- Completes nodeCrawl with empty roots ([#3776](https://github.com/facebook/jest/pull/3776))
- Consistent naming of files ([#3798](https://github.com/facebook/jest/pull/3798))
- Convert code base to ESM import ([#3778](https://github.com/facebook/jest/pull/3778))
- Correct summary message for flag --findRelatedTests. ([#4309](https://github.com/facebook/jest/pull/4309))
- Coverage thresholds can be set up for individual files ([#4185](https://github.com/facebook/jest/pull/4185))
- custom reporter error handling ([#4051](https://github.com/facebook/jest/pull/4051))
- Define separate type for pretty-format plugin Options ([#3802](https://github.com/facebook/jest/pull/3802))
- Delete confusing async keyword ([#3679](https://github.com/facebook/jest/pull/3679))
- Delete redundant branch in ReactElement and HTMLElement plugins ([#3731](https://github.com/facebook/jest/pull/3731))
- Don't format node assert errors when there's no 'assert' module ([#4376](https://github.com/facebook/jest/pull/4376))
- Don't print test summary in --silent ([#4106](https://github.com/facebook/jest/pull/4106))
- Don't try to build ghost packages ([#3934](https://github.com/facebook/jest/pull/3934))
- Escape double quotes in attribute values in HTMLElement plugin ([#3797](https://github.com/facebook/jest/pull/3797))
- Explain how to clear the cache ([#4232](https://github.com/facebook/jest/pull/4232))
- Factor out common code for collections in pretty-format ([#4184](https://github.com/facebook/jest/pull/4184))
- Factor out common code for markup in React plugins ([#4171](https://github.com/facebook/jest/pull/4171))
- Feature/internal resolve ([#4315](https://github.com/facebook/jest/pull/4315))
- Fix --logHeapUsage ([#4176](https://github.com/facebook/jest/pull/4176))
- Fix --showConfig to show all project configs ([#4078](https://github.com/facebook/jest/pull/4078))
- Fix --watchAll ([#4254](https://github.com/facebook/jest/pull/4254))
- Fix bug when setTimeout is mocked ([#3769](https://github.com/facebook/jest/pull/3769))
- Fix changedFilesWithAncestor ([#4193](https://github.com/facebook/jest/pull/4193))
- Fix colors for expected/stored snapshot message ([#3702](https://github.com/facebook/jest/pull/3702))
- Fix concurrent test failure ([#4159](https://github.com/facebook/jest/pull/4159))
- Fix for 4286: Compare Maps and Sets by value rather than order ([#4303](https://github.com/facebook/jest/pull/4303))
- fix forceExit ([#4105](https://github.com/facebook/jest/pull/4105))
- Fix grammar in React Native docs ([#3838](https://github.com/facebook/jest/pull/3838))
- Fix inconsistent name of complex values in pretty-format ([#4001](https://github.com/facebook/jest/pull/4001))
- Fix issue mocking bound method ([#3805](https://github.com/facebook/jest/pull/3805))
- Fix jest-circus ([#4290](https://github.com/facebook/jest/pull/4290))
- Fix lint warning in master

  ([#4132](https://github.com/facebook/jest/pull/4132))

- Fix linting ([#3946](https://github.com/facebook/jest/pull/3946))
- fix merge conflict ([#4144](https://github.com/facebook/jest/pull/4144))
- Fix minor typo ([#3729](https://github.com/facebook/jest/pull/3729))
- fix missing console.log messages ([#3895](https://github.com/facebook/jest/pull/3895))
- fix mock return value ([#3933](https://github.com/facebook/jest/pull/3933))
- Fix mocking for modules with folders on windows ([#4238](https://github.com/facebook/jest/pull/4238))
- Fix NODE_PATH resolving for relative paths ([#3616](https://github.com/facebook/jest/pull/3616))
- Fix options.moduleNameMapper override order with preset ([#3565](https://github.com/facebook/jest/pull/3565) ([#3689](https://github.com/facebook/jest/pull/3689))
- Fix React PropTypes warning in tests for Immutable plugin ([#4412](https://github.com/facebook/jest/pull/4412))
- Fix regression in mockReturnValueOnce ([#3857](https://github.com/facebook/jest/pull/3857))
- Fix sample code of mock class constructors ([#4115](https://github.com/facebook/jest/pull/4115))
- Fix setup-test-framework-test ([#3773](https://github.com/facebook/jest/pull/3773))
- fix typescript jest test crash ([#4363](https://github.com/facebook/jest/pull/4363))
- Fix watch mode ([#4084](https://github.com/facebook/jest/pull/4084))
- Fix Watchman on windows ([#4018](https://github.com/facebook/jest/pull/4018))
- Fix(babel): Handle ignored files in babel v7 ([#4393](https://github.com/facebook/jest/pull/4393))
- Fix(babel): Support upcoming beta ([#4403](https://github.com/facebook/jest/pull/4403))
- Fixed object matcher ([#3799](https://github.com/facebook/jest/pull/3799))
- Fixes #3820 use extractExpectedAssertionsErrors in jasmine setup
- Flow upgrade ([#4355](https://github.com/facebook/jest/pull/4355))
- Force message in matchers to always be a function ([#3972](https://github.com/facebook/jest/pull/3972))
- Format `describe` and use `test` instead of `it` alias ([#3792](https://github.com/facebook/jest/pull/3792))
- global_config.js for multi-project runner ([#4023](https://github.com/facebook/jest/pull/4023))
- Handle async errors ([#4016](https://github.com/facebook/jest/pull/4016))
- Hard-fail if hasteImpl is throwing an error during initialization. ([#3812](https://github.com/facebook/jest/pull/3812))
- Ignore import type for extract_requires ([#4079](https://github.com/facebook/jest/pull/4079))
- Ignore indentation of data structures in jest-diff ([#3429](https://github.com/facebook/jest/pull/3429))
- Implement 'jest.requireMock' ([#4292](https://github.com/facebook/jest/pull/4292))
- Improve Jest phabricator plugin ([#4195](https://github.com/facebook/jest/pull/4195))
- Improve Seq and remove newline from non-min empty in Immutable plugin ([#4241](https://github.com/facebook/jest/pull/4241))
- Improved the jest reporter with snapshot info per test. ([#3660](https://github.com/facebook/jest/pull/3660))
- Include fullName in formattedAssertion ([#4273](https://github.com/facebook/jest/pull/4273))
- Integrated with Yarn workspaces ([#3906](https://github.com/facebook/jest/pull/3906))
- jest --all ([#4020](https://github.com/facebook/jest/pull/4020))
- jest-circus test failures ([#3770](https://github.com/facebook/jest/pull/3770))
- jest-circus Timeouts ([#3760](https://github.com/facebook/jest/pull/3760))
- jest-haste-map: add test case for broken handling of ignore pattern ([#4047](https://github.com/facebook/jest/pull/4047))
- jest-haste-map: add test+fix for broken platform module support ([#3885](https://github.com/facebook/jest/pull/3885))
- jest-haste-map: deprecate functional ignorePattern and use it in cache key ([#4063](https://github.com/facebook/jest/pull/4063))
- jest-haste-map: mock 'fs' with more idiomatic jest.mock() ([#4046](https://github.com/facebook/jest/pull/4046))
- jest-haste-map: only file IO errors should be silently ignored ([#3816](https://github.com/facebook/jest/pull/3816))
- jest-haste-map: throw when trying to get a duplicated module ([#3976](https://github.com/facebook/jest/pull/3976))
- jest-haste-map: watchman crawler: normalize paths ([#3887](https://github.com/facebook/jest/pull/3887))
- jest-runtime: atomic cache write, and check validity of data ([#4088](https://github.com/facebook/jest/pull/4088))
- Join lines with newline in jest-diff ([#4314](https://github.com/facebook/jest/pull/4314))
- Keep ARGV only in CLI files ([#4012](https://github.com/facebook/jest/pull/4012))
- let transformers adjust cache key based on mapCoverage ([#4187](https://github.com/facebook/jest/pull/4187))
- Lift requires ([#3780](https://github.com/facebook/jest/pull/3780))
- Log stack when reporting errors in jest-runtime ([#3833](https://github.com/facebook/jest/pull/3833))
- Make --listTests return a new line separated list when not using --json ([#4229](https://github.com/facebook/jest/pull/4229))
- Make build script printing small-terminals-friendly ([#3892](https://github.com/facebook/jest/pull/3892))
- Make error messages more explicit for toBeCalledWith assertions ([#3913](https://github.com/facebook/jest/pull/3913))
- Make jest-matcher-utils use ESM exports ([#4342](https://github.com/facebook/jest/pull/4342))
- Make jest-runner a standalone package. ([#4236](https://github.com/facebook/jest/pull/4236))
- Make Jest’s Test Runner configurable. ([#4240](https://github.com/facebook/jest/pull/4240))
- Make listTests always print to console.log ([#4391](https://github.com/facebook/jest/pull/4391))
- Make providesModuleNodeModules ignore nested node_modules directories
- Make sure function mocks match original arity ([#4170](https://github.com/facebook/jest/pull/4170))
- Make sure runAllTimers also clears all ticks ([#3915](https://github.com/facebook/jest/pull/3915))
- Make toBe matcher error message more helpful for objects and arrays ([#4277](https://github.com/facebook/jest/pull/4277))
- Make useRealTimers play well with timers: fake ([#3858](https://github.com/facebook/jest/pull/3858))
- Move getType from jest-matcher-utils to separate package ([#3559](https://github.com/facebook/jest/pull/3559))
- Multiroot jest-change-files ([#3969](https://github.com/facebook/jest/pull/3969))
- Output created snapshot when using --ci option ([#3693](https://github.com/facebook/jest/pull/3693))
- Point out you can use matchers in .toMatchObject ([#3796](https://github.com/facebook/jest/pull/3796))
- Prevent babelrc package import failure on relative current path ([#3723](https://github.com/facebook/jest/pull/3723))
- Print RDP details for windows builds ([#4017](https://github.com/facebook/jest/pull/4017))
- Provide better error checking for transformed content ([#3807](https://github.com/facebook/jest/pull/3807))
- Provide printText and printComment in markup.js for HTMLElement plugin ([#4344](https://github.com/facebook/jest/pull/4344))
- Provide regex visualization for testRegex ([#3758](https://github.com/facebook/jest/pull/3758))
- Refactor CLI ([#3862](https://github.com/facebook/jest/pull/3862))
- Refactor names and delimiters of complex values in pretty-format ([#3986](https://github.com/facebook/jest/pull/3986))
- Replace concat(Immutable) with Immutable as item of plugins array ([#4207](https://github.com/facebook/jest/pull/4207))
- Replace Jasmine with jest-circus ([#3668](https://github.com/facebook/jest/pull/3668))
- Replace match with test and omit redundant String conversion ([#4311](https://github.com/facebook/jest/pull/4311))
- Replace print with serialize in AsymmetricMatcher plugin ([#4173](https://github.com/facebook/jest/pull/4173))
- Replace print with serialize in ConvertAnsi plugin ([#4225](https://github.com/facebook/jest/pull/4225))
- Replace print with serialize in HTMLElement plugin ([#4215](https://github.com/facebook/jest/pull/4215))
- Replace print with serialize in Immutable plugins ([#4189](https://github.com/facebook/jest/pull/4189))
- Replace unchanging args with one config arg within pretty-format ([#4076](https://github.com/facebook/jest/pull/4076))
- Return UNDEFINED for undefined type in ReactElement plugin ([#4360](https://github.com/facebook/jest/pull/4360))
- Rewrite some read bumps in pretty-format ([#4093](https://github.com/facebook/jest/pull/4093))
- Run update method before installing JRE on Circle ([#4318](https://github.com/facebook/jest/pull/4318))
- Separated the snapshot summary creation from the printing to improve testability. ([#4373](https://github.com/facebook/jest/pull/4373))
- Set coverageDirectory during normalize phase ([#3966](https://github.com/facebook/jest/pull/3966))
- Setup custom reporters after default reporters ([#4053](https://github.com/facebook/jest/pull/4053))
- Setup for Circle 2 ([#4149](https://github.com/facebook/jest/pull/4149))
- Simplify readme ([#3790](https://github.com/facebook/jest/pull/3790))
- Simplify snapshots definition ([#3791](https://github.com/facebook/jest/pull/3791))
- skipNodeResolution config option ([#3987](https://github.com/facebook/jest/pull/3987))
- Small fixes to toHaveProperty docs ([#3878](https://github.com/facebook/jest/pull/3878))
- Sort attributes by name in HTMLElement plugin ([#3783](https://github.com/facebook/jest/pull/3783))
- Specify watchPathIgnorePatterns will only be available in Jest 21+ ([#4398](https://github.com/facebook/jest/pull/4398))
- Split TestRunner off of TestScheduler ([#4233](https://github.com/facebook/jest/pull/4233))
- Strict and explicit config resolution logic ([#4122](https://github.com/facebook/jest/pull/4122))
- Support maxDepth option in React plugins ([#4208](https://github.com/facebook/jest/pull/4208))
- Support SVG elements in HTMLElement plugin ([#4335](https://github.com/facebook/jest/pull/4335))
- Test empty Immutable collections with {min: false} option ([#4121](https://github.com/facebook/jest/pull/4121))
- test to debug travis failure in master ([#4145](https://github.com/facebook/jest/pull/4145))
- testPathPattern message test ([#4006](https://github.com/facebook/jest/pull/4006))
- Throw Error When Using Nested It Specs ([#4039](https://github.com/facebook/jest/pull/4039))
- Throw when moduleNameMapper points to inexistent module ([#3567](https://github.com/facebook/jest/pull/3567))
- Unified 'no tests found' message for non-verbose MPR ([#4354](https://github.com/facebook/jest/pull/4354))
- Update migration guide with jest-codemods transformers ([#4306](https://github.com/facebook/jest/pull/4306))
- Use "inputSourceMap" for coverage re-mapping. ([#4009](https://github.com/facebook/jest/pull/4009))
- Use "verbose" no test found message when there is only one project ([#4378](https://github.com/facebook/jest/pull/4378))
- Use babel transform to inline all requires ([#4340](https://github.com/facebook/jest/pull/4340))
- Use eslint plugins to run prettier ([#3971](https://github.com/facebook/jest/pull/3971))
- Use iterableEquality in spy matchers ([#3651](https://github.com/facebook/jest/pull/3651))
- Use modern HTML5 <!DOCTYPE> ([#3937](https://github.com/facebook/jest/pull/3937))
- Wrap `Error.captureStackTrace` in a try ([#4035](https://github.com/facebook/jest/pull/4035))

## jest 20.0.4

- Fix jest-haste-map's handling of duplicate module IDs. ([#3647](https://github.com/facebook/jest/pull/3647))
- Fix behavior of `enableAutomock()` when automock is set to false. ([#3624](https://github.com/facebook/jest/pull/3624))
- Fix progress bar in windows. ([#3626](https://github.com/facebook/jest/pull/3626))

## jest 20.0.3

- Fix reporters 'default' setting. ([#3562](https://github.com/facebook/jest/pull/3562))
- Fix to make Jest fail when the coverage threshold not met. ([#3554](https://github.com/facebook/jest/pull/3554))

## jest 20.0.1

- Add ansi-regex to pretty-format dependencies ([#3498](https://github.com/facebook/jest/pull/3498))
- Fix <rootDir> replacement in testMatch and moduleDirectories ([#3538](https://github.com/facebook/jest/pull/3538))
- Fix expect.hasAssertions() to throw when passed arguments ([#3526](https://github.com/facebook/jest/pull/3526))
- Fix stack traces without proper error messages ([#3513](https://github.com/facebook/jest/pull/3513))
- Fix support for custom extensions through haste packages ([#3537](https://github.com/facebook/jest/pull/3537))
- Fix test contexts between test functions ([#3506](https://github.com/facebook/jest/pull/3506))

## jest 20.0.0

- New `--projects` option to run one instance of Jest in multiple projects at the same time. ([#3400](https://github.com/facebook/jest/pull/3400))
- New multi project runner ([#3156](https://github.com/facebook/jest/pull/3156))
- New --listTests flag. ([#3441](https://github.com/facebook/jest/pull/3441))
- New --showConfig flag. ([#3296](https://github.com/facebook/jest/pull/3296))
- New promise support for all `expect` matchers through `.resolves` and `.rejects`. ([#3068](https://github.com/facebook/jest/pull/3068))
- New `expect.hasAssertions()` function similar to `expect.assertions()`. ([#3379](https://github.com/facebook/jest/pull/3379))
- New `this.equals` function exposed to custom matchers. ([#3469](https://github.com/facebook/jest/pull/3469))
- New `valid-expect` lint rule in `eslint-plugin-jest`. ([#3067](https://github.com/facebook/jest/pull/3067))
- New HtmlElement pretty-format plugin. ([#3230](https://github.com/facebook/jest/pull/3230))
- New Immutable pretty-format plugins. ([#2899](https://github.com/facebook/jest/pull/2899))
- New test environment per file setting through `@jest-environment` in the docblock. ([#2859](https://github.com/facebook/jest/pull/2859))
- New feature that allows every configuration option to be set from the command line. ([#3424](https://github.com/facebook/jest/pull/3424))
- New feature to add custom reporters to Jest through `reporters` in the configuration. ([#3349](https://github.com/facebook/jest/pull/3349))
- New feature to add expected and actual values to AssertionError. ([#3217](https://github.com/facebook/jest/pull/3217))
- New feature to map code coverage from transformers. ([#2290](https://github.com/facebook/jest/pull/2290))
- New feature to run untested code coverage in parallel. ([#3407](https://github.com/facebook/jest/pull/3407))
- New option to define a custom resolver. ([#2998](https://github.com/facebook/jest/pull/2998))
- New printing support for text and comment nodes in html pretty-format. ([#3355](https://github.com/facebook/jest/pull/3355))
- New snapshot testing FAQ ([#3425](https://github.com/facebook/jest/pull/3425))
- New support for custom platforms on jest-haste-map. ([#3162](https://github.com/facebook/jest/pull/3162))
- New support for mocking native async methods. ([#3209](https://github.com/facebook/jest/pull/3209))
- New guide on how to use Jest with any JavaScript framework. ([#3243](https://github.com/facebook/jest/pull/3243))
- New translation system for the Jest website.
- New collapsing watch mode usage prompt after first run. ([#3078](https://github.com/facebook/jest/pull/3078))
- Breaking Change: Forked Jasmine 2.5 into Jest's own test runner and rewrote large parts of Jasmine. ([#3147](https://github.com/facebook/jest/pull/3147))
- Breaking Change: Jest does not write new snapshots by default on CI. ([#3456](https://github.com/facebook/jest/pull/3456))
- Breaking Change: Moved the typescript parser from `jest-editor-support` into a separate `jest-test-typescript-parser` package. ([#2973](https://github.com/facebook/jest/pull/2973))
- Breaking Change: Replaced auto-loading of babel-polyfill with only regenerator-runtime, fixes a major memory leak. ([#2755](https://github.com/facebook/jest/pull/2755))
- Fixed `babel-jest` to look up the `babel` field in `package.json` as a fallback.
- Fixed `jest-editor-support`'s parser to not crash on incomplete ASTs. ([#3259](https://github.com/facebook/jest/pull/3259))
- Fixed `jest-resolve` to use `is-builtin-module` instead of `resolve.isCore`. ([#2997](https://github.com/facebook/jest/pull/2997))
- Fixed `jest-snapshot` to normalize line endings in the `serialize` function. ([#3002](https://github.com/facebook/jest/pull/3002))
- Fixed behavior of `--silent` flag. ([#3003](https://github.com/facebook/jest/pull/3003))
- Fixed bug with watchers on macOS causing test to crash. ([#2957](https://github.com/facebook/jest/pull/2957))
- Fixed CLI `notify` option not taking precedence over config option. ([#3340](https://github.com/facebook/jest/pull/3340))
- Fixed detection of the npm client in SummaryReporter to support Yarn. ([#3263](https://github.com/facebook/jest/pull/3263))
- Fixed done.fail not passing arguments ([#3241](https://github.com/facebook/jest/pull/3241))
- Fixed fake timers to restore after resetting mocks. ([#2467](https://github.com/facebook/jest/pull/2467))
- Fixed handling of babylon's parser options in `jest-editor-support`. ([#3344](https://github.com/facebook/jest/pull/3344))
- Fixed Jest to properly cache transform results. ([#3334](https://github.com/facebook/jest/pull/3334))
- Fixed Jest to use human-readable colors for Jest's own snapshots. ([#3119](https://github.com/facebook/jest/pull/3119))
- Fixed jest-config to use UID for default cache folder. ([#3380](https://github.com/facebook/jest/pull/3380)), ([#3387](https://github.com/facebook/jest/pull/3387))
- Fixed jest-runtime to expose inner error when it fails to write to the cache. ([#3373](https://github.com/facebook/jest/pull/3373))
- Fixed lifecycle hooks to make afterAll hooks operate the same as afterEach. ([#3275](https://github.com/facebook/jest/pull/3275))
- Fixed pretty-format to run plugins before serializing nested basic values. ([#3017](https://github.com/facebook/jest/pull/3017))
- Fixed return value of mocks so they can explicitly be set to return `undefined`. ([#3354](https://github.com/facebook/jest/pull/3354))
- Fixed runner to run tests associated with snapshots when the snapshot changes. ([#3025](https://github.com/facebook/jest/pull/3025))
- Fixed snapshot serializer require, restructured pretty-format. ([#3399](https://github.com/facebook/jest/pull/3399))
- Fixed support for Babel 7 in babel-jest. ([#3271](https://github.com/facebook/jest/pull/3271))
- Fixed testMatch to find tests in .folders. ([#3006](https://github.com/facebook/jest/pull/3006))
- Fixed testNamePattern and testPathPattern to work better together. ([#3327](https://github.com/facebook/jest/pull/3327))
- Fixed to show reject reason when expecting resolve. ([#3134](https://github.com/facebook/jest/pull/3134))
- Fixed toHaveProperty() to use hasOwnProperty from Object ([#3410](https://github.com/facebook/jest/pull/3410))
- Fixed watch mode's screen clearing. ([#2959](https://github.com/facebook/jest/pull/2959)) ([#3294](https://github.com/facebook/jest/pull/3294))
- Improved and consolidated Jest's configuration file resolution. ([#3472](https://github.com/facebook/jest/pull/3472))
- Improved documentation throughout the Jest website.
- Improved documentation to explicitly mention that snapshots must be reviewed. ([#3203](https://github.com/facebook/jest/pull/3203))
- Improved documentation to make it clear CRA users don't need to add dependencies. ([#3312](https://github.com/facebook/jest/pull/3312))
- Improved eslint-plugin-jest's handling of `expect`. ([#3306](https://github.com/facebook/jest/pull/3306))
- Improved flow-coverage, eslint rules and test coverage within the Jest repository.
- Improved printing of `expect.assertions` error. ([#3033](https://github.com/facebook/jest/pull/3033))
- Improved Windows test coverage of Jest.
- Refactored configs & transform ([#3376](https://github.com/facebook/jest/pull/3376))
- Refactored reporters to pass individual Tests to reporters. ([#3289](https://github.com/facebook/jest/pull/3289))
- Refactored TestRunner ([#3166](https://github.com/facebook/jest/pull/3166))
- Refactored watch mode prompts. ([#3290](https://github.com/facebook/jest/pull/3290))
- Deleted `jest-file-exists`. ([#3105](https://github.com/facebook/jest/pull/3105))
- Removed `Config` type. ([#3366](https://github.com/facebook/jest/pull/3366))
- Removed all usage of `jest-file-exists`. ([#3101](https://github.com/facebook/jest/pull/3101))
- Adopted prettier on the Jest codebase.

## jest 19.0.1

- Fix infinite loop when using `--watch` with `--coverage`.
- Fixed `watchman` config option.
- Fixed a bug in the jest-editor-support static analysis.
- Fixed eslint plugin warning.
- Fixed missing space in front of "Did you mean …?".
- Fixed path printing in the reporter on Windows.

## jest 19.0.0

- Breaking Change: Added a version for snapshots.
- Breaking Change: Removed the `mocksPattern` configuration option, it never worked correctly.
- Breaking Change: Renamed `testPathDirs` to `roots` to avoid confusion when configuring Jest.
- Breaking Change: Updated printing of React elements to cause fewer changes when props change.
- Breaking Change: Updated snapshot format to properly escape data.
- Fixed --color to be recognized correctly again.
- Fixed `babel-plugin-jest-hoist` to work properly with type annotations in tests.
- Fixed behavior for console.log calls and fixed a memory leak (#2539).
- Fixed cache directory path for Jest to avoid ENAMETOOLONG errors.
- Fixed change events to be emitted in jest-haste-map's watch mode. This fixes issues with Jest's new watch mode and react-native-packager.
- Fixed cli arguments to be used when loading the config from file, they were previously ignored.
- Fixed Jest to load json files that include a BOM.
- Fixed Jest to throw errors instead of ignoring invalid cli options.
- Fixed mocking behavior for virtual modules.
- Fixed mocking behavior with transitive dependencies.
- Fixed support for asymmetric matchers in `toMatchObject`.
- Fixed test interruption and `--bail` behavior.
- Fixed watch mode to clean up worker processes when a test run gets interrupted.
- Fixed whitespace to be highlighted in snapshots and assertion errors.
- Improved `babel-jest` plugin: babel is loaded lazily, istanbul comments are only added when coverage is used.
- Improved error for invalid transform config.
- Improved moduleNameMapper to not overwrite mocks when many patterns map to the same file.
- Improved printing of skipped tests in verbose mode.
- Improved resolution code in jest-resolve.
- Improved to only show patch marks in assertion errors when the comparison results in large objects.
- New `--collectCoverageFrom` cli argument.
- New `--coverageDirectory` cli argument.
- New `expect.addSnapshotSerializer` to add custom snapshot serializers for tests.
- New `jest.spyOn`.
- New `testMatch` configuration option that accepts glob patterns.
- New eslint-plugin-jest with no-disabled-tests, no-focuses-tests and no-identical-title rules and default configuration and globals.
- New expect.stringContaining asymmetric matcher.
- New feature to make manual mocks with nested folders work. For example `__mocks__/react-native/Library/Text.js` will now work as expected.
- New feature to re-run tests through the notification when using `--notify`.
- New jest-phabricator package to integrate Jest code coverage in phabriactor.
- New jest-validate package to improve configuration errors, help with suggestions of correct configuration and to be adopted in other libraries.
- New pretty-printing for asymmetric matchers.
- New RSS feed for Jest's blog.
- New way to provide a reducer to extract haste module ids.
- New website, new documentation, new color scheme and new homepage.
- Rewritten watch mode for instant feedback, better code quality and to build new features on top of it (#2362).

## jest 18.1.0

- Fixed console.log and fake timer behavior in node 7.3.
- Updated istanbul-api.
- Updated jest-diff equality error message.
- Disabled arrow keys when entering a pattern in watch mode to prevent broken behavior. Will be improved in a future release.
- Moved asymmetric matchers and equality functionality from Jasmine into jest-matchers.
- Removed jasmine and jest-snapshot dependency from jest-matchers.
- Removed unused global `context` variable.
- Show a better error message if the config is invalid JSON.
- Highlight trailing whitespace in assertion diffs and snapshots.
- Jest now uses micromatch instead of minimatch.
- Added `-h` as alias for `--help`.

## jest 18.0.0

See https://jestjs.io/blog/2016/12/15/2016-in-jest.html

- The testResultsProcessor function is now required to return the modified results.
- Removed `pit` and `mockImpl`. Use `it` or `mockImplementation` instead.
- Fixed re-running tests when `--bail` is used together with `--watch`.
- `pretty-format` is now merged into Jest.
- `require('v8')` now works properly in a test context.
- Jest now clears the entire scrollback in watch mode.
- Added `expect.any`, `expect.anything`, `expect.objectContaining`, `expect.arrayContaining`, `expect.stringMatching`.
- Properly resolve `snapshotSerializers`, `setupFiles`, `transform`, `testRunner` and `testResultsProcessor` instead of using `path.resolve`.
- `--testResultsProcessor` is now exposed through the cli.
- Renamed `--jsonOutputFile` to `--outputFile`.
- Added `jest-editor-support` for vscode and Nuclide integration.
- Fixed `test.concurrent` unhandled promise rejections.
- The Jest website is now auto-deployed when merging into master.
- Updated `testRegex` to include `test.js` and `spec.js` files.
- Fixes for `babel-plugin-jest-hoist` when using `jest.mock` with three arguments.
- The `JSON` global in `jest-environment-node` now comes from the vm context instead of the parent context.
- Jest does not print stack traces from babel any longer.
- Fake timers are reset when `FakeTimers.useTimers()` is called.
- Usage of Jest in watch mode can be hidden through `JEST_HIDE_USAGE`.
- Added `expect.assertions(number)` which will ensure that a specified amount of assertions is made in one test.
- Added `.toMatchSnapshot(?string)` feature to give snapshots a name.
- Escape regex in snapshots.
- `jest-react-native` was deprecated and now forwards `react-native`.
- Added `.toMatchObject` matcher.
- Further improve printing of large objects.
- Fixed `NaN% Failed` in the OS notification when using `--notify`.
- The first test run without cached timings will now use separate processes instead of running in band.
- Added `.toHaveProperty` matcher.
- Fixed `Map`/`Set` comparisons.
- `test.concurrent` now works with `--testNamePattern`.

## jest 17.0.3

- Improved file-watching feature in jest-haste-map.
- Added `.toHaveLength` matcher.
- Improved `.toContain` matcher.

## jest 17.0.2

- Fixed performance regression in module resolution.

## jest 17.0.1

- Fixed pretty printing of big objects.
- Fixed resolution of `.native.js` files in react-native projects.

## jest 17.0.0

- Added `expect.extend`.
- Properly resolve modules with platform extensions on react-native.
- Added support for custom snapshots serializers.
- Updated to Jasmine 2.5.2.
- Big diffs are now collapsed by default in snapshots and assertions. Added `--expand` (or `-e`) to show the full diff.
- Replaced `scriptPreprocessor` with the new `transform` option.
- Added `jest.resetAllMocks` which replaces `jest.clearAllMocks`.
- Fixes for react-native preset.
- Fixes for global built in objects in `jest-environment-node`.
- Create mock objects in the vm context instead of the parent context.
- `.babelrc` is now part of the transform cache key in `babel-jest`.
- Fixes for docblock parsing with haste modules.
- Exit with the proper code when the coverage threshold is not reached.
- Implemented file watching in `jest-haste-map`.
- `--json` now includes information about individual tests inside a file.

## jest 16.0.2

- Symbols are now properly mocked when using `jest-mock`.
- `toHaveBeenCalledWith()` works without arguments again.
- Newlines in snapshots are now normalized across different operating systems.

## jest 16.0.1

- Fix infinite loop.

## jest 16.0.0

- Previously failed tests are now always run first.
- A new concurrent reporter shows currently running tests, a test summary, a progress bar and estimated remaining time if possible.
- Improved CLI colors.
- `jest <pattern>` is now case-insensitive.
- Added `it.only`, `it.skip`, `test.only`, `test.skip` and `xtest`.
- Added `--testNamePattern=pattern` or `-t <pattern>` to run individual tests in test files.
- Jest now warns for duplicate mock files.
- Pressing `a`, `o`, `p`, `q` or `enter` while tests are running in the watch mode, the test run will be interrupted.
- `--bail` now works together with `--watch`.
- Added `test.concurrent` for concurrent async tests.
- Jest now automatically considers files and tests with the `.jsx` extension.
- Added `jest.clearAllMocks` to clear all mocks manually.
- Rewrote Jest's snapshot implementation. `jest-snapshot` can now be more easily integrated into other test runners and used in other projects.
- This requires most snapshots to be updated when upgrading Jest.
- Objects and Arrays in snapshots are now printed with a trailing comma.
- Function names are not printed in snapshots any longer to reduce issues with code coverage instrumentation and different Node versions.
- Snapshots are now sorted using natural sort order.
- Snapshots are not marked as obsolete any longer when using `fit` or when an error is thrown in a test.
- Finished migration of Jasmine matchers to the new Jest matchers.
- Pretty print `toHaveBeenLastCalledWith`, `toHaveBeenCalledWith`, `lastCalledWith` and `toBeCalledWith` failure messages.
- Added `toBeInstanceOf` matcher.
- Added `toContainEqual` matcher.
- Added `toThrowErrorMatchingSnapshot` matcher.
- Improved `moduleNameMapper` resolution.
- Module registry fixes.
- Fixed invocation of the `setupTestFrameworkScriptFile` script to make it easier to use chai together with Jest.
- Removed react-native special case in Jest's configuration.
- Added `--findRelatedTests <fileA> <fileB>` cli option to run tests related to the specified files.
- Added `jest.deepUnmock` to `babel-plugin-jest-hoist`.
- Added `jest.runTimersToTime` which is useful together with fake timers.
- Improved automated mocks for ES modules compiled with babel.

## jest 15.1.1

- Fixed issues with test paths that include hyphens on Windows.
- Fixed `testEnvironment` resolution.
- Updated watch file name pattern input.

## jest 15.1.0

- Pretty printer updates for React and global window objects.
- `jest-runtime` overwrites automocking from configuration files.
- Improvements for watch mode on Windows.
- afterAll/afterEach/beforeAll/beforeEach can now return a Promise and be used together with async/await.
- Improved stack trace printing on Node 4.

## jest 15.0.2

- Fixed Jest with npm2 when using coverage.

## jest 15.0.1

- Updated toThrow and toThrowMatchers and aliased them to the same matcher.
- Improvements for watch mode.
- Fixed Symbol reassignment in tests would break Jest's matchers.
- Fixed `--bail` option.

## jest 15.0.0

- See https://jestjs.io/blog/2016/09/01/jest-15.html
- Jest by default now also recognizes files ending in `.spec.js` and `.test.js` as test files.
- Completely replaced most Jasmine matchers with new Jest matchers.
- Rewrote Jest's CLI output for test failures and summaries.
- Added `--env` option to override the default test environment.
- Disabled automocking, fake timers and resetting the module registry by default.
- Added `--watchAll`, made `--watch` interactive and added the ability to update snapshots and select test patterns in watch mode.
- Jest uses verbose mode when running a single test file.
- Console messages are now buffered and printed along with the test results.
- Fix `testEnvironment` resolution to prefer `jest-environment-{name}` instead of `{name}` only. This prevents a module colision when using `jsdom` as test environment.
- `moduleNameMapper` now uses a resolution algorithm.
- Improved performance for small test runs.
- Improved API documentation.
- Jest now works properly with directories that have special characters in them.
- Improvements to Jest's own test infra by merging integration and unit tests. Code coverage is now collected for Jest.
- Added `global.global` to the node environment.
- Fixed babel-jest-plugin-hoist issues with functions called `mock`.
- Improved jest-react-native preset with mocks for ListView, TextInput, ActivityIndicator and ScrollView.
- Added `collectCoverageFrom` to collect code coverage from untested files.
- Rewritten code coverage support.

## jest 14.1.0

- Changed Jest's default cache directory.
- Fixed `jest-react-native` for react 15.3.0.
- Updated react and react-native example to use `react-test-renderer`.
- Started to refactor code coverage.

## jest 14.0.2

- `babel-jest` bugfix.

## jest 14.0.1

- `babel-jest` can now be used to compose a transformer.
- Updated snapshot instructions to run `jest -u` or `npm test -- -u`.
- Fixed `config` cli option to enable JSON objects as configuration.
- Updated printing of preset path in the CLI.

## jest 14.0.0

- Official release of snapshot tests.
- Started to replace Jasmine matchers with Jest matchers: `toBe`, `toBeFalsy`, `toBeTruthy`, `toBeNaN`, `toBe{Greater,Less}Than{,OrEqual}`, `toBeNull`, `toBeDefined`, `toBeUndefined`, `toContain`, `toMatch`, `toBeCloseTo` were rewritten.
- Rewrite of Jest's reporters.
- Experimental react-native support.
- Removed Jasmine 1 support from Jest.
- Transform caching improvements.

## jest 13.2.0

- Snapshot bugfixes.
- Timer bugfixes.

## jest 13.1.0

- Added `test` global function as an alias for `it`.
- Added `coveragePathIgnorePatterns` to the config.
- Fixed printing of "JSX objects" in snapshots.
- Fixes for `--verbose` option and top level `it` calls.
- Extended the node environment with more globals.
- testcheck now needs to be required explicitly through `require('jest-check')`.
- Added `jest.deepUnmock`.
- Fail test suite if it does not contain any tests.

## jest 13.0.0

- Added duration of individual tests in verbose mode.
- Added a `browser` config option to properly resolve npm packages with a browser field in `package.json` if you are writing tests for client side apps
- Added `jest-repl`.
- Split up `jest-cli` into `jest-runtime` and `jest-config`.
- Added a notification plugin that shows a test run notification using `--notify`.
- Refactored `TestRunner` into `SearchSource` and improved the "no tests found" message.
- Added `jest.isMockFunction(jest.fn())` to test for mock functions.
- Improved test reporter printing and added a test failure summary when running many tests.
  - Add support for property testing via testcheck-js.
- Added a webpack tutorial.
- Added support for virtual mocks through `jest.mock('Module', implementation, {virtual: true})`.
- Added snapshot functionality through `toMatchSnapshot()`.
- Redesigned website.

## jest-cli 12.1.1

- Windows stability fixes.
- Mock module resolution fixes.
- Remove test files from code coverage.

## jest-cli 12.1.0

- Jest is now also published in the `jest` package on npm.
- Added `testRegex` to match for tests outside of specific folders. Deprecated both `testDirectoryName` and `testFileExtensions`.
- `it` can now return a Promise for async testing. `pit` was deprecated.
- Added `jest-resolve` as a standalone package based on the Facebook module resolution algorithm.
- Added `jest-changed-files` as a standalone package to detect changed files in a git or hg repo.
- Added `--setupTestFrameworkFile` to cli.
- Added support for coverage thresholds. See https://jestjs.io/docs/en/configuration#coveragethreshold-object.
- Updated to jsdom 9.0.
- Updated and improved stack trace reporting.
- Added `module.filename` and removed the invalid `module.__filename` field.
- Further improved the `lastCalledWith` and `toBeCalledWith` custom matchers. They now print the most recent calls.
- Fixed jest-haste-map on continuous integration systems.
- Fixes for hg/git integration.
- Added a re-try for the watchman crawler.

## jest-cli 12.0.2

- Bug fixes when running a single test file and for scoped package names.

## jest-cli 12.0.1

- Added custom equality matchers for Map/Set and iterables.
- Bug fixes

## jest-cli 12.0.0

- Reimplemented `node-haste` as `jest-haste-map`: https://github.com/facebook/jest/pull/896
- Fixes for the upcoming release of nodejs 6.
- Removed global mock caching which caused negative side-effects on test runs.
- Updated Jasmine from 2.3.4 to 2.4.1.
- Fixed our Jasmine fork to work better with `Object.create(null)`.
- Added a `--silent` flag to silence console messages during a test run.
- Run a test file directly if a path is passed as an argument to Jest.
- Added support for the undocumented nodejs feature `module.paths`.

## jest-cli 11.0.2

- Fixed `jest -o` error when Mercurial isn't installed on the system
- Fixed Jasmine failure message when expected values were mutated after tests.

## jest-cli 11.0.1, babel-jest 11.0.1

- Added support for Mercurial repositories when using `jest -o`
- Added `mockImplementationOnce` API to `jest.fn()`.

## jest-cli 11.0.0, babel-jest 11.0.0 (pre-releases 0.9 to 0.10)

- New implementation of node-haste and rewrite of internal module loading and resolution. Fixed both startup and runtime performance. [#599](https://github.com/facebook/jest/pull/599)
- Jasmine 2 is now the default test runner. To keep using Jasmine 1, put `testRunner: "jasmine1"` into your configuration.
- Added `jest-util`, `jest-mock`, `jest-jasmine1`, `jest-jasmine2`, `jest-environment-node`, `jest-environment-jsdom` packages.
- Added `babel-jest-preset` and `babel-jest` as packages. `babel-jest` is now being auto-detected.
- Added `babel-plugin-jest-hoist` which hoists `jest.unmock`, `jest.mock` and the new `jest.enableAutomock` and `jest.disableAutomock` API.
- Improved `babel-jest` integration and `react-native` testing.
- Improved code coverage reporting when using `babel-jest`.
- Added the `jest.mock('moduleName', moduleFactory)` feature. `jest.mock` now gets hoisted by default. `jest.doMock` was added to explicitly mock a module without the hoisting feature of `babel-jest`.
- Updated jsdom to 8.3.x.
- Improved responsiveness of the system while using `--watch`.
- Clear the terminal window when using `--watch`.
- By default, `--watch` will now only runs tests related to changed files. `--watch=all` can be used to run all tests on file system changes.
- Debounce `--watch` re-runs to not trigger test runs during a branch switch in version control.
- Added `jest.fn()` and `jest.fn(implementation)` as convenient shorcuts for `jest.genMockFunction()` and `jest.genMockFunction().mockImplementation()`.
- Added an `automock` option to turn off automocking globally.
- Added a "no tests found" message if no tests can be found.
- Jest sets `process.NODE_ENV` to `test` unless otherwise specified.
- Fixed `moduleNameMapper` config option when used with paths.
- Fixed an error with Jasmine 2 and tests that `throw 'string errors'`.
- Fixed issues with unmocking symlinked module names.
- Fixed mocking of boolean values.
- Fixed mocking of fields that start with an underscore ("private fields").
- Fixed unmocking behavior with npm3.
- Fixed and improved `--onlyChanged` option.
- Fixed support for running Jest as a git submodule.
- Improved verbose logger output
- Fixed test runtime error reporting and stack traces.
- Improved `toBeCalled` Jasmine 2 custom matcher messages.
- Improved error reporting when a syntax error occurs.
- Renamed HasteModuleLoader to Runtime.
- Jest now properly reports pending tests disabled with `xit` and `xdescribe`.
- Removed `preprocessCachingDisabled` config option.
- Added a `testEnvironment` option to customize the sandbox environment.
- Added support for `@scoped/name` npm packages.
- Added an integration test runner for Jest that runs all tests for examples and packages.

## 0.8.2

- Performance improvements.
- jest now uses `chalk` instead of its own colors implementation.

## 0.8.1

- `--bail` now reports with the proper error code.
- Fixed loading of the setup file when using jasmine2.
- Updated jsdom to 7.2.0.

## 0.8.0

- Added optional support for jasmine2 through the `testRunner` config option.
- Fixed mocking support for Map, WeakMap and Set.
- `node` was added to the defaults in `moduleFileExtensions`.
- Updated the list of node core modules that are properly being recognized by the module loader.

## 0.7.1

- Correctly map `process.on` into jsdom environments, fixes a bug introduced in jest 0.7.0.

## 0.7.0

- Fixed a memory leak with test contexts. Jest now properly cleans up test environments after each test. Added `--logHeapUsage` to log memory usage after each test. Note: this is option is meant for debugging memory leaks and might significantly slow down your test run.
- Removed `mock-modules`, `node-haste` and `mocks` virtual modules. This is a breaking change of undocumented public API. Usage of this API can safely be automatically updated through an automated codemod:
- Example: http://astexplorer.net/#/zrybZ6UvRA
- Codemod: https://github.com/cpojer/js-codemod/blob/master/transforms/jest-update.js
- jscodeshift: https://github.com/facebook/jscodeshift
- Removed `navigator.onLine` and `mockSetReadOnlyProperty` from the global jsdom environment. Use `window.navigator.onLine = true;` in your test setup and `Object.defineProperty` instead.

## 0.6.1

- Updated jsdom to 7.0.2.
- Use the current working directory as root when passing a jest config from the command line.
- Updated the React examples and getting started guide
- Modules now receive a `module.parent` field so unmocked modules don't assume they are run directly any longer.

## 0.6.0

- jest now reports the number of tests that were run instead of the number of test files.
- Added a `--json` option to print test results as JSON.
- Changed the preprocessor API. A preprocessor now receives the script, file and config. The cache key function receives the script, file and stringified config to be able to create consistent hashes.
- Removed node-worker-pool in favor of node-worker-farm (#540).
- `toEqual` now also checks the internal class name of an object. This fixes invalid tests like `expect([]).toEqual({})` which were previously passing.
- Added the option to provide map modules to stub modules by providing the `moduleNameMapper` config option.
- Allow to specify a custom `testRunner` in the configuration (#531).
- Added a `--no-cache` option to make it easier to debug preprocessor scripts.
- Fix code coverage on windows (#499).

## 0.5.6

- Cache test run performance and run slowest tests first to maximize worker utilization
- Update to jsdom 6.5.0

## 0.5.5

- Improve failure stack traces.
- Fix syntax error reporting.
- Add `--watch` option (#472).

## 0.5.2

- Fixed a bug with syntax errors in test files (#487).
- Fixed chmod error for preprocess-cache (#491).
- Support for the upcoming node 4.0 release (#490, #489).

## 0.5.1

- Upgraded node-worker-pool to 3.0.0, use the native `Promise` implementation.
- `testURL` can be used to set the location of the jsdom environment.
- Updated all of jest's dependencies, now using jsdom 6.3.
- jest now uses the native `Promise` implementation.
- Fixed a bug when passed an empty `testPathIgnorePatterns`.
- Moved preprocessor cache into the haste cache directory.

## 0.5.0

- Added `--noStackTrace` option to disable stack traces.
- Jest now only works with iojs v2 and up. If you are still using node we recommend upgrading to iojs or keep using jest 0.4.0.
- Upgraded to jsdom 6.1.0 and removed all the custom jsdom overwrites.

## <=0.4.0

- See commit history for changes in previous versions of jest.<|MERGE_RESOLUTION|>--- conflicted
+++ resolved
@@ -39,14 +39,12 @@
 - `[jest-circus]` Better error message when a describe block is empty ([#6372](https://github.com/facebook/jest/pull/6372))
 - `[jest-cli]` Fix unhandled error when a bad revision is provided to `changedSince` ([#7115](https://github.com/facebook/jest/pull/7115))
 - `[jest-config]` Moved dynamically assigned `cwd` from `jest-cli` to default configuration in `jest-config` ([#7146](https://github.com/facebook/jest/pull/7146))
-<<<<<<< HEAD
-- `[jest-cli]` Fix watch mode filename/test name filtering is not taken into account for coverage calculation with collectCoverageFrom set ([#7153](https://github.com/facebook/jest/pull/7153))
-=======
 - `[jest-config]` Fix `getMaxWorkers` on termux ([#7154](https://github.com/facebook/jest/pull/7154))
 - `[jest-runtime]` Throw an explicit error if `js` is missing from `moduleFileExtensions` ([#7160](https://github.com/facebook/jest/pull/7160))
 - `[jest-runtime]` Fix missing coverage when using negative glob pattern in `testMatch` ([#7170](https://github.com/facebook/jest/pull/7170))
 - `[*]` Ensure `maxWorkers` is at least 1 (was 0 in some cases where there was only 1 CPU) ([#7182](https://github.com/facebook/jest/pull/7182))
->>>>>>> ee9fc739
+- `[jest-cli]` Fix watch mode filename/test name filtering is not taken into account for coverage calculation with collectCoverageFrom set ([#7153](https://github.com/facebook/jest/pull/7153))
+
 
 ### Chore & Maintenance
 
