--- conflicted
+++ resolved
@@ -87,13 +87,10 @@
   ([#5914](https://github.com/facebook/jest/pull/5914))
 * `[jest-regex-util]` Fix handling regex symbols in tests path on Windows
   ([#5941](https://github.com/facebook/jest/pull/5941))
-<<<<<<< HEAD
 * `[jest-util]` Fix handling of NaN/Infinity in mock timer delay
   ([#5966](https://github.com/facebook/jest/pull/5966))
-=======
 * `[jest-resolve]` Generalise test for package main entries equivalent to ".".
   ([#5968)](https://github.com/facebook/jest/pull/5968)
->>>>>>> 36bfaf13
 
 ### Chore & Maintenance
 
