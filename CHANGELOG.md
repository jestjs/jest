--- conflicted
+++ resolved
@@ -1,10 +1,8 @@
 ## main
 
-<<<<<<< HEAD
 ### Chore & Maintenance
 
 - `[*]` Update `jest-watch-typeahead` to v3 ([#15830](https://github.com/jestjs/jest/pull/15830))
-=======
 ## Features
 
 - `[jest-environment-jsdom-abstract]` Add support for JSDOM v27 ([#15834](https://github.com/jestjs/jest/pull/15834))
@@ -12,7 +10,6 @@
 ### Fixes
 
 - `[babel-jest]` Export the `TransformerConfig` interface ([#15820](https://github.com/jestjs/jest/pull/15820))
->>>>>>> 93653317
 
 ## 30.1.3
 
