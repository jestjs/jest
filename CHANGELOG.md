--- conflicted
+++ resolved
@@ -2,11 +2,8 @@
 
 ### Fixes
 
-<<<<<<< HEAD
+- `[jest-runner]` Force parallel runs for watch mode, to avoid TTY freeze ([#6647](https://github.com/facebook/jest/pull/6647))
 - `[pretty-format]` Fix formatting of invalid Date objects ([#6635](https://github.com/facebook/jest/pull/6635))
-=======
-- `[jest-runner]` Force parallel runs for watch mode, to avoid TTY freeze ([#6647](https://github.com/facebook/jest/pull/6647))
->>>>>>> 664681a5
 
 ## 23.3.0
 
