--- conflicted
+++ resolved
@@ -2,11 +2,8 @@
 
 ### Features
 
-<<<<<<< HEAD
 - `[jest-each]` Add support for keyPaths in test titles ([#6457](https://github.com/facebook/jest/pull/6457))
-=======
 - `[jest-cli]` Add `jest --init` option that generates a basic configuration file with a short description for each option ([#6442](https://github.com/facebook/jest/pull/6442))
->>>>>>> d9b324e8
 
 ### Fixes
 
