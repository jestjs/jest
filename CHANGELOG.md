--- conflicted
+++ resolved
@@ -5,11 +5,8 @@
 ### Fixes
 
 - `[babel-jest]` Add `process.version` chunk to the cache key ([#12122](https://github.com/facebook/jest/pull/12122))
-<<<<<<< HEAD
 - `[jest-worker]` Stop explicitly passing `execArgv` ([#12128](https://github.com/facebook/jest/pull/12128))
-=======
 - `[website]` Fix the card front that looks overlapping part of the card back
->>>>>>> f8887d54
 
 ### Chore & Maintenance
 
