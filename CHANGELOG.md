--- conflicted
+++ resolved
@@ -3,13 +3,10 @@
 ### Fixes
 
 - `[jest-runner]` Force parallel runs for watch mode, to avoid TTY freeze ([#6647](https://github.com/facebook/jest/pull/6647))
-<<<<<<< HEAD
-- `[jest-runtime]` Roll back `micromatch` version to prevent regression when matching files
-=======
 - `[jest-cli]` properly reprint resolver errors in watch mode ([#6407](https://github.com/facebook/jest/pull/6407))
 - `[jest-cli]` Write configuration to stdout when the option was explicitly passed to Jest ([#6447](https://github.com/facebook/jest/pull/6447))
 - `[jest-cli]` Fix regression on non-matching suites ([6657](https://github.com/facebook/jest/pull/6657))
->>>>>>> fa926432
+- `[jest-runtime]` Roll back `micromatch` version to prevent regression when matching files ([#6661](https://github.com/facebook/jest/pull/6661))
 
 ## 23.3.0
 
