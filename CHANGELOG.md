## master

### Features

* `[expect]` Improve output format for mismatchedArgs in mock/spy calls.
  ([#5846](https://github.com/facebook/jest/pull/5846))
* `[jest-cli]` Add support for using `--coverage` in combination with watch
  mode, `--onlyChanged`, `--findRelatedTests` and more
  ([#5601](https://github.com/facebook/jest/pull/5601))
* `[jest-jasmine2]` Adds error throwing and descriptive errors to `it`/ `test`
  for invalid arguments. `[jest-circus]` Adds error throwing and descriptive
  errors to `it`/ `test` for invalid arguments
  ([#5558](https://github.com/facebook/jest/pull/5558))
* `[jest-matcher-utils]` Add `isNot` option to `matcherHint` function
  ([#5512](https://github.com/facebook/jest/pull/5512))
* `[jest-config]` Add `<rootDir>` to runtime files not found error report
  ([#5693](https://github.com/facebook/jest/pull/5693))
* `[expect]` Make toThrow matcher pass only if Error object is returned from
  promises ([#5670](https://github.com/facebook/jest/pull/5670))
* `[expect]` Add isError to utils
  ([#5670](https://github.com/facebook/jest/pull/5670))
* `[expect]` Add inverse matchers (`expect.not.arrayContaining`, etc.,
  [#5517](https://github.com/facebook/jest/pull/5517))
* `[expect]` `expect.extend` now also extends asymmetric matchers
  ([#5503](https://github.com/facebook/jest/pull/5503))
* `[jest-mock]` Update `spyOnProperty` to support spying on the prototype chain
  ([#5753](https://github.com/facebook/jest/pull/5753))
* `[jest-mock]` Add tracking of return values in the `mock` property
  ([#5752](https://github.com/facebook/jest/pull/5752))
* `[jest-mock]` Add tracking of thrown errors in the `mock` property
  ([5764](https://github.com/facebook/jest/pull/5764))
* `[expect]`Add nthCalledWith spy matcher
  ([#5605](https://github.com/facebook/jest/pull/5605))
* `[jest-cli]` Add `isSerial` property that runners can expose to specify that
  they can not run in parallel
<<<<<<< HEAD
  [#5706](https://github.com/facebook/jest/pull/5706)
* `[jest-config]` Add name to project if one does not exist to pick correct
  resolver ([#5862](https://github.com/facebook/jest/pull/5862))
=======
  ([#5706](https://github.com/facebook/jest/pull/5706))
* `[jest-cli]` Interactive Snapshot Mode improvements
  ([#5864](https://github.com/facebook/jest/pull/5864))
>>>>>>> 3c65b72d

### Fixes

* `[jest-runner]` Assign `process.env.JEST_WORKER_ID="1"` when in runInBand mode
  ([#5860](https://github.com/facebook/jest/pull/5860))
* `[jest-cli]` Add descriptive error message when trying to use
  `globalSetup`/`globalTeardown` file that doesn't export a function.
  ([#5835](https://github.com/facebook/jest/pull/5835))
* `[expect]` Do not rely on `instanceof RegExp`, since it will not work for
  RegExps created inside of a different VM
  ([#5729](https://github.com/facebook/jest/pull/5729))
* `[jest-resolve]` Update node module resolution algorithm to correctly handle
  symlinked paths ([#5085](https://github.com/facebook/jest/pull/5085))
* `[jest-editor-support]` Update `Settings` to use spawn in shell option
  ([#5658](https://github.com/facebook/jest/pull/5658))
* `[jest-cli]` Improve the error message when 2 projects resolve to the same
  config ([#5674](https://github.com/facebook/jest/pull/5674))
* `[jest-runtime]` remove retainLines from coverage instrumentation
  ([#5692](https://github.com/facebook/jest/pull/5692))
* `[jest-cli]` Fix update snapshot issue when using watchAll
  ([#5696](https://github.com/facebook/jest/pull/5696))
* `[expect]` Fix rejects.not matcher
  ([#5670](https://github.com/facebook/jest/pull/5670))
* `[jest-runtime]` Prevent Babel warnings on large files
  ([#5702](https://github.com/facebook/jest/pull/5702))
* `[jest-mock]` Prevent `mockRejectedValue` from causing unhandled rejection
  ([#5720](https://github.com/facebook/jest/pull/5720))
* `[pretty-format]` Handle React fragments better
  ([#5816](https://github.com/facebook/jest/pull/5816))

### Chore & Maintenance

* `[#5858]` Run Prettier on compiled output
  ([#5858](https://github.com/facebook/jest/pull/3497))
* `[#5708]` Add fileChange hook for plugins
  ([#5708](https://github.com/facebook/jest/pull/5708))
* `[docs]` Add docs on using `jest.mock(...)`
  ([#5648](https://github.com/facebook/jest/pull/5648))
* `[docs]` Mention Jest Puppeteer Preset
  ([#5722](https://github.com/facebook/jest/pull/5722))
* `[docs]` Add jest-community section to website
  ([#5675](https://github.com/facebook/jest/pull/5675))
* `[docs]` Add versioned docs for v22.4
  ([##5733](https://github.com/facebook/jest/pull/#5733))

## 22.4.2

### Fixes

* `[jest-haste-map]` Recreate Haste map when deserialization fails
  ([#5642](https://github.com/facebook/jest/pull/5642))

## 22.4.1

### Fixes

* `[jest-haste-map]` Parallelize Watchman calls in crawler
  ([#5640](https://github.com/facebook/jest/pull/5640))
* `[jest-editor-support]` Update TypeScript definitions
  ([#5625](https://github.com/facebook/jest/pull/5625))
* `[babel-jest]` Remove `retainLines` argument to babel.
  ([#5594](https://github.com/facebook/jest/pull/5594))

### Features

* `[jest-runtime]` Provide `require.main` property set to module with test suite
  ([#5618](https://github.com/facebook/jest/pull/5618))

### Chore & Maintenance

* `[docs]` Add note about Node version support
  ([#5622](https://github.com/facebook/jest/pull/5622))
* `[docs]` Update to use yarn
  ([#5624](https://github.com/facebook/jest/pull/5624))
* `[docs]` Add how to mock scoped modules to Manual Mocks doc
  ([#5638](https://github.com/facebook/jest/pull/5638))

## 22.4.0

### Fixes

* `[jest-haste-map]` Overhauls how Watchman crawler works fixing Windows
  ([#5615](https://github.com/facebook/jest/pull/5615))
* `[expect]` Allow matching of Errors against plain objects
  ([#5611](https://github.com/facebook/jest/pull/5611))
* `[jest-haste-map]` Do not read binary files in Haste, even when instructed to
  do so ([#5612](https://github.com/facebook/jest/pull/5612))
* `[jest-cli]` Don't skip matchers for exact files
  ([#5582](https://github.com/facebook/jest/pull/5582))
* `[docs]` Update discord links
  ([#5586](https://github.com/facebook/jest/pull/5586))
* `[jest-runtime]` Align handling of testRegex on Windows between searching for
  tests and instrumentation checks
  ([#5560](https://github.com/facebook/jest/pull/5560))
* `[jest-config]` Make it possible to merge `transform` option with preset
  ([#5505](https://github.com/facebook/jest/pull/5505))
* `[jest-util]` Fix `console.assert` behavior in custom & buffered consoles
  ([#5576](https://github.com/facebook/jest/pull/5576))

### Features

* `[docs]` Add MongoDB guide
  ([#5571](https://github.com/facebook/jest/pull/5571))
* `[jest-runtime]` Deprecate mapCoverage option.
  ([#5177](https://github.com/facebook/jest/pull/5177))
* `[babel-jest]` Add option to return sourcemap from the transformer separately
  from source. ([#5177](https://github.com/facebook/jest/pull/5177))
* `[jest-validate]` Add ability to log deprecation warnings for CLI flags.
  ([#5536](https://github.com/facebook/jest/pull/5536))
* `[jest-serializer]` Added new module for serializing. Works using V8 or JSON
  ([#5609](https://github.com/facebook/jest/pull/5609))
* `[docs]` Add a documentation note for project `displayName` configuration
  ([#5600](https://github.com/facebook/jest/pull/5600))

### Chore & Maintenance

* `[docs]` Update automatic mocks documentation
  ([#5630](https://github.com/facebook/jest/pull/5630))

## jest 22.3.0

### Fixes

* `[expect]` Add descriptive error message to CalledWith methods when missing
  optional arguments ([#5547](https://github.com/facebook/jest/pull/5547))
* `[jest-cli]` Fix inability to quit watch mode while debugger is still attached
  ([#5029](https://github.com/facebook/jest/pull/5029))
* `[jest-haste-map]` Properly handle platform-specific file deletions
  ([#5534](https://github.com/facebook/jest/pull/5534))

### Features

* `[jest-util]` Add the following methods to the "console" implementations:
  `assert`, `count`, `countReset`, `dir`, `dirxml`, `group`, `groupCollapsed`,
  `groupEnd`, `time`, `timeEnd`
  ([#5514](https://github.com/facebook/jest/pull/5514))
* `[docs]` Add documentation for interactive snapshot mode
  ([#5291](https://github.com/facebook/jest/pull/5291))
* `[jest-editor-support]` Add watchAll flag
  ([#5523](https://github.com/facebook/jest/pull/5523))
* `[jest-cli]` Support multiple glob patterns for `collectCoverageFrom`
  ([#5537](https://github.com/facebook/jest/pull/5537))
* `[docs]` Add versioned documentation to the website
  ([#5541](https://github.com/facebook/jest/pull/5541))

### Chore & Maintenance

* `[jest-config]` Allow `<rootDir>` to be used with `collectCoverageFrom`
  ([#5524](https://github.com/facebook/jest/pull/5524))
* `[filenames]` Standardize files names in "integration-tests" folder
  ([#5513](https://github.com/facebook/jest/pull/5513))

## jest 22.2.2

### Fixes

* `[babel-jest]` Revert "Remove retainLines from babel-jest"
  ([#5496](https://github.com/facebook/jest/pull/5496))
* `[jest-docblock]` Support multiple of the same `@pragma`.
  ([#5154](https://github.com/facebook/jest/pull/5502))

### Features

* `[jest-worker]` Assign a unique id for each worker and pass it to the child
  process. It will be available via `process.env.JEST_WORKER_ID`
  ([#5494](https://github.com/facebook/jest/pull/5494))

### Chore & Maintenance

* `[filenames]` Standardize file names in root
  ([#5500](https://github.com/facebook/jest/pull/5500))

## jest 22.2.1

### Fixes

* `[jest-config]` "all" takes precedence over "lastCommit"
  ([#5486](https://github.com/facebook/jest/pull/5486))

## jest 22.2.0

### Features

* `[jest-runner]` Move test summary to after coverage report
  ([#4512](https://github.com/facebook/jest/pull/4512))
* `[jest-cli]` Added `--notifyMode` to specify when to be notified.
  ([#5125](https://github.com/facebook/jest/pull/5125))
* `[diff-sequences]` New package compares items in two sequences to find a
  **longest common subsequence**.
  ([#5407](https://github.com/facebook/jest/pull/5407))
* `[jest-matcher-utils]` Add `comment` option to `matcherHint` function
  ([#5437](https://github.com/facebook/jest/pull/5437))
* `[jest-config]` Allow lastComit and changedFilesWithAncestor via JSON config
  ([#5476](https://github.com/facebook/jest/pull/5476))
* `[jest-util]` Add deletion to `process.env` as well
  ([#5466](https://github.com/facebook/jest/pull/5466))
* `[jest-util]` Add case-insensitive getters/setters to `process.env`
  ([#5465](https://github.com/facebook/jest/pull/5465))
* `[jest-mock]` Add util methods to create async functions.
  ([#5318](https://github.com/facebook/jest/pull/5318))

### Fixes

* `[jest-cli]` Add trailing slash when checking root folder
  ([#5464](https://github.com/facebook/jest/pull/5464))
* `[jest-cli]` Hide interactive mode if there are no failed snapshot tests
  ([#5450](https://github.com/facebook/jest/pull/5450))
* `[babel-jest]` Remove retainLines from babel-jest
  ([#5439](https://github.com/facebook/jest/pull/5439))
* `[jest-cli]` Glob patterns ignore non-`require`-able files (e.g. `README.md`)
  ([#5199](https://github.com/facebook/jest/issues/5199))
* `[jest-mock]` Add backticks support (\`\`) to `mock` a certain package via the
  `__mocks__` folder. ([#5426](https://github.com/facebook/jest/pull/5426))
* `[jest-message-util]` Prevent an `ENOENT` crash when the test file contained a
  malformed source-map. ([#5405](https://github.com/facebook/jest/pull/5405)).
* `[jest]` Add `import-local` to `jest` package.
  ([#5353](https://github.com/facebook/jest/pull/5353))
* `[expect]` Support class instances in `.toHaveProperty()` and `.toMatchObject`
  matcher. ([#5367](https://github.com/facebook/jest/pull/5367))
* `[jest-cli]` Fix npm update command for snapshot summary.
  ([#5376](https://github.com/facebook/jest/pull/5376),
  [5389](https://github.com/facebook/jest/pull/5389/))
* `[expect]` Make `rejects` and `resolves` synchronously validate its argument.
  ([#5364](https://github.com/facebook/jest/pull/5364))
* `[docs]` Add tutorial page for ES6 class mocks.
  ([#5383](https://github.com/facebook/jest/pull/5383))
* `[jest-resolve]` Search required modules in node_modules and then in custom
  paths. ([#5403](https://github.com/facebook/jest/pull/5403))
* `[jest-resolve]` Get builtin modules from node core.
  ([#5411](https://github.com/facebook/jest/pull/5411))
* `[jest-resolve]` Detect and preserve absolute paths in `moduleDirectories`. Do
  not generate additional (invalid) paths by prepending each ancestor of `cwd`
  to the absolute path. Additionally, this fixes functionality in Windows OS.
  ([#5398](https://github.com/facebook/jest/pull/5398))

### Chore & Maintenance

* `[jest-util]` Implement watch plugins
  ([#5399](https://github.com/facebook/jest/pull/5399))

## jest 22.1.4

### Fixes

* `[jest-util]` Add "debug" method to "console" implementations
  ([#5350](https://github.com/facebook/jest/pull/5350))
* `[jest-resolve]` Add condition to avoid infinite loop when node module package
  main is ".". ([#5344)](https://github.com/facebook/jest/pull/5344)

### Features

* `[jest-cli]` `--changedSince`: allow selectively running tests for code
  changed since arbitrary revisions.
  ([#5312](https://github.com/facebook/jest/pull/5312))

## jest 22.1.3

### Fixes

* `[jest-cli]` Check if the file belongs to the checked project before adding it
  to the list, also checking that the file name is not explicitly blacklisted
  ([#5341](https://github.com/facebook/jest/pull/5341))
* `[jest-editor-support]` Add option to spawn command in shell
  ([#5340](https://github.com/facebook/jest/pull/5340))

## jest 22.1.2

### Fixes

* `[jest-cli]` Check if the file belongs to the checked project before adding it
  to the list ([#5335](https://github.com/facebook/jest/pull/5335))
* `[jest-cli]` Fix `EISDIR` when a directory is passed as an argument to `jest`.
  ([#5317](https://github.com/facebook/jest/pull/5317))
* `[jest-config]` Added restoreMocks config option.
  ([#5327](https://github.com/facebook/jest/pull/5327))

## jest 22.1.1

### Fixes

* `[*]` Move from "process.exit" to "exit.
  ([#5313](https://github.com/facebook/jest/pull/5313))

## jest 22.1.0

### Features

* `[jest-cli]` Make Jest exit without an error when no tests are found in the
  case of `--lastCommit`, `--findRelatedTests`, or `--onlyChanged` options
  having been passed to the CLI
* `[jest-cli]` Add interactive snapshot mode
  ([#3831](https://github.com/facebook/jest/pull/3831))

### Fixes

* `[jest-cli]` Use `import-local` to support global Jest installations.
  ([#5304](https://github.com/facebook/jest/pull/5304))
* `[jest-runner]` Fix memory leak in coverage reporting
  ([#5289](https://github.com/facebook/jest/pull/5289))
* `[docs]` Update mention of the minimal version of node supported
  ([#4947](https://github.com/facebook/jest/issues/4947))
* `[jest-cli]` Fix missing newline in console message
  ([#5308](https://github.com/facebook/jest/pull/5308))
* `[jest-cli]` `--lastCommit` and `--changedFilesWithAncestor` now take effect
  even when `--onlyChanged` is not specified.
  ([#5307](https://github.com/facebook/jest/pull/5307))

### Chore & Maintenance

* `[filenames]` Standardize folder names under `integration-tests/`
  ([#5298](https://github.com/facebook/jest/pull/5298))

## jest 22.0.6

### Fixes

* `[jest-jasmine2]` Fix memory leak in snapshot reporting
  ([#5279](https://github.com/facebook/jest/pull/5279))
* `[jest-config]` Fix breaking change in `--testPathPattern`
  ([#5269](https://github.com/facebook/jest/pull/5269))
* `[docs]` Document caveat with mocks, Enzyme, snapshots and React 16
  ([#5258](https://github.com/facebook/jest/issues/5258))

## jest 22.0.5

### Fixes

* `[jest-leak-detector]` Removed the reference to `weak`. Now, parent projects
  must install it by hand for the module to work.
* `[expect]` Fail test when the types of `stringContaining` and `stringMatching`
  matchers do not match. ([#5069](https://github.com/facebook/jest/pull/5069))
* `[jest-cli]` Treat dumb terminals as noninteractive
  ([#5237](https://github.com/facebook/jest/pull/5237))
* `[jest-cli]` `jest --onlyChanged --changedFilesWithAncestor` now also works
  with git. ([#5189](https://github.com/facebook/jest/pull/5189))
* `[jest-config]` fix unexpected condition to avoid infinite recursion in
  Windows platform. ([#5161](https://github.com/facebook/jest/pull/5161))
* `[jest-config]` Escape parentheses and other glob characters in `rootDir`
  before interpolating with `testMatch`.
  ([#4838](https://github.com/facebook/jest/issues/4838))
* `[jest-regex-util]` Fix breaking change in `--testPathPattern`
  ([#5230](https://github.com/facebook/jest/pull/5230))
* `[expect]` Do not override `Error` stack (with `Error.captureStackTrace`) for
  custom matchers. ([#5162](https://github.com/facebook/jest/pull/5162))
* `[pretty-format]` Pretty format for DOMStringMap and NamedNodeMap
  ([#5233](https://github.com/facebook/jest/pull/5233))
* `[jest-cli]` Use a better console-clearing string on Windows
  ([#5251](https://github.com/facebook/jest/pull/5251))

### Features

* `[jest-jasmine]` Allowed classes and functions as `describe` names.
  ([#5154](https://github.com/facebook/jest/pull/5154))
* `[jest-jasmine2]` Support generator functions as specs.
  ([#5166](https://github.com/facebook/jest/pull/5166))
* `[jest-jasmine2]` Allow `spyOn` with getters and setters.
  ([#5107](https://github.com/facebook/jest/pull/5107))
* `[jest-config]` Allow configuration objects inside `projects` array
  ([#5176](https://github.com/facebook/jest/pull/5176))
* `[expect]` Add support to `.toHaveProperty` matcher to accept the keyPath
  argument as an array of properties/indices.
  ([#5220](https://github.com/facebook/jest/pull/5220))
* `[docs]` Add documentation for .toHaveProperty matcher to accept the keyPath
  argument as an array of properties/indices.
  ([#5220](https://github.com/facebook/jest/pull/5220))
* `[jest-runner]` test environments are now passed a new `options` parameter.
  Currently this only has the `console` which is the test console that Jest will
  expose to tests. ([#5223](https://github.com/facebook/jest/issues/5223))
* `[jest-environment-jsdom]` pass the `options.console` to a custom instance of
  `virtualConsole` so jsdom is using the same console as the test.
  ([#5223](https://github.com/facebook/jest/issues/5223))

### Chore & Maintenance

* `[docs]` Describe the order of execution of describe and test blocks.
  ([#5217](https://github.com/facebook/jest/pull/5217),
  [#5238](https://github.com/facebook/jest/pull/5238))
* `[docs]` Add a note on `moduleNameMapper` ordering.
  ([#5249](https://github.com/facebook/jest/pull/5249))

## jest 22.0.4

### Fixes

* `[jest-cli]` New line before quitting watch mode.
  ([#5158](https://github.com/facebook/jest/pull/5158))

### Features

* `[babel-jest]` moduleFileExtensions not passed to babel transformer.
  ([#5110](https://github.com/facebook/jest/pull/5110))

### Chore & Maintenance

* `[*]` Tweaks to better support Node 4
  ([#5142](https://github.com/facebook/jest/pull/5142))

## jest 22.0.2 && 22.0.3

### Chore & Maintenance

* `[*]` Tweaks to better support Node 4
  ([#5134](https://github.com/facebook/jest/pull/5134))

## jest 22.0.1

### Fixes

* `[jest-runtime]` fix error for test files providing coverage.
  ([#5117](https://github.com/facebook/jest/pull/5117))

### Features

* `[jest-config]` Add `forceCoverageMatch` to allow collecting coverage from
  ignored files. ([#5081](https://github.com/facebook/jest/pull/5081))

## jest 22.0.0

### Fixes

* `[jest-resolve]` Use `module.builtinModules` as `BUILTIN_MODULES` when it
  exists
* `[jest-worker]` Remove `debug` and `inspect` flags from the arguments sent to
  the child ([#5068](https://github.com/facebook/jest/pull/5068))
* `[jest-config]` Use all `--testPathPattern` and `<regexForTestFiles>` args in
  `testPathPattern` ([#5066](https://github.com/facebook/jest/pull/5066))
* `[jest-cli]` Do not support `--watch` inside non-version-controlled
  environments ([#5060](https://github.com/facebook/jest/pull/5060))
* `[jest-config]` Escape Windows path separator in testPathPattern CLI arguments
  ([#5054](https://github.com/facebook/jest/pull/5054)
* `[jest-jasmine]` Register sourcemaps as node environment to improve
  performance with jsdom ([#5045](https://github.com/facebook/jest/pull/5045))
* `[pretty-format]` Do not call toJSON recursively
  ([#5044](https://github.com/facebook/jest/pull/5044))
* `[pretty-format]` Fix errors when identity-obj-proxy mocks CSS Modules
  ([#4935](https://github.com/facebook/jest/pull/4935))
* `[babel-jest]` Fix support for namespaced babel version 7
  ([#4918](https://github.com/facebook/jest/pull/4918))
* `[expect]` fix .toThrow for promises
  ([#4884](https://github.com/facebook/jest/pull/4884))
* `[jest-docblock]` pragmas should preserve urls
  ([#4837](https://github.com/facebook/jest/pull/4629))
* `[jest-cli]` Check if `npm_lifecycle_script` calls Jest directly
  ([#4629](https://github.com/facebook/jest/pull/4629))
* `[jest-cli]` Fix --showConfig to show all configs
  ([#4494](https://github.com/facebook/jest/pull/4494))
* `[jest-cli]` Throw if `maxWorkers` doesn't have a value
  ([#4591](https://github.com/facebook/jest/pull/4591))
* `[jest-cli]` Use `fs.realpathSync.native` if available
  ([#5031](https://github.com/facebook/jest/pull/5031))
* `[jest-config]` Fix `--passWithNoTests`
  ([#4639](https://github.com/facebook/jest/pull/4639))
* `[jest-config]` Support `rootDir` tag in testEnvironment
  ([#4579](https://github.com/facebook/jest/pull/4579))
* `[jest-editor-support]` Fix `--showConfig` to support jest 20 and jest 21
  ([#4575](https://github.com/facebook/jest/pull/4575))
* `[jest-editor-support]` Fix editor support test for node 4
  ([#4640](https://github.com/facebook/jest/pull/4640))
* `[jest-mock]` Support mocking constructor in `mockImplementationOnce`
  ([#4599](https://github.com/facebook/jest/pull/4599))
* `[jest-runtime]` Fix manual user mocks not working with custom resolver
  ([#4489](https://github.com/facebook/jest/pull/4489))
* `[jest-util]` Fix `runOnlyPendingTimers` for `setTimeout` inside
  `setImmediate` ([#4608](https://github.com/facebook/jest/pull/4608))
* `[jest-message-util]` Always remove node internals from stacktraces
  ([#4695](https://github.com/facebook/jest/pull/4695))
* `[jest-resolve]` changes method of determining builtin modules to include
  missing builtins ([#4740](https://github.com/facebook/jest/pull/4740))
* `[pretty-format]` Prevent error in pretty-format for window in jsdom test env
  ([#4750](https://github.com/facebook/jest/pull/4750))
* `[jest-resolve]` Preserve module identity for symlinks
  ([#4761](https://github.com/facebook/jest/pull/4761))
* `[jest-config]` Include error message for `preset` json
  ([#4766](https://github.com/facebook/jest/pull/4766))
* `[pretty-format]` Throw `PrettyFormatPluginError` if a plugin halts with an
  exception ([#4787](https://github.com/facebook/jest/pull/4787))
* `[expect]` Keep the stack trace unchanged when `PrettyFormatPluginError` is
  thrown by pretty-format ([#4787](https://github.com/facebook/jest/pull/4787))
* `[jest-environment-jsdom]` Fix asynchronous test will fail due to timeout
  issue. ([#4669](https://github.com/facebook/jest/pull/4669))
* `[jest-cli]` Fix `--onlyChanged` path case sensitivity on Windows platform
  ([#4730](https://github.com/facebook/jest/pull/4730))
* `[jest-runtime]` Use realpath to match transformers
  ([#5000](https://github.com/facebook/jest/pull/5000))
* `[expect]` [**BREAKING**] Replace identity equality with Object.is in toBe
  matcher ([#4917](https://github.com/facebook/jest/pull/4917))

### Features

* `[jest-message-util]` Add codeframe to test assertion failures
  ([#5087](https://github.com/facebook/jest/pull/5087))
* `[jest-config]` Add Global Setup/Teardown options
  ([#4716](https://github.com/facebook/jest/pull/4716))
* `[jest-config]` Add `testEnvironmentOptions` to apply to jsdom options or node
  context. ([#5003](https://github.com/facebook/jest/pull/5003))
* `[jest-jasmine2]` Update Timeout error message to `jest.timeout` and display
  current timeout value ([#4990](https://github.com/facebook/jest/pull/4990))
* `[jest-runner]` Enable experimental detection of leaked contexts
  ([#4895](https://github.com/facebook/jest/pull/4895))
* `[jest-cli]` Add combined coverage threshold for directories.
  ([#4885](https://github.com/facebook/jest/pull/4885))
* `[jest-mock]` Add `timestamps` to mock state.
  ([#4866](https://github.com/facebook/jest/pull/4866))
* `[eslint-plugin-jest]` Add `prefer-to-have-length` lint rule.
  ([#4771](https://github.com/facebook/jest/pull/4771))
* `[jest-environment-jsdom]` [**BREAKING**] Upgrade to JSDOM@11
  ([#4770](https://github.com/facebook/jest/pull/4770))
* `[jest-environment-*]` [**BREAKING**] Add Async Test Environment APIs, dispose
  is now teardown ([#4506](https://github.com/facebook/jest/pull/4506))
* `[jest-cli]` Add an option to clear the cache
  ([#4430](https://github.com/facebook/jest/pull/4430))
* `[babel-plugin-jest-hoist]` Improve error message, that the second argument of
  `jest.mock` must be an inline function
  ([#4593](https://github.com/facebook/jest/pull/4593))
* `[jest-snapshot]` [**BREAKING**] Concatenate name of test and snapshot
  ([#4460](https://github.com/facebook/jest/pull/4460))
* `[jest-cli]` [**BREAKING**] Fail if no tests are found
  ([#3672](https://github.com/facebook/jest/pull/3672))
* `[jest-diff]` Highlight only last of odd length leading spaces
  ([#4558](https://github.com/facebook/jest/pull/4558))
* `[jest-docblock]` Add `docblock.print()`
  ([#4517](https://github.com/facebook/jest/pull/4517))
* `[jest-docblock]` Add `strip`
  ([#4571](https://github.com/facebook/jest/pull/4571))
* `[jest-docblock]` Preserve leading whitespace in docblock comments
  ([#4576](https://github.com/facebook/jest/pull/4576))
* `[jest-docblock]` remove leading newlines from `parswWithComments().comments`
  ([#4610](https://github.com/facebook/jest/pull/4610))
* `[jest-editor-support]` Add Snapshots metadata
  ([#4570](https://github.com/facebook/jest/pull/4570))
* `[jest-editor-support]` Adds an 'any' to the typedef for
  `updateFileWithJestStatus`
  ([#4636](https://github.com/facebook/jest/pull/4636))
* `[jest-editor-support]` Better monorepo support
  ([#4572](https://github.com/facebook/jest/pull/4572))
* `[jest-environment-jsdom]` Add simple rAF polyfill in jsdom environment to
  work with React 16 ([#4568](https://github.com/facebook/jest/pull/4568))
* `[jest-environment-node]` Implement node Timer api
  ([#4622](https://github.com/facebook/jest/pull/4622))
* `[jest-jasmine2]` Add testPath to reporter callbacks
  ([#4594](https://github.com/facebook/jest/pull/4594))
* `[jest-mock]` Added support for naming mocked functions with
  `.mockName(value)` and `.mockGetName()`
  ([#4586](https://github.com/facebook/jest/pull/4586))
* `[jest-runtime]` Add `module.loaded`, and make `module.require` not enumerable
  ([#4623](https://github.com/facebook/jest/pull/4623))
* `[jest-runtime]` Add `module.parent`
  ([#4614](https://github.com/facebook/jest/pull/4614))
* `[jest-runtime]` Support sourcemaps in transformers
  ([#3458](https://github.com/facebook/jest/pull/3458))
* `[jest-snapshot]` [**BREAKING**] Add a serializer for `jest.fn` to allow a
  snapshot of a jest mock ([#4668](https://github.com/facebook/jest/pull/4668))
* `[jest-worker]` Initial version of parallel worker abstraction, say hello!
  ([#4497](https://github.com/facebook/jest/pull/4497))
* `[jest-jasmine2]` Add `testLocationInResults` flag to add location information
  per spec to test results ([#4782](https://github.com/facebook/jest/pull/4782))
* `[jest-environment-jsdom]` Update JSOM to 11.4, which includes built-in
  support for `requestAnimationFrame`
  ([#4919](https://github.com/facebook/jest/pull/4919))
* `[jest-cli]` Hide watch usage output when running on non-interactive
  environments ([#4958](https://github.com/facebook/jest/pull/4958))
* `[jest-snapshot]` Promises support for `toThrowErrorMatchingSnapshot`
  ([#4946](https://github.com/facebook/jest/pull/4946))
* `[jest-cli]` Explain which snapshots are obsolete
  ([#5005](https://github.com/facebook/jest/pull/5005))

### Chore & Maintenance

* `[docs]` Add guide of using with puppeteer
  ([#5093](https://github.com/facebook/jest/pull/5093))
* `[jest-util]` `jest-util` should not depend on `jest-mock`
  ([#4992](https://github.com/facebook/jest/pull/4992))
* `[*]` [**BREAKING**] Drop support for Node.js version 4
  ([#4769](https://github.com/facebook/jest/pull/4769))
* `[docs]` Wrap code comments at 80 characters
  ([#4781](https://github.com/facebook/jest/pull/4781))
* `[eslint-plugin-jest]` Removed from the Jest core repo, and moved to
  https://github.com/jest-community/eslint-plugin-jest
  ([#4867](https://github.com/facebook/jest/pull/4867))
* `[babel-jest]` Explicitly bump istanbul to newer versions
  ([#4616](https://github.com/facebook/jest/pull/4616))
* `[expect]` Upgrade mocha and rollup for browser testing
  ([#4642](https://github.com/facebook/jest/pull/4642))
* `[docs]` Add info about `coveragePathIgnorePatterns`
  ([#4602](https://github.com/facebook/jest/pull/4602))
* `[docs]` Add Vuejs series of testing with Jest
  ([#4648](https://github.com/facebook/jest/pull/4648))
* `[docs]` Mention about optional `done` argument in test function
  ([#4556](https://github.com/facebook/jest/pull/4556))
* `[jest-cli]` Bump node-notifier version
  ([#4609](https://github.com/facebook/jest/pull/4609))
* `[jest-diff]` Simplify highlight for leading and trailing spaces
  ([#4553](https://github.com/facebook/jest/pull/4553))
* `[jest-get-type]` Add support for date
  ([#4621](https://github.com/facebook/jest/pull/4621))
* `[jest-matcher-utils]` Call `chalk.inverse` for trailing spaces
  ([#4578](https://github.com/facebook/jest/pull/4578))
* `[jest-runtime]` Add `.advanceTimersByTime`; keep `.runTimersToTime()` as an
  alias.
* `[docs]` Include missing dependency in TestEnvironment sample code
* `[docs]` Add clarification for hook execution order
* `[docs]` Update `expect.anything()` sample code
  ([#5007](https://github.com/facebook/jest/pull/5007))

## jest 21.2.1

* Fix watchAll not running tests on save
  ([#4550](https://github.com/facebook/jest/pull/4550))
* Add missing escape sequences to ConvertAnsi plugin
  ([#4544](https://github.com/facebook/jest/pull/4544))

## jest 21.2.0

* 🃏 Change license from BSD+Patents to MIT.
* Allow eslint-plugin to recognize more disabled tests
  ([#4533](https://github.com/facebook/jest/pull/4533))
* Add babel-plugin for object spread syntax to babel-preset-jest
  ([#4519](https://github.com/facebook/jest/pull/4519))
* Display outer element and trailing newline consistently in jest-diff
  ([#4520](https://github.com/facebook/jest/pull/4520))
* Do not modify stack trace of JestAssertionError
  ([#4516](https://github.com/facebook/jest/pull/4516))
* Print errors after test structure in verbose mode
  ([#4504](https://github.com/facebook/jest/pull/4504))
* Fix `--silent --verbose` problem
  ([#4505](https://github.com/facebook/jest/pull/4505))
* Fix: Reset local state of assertions when using hasAssertions
  ([#4498](https://github.com/facebook/jest/pull/4498))
* jest-resolve: Prevent default resolver failure when potential resolution
  directory does not exist ([#4483](https://github.com/facebook/jest/pull/4483))

## jest 21.1.0

* (minor) Use ES module exports
  ([#4454](https://github.com/facebook/jest/pull/4454))
* Allow chaining mockClear and mockReset
  ([#4475](https://github.com/facebook/jest/pull/4475))
* Call jest-diff and pretty-format more precisely in toHaveProperty matcher
  ([#4445](https://github.com/facebook/jest/pull/4445))
* Expose restoreAllMocks to object
  ([#4463](https://github.com/facebook/jest/pull/4463))
* Fix function name cleaning when making mock fn
  ([#4464](https://github.com/facebook/jest/pull/4464))
* Fix Map/Set equality checker
  ([#4404](https://github.com/facebook/jest/pull/4404))
* Make FUNCTION_NAME_RESERVED_PATTERN stateless
  ([#4466](https://github.com/facebook/jest/pull/4466))

## jest 21.0.2

* Take precedence of NODE_PATH when resolving node_modules directories
  ([#4453](https://github.com/facebook/jest/pull/4453))
* Fix race condition with --coverage and babel-jest identical file contents edge
  case ([#4432](https://github.com/facebook/jest/pull/4432))
* Add extra parameter `--runTestsByPath`.
  ([#4411](https://github.com/facebook/jest/pull/4411))
* Upgrade all outdated deps
  ([#4425](https://github.com/facebook/jest/pull/4425))

## jest 21.0.1

* Remove obsolete error ([#4417](https://github.com/facebook/jest/pull/4417))

## jest 21.0.0

* Add --changedFilesWithAncestor
  ([#4070](https://github.com/facebook/jest/pull/4070))
* Add --findRelatedFiles ([#4131](https://github.com/facebook/jest/pull/4131))
* Add --onlyChanged tests ([#3977](https://github.com/facebook/jest/pull/3977))
* Add `contextLines` option to jest-diff
  ([#4152](https://github.com/facebook/jest/pull/4152))
* Add alternative serialize API for pretty-format plugins
  ([#4114](https://github.com/facebook/jest/pull/4114))
* Add displayName to MPR ([#4327](https://github.com/facebook/jest/pull/4327))
* Add displayName to TestResult
  ([#4408](https://github.com/facebook/jest/pull/4408))
* Add es5 build of pretty-format
  ([#4075](https://github.com/facebook/jest/pull/4075))
* Add extra info to no tests for changed files message
  ([#4188](https://github.com/facebook/jest/pull/4188))
* Add fake chalk in browser builds in order to support IE10
  ([#4367](https://github.com/facebook/jest/pull/4367))
* Add jest.requireActual ([#4260](https://github.com/facebook/jest/pull/4260))
* Add maxWorkers to globalConfig
  ([#4005](https://github.com/facebook/jest/pull/4005))
* Add skipped tests support for jest-editor-support
  ([#4346](https://github.com/facebook/jest/pull/4346))
* Add source map support for better debugging experience
  ([#3738](https://github.com/facebook/jest/pull/3738))
* Add support for Error objects in toMatchObject
  ([#4339](https://github.com/facebook/jest/pull/4339))
* Add support for Immutable.Record in pretty-format
  ([#3678](https://github.com/facebook/jest/pull/3678))
* Add tests for extract_requires on export types
  ([#4080](https://github.com/facebook/jest/pull/4080))
* Add that toMatchObject can match arrays
  ([#3994](https://github.com/facebook/jest/pull/3994))
* Add watchPathIgnorePatterns to exclude paths to trigger test re-run in watch
  mode ([#4331](https://github.com/facebook/jest/pull/4331))
* Adding ancestorTitles property to JSON test output
  ([#4293](https://github.com/facebook/jest/pull/4293))
* Allow custom resolver to be used with[out] moduleNameMapper
  ([#4174](https://github.com/facebook/jest/pull/4174))
* Avoid parsing `.require(…)` method calls
  ([#3777](https://github.com/facebook/jest/pull/3777))
* Avoid unnecessary function declarations and call in pretty-format
  ([#3962](https://github.com/facebook/jest/pull/3962))
* Avoid writing to stdout in default reporter if --json is enabled. Fixes #3941
  ([#3945](https://github.com/facebook/jest/pull/3945))
* Better error handling for --config
  ([#4230](https://github.com/facebook/jest/pull/4230))
* Call consistent pretty-format plugins within Jest
  ([#3800](https://github.com/facebook/jest/pull/3800))
* Change babel-core to peerDependency for compatibility with Babel 7
  ([#4162](https://github.com/facebook/jest/pull/4162))
* Change Promise detection code in jest-circus to support non-global Promise
  implementations ([#4375](https://github.com/facebook/jest/pull/4375))
* Changed files eager loading
  ([#3979](https://github.com/facebook/jest/pull/3979))
* Check whether we should output to stdout or stderr
  ([#3953](https://github.com/facebook/jest/pull/3953))
* Clarify what objects toContain and toContainEqual can be used on
  ([#4307](https://github.com/facebook/jest/pull/4307))
* Clean up resolve() logic. Provide useful names for variables and functions.
  Test that a directory exists before attempting to resolve files within it.
  ([#4325](https://github.com/facebook/jest/pull/4325))
* cleanupStackTrace ([#3696](https://github.com/facebook/jest/pull/3696))
* compare objects with Symbol keys
  ([#3437](https://github.com/facebook/jest/pull/3437))
* Complain if expect is passed multiple arguments
  ([#4237](https://github.com/facebook/jest/pull/4237))
* Completes nodeCrawl with empty roots
  ([#3776](https://github.com/facebook/jest/pull/3776))
* Consistent naming of files
  ([#3798](https://github.com/facebook/jest/pull/3798))
* Convert code base to ESM import
  ([#3778](https://github.com/facebook/jest/pull/3778))
* Correct summary message for flag --findRelatedTests.
  ([#4309](https://github.com/facebook/jest/pull/4309))
* Coverage thresholds can be set up for individual files
  ([#4185](https://github.com/facebook/jest/pull/4185))
* custom reporter error handling
  ([#4051](https://github.com/facebook/jest/pull/4051))
* Define separate type for pretty-format plugin Options
  ([#3802](https://github.com/facebook/jest/pull/3802))
* Delete confusing async keyword
  ([#3679](https://github.com/facebook/jest/pull/3679))
* Delete redundant branch in ReactElement and HTMLElement plugins
  ([#3731](https://github.com/facebook/jest/pull/3731))
* Don't format node assert errors when there's no 'assert' module
  ([#4376](https://github.com/facebook/jest/pull/4376))
* Don't print test summary in --silent
  ([#4106](https://github.com/facebook/jest/pull/4106))
* Don't try to build ghost packages
  ([#3934](https://github.com/facebook/jest/pull/3934))
* Escape double quotes in attribute values in HTMLElement plugin
  ([#3797](https://github.com/facebook/jest/pull/3797))
* Explain how to clear the cache
  ([#4232](https://github.com/facebook/jest/pull/4232))
* Factor out common code for collections in pretty-format
  ([#4184](https://github.com/facebook/jest/pull/4184))
* Factor out common code for markup in React plugins
  ([#4171](https://github.com/facebook/jest/pull/4171))
* Feature/internal resolve ([#4315](https://github.com/facebook/jest/pull/4315))
* Fix --logHeapUsage ([#4176](https://github.com/facebook/jest/pull/4176))
* Fix --showConfig to show all project configs
  ([#4078](https://github.com/facebook/jest/pull/4078))
* Fix --watchAll ([#4254](https://github.com/facebook/jest/pull/4254))
* Fix bug when setTimeout is mocked
  ([#3769](https://github.com/facebook/jest/pull/3769))
* Fix changedFilesWithAncestor
  ([#4193](https://github.com/facebook/jest/pull/4193))
* Fix colors for expected/stored snapshot message
  ([#3702](https://github.com/facebook/jest/pull/3702))
* Fix concurrent test failure
  ([#4159](https://github.com/facebook/jest/pull/4159))
* Fix for 4286: Compare Maps and Sets by value rather than order
  ([#4303](https://github.com/facebook/jest/pull/4303))
* fix forceExit ([#4105](https://github.com/facebook/jest/pull/4105))
* Fix grammar in React Native docs
  ([#3838](https://github.com/facebook/jest/pull/3838))
* Fix inconsistent name of complex values in pretty-format
  ([#4001](https://github.com/facebook/jest/pull/4001))
* Fix issue mocking bound method
  ([#3805](https://github.com/facebook/jest/pull/3805))
* Fix jest-circus ([#4290](https://github.com/facebook/jest/pull/4290))
* Fix lint warning in master
  ([#4132](https://github.com/facebook/jest/pull/4132))
* Fix linting ([#3946](https://github.com/facebook/jest/pull/3946))
* fix merge conflict ([#4144](https://github.com/facebook/jest/pull/4144))
* Fix minor typo ([#3729](https://github.com/facebook/jest/pull/3729))
* fix missing console.log messages
  ([#3895](https://github.com/facebook/jest/pull/3895))
* fix mock return value ([#3933](https://github.com/facebook/jest/pull/3933))
* Fix mocking for modules with folders on windows
  ([#4238](https://github.com/facebook/jest/pull/4238))
* Fix NODE_PATH resolving for relative paths
  ([#3616](https://github.com/facebook/jest/pull/3616))
* Fix options.moduleNameMapper override order with preset
  ([#3565](https://github.com/facebook/jest/pull/3565)
  ([#3689](https://github.com/facebook/jest/pull/3689))
* Fix React PropTypes warning in tests for Immutable plugin
  ([#4412](https://github.com/facebook/jest/pull/4412))
* Fix regression in mockReturnValueOnce
  ([#3857](https://github.com/facebook/jest/pull/3857))
* Fix sample code of mock class constructors
  ([#4115](https://github.com/facebook/jest/pull/4115))
* Fix setup-test-framework-test
  ([#3773](https://github.com/facebook/jest/pull/3773))
* fix typescript jest test crash
  ([#4363](https://github.com/facebook/jest/pull/4363))
* Fix watch mode ([#4084](https://github.com/facebook/jest/pull/4084))
* Fix Watchman on windows ([#4018](https://github.com/facebook/jest/pull/4018))
* Fix(babel): Handle ignored files in babel v7
  ([#4393](https://github.com/facebook/jest/pull/4393))
* Fix(babel): Support upcoming beta
  ([#4403](https://github.com/facebook/jest/pull/4403))
* Fixed object matcher ([#3799](https://github.com/facebook/jest/pull/3799))
* Fixes #3820 use extractExpectedAssertionsErrors in jasmine setup
* Flow upgrade ([#4355](https://github.com/facebook/jest/pull/4355))
* Force message in matchers to always be a function
  ([#3972](https://github.com/facebook/jest/pull/3972))
* Format `describe` and use `test` instead of `it` alias
  ([#3792](https://github.com/facebook/jest/pull/3792))
* global_config.js for multi-project runner
  ([#4023](https://github.com/facebook/jest/pull/4023))
* Handle async errors ([#4016](https://github.com/facebook/jest/pull/4016))
* Hard-fail if hasteImpl is throwing an error during initialization.
  ([#3812](https://github.com/facebook/jest/pull/3812))
* Ignore import type for extract_requires
  ([#4079](https://github.com/facebook/jest/pull/4079))
* Ignore indentation of data structures in jest-diff
  ([#3429](https://github.com/facebook/jest/pull/3429))
* Implement 'jest.requireMock'
  ([#4292](https://github.com/facebook/jest/pull/4292))
* Improve Jest phabricator plugin
  ([#4195](https://github.com/facebook/jest/pull/4195))
* Improve Seq and remove newline from non-min empty in Immutable plugin
  ([#4241](https://github.com/facebook/jest/pull/4241))
* Improved the jest reporter with snapshot info per test.
  ([#3660](https://github.com/facebook/jest/pull/3660))
* Include fullName in formattedAssertion
  ([#4273](https://github.com/facebook/jest/pull/4273))
* Integrated with Yarn workspaces
  ([#3906](https://github.com/facebook/jest/pull/3906))
* jest --all ([#4020](https://github.com/facebook/jest/pull/4020))
* jest-circus test failures
  ([#3770](https://github.com/facebook/jest/pull/3770))
* jest-circus Timeouts ([#3760](https://github.com/facebook/jest/pull/3760))
* jest-haste-map: add test case for broken handling of ignore pattern
  ([#4047](https://github.com/facebook/jest/pull/4047))
* jest-haste-map: add test+fix for broken platform module support
  ([#3885](https://github.com/facebook/jest/pull/3885))
* jest-haste-map: deprecate functional ignorePattern and use it in cache key
  ([#4063](https://github.com/facebook/jest/pull/4063))
* jest-haste-map: mock 'fs' with more idiomatic jest.mock()
  ([#4046](https://github.com/facebook/jest/pull/4046))
* jest-haste-map: only file IO errors should be silently ignored
  ([#3816](https://github.com/facebook/jest/pull/3816))
* jest-haste-map: throw when trying to get a duplicated module
  ([#3976](https://github.com/facebook/jest/pull/3976))
* jest-haste-map: watchman crawler: normalize paths
  ([#3887](https://github.com/facebook/jest/pull/3887))
* jest-runtime: atomic cache write, and check validity of data
  ([#4088](https://github.com/facebook/jest/pull/4088))
* Join lines with newline in jest-diff
  ([#4314](https://github.com/facebook/jest/pull/4314))
* Keep ARGV only in CLI files
  ([#4012](https://github.com/facebook/jest/pull/4012))
* let transformers adjust cache key based on mapCoverage
  ([#4187](https://github.com/facebook/jest/pull/4187))
* Lift requires ([#3780](https://github.com/facebook/jest/pull/3780))
* Log stack when reporting errors in jest-runtime
  ([#3833](https://github.com/facebook/jest/pull/3833))
* Make --listTests return a new line separated list when not using --json
  ([#4229](https://github.com/facebook/jest/pull/4229))
* Make build script printing small-terminals-friendly
  ([#3892](https://github.com/facebook/jest/pull/3892))
* Make error messages more explicit for toBeCalledWith assertions
  ([#3913](https://github.com/facebook/jest/pull/3913))
* Make jest-matcher-utils use ESM exports
  ([#4342](https://github.com/facebook/jest/pull/4342))
* Make jest-runner a standalone package.
  ([#4236](https://github.com/facebook/jest/pull/4236))
* Make Jest’s Test Runner configurable.
  ([#4240](https://github.com/facebook/jest/pull/4240))
* Make listTests always print to console.log
  ([#4391](https://github.com/facebook/jest/pull/4391))
* Make providesModuleNodeModules ignore nested node_modules directories
* Make sure function mocks match original arity
  ([#4170](https://github.com/facebook/jest/pull/4170))
* Make sure runAllTimers also clears all ticks
  ([#3915](https://github.com/facebook/jest/pull/3915))
* Make toBe matcher error message more helpful for objects and arrays
  ([#4277](https://github.com/facebook/jest/pull/4277))
* Make useRealTimers play well with timers: fake
  ([#3858](https://github.com/facebook/jest/pull/3858))
* Move getType from jest-matcher-utils to separate package
  ([#3559](https://github.com/facebook/jest/pull/3559))
* Multiroot jest-change-files
  ([#3969](https://github.com/facebook/jest/pull/3969))
* Output created snapshot when using --ci option
  ([#3693](https://github.com/facebook/jest/pull/3693))
* Point out you can use matchers in .toMatchObject
  ([#3796](https://github.com/facebook/jest/pull/3796))
* Prevent babelrc package import failure on relative current path
  ([#3723](https://github.com/facebook/jest/pull/3723))
* Print RDP details for windows builds
  ([#4017](https://github.com/facebook/jest/pull/4017))
* Provide better error checking for transformed content
  ([#3807](https://github.com/facebook/jest/pull/3807))
* Provide printText and printComment in markup.js for HTMLElement plugin
  ([#4344](https://github.com/facebook/jest/pull/4344))
* Provide regex visualization for testRegex
  ([#3758](https://github.com/facebook/jest/pull/3758))
* Refactor CLI ([#3862](https://github.com/facebook/jest/pull/3862))
* Refactor names and delimiters of complex values in pretty-format
  ([#3986](https://github.com/facebook/jest/pull/3986))
* Replace concat(Immutable) with Immutable as item of plugins array
  ([#4207](https://github.com/facebook/jest/pull/4207))
* Replace Jasmine with jest-circus
  ([#3668](https://github.com/facebook/jest/pull/3668))
* Replace match with test and omit redundant String conversion
  ([#4311](https://github.com/facebook/jest/pull/4311))
* Replace print with serialize in AsymmetricMatcher plugin
  ([#4173](https://github.com/facebook/jest/pull/4173))
* Replace print with serialize in ConvertAnsi plugin
  ([#4225](https://github.com/facebook/jest/pull/4225))
* Replace print with serialize in HTMLElement plugin
  ([#4215](https://github.com/facebook/jest/pull/4215))
* Replace print with serialize in Immutable plugins
  ([#4189](https://github.com/facebook/jest/pull/4189))
* Replace unchanging args with one config arg within pretty-format
  ([#4076](https://github.com/facebook/jest/pull/4076))
* Return UNDEFINED for undefined type in ReactElement plugin
  ([#4360](https://github.com/facebook/jest/pull/4360))
* Rewrite some read bumps in pretty-format
  ([#4093](https://github.com/facebook/jest/pull/4093))
* Run update method before installing JRE on Circle
  ([#4318](https://github.com/facebook/jest/pull/4318))
* Separated the snapshot summary creation from the printing to improve
  testability. ([#4373](https://github.com/facebook/jest/pull/4373))
* Set coverageDirectory during normalize phase
  ([#3966](https://github.com/facebook/jest/pull/3966))
* Setup custom reporters after default reporters
  ([#4053](https://github.com/facebook/jest/pull/4053))
* Setup for Circle 2 ([#4149](https://github.com/facebook/jest/pull/4149))
* Simplify readme ([#3790](https://github.com/facebook/jest/pull/3790))
* Simplify snapshots definition
  ([#3791](https://github.com/facebook/jest/pull/3791))
* skipNodeResolution config option
  ([#3987](https://github.com/facebook/jest/pull/3987))
* Small fixes to toHaveProperty docs
  ([#3878](https://github.com/facebook/jest/pull/3878))
* Sort attributes by name in HTMLElement plugin
  ([#3783](https://github.com/facebook/jest/pull/3783))
* Specify watchPathIgnorePatterns will only be available in Jest 21+
  ([#4398](https://github.com/facebook/jest/pull/4398))
* Split TestRunner off of TestScheduler
  ([#4233](https://github.com/facebook/jest/pull/4233))
* Strict and explicit config resolution logic
  ([#4122](https://github.com/facebook/jest/pull/4122))
* Support maxDepth option in React plugins
  ([#4208](https://github.com/facebook/jest/pull/4208))
* Support SVG elements in HTMLElement plugin
  ([#4335](https://github.com/facebook/jest/pull/4335))
* Test empty Immutable collections with {min: false} option
  ([#4121](https://github.com/facebook/jest/pull/4121))
* test to debug travis failure in master
  ([#4145](https://github.com/facebook/jest/pull/4145))
* testPathPattern message test
  ([#4006](https://github.com/facebook/jest/pull/4006))
* Throw Error When Using Nested It Specs
  ([#4039](https://github.com/facebook/jest/pull/4039))
* Throw when moduleNameMapper points to inexistent module
  ([#3567](https://github.com/facebook/jest/pull/3567))
* Unified 'no tests found' message for non-verbose MPR
  ([#4354](https://github.com/facebook/jest/pull/4354))
* Update migration guide with jest-codemods transformers
  ([#4306](https://github.com/facebook/jest/pull/4306))
* Use "inputSourceMap" for coverage re-mapping.
  ([#4009](https://github.com/facebook/jest/pull/4009))
* Use "verbose" no test found message when there is only one project
  ([#4378](https://github.com/facebook/jest/pull/4378))
* Use babel transform to inline all requires
  ([#4340](https://github.com/facebook/jest/pull/4340))
* Use eslint plugins to run prettier
  ([#3971](https://github.com/facebook/jest/pull/3971))
* Use iterableEquality in spy matchers
  ([#3651](https://github.com/facebook/jest/pull/3651))
* Use modern HTML5 <!DOCTYPE>
  ([#3937](https://github.com/facebook/jest/pull/3937))
* Wrap `Error.captureStackTrace` in a try
  ([#4035](https://github.com/facebook/jest/pull/4035))

## jest 20.0.4

* Fix jest-haste-map's handling of duplicate module IDs.
  ([#3647](https://github.com/facebook/jest/pull/3647))
* Fix behavior of `enableAutomock()` when automock is set to false.
  ([#3624](https://github.com/facebook/jest/pull/3624))
* Fix progress bar in windows.
  ([#3626](https://github.com/facebook/jest/pull/3626))

## jest 20.0.3

* Fix reporters 'default' setting.
  ([#3562](https://github.com/facebook/jest/pull/3562))
* Fix to make Jest fail when the coverage threshold not met.
  ([#3554](https://github.com/facebook/jest/pull/3554))

## jest 20.0.1

* Add ansi-regex to pretty-format dependencies
  ([#3498](https://github.com/facebook/jest/pull/3498))
* Fix <rootDir> replacement in testMatch and moduleDirectories
  ([#3538](https://github.com/facebook/jest/pull/3538))
* Fix expect.hasAssertions() to throw when passed arguments
  ([#3526](https://github.com/facebook/jest/pull/3526))
* Fix stack traces without proper error messages
  ([#3513](https://github.com/facebook/jest/pull/3513))
* Fix support for custom extensions through haste packages
  ([#3537](https://github.com/facebook/jest/pull/3537))
* Fix test contexts between test functions
  ([#3506](https://github.com/facebook/jest/pull/3506))

## jest 20.0.0

* New `--projects` option to run one instance of Jest in multiple projects at
  the same time. ([#3400](https://github.com/facebook/jest/pull/3400))
* New multi project runner ([#3156](https://github.com/facebook/jest/pull/3156))
* New --listTests flag. ([#3441](https://github.com/facebook/jest/pull/3441))
* New --showConfig flag. ([#3296](https://github.com/facebook/jest/pull/3296))
* New promise support for all `expect` matchers through `.resolves` and
  `.rejects`. ([#3068](https://github.com/facebook/jest/pull/3068))
* New `expect.hasAssertions()` function similar to `expect.assertions()`.
  ([#3379](https://github.com/facebook/jest/pull/3379))
* New `this.equals` function exposed to custom matchers.
  ([#3469](https://github.com/facebook/jest/pull/3469))
* New `valid-expect` lint rule in `eslint-plugin-jest`.
  ([#3067](https://github.com/facebook/jest/pull/3067))
* New HtmlElement pretty-format plugin.
  ([#3230](https://github.com/facebook/jest/pull/3230))
* New Immutable pretty-format plugins.
  ([#2899](https://github.com/facebook/jest/pull/2899))
* New test environment per file setting through `@jest-environment` in the
  docblock. ([#2859](https://github.com/facebook/jest/pull/2859))
* New feature that allows every configuration option to be set from the command
  line. ([#3424](https://github.com/facebook/jest/pull/3424))
* New feature to add custom reporters to Jest through `reporters` in the
  configuration. ([#3349](https://github.com/facebook/jest/pull/3349))
* New feature to add expected and actual values to AssertionError.
  ([#3217](https://github.com/facebook/jest/pull/3217))
* New feature to map code coverage from transformers.
  ([#2290](https://github.com/facebook/jest/pull/2290))
* New feature to run untested code coverage in parallel.
  ([#3407](https://github.com/facebook/jest/pull/3407))
* New option to define a custom resolver.
  ([#2998](https://github.com/facebook/jest/pull/2998))
* New printing support for text and comment nodes in html pretty-format.
  ([#3355](https://github.com/facebook/jest/pull/3355))
* New snapshot testing FAQ ([#3425](https://github.com/facebook/jest/pull/3425))
* New support for custom platforms on jest-haste-map.
  ([#3162](https://github.com/facebook/jest/pull/3162))
* New support for mocking native async methods.
  ([#3209](https://github.com/facebook/jest/pull/3209))
* New guide on how to use Jest with any JavaScript framework.
  ([#3243](https://github.com/facebook/jest/pull/3243))
* New translation system for the Jest website.
* New collapsing watch mode usage prompt after first run.
  ([#3078](https://github.com/facebook/jest/pull/3078))
* Breaking Change: Forked Jasmine 2.5 into Jest's own test runner and rewrote
  large parts of Jasmine. ([#3147](https://github.com/facebook/jest/pull/3147))
* Breaking Change: Jest does not write new snapshots by default on CI.
  ([#3456](https://github.com/facebook/jest/pull/3456))
* Breaking Change: Moved the typescript parser from `jest-editor-support` into a
  separate `jest-test-typescript-parser` package.
  ([#2973](https://github.com/facebook/jest/pull/2973))
* Breaking Change: Replaced auto-loading of babel-polyfill with only
  regenerator-runtime, fixes a major memory leak.
  ([#2755](https://github.com/facebook/jest/pull/2755))
* Fixed `babel-jest` to look up the `babel` field in `package.json` as a
  fallback.
* Fixed `jest-editor-support`'s parser to not crash on incomplete ASTs.
  ([#3259](https://github.com/facebook/jest/pull/3259))
* Fixed `jest-resolve` to use `is-builtin-module` instead of `resolve.isCore`.
  ([#2997](https://github.com/facebook/jest/pull/2997))
* Fixed `jest-snapshot` to normalize line endings in the `serialize` function.
  ([#3002](https://github.com/facebook/jest/pull/3002))
* Fixed behavior of `--silent` flag.
  ([#3003](https://github.com/facebook/jest/pull/3003))
* Fixed bug with watchers on macOS causing test to crash.
  ([#2957](https://github.com/facebook/jest/pull/2957))
* Fixed CLI `notify` option not taking precedence over config option.
  ([#3340](https://github.com/facebook/jest/pull/3340))
* Fixed detection of the npm client in SummaryReporter to support Yarn.
  ([#3263](https://github.com/facebook/jest/pull/3263))
* Fixed done.fail not passing arguments
  ([#3241](https://github.com/facebook/jest/pull/3241))
* Fixed fake timers to restore after resetting mocks.
  ([#2467](https://github.com/facebook/jest/pull/2467))
* Fixed handling of babylon's parser options in `jest-editor-support`.
  ([#3344](https://github.com/facebook/jest/pull/3344))
* Fixed Jest to properly cache transform results.
  ([#3334](https://github.com/facebook/jest/pull/3334))
* Fixed Jest to use human-readable colors for Jest's own snapshots.
  ([#3119](https://github.com/facebook/jest/pull/3119))
* Fixed jest-config to use UID for default cache folder.
  ([#3380](https://github.com/facebook/jest/pull/3380)),
  ([#3387](https://github.com/facebook/jest/pull/3387))
* Fixed jest-runtime to expose inner error when it fails to write to the cache.
  ([#3373](https://github.com/facebook/jest/pull/3373))
* Fixed lifecycle hooks to make afterAll hooks operate the same as afterEach.
  ([#3275](https://github.com/facebook/jest/pull/3275))
* Fixed pretty-format to run plugins before serializing nested basic values.
  ([#3017](https://github.com/facebook/jest/pull/3017))
* Fixed return value of mocks so they can explicitly be set to return
  `undefined`. ([#3354](https://github.com/facebook/jest/pull/3354))
* Fixed runner to run tests associated with snapshots when the snapshot changes.
  ([#3025](https://github.com/facebook/jest/pull/3025))
* Fixed snapshot serializer require, restructured pretty-format.
  ([#3399](https://github.com/facebook/jest/pull/3399))
* Fixed support for Babel 7 in babel-jest.
  ([#3271](https://github.com/facebook/jest/pull/3271))
* Fixed testMatch to find tests in .folders.
  ([#3006](https://github.com/facebook/jest/pull/3006))
* Fixed testNamePattern and testPathPattern to work better together.
  ([#3327](https://github.com/facebook/jest/pull/3327))
* Fixed to show reject reason when expecting resolve.
  ([#3134](https://github.com/facebook/jest/pull/3134))
* Fixed toHaveProperty() to use hasOwnProperty from Object
  ([#3410](https://github.com/facebook/jest/pull/3410))
* Fixed watch mode's screen clearing.
  ([#2959](https://github.com/facebook/jest/pull/2959))
  ([#3294](https://github.com/facebook/jest/pull/3294))
* Improved and consolidated Jest's configuration file resolution.
  ([#3472](https://github.com/facebook/jest/pull/3472))
* Improved documentation throughout the Jest website.
* Improved documentation to explicitly mention that snapshots must be reviewed.
  ([#3203](https://github.com/facebook/jest/pull/3203))
* Improved documentation to make it clear CRA users don't need to add
  dependencies. ([#3312](https://github.com/facebook/jest/pull/3312))
* Improved eslint-plugin-jest's handling of `expect`.
  ([#3306](https://github.com/facebook/jest/pull/3306))
* Improved flow-coverage, eslint rules and test coverage within the Jest
  repository.
* Improved printing of `expect.assertions` error.
  ([#3033](https://github.com/facebook/jest/pull/3033))
* Improved Windows test coverage of Jest.
* Refactored configs & transform
  ([#3376](https://github.com/facebook/jest/pull/3376))
* Refactored reporters to pass individual Tests to reporters.
  ([#3289](https://github.com/facebook/jest/pull/3289))
* Refactored TestRunner ([#3166](https://github.com/facebook/jest/pull/3166))
* Refactored watch mode prompts.
  ([#3290](https://github.com/facebook/jest/pull/3290))
* Deleted `jest-file-exists`.
  ([#3105](https://github.com/facebook/jest/pull/3105))
* Removed `Config` type. ([#3366](https://github.com/facebook/jest/pull/3366))
* Removed all usage of `jest-file-exists`.
  ([#3101](https://github.com/facebook/jest/pull/3101))
* Adopted prettier on the Jest codebase.

## jest 19.0.1

* Fix infinite loop when using `--watch` with `--coverage`.
* Fixed `watchman` config option.
* Fixed a bug in the jest-editor-support static analysis.
* Fixed eslint plugin warning.
* Fixed missing space in front of "Did you mean …?".
* Fixed path printing in the reporter on Windows.

## jest 19.0.0

* Breaking Change: Added a version for snapshots.
* Breaking Change: Removed the `mocksPattern` configuration option, it never
  worked correctly.
* Breaking Change: Renamed `testPathDirs` to `roots` to avoid confusion when
  configuring Jest.
* Breaking Change: Updated printing of React elements to cause fewer changes
  when props change.
* Breaking Change: Updated snapshot format to properly escape data.
* Fixed --color to be recognized correctly again.
* Fixed `babel-plugin-jest-hoist` to work properly with type annotations in
  tests.
* Fixed behavior for console.log calls and fixed a memory leak (#2539).
* Fixed cache directory path for Jest to avoid ENAMETOOLONG errors.
* Fixed change events to be emitted in jest-haste-map's watch mode. This fixes
  issues with Jest's new watch mode and react-native-packager.
* Fixed cli arguments to be used when loading the config from file, they were
  previously ignored.
* Fixed Jest to load json files that include a BOM.
* Fixed Jest to throw errors instead of ignoring invalid cli options.
* Fixed mocking behavior for virtual modules.
* Fixed mocking behavior with transitive dependencies.
* Fixed support for asymmetric matchers in `toMatchObject`.
* Fixed test interruption and `--bail` behavior.
* Fixed watch mode to clean up worker processes when a test run gets
  interrupted.
* Fixed whitespace to be highlighted in snapshots and assertion errors.
* Improved `babel-jest` plugin: babel is loaded lazily, istanbul comments are
  only added when coverage is used.
* Improved error for invalid transform config.
* Improved moduleNameMapper to not overwrite mocks when many patterns map to the
  same file.
* Improved printing of skipped tests in verbose mode.
* Improved resolution code in jest-resolve.
* Improved to only show patch marks in assertion errors when the comparison
  results in large objects.
* New `--collectCoverageFrom` cli argument.
* New `--coverageDirectory` cli argument.
* New `expect.addSnapshotSerializer` to add custom snapshot serializers for
  tests.
* New `jest.spyOn`.
* New `testMatch` configuration option that accepts glob patterns.
* New eslint-plugin-jest with no-disabled-tests, no-focuses-tests and
  no-identical-title rules and default configuration and globals.
* New expect.stringContaining asymmetric matcher.
* New feature to make manual mocks with nested folders work. For example
  `__mocks__/react-native/Library/Text.js` will now work as expected.
* New feature to re-run tests through the notification when using `--notify`.
* New jest-phabricator package to integrate Jest code coverage in phabriactor.
* New jest-validate package to improve configuration errors, help with
  suggestions of correct configuration and to be adopted in other libraries.
* New pretty-printing for asymmetric matchers.
* New RSS feed for Jest's blog.
* New way to provide a reducer to extract haste module ids.
* New website, new documentation, new color scheme and new homepage.
* Rewritten watch mode for instant feedback, better code quality and to build
  new features on top of it (#2362).

## jest 18.1.0

* Fixed console.log and fake timer behavior in node 7.3.
* Updated istanbul-api.
* Updated jest-diff equality error message.
* Disabled arrow keys when entering a pattern in watch mode to prevent broken
  behavior. Will be improved in a future release.
* Moved asymmetric matchers and equality functionality from Jasmine into
  jest-matchers.
* Removed jasmine and jest-snapshot dependency from jest-matchers.
* Removed unused global `context` variable.
* Show a better error message if the config is invalid JSON.
* Highlight trailing whitespace in assertion diffs and snapshots.
* Jest now uses micromatch instead of minimatch.
* Added `-h` as alias for `--help`.

## jest 18.0.0

See https://facebook.github.io/jest/blog/2016/12/15/2016-in-jest.html

* The testResultsProcessor function is now required to return the modified
  results.
* Removed `pit` and `mockImpl`. Use `it` or `mockImplementation` instead.
* Fixed re-running tests when `--bail` is used together with `--watch`.
* `pretty-format` is now merged into Jest.
* `require('v8')` now works properly in a test context.
* Jest now clears the entire scrollback in watch mode.
* Added `expect.any`, `expect.anything`, `expect.objectContaining`,
  `expect.arrayContaining`, `expect.stringMatching`.
* Properly resolve `snapshotSerializers`, `setupFiles`, `transform`,
  `testRunner` and `testResultsProcessor` instead of using `path.resolve`.
* `--testResultsProcessor` is now exposed through the cli.
* Renamed `--jsonOutputFile` to `--outputFile`.
* Added `jest-editor-support` for vscode and Nuclide integration.
* Fixed `test.concurrent` unhandled promise rejections.
* The Jest website is now auto-deployed when merging into master.
* Updated `testRegex` to include `test.js` and `spec.js` files.
* Fixes for `babel-plugin-jest-hoist` when using `jest.mock` with three
  arguments.
* The `JSON` global in `jest-environment-node` now comes from the vm context
  instead of the parent context.
* Jest does not print stack traces from babel any longer.
* Fake timers are reset when `FakeTimers.useTimers()` is called.
* Usage of Jest in watch mode can be hidden through `JEST_HIDE_USAGE`.
* Added `expect.assertions(number)` which will ensure that a specified amount of
  assertions is made in one test.
* Added `.toMatchSnapshot(?string)` feature to give snapshots a name.
* Escape regex in snapshots.
* `jest-react-native` was deprecated and now forwards `react-native`.
* Added `.toMatchObject` matcher.
* Further improve printing of large objects.
* Fixed `NaN% Failed` in the OS notification when using `--notify`.
* The first test run without cached timings will now use separate processes
  instead of running in band.
* Added `.toHaveProperty` matcher.
* Fixed `Map`/`Set` comparisons.
* `test.concurrent` now works with `--testNamePattern`.

## jest 17.0.3

* Improved file-watching feature in jest-haste-map.
* Added `.toHaveLength` matcher.
* Improved `.toContain` matcher.

## jest 17.0.2

* Fixed performance regression in module resolution.

## jest 17.0.1

* Fixed pretty printing of big objects.
* Fixed resolution of `.native.js` files in react-native projects.

## jest 17.0.0

* Added `expect.extend`.
* Properly resolve modules with platform extensions on react-native.
* Added support for custom snapshots serializers.
* Updated to Jasmine 2.5.2.
* Big diffs are now collapsed by default in snapshots and assertions. Added
  `--expand` (or `-e`) to show the full diff.
* Replaced `scriptPreprocessor` with the new `transform` option.
* Added `jest.resetAllMocks` which replaces `jest.clearAllMocks`.
* Fixes for react-native preset.
* Fixes for global built in objects in `jest-environment-node`.
* Create mock objects in the vm context instead of the parent context.
* `.babelrc` is now part of the transform cache key in `babel-jest`.
* Fixes for docblock parsing with haste modules.
* Exit with the proper code when the coverage threshold is not reached.
* Implemented file watching in `jest-haste-map`.
* `--json` now includes information about individual tests inside a file.

## jest 16.0.2

* Symbols are now properly mocked when using `jest-mock`.
* `toHaveBeenCalledWith()` works without arguments again.
* Newlines in snapshots are now normalized across different operating systems.

## jest 16.0.1

* Fix infinite loop.

## jest 16.0.0

* Previously failed tests are now always run first.
* A new concurrent reporter shows currently running tests, a test summary, a
  progress bar and estimated remaining time if possible.
* Improved CLI colors.
* `jest <pattern>` is now case-insensitive.
* Added `it.only`, `it.skip`, `test.only`, `test.skip` and `xtest`.
* Added `--testNamePattern=pattern` or `-t <pattern>` to run individual tests in
  test files.
* Jest now warns for duplicate mock files.
* Pressing `a`, `o`, `p`, `q` or `enter` while tests are running in the watch
  mode, the test run will be interrupted.
* `--bail` now works together with `--watch`.
* Added `test.concurrent` for concurrent async tests.
* Jest now automatically considers files and tests with the `.jsx` extension.
* Added `jest.clearAllMocks` to clear all mocks manually.
* Rewrote Jest's snapshot implementation. `jest-snapshot` can now be more easily
  integrated into other test runners and used in other projects.
* This requires most snapshots to be updated when upgrading Jest.
* Objects and Arrays in snapshots are now printed with a trailing comma.
* Function names are not printed in snapshots any longer to reduce issues with
  code coverage instrumentation and different Node versions.
* Snapshots are now sorted using natural sort order.
* Snapshots are not marked as obsolete any longer when using `fit` or when an
  error is thrown in a test.
* Finished migration of Jasmine matchers to the new Jest matchers.
* Pretty print `toHaveBeenLastCalledWith`, `toHaveBeenCalledWith`,
  `lastCalledWith` and `toBeCalledWith` failure messages.
* Added `toBeInstanceOf` matcher.
* Added `toContainEqual` matcher.
* Added `toThrowErrorMatchingSnapshot` matcher.
* Improved `moduleNameMapper` resolution.
* Module registry fixes.
* Fixed invocation of the `setupTestFrameworkScriptFile` script to make it
  easier to use chai together with Jest.
* Removed react-native special case in Jest's configuration.
* Added `--findRelatedTests <fileA> <fileB>` cli option to run tests related to
  the specified files.
* Added `jest.deepUnmock` to `babel-plugin-jest-hoist`.
* Added `jest.runTimersToTime` which is useful together with fake timers.
* Improved automated mocks for ES modules compiled with babel.

## jest 15.1.1

* Fixed issues with test paths that include hyphens on Windows.
* Fixed `testEnvironment` resolution.
* Updated watch file name pattern input.

## jest 15.1.0

* Pretty printer updates for React and global window objects.
* `jest-runtime` overwrites automocking from configuration files.
* Improvements for watch mode on Windows.
* afterAll/afterEach/beforeAll/beforeEach can now return a Promise and be used
  together with async/await.
* Improved stack trace printing on Node 4.

## jest 15.0.2

* Fixed Jest with npm2 when using coverage.

## jest 15.0.1

* Updated toThrow and toThrowMatchers and aliased them to the same matcher.
* Improvements for watch mode.
* Fixed Symbol reassignment in tests would break Jest's matchers.
* Fixed `--bail` option.

## jest 15.0.0

* See https://facebook.github.io/jest/blog/2016/09/01/jest-15.html
* Jest by default now also recognizes files ending in `.spec.js` and `.test.js`
  as test files.
* Completely replaced most Jasmine matchers with new Jest matchers.
* Rewrote Jest's CLI output for test failures and summaries.
* Added `--env` option to override the default test environment.
* Disabled automocking, fake timers and resetting the module registry by
  default.
* Added `--watchAll`, made `--watch` interactive and added the ability to update
  snapshots and select test patterns in watch mode.
* Jest uses verbose mode when running a single test file.
* Console messages are now buffered and printed along with the test results.
* Fix `testEnvironment` resolution to prefer `jest-environment-{name}` instead
  of `{name}` only. This prevents a module colision when using `jsdom` as test
  environment.
* `moduleNameMapper` now uses a resolution algorithm.
* Improved performance for small test runs.
* Improved API documentation.
* Jest now works properly with directories that have special characters in them.
* Improvements to Jest's own test infra by merging integration and unit tests.
  Code coverage is now collected for Jest.
* Added `global.global` to the node environment.
* Fixed babel-jest-plugin-hoist issues with functions called `mock`.
* Improved jest-react-native preset with mocks for ListView, TextInput,
  ActivityIndicator and ScrollView.
* Added `collectCoverageFrom` to collect code coverage from untested files.
* Rewritten code coverage support.

## jest 14.1.0

* Changed Jest's default cache directory.
* Fixed `jest-react-native` for react 15.3.0.
* Updated react and react-native example to use `react-test-renderer`.
* Started to refactor code coverage.

## jest 14.0.2

* `babel-jest` bugfix.

## jest 14.0.1

* `babel-jest` can now be used to compose a transformer.
* Updated snapshot instructions to run `jest -u` or `npm test -- -u`.
* Fixed `config` cli option to enable JSON objects as configuration.
* Updated printing of preset path in the CLI.

## jest 14.0.0

* Official release of snapshot tests.
* Started to replace Jasmine matchers with Jest matchers: `toBe`, `toBeFalsy`,
  `toBeTruthy`, `toBeNaN`, `toBe{Greater,Less}Than{,OrEqual}`, `toBeNull`,
  `toBeDefined`, `toBeUndefined`, `toContain`, `toMatch`, `toBeCloseTo` were
  rewritten.
* Rewrite of Jest's reporters.
* Experimental react-native support.
* Removed Jasmine 1 support from Jest.
* Transform caching improvements.

## jest 13.2.0

* Snapshot bugfixes.
* Timer bugfixes.

## jest 13.1.0

* Added `test` global function as an alias for `it`.
* Added `coveragePathIgnorePatterns` to the config.
* Fixed printing of "JSX objects" in snapshots.
* Fixes for `--verbose` option and top level `it` calls.
* Extended the node environment with more globals.
* testcheck now needs to be required explicitly through `require('jest-check')`.
* Added `jest.deepUnmock`.
* Fail test suite if it does not contain any tests.

## jest 13.0.0

* Added duration of individual tests in verbose mode.
* Added a `browser` config option to properly resolve npm packages with a
  browser field in `package.json` if you are writing tests for client side apps
* Added `jest-repl`.
* Split up `jest-cli` into `jest-runtime` and `jest-config`.
* Added a notification plugin that shows a test run notification using
  `--notify`.
* Refactored `TestRunner` into `SearchSource` and improved the "no tests found"
  message.
* Added `jest.isMockFunction(jest.fn())` to test for mock functions.
* Improved test reporter printing and added a test failure summary when running
  many tests.
  * Add support for property testing via testcheck-js.
* Added a webpack tutorial.
* Added support for virtual mocks through
  `jest.mock('Module', implementation, {virtual: true})`.
* Added snapshot functionality through `toMatchSnapshot()`.
* Redesigned website.

## jest-cli 12.1.1

* Windows stability fixes.
* Mock module resolution fixes.
* Remove test files from code coverage.

## jest-cli 12.1.0

* Jest is now also published in the `jest` package on npm.
* Added `testRegex` to match for tests outside of specific folders. Deprecated
  both `testDirectoryName` and `testFileExtensions`.
* `it` can now return a Promise for async testing. `pit` was deprecated.
* Added `jest-resolve` as a standalone package based on the Facebook module
  resolution algorithm.
* Added `jest-changed-files` as a standalone package to detect changed files in
  a git or hg repo.
* Added `--setupTestFrameworkFile` to cli.
* Added support for coverage thresholds. See
  http://facebook.github.io/jest/docs/api.html#coveragethreshold-object.
* Updated to jsdom 9.0.
* Updated and improved stack trace reporting.
* Added `module.filename` and removed the invalid `module.__filename` field.
* Further improved the `lastCalledWith` and `toBeCalledWith` custom matchers.
  They now print the most recent calls.
* Fixed jest-haste-map on continuous integration systems.
* Fixes for hg/git integration.
* Added a re-try for the watchman crawler.

## jest-cli 12.0.2

* Bug fixes when running a single test file and for scoped package names.

## jest-cli 12.0.1

* Added custom equality matchers for Map/Set and iterables.
* Bug fixes

## jest-cli 12.0.0

* Reimplemented `node-haste` as `jest-haste-map`:
  https://github.com/facebook/jest/pull/896
* Fixes for the upcoming release of nodejs 6.
* Removed global mock caching which caused negative side-effects on test runs.
* Updated Jasmine from 2.3.4 to 2.4.1.
* Fixed our Jasmine fork to work better with `Object.create(null)`.
* Added a `--silent` flag to silence console messages during a test run.
* Run a test file directly if a path is passed as an argument to Jest.
* Added support for the undocumented nodejs feature `module.paths`.

## jest-cli 11.0.2

* Fixed `jest -o` error when Mercurial isn't installed on the system
* Fixed Jasmine failure message when expected values were mutated after tests.

## jest-cli 11.0.1, babel-jest 11.0.1

* Added support for Mercurial repositories when using `jest -o`
* Added `mockImplementationOnce` API to `jest.fn()`.

## jest-cli 11.0.0, babel-jest 11.0.0 (pre-releases 0.9 to 0.10)

* New implementation of node-haste and rewrite of internal module loading and
  resolution. Fixed both startup and runtime performance.
  [#599](https://github.com/facebook/jest/pull/599)
* Jasmine 2 is now the default test runner. To keep using Jasmine 1, put
  `testRunner: "jasmine1"` into your configuration.
* Added `jest-util`, `jest-mock`, `jest-jasmine1`, `jest-jasmine2`,
  `jest-environment-node`, `jest-environment-jsdom` packages.
* Added `babel-jest-preset` and `babel-jest` as packages. `babel-jest` is now
  being auto-detected.
* Added `babel-plugin-jest-hoist` which hoists `jest.unmock`, `jest.mock` and
  the new `jest.enableAutomock` and `jest.disableAutomock` API.
* Improved `babel-jest` integration and `react-native` testing.
* Improved code coverage reporting when using `babel-jest`.
* Added the `jest.mock('moduleName', moduleFactory)` feature. `jest.mock` now
  gets hoisted by default. `jest.doMock` was added to explicitly mock a module
  without the hoisting feature of `babel-jest`.
* Updated jsdom to 8.3.x.
* Improved responsiveness of the system while using `--watch`.
* Clear the terminal window when using `--watch`.
* By default, `--watch` will now only runs tests related to changed files.
  `--watch=all` can be used to run all tests on file system changes.
* Debounce `--watch` re-runs to not trigger test runs during a branch switch in
  version control.
* Added `jest.fn()` and `jest.fn(implementation)` as convenient shorcuts for
  `jest.genMockFunction()` and `jest.genMockFunction().mockImplementation()`.
* Added an `automock` option to turn off automocking globally.
* Added a "no tests found" message if no tests can be found.
* Jest sets `process.NODE_ENV` to `test` unless otherwise specified.
* Fixed `moduleNameMapper` config option when used with paths.
* Fixed an error with Jasmine 2 and tests that `throw 'string errors'`.
* Fixed issues with unmocking symlinked module names.
* Fixed mocking of boolean values.
* Fixed mocking of fields that start with an underscore ("private fields").
* Fixed unmocking behavior with npm3.
* Fixed and improved `--onlyChanged` option.
* Fixed support for running Jest as a git submodule.
* Improved verbose logger output
* Fixed test runtime error reporting and stack traces.
* Improved `toBeCalled` Jasmine 2 custom matcher messages.
* Improved error reporting when a syntax error occurs.
* Renamed HasteModuleLoader to Runtime.
* Jest now properly reports pending tests disabled with `xit` and `xdescribe`.
* Removed `preprocessCachingDisabled` config option.
* Added a `testEnvironment` option to customize the sandbox environment.
* Added support for `@scoped/name` npm packages.
* Added an integration test runner for Jest that runs all tests for examples and
  packages.

## 0.8.2

* Performance improvements.
* jest now uses `chalk` instead of its own colors implementation.

## 0.8.1

* `--bail` now reports with the proper error code.
* Fixed loading of the setup file when using jasmine2.
* Updated jsdom to 7.2.0.

## 0.8.0

* Added optional support for jasmine2 through the `testRunner` config option.
* Fixed mocking support for Map, WeakMap and Set.
* `node` was added to the defaults in `moduleFileExtensions`.
* Updated the list of node core modules that are properly being recognized by
  the module loader.

## 0.7.1

* Correctly map `process.on` into jsdom environments, fixes a bug introduced in
  jest 0.7.0.

## 0.7.0

* Fixed a memory leak with test contexts. Jest now properly cleans up test
  environments after each test. Added `--logHeapUsage` to log memory usage after
  each test. Note: this is option is meant for debugging memory leaks and might
  significantly slow down your test run.
* Removed `mock-modules`, `node-haste` and `mocks` virtual modules. This is a
  breaking change of undocumented public API. Usage of this API can safely be
  automatically updated through an automated codemod:
* Example: http://astexplorer.net/#/zrybZ6UvRA
* Codemod:
  https://github.com/cpojer/js-codemod/blob/master/transforms/jest-update.js
* jscodeshift: https://github.com/facebook/jscodeshift
* Removed `navigator.onLine` and `mockSetReadOnlyProperty` from the global jsdom
  environment. Use `window.navigator.onLine = true;` in your test setup and
  `Object.defineProperty` instead.

## 0.6.1

* Updated jsdom to 7.0.2.
* Use the current working directory as root when passing a jest config from the
  command line.
* Updated the React examples and getting started guide
* Modules now receive a `module.parent` field so unmocked modules don't assume
  they are run directly any longer.

## 0.6.0

* jest now reports the number of tests that were run instead of the number of
  test files.
* Added a `--json` option to print test results as JSON.
* Changed the preprocessor API. A preprocessor now receives the script, file and
  config. The cache key function receives the script, file and stringified
  config to be able to create consistent hashes.
* Removed node-worker-pool in favor of node-worker-farm (#540).
* `toEqual` now also checks the internal class name of an object. This fixes
  invalid tests like `expect([]).toEqual({})` which were previously passing.
* Added the option to provide map modules to stub modules by providing the
  `moduleNameMapper` config option.
* Allow to specify a custom `testRunner` in the configuration (#531).
* Added a `--no-cache` option to make it easier to debug preprocessor scripts.
* Fix code coverage on windows (#499).

## 0.5.6

* Cache test run performance and run slowest tests first to maximize worker
  utilization
* Update to jsdom 6.5.0

## 0.5.5

* Improve failure stack traces.
* Fix syntax error reporting.
* Add `--watch` option (#472).

## 0.5.2

* Fixed a bug with syntax errors in test files (#487).
* Fixed chmod error for preprocess-cache (#491).
* Support for the upcoming node 4.0 release (#490, #489).

## 0.5.1

* Upgraded node-worker-pool to 3.0.0, use the native `Promise` implementation.
* `testURL` can be used to set the location of the jsdom environment.
* Updated all of jest's dependencies, now using jsdom 6.3.
* jest now uses the native `Promise` implementation.
* Fixed a bug when passed an empty `testPathIgnorePatterns`.
* Moved preprocessor cache into the haste cache directory.

## 0.5.0

* Added `--noStackTrace` option to disable stack traces.
* Jest now only works with iojs v2 and up. If you are still using node we
  recommend upgrading to iojs or keep using jest 0.4.0.
* Upgraded to jsdom 6.1.0 and removed all the custom jsdom overwrites.

## <=0.4.0

* See commit history for changes in previous versions of jest.<|MERGE_RESOLUTION|>--- conflicted
+++ resolved
@@ -33,15 +33,11 @@
   ([#5605](https://github.com/facebook/jest/pull/5605))
 * `[jest-cli]` Add `isSerial` property that runners can expose to specify that
   they can not run in parallel
-<<<<<<< HEAD
-  [#5706](https://github.com/facebook/jest/pull/5706)
-* `[jest-config]` Add name to project if one does not exist to pick correct
-  resolver ([#5862](https://github.com/facebook/jest/pull/5862))
-=======
   ([#5706](https://github.com/facebook/jest/pull/5706))
 * `[jest-cli]` Interactive Snapshot Mode improvements
   ([#5864](https://github.com/facebook/jest/pull/5864))
->>>>>>> 3c65b72d
+* `[jest-config]` Add name to project if one does not exist to pick correct
+  resolver ([#5862](https://github.com/facebook/jest/pull/5862))
 
 ### Fixes
 
