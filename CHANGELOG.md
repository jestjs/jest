## master

### Fixes

- `[babel-jest]` Make `getCacheKey()` take into account `createTransformer` options ([#6699](https://github.com/facebook/jest/pull/6699))

## 23.4.1

### Features

- `[jest-cli]` Watch plugins now have access to a broader range of global configuration options in their `updateConfigAndRun` callbacks, so they can provide a wider set of extra features ([#6473](https://github.com/facebook/jest/pull/6473))

### Fixes

<<<<<<< HEAD
- `[jest-snapshot]` Correctly merge property matchers with the rest of the snapshot in `toMatchSnapshot`. ([#6528](https://github.com/facebook/jest/pull/6528))
- `[jest-snapshot]` Add error messages for invalid property matchers. ([#6528](https://github.com/facebook/jest/pull/6528))
=======
- `[jest-haste-map]` Optimize watchman crawler by using `glob` on initial query ([#6689](https://github.com/facebook/jest/pull/6689))
>>>>>>> ee0f92ea

## 23.4.0

### Features

- `[jest-haste-map]` Add `computeDependencies` flag to avoid opening files if not needed ([#6667](https://github.com/facebook/jest/pull/6667))
- `[jest-runtime]` Support `require.resolve.paths` ([#6471](https://github.com/facebook/jest/pull/6471))
- `[jest-runtime]` Support `paths` option for `require.resolve` ([#6471](https://github.com/facebook/jest/pull/6471))

### Fixes

- `[jest-runner]` Force parallel runs for watch mode, to avoid TTY freeze ([#6647](https://github.com/facebook/jest/pull/6647))
- `[jest-cli]` properly reprint resolver errors in watch mode ([#6407](https://github.com/facebook/jest/pull/6407))
- `[jest-cli]` Write configuration to stdout when the option was explicitly passed to Jest ([#6447](https://github.com/facebook/jest/pull/6447))
- `[jest-cli]` Fix regression on non-matching suites ([6657](https://github.com/facebook/jest/pull/6657))
- `[jest-runtime]` Roll back `micromatch` version to prevent regression when matching files ([#6661](https://github.com/facebook/jest/pull/6661))

## 23.3.0

### Features

- `[jest-cli]` Allow watch plugin to be configured ([#6603](https://github.com/facebook/jest/pull/6603))
- `[jest-snapshot]` Introduce `toMatchInlineSnapshot` and `toThrowErrorMatchingInlineSnapshot` matchers ([#6380](https://github.com/facebook/jest/pull/6380))

### Fixes

- `[jest-regex-util]` Improve handling already escaped path separators on Windows ([#6523](https://github.com/facebook/jest/pull/6523))
- `[jest-cli]` Fix `testNamePattern` value with interactive snapshots ([#6579](https://github.com/facebook/jest/pull/6579))
- `[jest-cli]` Fix enter to interrupt watch mode ([#6601](https://github.com/facebook/jest/pull/6601))

### Chore & Maintenance

- `[website]` Switch domain to https://jestjs.io ([#6549](https://github.com/facebook/jest/pull/6549))
- `[tests]` Improve stability of `yarn test` on Windows ([#6534](https://github.com/facebook/jest/pull/6534))
- `[*]` Transpile object shorthand into Node 4 compatible syntax ([#6582](https://github.com/facebook/jest/pull/6582))
- `[*]` Update all legacy links to jestjs.io ([#6622](https://github.com/facebook/jest/pull/6622))
- `[docs]` Add docs for 23.1, 23.2, and 23.3 ([#6623](https://github.com/facebook/jest/pull/6623))
- `[website]` Only test/deploy website if relevant files are changed ([#6626](https://github.com/facebook/jest/pull/6626))
- `[docs]` Describe behavior of `resetModules` option when set to `false` ([#6641](https://github.com/facebook/jest/pull/6641))

## 23.2.0

### Features

- `[jest-each]` Add support for keyPaths in test titles ([#6457](https://github.com/facebook/jest/pull/6457))
- `[jest-cli]` Add `jest --init` option that generates a basic configuration file with a short description for each option ([#6442](https://github.com/facebook/jest/pull/6442))
- `[jest.retryTimes]` Add `jest.retryTimes()` option that allows failed tests to be retried n-times when using jest-circus. ([#6498](https://github.com/facebook/jest/pull/6498))

### Fixes

- `[jest-cli]` Add check to make sure one or more tests have run before notifying when using `--notify` ([#6495](https://github.com/facebook/jest/pull/6495))
- `[jest-cli]` Pass `globalConfig` as a parameter to `globalSetup` and `globalTeardown` functions ([#6486](https://github.com/facebook/jest/pull/6486))
- `[jest-config]` Add missing options to the `defaults` object ([#6428](https://github.com/facebook/jest/pull/6428))
- `[expect]` Using symbolic property names in arrays no longer causes the `toEqual` matcher to fail ([#6391](https://github.com/facebook/jest/pull/6391))
- `[expect]` `toEqual` no longer tries to compare non-enumerable symbolic properties, to be consistent with non-symbolic properties. ([#6398](https://github.com/facebook/jest/pull/6398))
- `[jest-util]` `console.timeEnd` now properly log elapsed time in milliseconds. ([#6456](https://github.com/facebook/jest/pull/6456))
- `[jest-mock]` Fix `MockNativeMethods` access in react-native `jest.mock()` ([#6505](https://github.com/facebook/jest/pull/6505))

### Chore & Maintenance

- `[docs]` Add jest-each docs for 1 dimensional arrays ([#6444](https://github.com/facebook/jest/pull/6444/files))

## 23.1.0

### Features

- `[jest-each]` Add pretty-format serialising to each titles ([#6357](https://github.com/facebook/jest/pull/6357))
- `[jest-cli]` shouldRunTestSuite watch hook now receives an object with `config`, `testPath` and `duration` ([#6350](https://github.com/facebook/jest/pull/6350))
- `[jest-each]` Support one dimensional array of data ([#6351](https://github.com/facebook/jest/pull/6351))
- `[jest-watch]` create new package `jest-watch` to ease custom watch plugin development ([#6318](https://github.com/facebook/jest/pull/6318))
- `[jest-circus]` Make hooks in empty describe blocks error ([#6320](https://github.com/facebook/jest/pull/6320))
- Add a config/CLI option `errorOnDeprecated` which makes calling deprecated APIs throw hepful error messages ([#6339](https://github.com/facebook/jest/pull/6339))

### Fixes

- `[jest-each]` Fix pluralising missing arguments error ([#6369](https://github.com/facebook/jest/pull/6369))
- `[jest-each]` Stop test title concatenating extra args ([#6346](https://github.com/facebook/jest/pull/6346))
- `[expect]` toHaveBeenNthCalledWith/nthCalledWith gives wrong call messages if not matched ([#6340](https://github.com/facebook/jest/pull/6340))
- `[jest-each]` Make sure invalid arguments to `each` points back to the user's code ([#6347](https://github.com/facebook/jest/pull/6347))
- `[expect]` toMatchObject throws TypeError when a source property is null ([#6313](https://github.com/facebook/jest/pull/6313))
- `[jest-cli]` Normalize slashes in paths in CLI output on Windows ([#6310](https://github.com/facebook/jest/pull/6310))
- `[jest-cli]` Fix run beforeAll in excluded suites tests" mode. ([#6234](https://github.com/facebook/jest/pull/6234))
- `[jest-haste-map`] Compute SHA-1s for non-tracked files when using Node crawler ([#6264](https://github.com/facebook/jest/pull/6264))

### Chore & Maintenance

- `[docs]` Improve documentation of `mockClear`, `mockReset`, and `mockRestore` ([#6227](https://github.com/facebook/jest/pull/6227/files))
- `[jest-circus]` Add dependency on jest-each ([#6309](https://github.com/facebook/jest/pull/#6309))
- `[jest-each]` Refactor each to use shared implementation with core ([#6345](https://github.com/facebook/jest/pull/6345))
- `[jest-each]` Update jest-each docs for serialising values into titles ([#6337](https://github.com/facebook/jest/pull/6337))
- `[jest-circus]` Add dependency on jest-each ([#6309](https://github.com/facebook/jest/pull/6309))
- `[filenames]` Rename "integration-tests" to "e2e" ([#6315](https://github.com/facebook/jest/pull/6315))
- `[docs]` Mention the use of commit hash with `--changedSince` flag ([#6330](https://github.com/facebook/jest/pull/6330))

## 23.0.1

### Chore & Maintenance

- `[jest-jasemine2]` Add dependency on jest-each ([#6308](https://github.com/facebook/jest/pull/6308))
- `[jest-each]` Move jest-each into core Jest ([#6278](https://github.com/facebook/jest/pull/6278))
- `[examples]` Update typescript example to using ts-jest ([#6260](https://github.com/facebook/jest/pull/6260))

### Fixes

- `[pretty-format]` Serialize inverse asymmetric matchers correctly ([#6272](https://github.com/facebook/jest/pull/6272))

## 23.0.0

### Features

- `[expect]` Expose `getObjectSubset`, `iterableEquality`, and `subsetEquality` ([#6210](https://github.com/facebook/jest/pull/6210))
- `[jest-snapshot]` Add snapshot property matchers ([#6210](https://github.com/facebook/jest/pull/6210))
- `[jest-config]` Support jest-preset.js files within Node modules ([#6185](https://github.com/facebook/jest/pull/6185))
- `[jest-cli]` Add `--detectOpenHandles` flag which enables Jest to potentially track down handles keeping it open after tests are complete. ([#6130](https://github.com/facebook/jest/pull/6130))
- `[jest-jasmine2]` Add data driven testing based on `jest-each` ([#6102](https://github.com/facebook/jest/pull/6102))
- `[jest-matcher-utils]` Change "suggest to equal" message to be more advisory ([#6103](https://github.com/facebook/jest/issues/6103))
- `[jest-message-util]` Don't ignore messages with `vendor` anymore ([#6117](https://github.com/facebook/jest/pull/6117))
- `[jest-validate]` Get rid of `jest-config` dependency ([#6067](https://github.com/facebook/jest/pull/6067))
- `[jest-validate]` Adds option to inject `deprecationEntries` ([#6067](https://github.com/facebook/jest/pull/6067))
- `[jest-snapshot]` [**BREAKING**] Concatenate name of test, optional snapshot name and count ([#6015](https://github.com/facebook/jest/pull/6015))
- `[jest-runtime]` Allow for transform plugins to skip the definition process method if createTransformer method was defined. ([#5999](https://github.com/facebook/jest/pull/5999))
- `[expect]` Add stack trace for async errors ([#6008](https://github.com/facebook/jest/pull/6008))
- `[jest-jasmine2]` Add stack trace for timeouts ([#6008](https://github.com/facebook/jest/pull/6008))
- `[jest-jasmine2]` Add stack trace for thrown non-`Error`s ([#6008](https://github.com/facebook/jest/pull/6008))
- `[jest-runtime]` Prevent modules from marking themselves as their own parent ([#5235](https://github.com/facebook/jest/issues/5235))
- `[jest-mock]` Add support for auto-mocking generator functions ([#5983](https://github.com/facebook/jest/pull/5983))
- `[expect]` Add support for async matchers  ([#5919](https://github.com/facebook/jest/pull/5919))
- `[expect]` Suggest toContainEqual ([#5948](https://github.com/facebook/jest/pull/5953))
- `[jest-config]` Export Jest's default options ([#5948](https://github.com/facebook/jest/pull/5948))
- `[jest-editor-support]` Move `coverage` to `ProjectWorkspace.collectCoverage` ([#5929](https://github.com/facebook/jest/pull/5929))
- `[jest-editor-support]` Add `coverage` option to runner ([#5836](https://github.com/facebook/jest/pull/5836))
- `[jest-haste-map]` Support extracting dynamic `import`s ([#5883](https://github.com/facebook/jest/pull/5883))
- `[expect]` Improve output format for mismatchedArgs in mock/spy calls. ([#5846](https://github.com/facebook/jest/pull/5846))
- `[jest-cli]` Add support for using `--coverage` in combination with watch mode, `--onlyChanged`, `--findRelatedTests` and more ([#5601](https://github.com/facebook/jest/pull/5601))
- `[jest-jasmine2]` [**BREAKING**] Adds error throwing and descriptive errors to `it`/ `test` for invalid arguments. `[jest-circus]` Adds error throwing and descriptive errors to `it`/ `test` for invalid arguments ([#5558](https://github.com/facebook/jest/pull/5558))
- `[jest-matcher-utils]` Add `isNot` option to `matcherHint` function ([#5512](https://github.com/facebook/jest/pull/5512))
- `[jest-config]` Add `<rootDir>` to runtime files not found error report ([#5693](https://github.com/facebook/jest/pull/5693))
- `[expect]` Make toThrow matcher pass only if Error object is returned from promises ([#5670](https://github.com/facebook/jest/pull/5670))
- `[expect]` Add isError to utils ([#5670](https://github.com/facebook/jest/pull/5670))
- `[expect]` Add inverse matchers (`expect.not.arrayContaining`, etc., [#5517](https://github.com/facebook/jest/pull/5517))
- `[expect]` `expect.extend` now also extends asymmetric matchers ([#5503](https://github.com/facebook/jest/pull/5503))
- `[jest-mock]` Update `spyOnProperty` to support spying on the prototype chain ([#5753](https://github.com/facebook/jest/pull/5753))
- `[jest-mock]` Add tracking of return values in the `mock` property ([#5752](https://github.com/facebook/jest/pull/5752))
- `[jest-mock]` Add tracking of thrown errors in the `mock` property ([#5764](https://github.com/facebook/jest/pull/5764))
- `[expect]`Add nthCalledWith spy matcher ([#5605](https://github.com/facebook/jest/pull/5605))
- `[jest-cli]` Add `isSerial` property that runners can expose to specify that they can not run in parallel ([#5706](https://github.com/facebook/jest/pull/5706))
- `[expect]` Add `.toBeCalledTimes` and `toHaveBeenNthCalledWith` aliases ([#5826](https://github.com/facebook/jest/pull/5826))
- `[jest-cli]` Interactive Snapshot Mode improvements ([#5864](https://github.com/facebook/jest/pull/5864))
- `[jest-editor-support]` Add `no-color` option to runner ([#5909](https://github.com/facebook/jest/pull/5909))
- `[jest-jasmine2]` Pretty-print non-Error object errors ([#5980](https://github.com/facebook/jest/pull/5980))
- `[jest-message-util]` Include column in stack frames ([#5889](https://github.com/facebook/jest/pull/5889))
- `[expect]` Introduce toStrictEqual ([#6032](https://github.com/facebook/jest/pull/6032))
- `[expect]` Add return matchers ([#5879](https://github.com/facebook/jest/pull/5879))
- `[jest-cli]` Improve snapshot summaries ([#6181](https://github.com/facebook/jest/pull/6181))
- `[expect]` Include custom mock names in error messages ([#6199](https://github.com/facebook/jest/pull/6199))
- `[jest-diff]` Support returning diff from oneline strings ([#6221](https://github.com/facebook/jest/pull/6221))
- `[expect]` Improve return matchers ([#6172](https://github.com/facebook/jest/pull/6172))
- `[jest-cli]` Overhaul watch plugin hooks names ([#6249](https://github.com/facebook/jest/pull/6249))
- `[jest-mock]` Include tracked call results in serialized mock ([#6244](https://github.com/facebook/jest/pull/6244))

### Fixes

- `[jest-cli]` Fix stdin encoding to utf8 for watch plugins. ([#6253](https://github.com/facebook/jest/issues/6253))
- `[expect]` Better detection of DOM Nodes for equality ([#6246](https://github.com/facebook/jest/pull/6246))
- `[jest-cli]` Fix misleading action description for F key when in "only failed tests" mode. ([#6167](https://github.com/facebook/jest/issues/6167))
- `[jest-worker]` Stick calls to workers before processing them ([#6073](https://github.com/facebook/jest/pull/6073))
- `[babel-plugin-jest-hoist]` Allow using `console` global variable ([#6075](https://github.com/facebook/jest/pull/6075))
- `[jest-jasmine2]` Always remove node core message from assert stack traces ([#6055](https://github.com/facebook/jest/pull/6055))
- `[expect]` Add stack trace when `expect.assertions` and `expect.hasAssertions` causes test failures. ([#5997](https://github.com/facebook/jest/pull/5997))
- `[jest-runtime]` Throw a more useful error when trying to require modules after the test environment is torn down ([#5888](https://github.com/facebook/jest/pull/5888))
- `[jest-mock]` [**BREAKING**] Replace timestamps with `invocationCallOrder` ([#5867](https://github.com/facebook/jest/pull/5867))
- `[jest-jasmine2]` Install `sourcemap-support` into normal runtime to catch runtime errors ([#5945](https://github.com/facebook/jest/pull/5945))
- `[jest-jasmine2]` Added assertion error handling inside `afterAll hook` ([#5884](https://github.com/facebook/jest/pull/5884))
- `[jest-cli]` Remove the notifier actions in case of failure when not in watch mode. ([#5861](https://github.com/facebook/jest/pull/5861))
- `[jest-mock]` Extend .toHaveBeenCalled return message with outcome ([#5951](https://github.com/facebook/jest/pull/5951))
- `[jest-runner]` Assign `process.env.JEST_WORKER_ID="1"` when in runInBand mode ([#5860](https://github.com/facebook/jest/pull/5860))
- `[jest-cli]` Add descriptive error message when trying to use `globalSetup`/`globalTeardown` file that doesn't export a function. ([#5835](https://github.com/facebook/jest/pull/5835))
- `[expect]` Do not rely on `instanceof RegExp`, since it will not work for RegExps created inside of a different VM ([#5729](https://github.com/facebook/jest/pull/5729))
- `[jest-resolve]` Update node module resolution algorithm to correctly handle symlinked paths ([#5085](https://github.com/facebook/jest/pull/5085))
- `[jest-editor-support]` Update `Settings` to use spawn in shell option ([#5658](https://github.com/facebook/jest/pull/5658))
- `[jest-cli]` Improve the error message when 2 projects resolve to the same config ([#5674](https://github.com/facebook/jest/pull/5674))
- `[jest-runtime]` remove retainLines from coverage instrumentation ([#5692](https://github.com/facebook/jest/pull/5692))
- `[jest-cli]` Fix update snapshot issue when using watchAll ([#5696](https://github.com/facebook/jest/pull/5696))
- `[expect]` Fix rejects.not matcher ([#5670](https://github.com/facebook/jest/pull/5670))
- `[jest-runtime]` Prevent Babel warnings on large files ([#5702](https://github.com/facebook/jest/pull/5702))
- `[jest-mock]` Prevent `mockRejectedValue` from causing unhandled rejection ([#5720](https://github.com/facebook/jest/pull/5720))
- `[pretty-format]` Handle React fragments better ([#5816](https://github.com/facebook/jest/pull/5816))
- `[pretty-format]` Handle formatting of `React.forwardRef` and `Context` components ([#6093](https://github.com/facebook/jest/pull/6093))
- `[jest-cli]` Switch collectCoverageFrom back to a string ([#5914](https://github.com/facebook/jest/pull/5914))
- `[jest-regex-util]` Fix handling regex symbols in tests path on Windows ([#5941](https://github.com/facebook/jest/pull/5941))
- `[jest-util]` Fix handling of NaN/Infinity in mock timer delay ([#5966](https://github.com/facebook/jest/pull/5966))
- `[jest-resolve]` Generalise test for package main entries equivalent to ".". ([#5968](https://github.com/facebook/jest/pull/5968))
- `[jest-config]` Ensure that custom resolvers are used when resolving the configuration ([#5976](https://github.com/facebook/jest/pull/5976))
- `[website]` Fix website docs ([#5853](https://github.com/facebook/jest/pull/5853))
- `[expect]` Fix isEqual Set and Map to compare object values and keys regardless of order ([#6150](https://github.com/facebook/jest/pull/6150))
- `[pretty-format]` [**BREAKING**] Remove undefined props from React elements ([#6162](https://github.com/facebook/jest/pull/6162))
- `[jest-haste-map]` Properly resolve mocked node modules without package.json defined ([#6232](https://github.com/facebook/jest/pull/6232))

### Chore & Maintenance

- `[jest-runner]` Move sourcemap installation from `jest-jasmine2` to `jest-runner` ([#6176](https://github.com/facebook/jest/pull/6176))
- `[jest-cli]` Use yargs's built-in `version` instead of rolling our own ([#6215](https://github.com/facebook/jest/pull/6215))
- `[docs]` Add explanation on how to mock methods not implemented in JSDOM
- `[jest-jasmine2]` Simplify `Env.execute` and TreeProcessor to setup and clean resources for the top suite the same way as for all of the children suites ([#5885](https://github.com/facebook/jest/pull/5885))
- `[babel-jest]` [**BREAKING**] Always return object from transformer ([#5991](https://github.com/facebook/jest/pull/5991))
- `[*]` Run Prettier on compiled output ([#5858](https://github.com/facebook/jest/pull/3497))
- `[jest-cli]` Add fileChange hook for plugins ([#5708](https://github.com/facebook/jest/pull/5708))
- `[docs]` Add docs on using `jest.mock(...)` ([#5648](https://github.com/facebook/jest/pull/5648))
- `[docs]` Mention Jest Puppeteer Preset ([#5722](https://github.com/facebook/jest/pull/5722))
- `[docs]` Add jest-community section to website ([#5675](https://github.com/facebook/jest/pull/5675))
- `[docs]` Add versioned docs for v22.4 ([#5733](https://github.com/facebook/jest/pull/5733))
- `[docs]` Improve Snapshot Testing Guide ([#5812](https://github.com/facebook/jest/issues/5812))
- `[jest-runtime]` [**BREAKING**] Remove `jest.genMockFn` and `jest.genMockFunction` ([#6173](https://github.com/facebook/jest/pull/6173))
- `[jest-message-util]` Avoid adding unnecessary indent to blank lines in stack traces ([#6211](https://github.com/facebook/jest/pull/6211))

## 22.4.2

### Fixes

- `[jest-haste-map]` Recreate Haste map when deserialization fails ([#5642](https://github.com/facebook/jest/pull/5642))

## 22.4.1

### Fixes

- `[jest-haste-map]` Parallelize Watchman calls in crawler ([#5640](https://github.com/facebook/jest/pull/5640))
- `[jest-editor-support]` Update TypeScript definitions ([#5625](https://github.com/facebook/jest/pull/5625))
- `[babel-jest]` Remove `retainLines` argument to babel. ([#5594](https://github.com/facebook/jest/pull/5594))

### Features

- `[jest-runtime]` Provide `require.main` property set to module with test suite ([#5618](https://github.com/facebook/jest/pull/5618))

### Chore & Maintenance

- `[docs]` Add note about Node version support ([#5622](https://github.com/facebook/jest/pull/5622))
- `[docs]` Update to use yarn ([#5624](https://github.com/facebook/jest/pull/5624))
- `[docs]` Add how to mock scoped modules to Manual Mocks doc ([#5638](https://github.com/facebook/jest/pull/5638))

## 22.4.0

### Fixes

- `[jest-haste-map]` Overhauls how Watchman crawler works fixing Windows ([#5615](https://github.com/facebook/jest/pull/5615))
- `[expect]` Allow matching of Errors against plain objects ([#5611](https://github.com/facebook/jest/pull/5611))
- `[jest-haste-map]` Do not read binary files in Haste, even when instructed to do so ([#5612](https://github.com/facebook/jest/pull/5612))
- `[jest-cli]` Don't skip matchers for exact files ([#5582](https://github.com/facebook/jest/pull/5582))
- `[docs]` Update discord links ([#5586](https://github.com/facebook/jest/pull/5586))
- `[jest-runtime]` Align handling of testRegex on Windows between searching for tests and instrumentation checks ([#5560](https://github.com/facebook/jest/pull/5560))
- `[jest-config]` Make it possible to merge `transform` option with preset ([#5505](https://github.com/facebook/jest/pull/5505))
- `[jest-util]` Fix `console.assert` behavior in custom & buffered consoles ([#5576](https://github.com/facebook/jest/pull/5576))

### Features

- `[docs]` Add MongoDB guide ([#5571](https://github.com/facebook/jest/pull/5571))
- `[jest-runtime]` Deprecate mapCoverage option. ([#5177](https://github.com/facebook/jest/pull/5177))
- `[babel-jest]` Add option to return sourcemap from the transformer separately from source. ([#5177](https://github.com/facebook/jest/pull/5177))
- `[jest-validate]` Add ability to log deprecation warnings for CLI flags. ([#5536](https://github.com/facebook/jest/pull/5536))
- `[jest-serializer]` Added new module for serializing. Works using V8 or JSON ([#5609](https://github.com/facebook/jest/pull/5609))
- `[docs]` Add a documentation note for project `displayName` configuration ([#5600](https://github.com/facebook/jest/pull/5600))

### Chore & Maintenance

- `[docs]` Update automatic mocks documentation ([#5630](https://github.com/facebook/jest/pull/5630))

## jest 22.3.0

### Fixes

- `[expect]` Add descriptive error message to CalledWith methods when missing optional arguments ([#5547](https://github.com/facebook/jest/pull/5547))
- `[jest-cli]` Fix inability to quit watch mode while debugger is still attached ([#5029](https://github.com/facebook/jest/pull/5029))
- `[jest-haste-map]` Properly handle platform-specific file deletions ([#5534](https://github.com/facebook/jest/pull/5534))

### Features

- `[jest-util]` Add the following methods to the "console" implementations: `assert`, `count`, `countReset`, `dir`, `dirxml`, `group`, `groupCollapsed`, `groupEnd`, `time`, `timeEnd` ([#5514](https://github.com/facebook/jest/pull/5514))
- `[docs]` Add documentation for interactive snapshot mode ([#5291](https://github.com/facebook/jest/pull/5291))
- `[jest-editor-support]` Add watchAll flag ([#5523](https://github.com/facebook/jest/pull/5523))
- `[jest-cli]` Support multiple glob patterns for `collectCoverageFrom` ([#5537](https://github.com/facebook/jest/pull/5537))
- `[docs]` Add versioned documentation to the website ([#5541](https://github.com/facebook/jest/pull/5541))

### Chore & Maintenance

- `[jest-config]` Allow `<rootDir>` to be used with `collectCoverageFrom` ([#5524](https://github.com/facebook/jest/pull/5524))
- `[filenames]` Standardize files names in "integration-tests" folder ([#5513](https://github.com/facebook/jest/pull/5513))

## jest 22.2.2

### Fixes

- `[babel-jest]` Revert "Remove retainLines from babel-jest" ([#5496](https://github.com/facebook/jest/pull/5496))
- `[jest-docblock]` Support multiple of the same `@pragma`. ([#5154](https://github.com/facebook/jest/pull/5502))

### Features

- `[jest-worker]` Assign a unique id for each worker and pass it to the child process. It will be available via `process.env.JEST_WORKER_ID` ([#5494](https://github.com/facebook/jest/pull/5494))

### Chore & Maintenance

- `[filenames]` Standardize file names in root ([#5500](https://github.com/facebook/jest/pull/5500))

## jest 22.2.1

### Fixes

- `[jest-config]` "all" takes precedence over "lastCommit" ([#5486](https://github.com/facebook/jest/pull/5486))

## jest 22.2.0

### Features

- `[jest-runner]` Move test summary to after coverage report ([#4512](https://github.com/facebook/jest/pull/4512))
- `[jest-cli]` Added `--notifyMode` to specify when to be notified. ([#5125](https://github.com/facebook/jest/pull/5125))
- `[diff-sequences]` New package compares items in two sequences to find a **longest common subsequence**. ([#5407](https://github.com/facebook/jest/pull/5407))
- `[jest-matcher-utils]` Add `comment` option to `matcherHint` function ([#5437](https://github.com/facebook/jest/pull/5437))
- `[jest-config]` Allow lastComit and changedFilesWithAncestor via JSON config ([#5476](https://github.com/facebook/jest/pull/5476))
- `[jest-util]` Add deletion to `process.env` as well ([#5466](https://github.com/facebook/jest/pull/5466))
- `[jest-util]` Add case-insensitive getters/setters to `process.env` ([#5465](https://github.com/facebook/jest/pull/5465))
- `[jest-mock]` Add util methods to create async functions. ([#5318](https://github.com/facebook/jest/pull/5318))

### Fixes

- `[jest-cli]` Add trailing slash when checking root folder ([#5464](https://github.com/facebook/jest/pull/5464))
- `[jest-cli]` Hide interactive mode if there are no failed snapshot tests ([#5450](https://github.com/facebook/jest/pull/5450))
- `[babel-jest]` Remove retainLines from babel-jest ([#5439](https://github.com/facebook/jest/pull/5439))
- `[jest-cli]` Glob patterns ignore non-`require`-able files (e.g. `README.md`) ([#5199](https://github.com/facebook/jest/issues/5199))
- `[jest-mock]` Add backticks support (\`\`) to `mock` a certain package via the `__mocks__` folder. ([#5426](https://github.com/facebook/jest/pull/5426))
- `[jest-message-util]` Prevent an `ENOENT` crash when the test file contained a malformed source-map. ([#5405](https://github.com/facebook/jest/pull/5405)).
- `[jest]` Add `import-local` to `jest` package. ([#5353](https://github.com/facebook/jest/pull/5353))
- `[expect]` Support class instances in `.toHaveProperty()` and `.toMatchObject` matcher. ([#5367](https://github.com/facebook/jest/pull/5367))
- `[jest-cli]` Fix npm update command for snapshot summary. ([#5376](https://github.com/facebook/jest/pull/5376), [5389](https://github.com/facebook/jest/pull/5389/))
- `[expect]` Make `rejects` and `resolves` synchronously validate its argument. ([#5364](https://github.com/facebook/jest/pull/5364))
- `[docs]` Add tutorial page for ES6 class mocks. ([#5383](https://github.com/facebook/jest/pull/5383))
- `[jest-resolve]` Search required modules in node_modules and then in custom paths. ([#5403](https://github.com/facebook/jest/pull/5403))
- `[jest-resolve]` Get builtin modules from node core. ([#5411](https://github.com/facebook/jest/pull/5411))
- `[jest-resolve]` Detect and preserve absolute paths in `moduleDirectories`. Do not generate additional (invalid) paths by prepending each ancestor of `cwd` to the absolute path. Additionally, this fixes functionality in Windows OS. ([#5398](https://github.com/facebook/jest/pull/5398))

### Chore & Maintenance

- `[jest-util]` Implement watch plugins ([#5399](https://github.com/facebook/jest/pull/5399))

## jest 22.1.4

### Fixes

- `[jest-util]` Add "debug" method to "console" implementations ([#5350](https://github.com/facebook/jest/pull/5350))
- `[jest-resolve]` Add condition to avoid infinite loop when node module package main is ".". ([#5344)](https://github.com/facebook/jest/pull/5344)

### Features

- `[jest-cli]` `--changedSince`: allow selectively running tests for code changed since arbitrary revisions. ([#5312](https://github.com/facebook/jest/pull/5312))

## jest 22.1.3

### Fixes

- `[jest-cli]` Check if the file belongs to the checked project before adding it to the list, also checking that the file name is not explicitly blacklisted ([#5341](https://github.com/facebook/jest/pull/5341))
- `[jest-editor-support]` Add option to spawn command in shell ([#5340](https://github.com/facebook/jest/pull/5340))

## jest 22.1.2

### Fixes

- `[jest-cli]` Check if the file belongs to the checked project before adding it to the list ([#5335](https://github.com/facebook/jest/pull/5335))
- `[jest-cli]` Fix `EISDIR` when a directory is passed as an argument to `jest`. ([#5317](https://github.com/facebook/jest/pull/5317))
- `[jest-config]` Added restoreMocks config option. ([#5327](https://github.com/facebook/jest/pull/5327))

## jest 22.1.1

### Fixes

- `[*]` Move from "process.exit" to "exit. ([#5313](https://github.com/facebook/jest/pull/5313))

## jest 22.1.0

### Features

- `[jest-cli]` Make Jest exit without an error when no tests are found in the case of `--lastCommit`, `--findRelatedTests`, or `--onlyChanged` options having been passed to the CLI
- `[jest-cli]` Add interactive snapshot mode ([#3831](https://github.com/facebook/jest/pull/3831))

### Fixes

- `[jest-cli]` Use `import-local` to support global Jest installations. ([#5304](https://github.com/facebook/jest/pull/5304))
- `[jest-runner]` Fix memory leak in coverage reporting ([#5289](https://github.com/facebook/jest/pull/5289))
- `[docs]` Update mention of the minimal version of node supported ([#4947](https://github.com/facebook/jest/issues/4947))
- `[jest-cli]` Fix missing newline in console message ([#5308](https://github.com/facebook/jest/pull/5308))
- `[jest-cli]` `--lastCommit` and `--changedFilesWithAncestor` now take effect even when `--onlyChanged` is not specified. ([#5307](https://github.com/facebook/jest/pull/5307))

### Chore & Maintenance

- `[filenames]` Standardize folder names under `integration-tests/` ([#5298](https://github.com/facebook/jest/pull/5298))

## jest 22.0.6

### Fixes

- `[jest-jasmine2]` Fix memory leak in snapshot reporting ([#5279](https://github.com/facebook/jest/pull/5279))
- `[jest-config]` Fix breaking change in `--testPathPattern` ([#5269](https://github.com/facebook/jest/pull/5269))
- `[docs]` Document caveat with mocks, Enzyme, snapshots and React 16 ([#5258](https://github.com/facebook/jest/issues/5258))

## jest 22.0.5

### Fixes

- `[jest-leak-detector]` Removed the reference to `weak`. Now, parent projects must install it by hand for the module to work.
- `[expect]` Fail test when the types of `stringContaining` and `stringMatching` matchers do not match. ([#5069](https://github.com/facebook/jest/pull/5069))
- `[jest-cli]` Treat dumb terminals as noninteractive ([#5237](https://github.com/facebook/jest/pull/5237))
- `[jest-cli]` `jest --onlyChanged --changedFilesWithAncestor` now also works with git. ([#5189](https://github.com/facebook/jest/pull/5189))
- `[jest-config]` fix unexpected condition to avoid infinite recursion in Windows platform. ([#5161](https://github.com/facebook/jest/pull/5161))
- `[jest-config]` Escape parentheses and other glob characters in `rootDir` before interpolating with `testMatch`. ([#4838](https://github.com/facebook/jest/issues/4838))
- `[jest-regex-util]` Fix breaking change in `--testPathPattern` ([#5230](https://github.com/facebook/jest/pull/5230))
- `[expect]` Do not override `Error` stack (with `Error.captureStackTrace`) for custom matchers. ([#5162](https://github.com/facebook/jest/pull/5162))
- `[pretty-format]` Pretty format for DOMStringMap and NamedNodeMap ([#5233](https://github.com/facebook/jest/pull/5233))
- `[jest-cli]` Use a better console-clearing string on Windows ([#5251](https://github.com/facebook/jest/pull/5251))

### Features

- `[jest-jasmine]` Allowed classes and functions as `describe` names. ([#5154](https://github.com/facebook/jest/pull/5154))
- `[jest-jasmine2]` Support generator functions as specs. ([#5166](https://github.com/facebook/jest/pull/5166))
- `[jest-jasmine2]` Allow `spyOn` with getters and setters. ([#5107](https://github.com/facebook/jest/pull/5107))
- `[jest-config]` Allow configuration objects inside `projects` array ([#5176](https://github.com/facebook/jest/pull/5176))
- `[expect]` Add support to `.toHaveProperty` matcher to accept the keyPath argument as an array of properties/indices. ([#5220](https://github.com/facebook/jest/pull/5220))
- `[docs]` Add documentation for .toHaveProperty matcher to accept the keyPath argument as an array of properties/indices. ([#5220](https://github.com/facebook/jest/pull/5220))
- `[jest-runner]` test environments are now passed a new `options` parameter. Currently this only has the `console` which is the test console that Jest will expose to tests. ([#5223](https://github.com/facebook/jest/issues/5223))
- `[jest-environment-jsdom]` pass the `options.console` to a custom instance of `virtualConsole` so jsdom is using the same console as the test. ([#5223](https://github.com/facebook/jest/issues/5223))

### Chore & Maintenance

- `[docs]` Describe the order of execution of describe and test blocks. ([#5217](https://github.com/facebook/jest/pull/5217), [#5238](https://github.com/facebook/jest/pull/5238))
- `[docs]` Add a note on `moduleNameMapper` ordering. ([#5249](https://github.com/facebook/jest/pull/5249))

## jest 22.0.4

### Fixes

- `[jest-cli]` New line before quitting watch mode. ([#5158](https://github.com/facebook/jest/pull/5158))

### Features

- `[babel-jest]` moduleFileExtensions not passed to babel transformer. ([#5110](https://github.com/facebook/jest/pull/5110))

### Chore & Maintenance

- `[*]` Tweaks to better support Node 4 ([#5142](https://github.com/facebook/jest/pull/5142))

## jest 22.0.2 && 22.0.3

### Chore & Maintenance

- `[*]` Tweaks to better support Node 4 ([#5134](https://github.com/facebook/jest/pull/5134))

## jest 22.0.1

### Fixes

- `[jest-runtime]` fix error for test files providing coverage. ([#5117](https://github.com/facebook/jest/pull/5117))

### Features

- `[jest-config]` Add `forceCoverageMatch` to allow collecting coverage from ignored files. ([#5081](https://github.com/facebook/jest/pull/5081))

## jest 22.0.0

### Fixes

- `[jest-resolve]` Use `module.builtinModules` as `BUILTIN_MODULES` when it exists
- `[jest-worker]` Remove `debug` and `inspect` flags from the arguments sent to the child ([#5068](https://github.com/facebook/jest/pull/5068))
- `[jest-config]` Use all `--testPathPattern` and `<regexForTestFiles>` args in `testPathPattern` ([#5066](https://github.com/facebook/jest/pull/5066))
- `[jest-cli]` Do not support `--watch` inside non-version-controlled environments ([#5060](https://github.com/facebook/jest/pull/5060))
- `[jest-config]` Escape Windows path separator in testPathPattern CLI arguments ([#5054](https://github.com/facebook/jest/pull/5054)
- `[jest-jasmine]` Register sourcemaps as node environment to improve performance with jsdom ([#5045](https://github.com/facebook/jest/pull/5045))
- `[pretty-format]` Do not call toJSON recursively ([#5044](https://github.com/facebook/jest/pull/5044))
- `[pretty-format]` Fix errors when identity-obj-proxy mocks CSS Modules ([#4935](https://github.com/facebook/jest/pull/4935))
- `[babel-jest]` Fix support for namespaced babel version 7 ([#4918](https://github.com/facebook/jest/pull/4918))
- `[expect]` fix .toThrow for promises ([#4884](https://github.com/facebook/jest/pull/4884))
- `[jest-docblock]` pragmas should preserve urls ([#4837](https://github.com/facebook/jest/pull/4629))
- `[jest-cli]` Check if `npm_lifecycle_script` calls Jest directly ([#4629](https://github.com/facebook/jest/pull/4629))
- `[jest-cli]` Fix --showConfig to show all configs ([#4494](https://github.com/facebook/jest/pull/4494))
- `[jest-cli]` Throw if `maxWorkers` doesn't have a value ([#4591](https://github.com/facebook/jest/pull/4591))
- `[jest-cli]` Use `fs.realpathSync.native` if available ([#5031](https://github.com/facebook/jest/pull/5031))
- `[jest-config]` Fix `--passWithNoTests` ([#4639](https://github.com/facebook/jest/pull/4639))
- `[jest-config]` Support `rootDir` tag in testEnvironment ([#4579](https://github.com/facebook/jest/pull/4579))
- `[jest-editor-support]` Fix `--showConfig` to support jest 20 and jest 21 ([#4575](https://github.com/facebook/jest/pull/4575))
- `[jest-editor-support]` Fix editor support test for node 4 ([#4640](https://github.com/facebook/jest/pull/4640))
- `[jest-mock]` Support mocking constructor in `mockImplementationOnce` ([#4599](https://github.com/facebook/jest/pull/4599))
- `[jest-runtime]` Fix manual user mocks not working with custom resolver ([#4489](https://github.com/facebook/jest/pull/4489))
- `[jest-util]` Fix `runOnlyPendingTimers` for `setTimeout` inside `setImmediate` ([#4608](https://github.com/facebook/jest/pull/4608))
- `[jest-message-util]` Always remove node internals from stacktraces ([#4695](https://github.com/facebook/jest/pull/4695))
- `[jest-resolve]` changes method of determining builtin modules to include missing builtins ([#4740](https://github.com/facebook/jest/pull/4740))
- `[pretty-format]` Prevent error in pretty-format for window in jsdom test env ([#4750](https://github.com/facebook/jest/pull/4750))
- `[jest-resolve]` Preserve module identity for symlinks ([#4761](https://github.com/facebook/jest/pull/4761))
- `[jest-config]` Include error message for `preset` json ([#4766](https://github.com/facebook/jest/pull/4766))
- `[pretty-format]` Throw `PrettyFormatPluginError` if a plugin halts with an exception ([#4787](https://github.com/facebook/jest/pull/4787))
- `[expect]` Keep the stack trace unchanged when `PrettyFormatPluginError` is thrown by pretty-format ([#4787](https://github.com/facebook/jest/pull/4787))
- `[jest-environment-jsdom]` Fix asynchronous test will fail due to timeout issue. ([#4669](https://github.com/facebook/jest/pull/4669))
- `[jest-cli]` Fix `--onlyChanged` path case sensitivity on Windows platform ([#4730](https://github.com/facebook/jest/pull/4730))
- `[jest-runtime]` Use realpath to match transformers ([#5000](https://github.com/facebook/jest/pull/5000))
- `[expect]` [**BREAKING**] Replace identity equality with Object.is in toBe matcher ([#4917](https://github.com/facebook/jest/pull/4917))

### Features

- `[jest-message-util]` Add codeframe to test assertion failures ([#5087](https://github.com/facebook/jest/pull/5087))
- `[jest-config]` Add Global Setup/Teardown options ([#4716](https://github.com/facebook/jest/pull/4716))
- `[jest-config]` Add `testEnvironmentOptions` to apply to jsdom options or node context. ([#5003](https://github.com/facebook/jest/pull/5003))
- `[jest-jasmine2]` Update Timeout error message to `jest.timeout` and display current timeout value ([#4990](https://github.com/facebook/jest/pull/4990))
- `[jest-runner]` Enable experimental detection of leaked contexts ([#4895](https://github.com/facebook/jest/pull/4895))
- `[jest-cli]` Add combined coverage threshold for directories. ([#4885](https://github.com/facebook/jest/pull/4885))
- `[jest-mock]` Add `timestamps` to mock state. ([#4866](https://github.com/facebook/jest/pull/4866))
- `[eslint-plugin-jest]` Add `prefer-to-have-length` lint rule. ([#4771](https://github.com/facebook/jest/pull/4771))
- `[jest-environment-jsdom]` [**BREAKING**] Upgrade to JSDOM@11 ([#4770](https://github.com/facebook/jest/pull/4770))
- `[jest-environment-*]` [**BREAKING**] Add Async Test Environment APIs, dispose is now teardown ([#4506](https://github.com/facebook/jest/pull/4506))
- `[jest-cli]` Add an option to clear the cache ([#4430](https://github.com/facebook/jest/pull/4430))
- `[babel-plugin-jest-hoist]` Improve error message, that the second argument of `jest.mock` must be an inline function ([#4593](https://github.com/facebook/jest/pull/4593))
- `[jest-snapshot]` [**BREAKING**] Concatenate name of test and snapshot ([#4460](https://github.com/facebook/jest/pull/4460))
- `[jest-cli]` [**BREAKING**] Fail if no tests are found ([#3672](https://github.com/facebook/jest/pull/3672))
- `[jest-diff]` Highlight only last of odd length leading spaces ([#4558](https://github.com/facebook/jest/pull/4558))
- `[jest-docblock]` Add `docblock.print()` ([#4517](https://github.com/facebook/jest/pull/4517))
- `[jest-docblock]` Add `strip` ([#4571](https://github.com/facebook/jest/pull/4571))
- `[jest-docblock]` Preserve leading whitespace in docblock comments ([#4576](https://github.com/facebook/jest/pull/4576))
- `[jest-docblock]` remove leading newlines from `parswWithComments().comments` ([#4610](https://github.com/facebook/jest/pull/4610))
- `[jest-editor-support]` Add Snapshots metadata ([#4570](https://github.com/facebook/jest/pull/4570))
- `[jest-editor-support]` Adds an 'any' to the typedef for `updateFileWithJestStatus` ([#4636](https://github.com/facebook/jest/pull/4636))
- `[jest-editor-support]` Better monorepo support ([#4572](https://github.com/facebook/jest/pull/4572))
- `[jest-environment-jsdom]` Add simple rAF polyfill in jsdom environment to work with React 16 ([#4568](https://github.com/facebook/jest/pull/4568))
- `[jest-environment-node]` Implement node Timer api ([#4622](https://github.com/facebook/jest/pull/4622))
- `[jest-jasmine2]` Add testPath to reporter callbacks ([#4594](https://github.com/facebook/jest/pull/4594))
- `[jest-mock]` Added support for naming mocked functions with `.mockName(value)` and `.mockGetName()` ([#4586](https://github.com/facebook/jest/pull/4586))
- `[jest-runtime]` Add `module.loaded`, and make `module.require` not enumerable ([#4623](https://github.com/facebook/jest/pull/4623))
- `[jest-runtime]` Add `module.parent` ([#4614](https://github.com/facebook/jest/pull/4614))
- `[jest-runtime]` Support sourcemaps in transformers ([#3458](https://github.com/facebook/jest/pull/3458))
- `[jest-snapshot]` [**BREAKING**] Add a serializer for `jest.fn` to allow a snapshot of a jest mock ([#4668](https://github.com/facebook/jest/pull/4668))
- `[jest-worker]` Initial version of parallel worker abstraction, say hello! ([#4497](https://github.com/facebook/jest/pull/4497))
- `[jest-jasmine2]` Add `testLocationInResults` flag to add location information per spec to test results ([#4782](https://github.com/facebook/jest/pull/4782))
- `[jest-environment-jsdom]` Update JSOM to 11.4, which includes built-in support for `requestAnimationFrame` ([#4919](https://github.com/facebook/jest/pull/4919))
- `[jest-cli]` Hide watch usage output when running on non-interactive environments ([#4958](https://github.com/facebook/jest/pull/4958))
- `[jest-snapshot]` Promises support for `toThrowErrorMatchingSnapshot` ([#4946](https://github.com/facebook/jest/pull/4946))
- `[jest-cli]` Explain which snapshots are obsolete ([#5005](https://github.com/facebook/jest/pull/5005))

### Chore & Maintenance

- `[docs]` Add guide of using with puppeteer ([#5093](https://github.com/facebook/jest/pull/5093))
- `[jest-util]` `jest-util` should not depend on `jest-mock` ([#4992](https://github.com/facebook/jest/pull/4992))
- `[*]` [**BREAKING**] Drop support for Node.js version 4 ([#4769](https://github.com/facebook/jest/pull/4769))
- `[docs]` Wrap code comments at 80 characters ([#4781](https://github.com/facebook/jest/pull/4781))
- `[eslint-plugin-jest]` Removed from the Jest core repo, and moved to https://github.com/jest-community/eslint-plugin-jest ([#4867](https://github.com/facebook/jest/pull/4867))
- `[babel-jest]` Explicitly bump istanbul to newer versions ([#4616](https://github.com/facebook/jest/pull/4616))
- `[expect]` Upgrade mocha and rollup for browser testing ([#4642](https://github.com/facebook/jest/pull/4642))
- `[docs]` Add info about `coveragePathIgnorePatterns` ([#4602](https://github.com/facebook/jest/pull/4602))
- `[docs]` Add Vuejs series of testing with Jest ([#4648](https://github.com/facebook/jest/pull/4648))
- `[docs]` Mention about optional `done` argument in test function ([#4556](https://github.com/facebook/jest/pull/4556))
- `[jest-cli]` Bump node-notifier version ([#4609](https://github.com/facebook/jest/pull/4609))
- `[jest-diff]` Simplify highlight for leading and trailing spaces ([#4553](https://github.com/facebook/jest/pull/4553))
- `[jest-get-type]` Add support for date ([#4621](https://github.com/facebook/jest/pull/4621))
- `[jest-matcher-utils]` Call `chalk.inverse` for trailing spaces ([#4578](https://github.com/facebook/jest/pull/4578))
- `[jest-runtime]` Add `.advanceTimersByTime`; keep `.runTimersToTime()` as an alias.
- `[docs]` Include missing dependency in TestEnvironment sample code
- `[docs]` Add clarification for hook execution order
- `[docs]` Update `expect.anything()` sample code ([#5007](https://github.com/facebook/jest/pull/5007))

## jest 21.2.1

- Fix watchAll not running tests on save ([#4550](https://github.com/facebook/jest/pull/4550))
- Add missing escape sequences to ConvertAnsi plugin ([#4544](https://github.com/facebook/jest/pull/4544))

## jest 21.2.0

- 🃏 Change license from BSD+Patents to MIT.
- Allow eslint-plugin to recognize more disabled tests ([#4533](https://github.com/facebook/jest/pull/4533))
- Add babel-plugin for object spread syntax to babel-preset-jest ([#4519](https://github.com/facebook/jest/pull/4519))
- Display outer element and trailing newline consistently in jest-diff ([#4520](https://github.com/facebook/jest/pull/4520))
- Do not modify stack trace of JestAssertionError ([#4516](https://github.com/facebook/jest/pull/4516))
- Print errors after test structure in verbose mode ([#4504](https://github.com/facebook/jest/pull/4504))
- Fix `--silent --verbose` problem ([#4505](https://github.com/facebook/jest/pull/4505))
- Fix: Reset local state of assertions when using hasAssertions ([#4498](https://github.com/facebook/jest/pull/4498))
- jest-resolve: Prevent default resolver failure when potential resolution directory does not exist ([#4483](https://github.com/facebook/jest/pull/4483))

## jest 21.1.0

- (minor) Use ES module exports ([#4454](https://github.com/facebook/jest/pull/4454))
- Allow chaining mockClear and mockReset ([#4475](https://github.com/facebook/jest/pull/4475))
- Call jest-diff and pretty-format more precisely in toHaveProperty matcher ([#4445](https://github.com/facebook/jest/pull/4445))
- Expose restoreAllMocks to object ([#4463](https://github.com/facebook/jest/pull/4463))
- Fix function name cleaning when making mock fn ([#4464](https://github.com/facebook/jest/pull/4464))
- Fix Map/Set equality checker ([#4404](https://github.com/facebook/jest/pull/4404))
- Make FUNCTION_NAME_RESERVED_PATTERN stateless ([#4466](https://github.com/facebook/jest/pull/4466))

## jest 21.0.2

- Take precedence of NODE_PATH when resolving node_modules directories ([#4453](https://github.com/facebook/jest/pull/4453))
- Fix race condition with --coverage and babel-jest identical file contents edge case ([#4432](https://github.com/facebook/jest/pull/4432))
- Add extra parameter `--runTestsByPath`. ([#4411](https://github.com/facebook/jest/pull/4411))
- Upgrade all outdated deps ([#4425](https://github.com/facebook/jest/pull/4425))

## jest 21.0.1

- Remove obsolete error ([#4417](https://github.com/facebook/jest/pull/4417))

## jest 21.0.0

- Add --changedFilesWithAncestor ([#4070](https://github.com/facebook/jest/pull/4070))
- Add --findRelatedFiles ([#4131](https://github.com/facebook/jest/pull/4131))
- Add --onlyChanged tests ([#3977](https://github.com/facebook/jest/pull/3977))
- Add `contextLines` option to jest-diff ([#4152](https://github.com/facebook/jest/pull/4152))
- Add alternative serialize API for pretty-format plugins ([#4114](https://github.com/facebook/jest/pull/4114))
- Add displayName to MPR ([#4327](https://github.com/facebook/jest/pull/4327))
- Add displayName to TestResult ([#4408](https://github.com/facebook/jest/pull/4408))
- Add es5 build of pretty-format ([#4075](https://github.com/facebook/jest/pull/4075))
- Add extra info to no tests for changed files message ([#4188](https://github.com/facebook/jest/pull/4188))
- Add fake chalk in browser builds in order to support IE10 ([#4367](https://github.com/facebook/jest/pull/4367))
- Add jest.requireActual ([#4260](https://github.com/facebook/jest/pull/4260))
- Add maxWorkers to globalConfig ([#4005](https://github.com/facebook/jest/pull/4005))
- Add skipped tests support for jest-editor-support ([#4346](https://github.com/facebook/jest/pull/4346))
- Add source map support for better debugging experience ([#3738](https://github.com/facebook/jest/pull/3738))
- Add support for Error objects in toMatchObject ([#4339](https://github.com/facebook/jest/pull/4339))
- Add support for Immutable.Record in pretty-format ([#3678](https://github.com/facebook/jest/pull/3678))
- Add tests for extract_requires on export types ([#4080](https://github.com/facebook/jest/pull/4080))
- Add that toMatchObject can match arrays ([#3994](https://github.com/facebook/jest/pull/3994))
- Add watchPathIgnorePatterns to exclude paths to trigger test re-run in watch mode ([#4331](https://github.com/facebook/jest/pull/4331))
- Adding ancestorTitles property to JSON test output ([#4293](https://github.com/facebook/jest/pull/4293))
- Allow custom resolver to be used with[out] moduleNameMapper ([#4174](https://github.com/facebook/jest/pull/4174))
- Avoid parsing `.require(…)` method calls ([#3777](https://github.com/facebook/jest/pull/3777))
- Avoid unnecessary function declarations and call in pretty-format ([#3962](https://github.com/facebook/jest/pull/3962))
- Avoid writing to stdout in default reporter if --json is enabled. Fixes #3941 ([#3945](https://github.com/facebook/jest/pull/3945))
- Better error handling for --config ([#4230](https://github.com/facebook/jest/pull/4230))
- Call consistent pretty-format plugins within Jest ([#3800](https://github.com/facebook/jest/pull/3800))
- Change babel-core to peerDependency for compatibility with Babel 7 ([#4162](https://github.com/facebook/jest/pull/4162))
- Change Promise detection code in jest-circus to support non-global Promise implementations ([#4375](https://github.com/facebook/jest/pull/4375))
- Changed files eager loading ([#3979](https://github.com/facebook/jest/pull/3979))
- Check whether we should output to stdout or stderr ([#3953](https://github.com/facebook/jest/pull/3953))
- Clarify what objects toContain and toContainEqual can be used on ([#4307](https://github.com/facebook/jest/pull/4307))
- Clean up resolve() logic. Provide useful names for variables and functions. Test that a directory exists before attempting to resolve files within it. ([#4325](https://github.com/facebook/jest/pull/4325))
- cleanupStackTrace ([#3696](https://github.com/facebook/jest/pull/3696))
- compare objects with Symbol keys ([#3437](https://github.com/facebook/jest/pull/3437))
- Complain if expect is passed multiple arguments ([#4237](https://github.com/facebook/jest/pull/4237))
- Completes nodeCrawl with empty roots ([#3776](https://github.com/facebook/jest/pull/3776))
- Consistent naming of files ([#3798](https://github.com/facebook/jest/pull/3798))
- Convert code base to ESM import ([#3778](https://github.com/facebook/jest/pull/3778))
- Correct summary message for flag --findRelatedTests. ([#4309](https://github.com/facebook/jest/pull/4309))
- Coverage thresholds can be set up for individual files ([#4185](https://github.com/facebook/jest/pull/4185))
- custom reporter error handling ([#4051](https://github.com/facebook/jest/pull/4051))
- Define separate type for pretty-format plugin Options ([#3802](https://github.com/facebook/jest/pull/3802))
- Delete confusing async keyword ([#3679](https://github.com/facebook/jest/pull/3679))
- Delete redundant branch in ReactElement and HTMLElement plugins ([#3731](https://github.com/facebook/jest/pull/3731))
- Don't format node assert errors when there's no 'assert' module ([#4376](https://github.com/facebook/jest/pull/4376))
- Don't print test summary in --silent ([#4106](https://github.com/facebook/jest/pull/4106))
- Don't try to build ghost packages ([#3934](https://github.com/facebook/jest/pull/3934))
- Escape double quotes in attribute values in HTMLElement plugin ([#3797](https://github.com/facebook/jest/pull/3797))
- Explain how to clear the cache ([#4232](https://github.com/facebook/jest/pull/4232))
- Factor out common code for collections in pretty-format ([#4184](https://github.com/facebook/jest/pull/4184))
- Factor out common code for markup in React plugins ([#4171](https://github.com/facebook/jest/pull/4171))
- Feature/internal resolve ([#4315](https://github.com/facebook/jest/pull/4315))
- Fix --logHeapUsage ([#4176](https://github.com/facebook/jest/pull/4176))
- Fix --showConfig to show all project configs ([#4078](https://github.com/facebook/jest/pull/4078))
- Fix --watchAll ([#4254](https://github.com/facebook/jest/pull/4254))
- Fix bug when setTimeout is mocked ([#3769](https://github.com/facebook/jest/pull/3769))
- Fix changedFilesWithAncestor ([#4193](https://github.com/facebook/jest/pull/4193))
- Fix colors for expected/stored snapshot message ([#3702](https://github.com/facebook/jest/pull/3702))
- Fix concurrent test failure ([#4159](https://github.com/facebook/jest/pull/4159))
- Fix for 4286: Compare Maps and Sets by value rather than order ([#4303](https://github.com/facebook/jest/pull/4303))
- fix forceExit ([#4105](https://github.com/facebook/jest/pull/4105))
- Fix grammar in React Native docs ([#3838](https://github.com/facebook/jest/pull/3838))
- Fix inconsistent name of complex values in pretty-format ([#4001](https://github.com/facebook/jest/pull/4001))
- Fix issue mocking bound method ([#3805](https://github.com/facebook/jest/pull/3805))
- Fix jest-circus ([#4290](https://github.com/facebook/jest/pull/4290))
- Fix lint warning in master

  ([#4132](https://github.com/facebook/jest/pull/4132))

- Fix linting ([#3946](https://github.com/facebook/jest/pull/3946))
- fix merge conflict ([#4144](https://github.com/facebook/jest/pull/4144))
- Fix minor typo ([#3729](https://github.com/facebook/jest/pull/3729))
- fix missing console.log messages ([#3895](https://github.com/facebook/jest/pull/3895))
- fix mock return value ([#3933](https://github.com/facebook/jest/pull/3933))
- Fix mocking for modules with folders on windows ([#4238](https://github.com/facebook/jest/pull/4238))
- Fix NODE_PATH resolving for relative paths ([#3616](https://github.com/facebook/jest/pull/3616))
- Fix options.moduleNameMapper override order with preset ([#3565](https://github.com/facebook/jest/pull/3565) ([#3689](https://github.com/facebook/jest/pull/3689))
- Fix React PropTypes warning in tests for Immutable plugin ([#4412](https://github.com/facebook/jest/pull/4412))
- Fix regression in mockReturnValueOnce ([#3857](https://github.com/facebook/jest/pull/3857))
- Fix sample code of mock class constructors ([#4115](https://github.com/facebook/jest/pull/4115))
- Fix setup-test-framework-test ([#3773](https://github.com/facebook/jest/pull/3773))
- fix typescript jest test crash ([#4363](https://github.com/facebook/jest/pull/4363))
- Fix watch mode ([#4084](https://github.com/facebook/jest/pull/4084))
- Fix Watchman on windows ([#4018](https://github.com/facebook/jest/pull/4018))
- Fix(babel): Handle ignored files in babel v7 ([#4393](https://github.com/facebook/jest/pull/4393))
- Fix(babel): Support upcoming beta ([#4403](https://github.com/facebook/jest/pull/4403))
- Fixed object matcher ([#3799](https://github.com/facebook/jest/pull/3799))
- Fixes #3820 use extractExpectedAssertionsErrors in jasmine setup
- Flow upgrade ([#4355](https://github.com/facebook/jest/pull/4355))
- Force message in matchers to always be a function ([#3972](https://github.com/facebook/jest/pull/3972))
- Format `describe` and use `test` instead of `it` alias ([#3792](https://github.com/facebook/jest/pull/3792))
- global_config.js for multi-project runner ([#4023](https://github.com/facebook/jest/pull/4023))
- Handle async errors ([#4016](https://github.com/facebook/jest/pull/4016))
- Hard-fail if hasteImpl is throwing an error during initialization. ([#3812](https://github.com/facebook/jest/pull/3812))
- Ignore import type for extract_requires ([#4079](https://github.com/facebook/jest/pull/4079))
- Ignore indentation of data structures in jest-diff ([#3429](https://github.com/facebook/jest/pull/3429))
- Implement 'jest.requireMock' ([#4292](https://github.com/facebook/jest/pull/4292))
- Improve Jest phabricator plugin ([#4195](https://github.com/facebook/jest/pull/4195))
- Improve Seq and remove newline from non-min empty in Immutable plugin ([#4241](https://github.com/facebook/jest/pull/4241))
- Improved the jest reporter with snapshot info per test. ([#3660](https://github.com/facebook/jest/pull/3660))
- Include fullName in formattedAssertion ([#4273](https://github.com/facebook/jest/pull/4273))
- Integrated with Yarn workspaces ([#3906](https://github.com/facebook/jest/pull/3906))
- jest --all ([#4020](https://github.com/facebook/jest/pull/4020))
- jest-circus test failures ([#3770](https://github.com/facebook/jest/pull/3770))
- jest-circus Timeouts ([#3760](https://github.com/facebook/jest/pull/3760))
- jest-haste-map: add test case for broken handling of ignore pattern ([#4047](https://github.com/facebook/jest/pull/4047))
- jest-haste-map: add test+fix for broken platform module support ([#3885](https://github.com/facebook/jest/pull/3885))
- jest-haste-map: deprecate functional ignorePattern and use it in cache key ([#4063](https://github.com/facebook/jest/pull/4063))
- jest-haste-map: mock 'fs' with more idiomatic jest.mock() ([#4046](https://github.com/facebook/jest/pull/4046))
- jest-haste-map: only file IO errors should be silently ignored ([#3816](https://github.com/facebook/jest/pull/3816))
- jest-haste-map: throw when trying to get a duplicated module ([#3976](https://github.com/facebook/jest/pull/3976))
- jest-haste-map: watchman crawler: normalize paths ([#3887](https://github.com/facebook/jest/pull/3887))
- jest-runtime: atomic cache write, and check validity of data ([#4088](https://github.com/facebook/jest/pull/4088))
- Join lines with newline in jest-diff ([#4314](https://github.com/facebook/jest/pull/4314))
- Keep ARGV only in CLI files ([#4012](https://github.com/facebook/jest/pull/4012))
- let transformers adjust cache key based on mapCoverage ([#4187](https://github.com/facebook/jest/pull/4187))
- Lift requires ([#3780](https://github.com/facebook/jest/pull/3780))
- Log stack when reporting errors in jest-runtime ([#3833](https://github.com/facebook/jest/pull/3833))
- Make --listTests return a new line separated list when not using --json ([#4229](https://github.com/facebook/jest/pull/4229))
- Make build script printing small-terminals-friendly ([#3892](https://github.com/facebook/jest/pull/3892))
- Make error messages more explicit for toBeCalledWith assertions ([#3913](https://github.com/facebook/jest/pull/3913))
- Make jest-matcher-utils use ESM exports ([#4342](https://github.com/facebook/jest/pull/4342))
- Make jest-runner a standalone package. ([#4236](https://github.com/facebook/jest/pull/4236))
- Make Jest’s Test Runner configurable. ([#4240](https://github.com/facebook/jest/pull/4240))
- Make listTests always print to console.log ([#4391](https://github.com/facebook/jest/pull/4391))
- Make providesModuleNodeModules ignore nested node_modules directories
- Make sure function mocks match original arity ([#4170](https://github.com/facebook/jest/pull/4170))
- Make sure runAllTimers also clears all ticks ([#3915](https://github.com/facebook/jest/pull/3915))
- Make toBe matcher error message more helpful for objects and arrays ([#4277](https://github.com/facebook/jest/pull/4277))
- Make useRealTimers play well with timers: fake ([#3858](https://github.com/facebook/jest/pull/3858))
- Move getType from jest-matcher-utils to separate package ([#3559](https://github.com/facebook/jest/pull/3559))
- Multiroot jest-change-files ([#3969](https://github.com/facebook/jest/pull/3969))
- Output created snapshot when using --ci option ([#3693](https://github.com/facebook/jest/pull/3693))
- Point out you can use matchers in .toMatchObject ([#3796](https://github.com/facebook/jest/pull/3796))
- Prevent babelrc package import failure on relative current path ([#3723](https://github.com/facebook/jest/pull/3723))
- Print RDP details for windows builds ([#4017](https://github.com/facebook/jest/pull/4017))
- Provide better error checking for transformed content ([#3807](https://github.com/facebook/jest/pull/3807))
- Provide printText and printComment in markup.js for HTMLElement plugin ([#4344](https://github.com/facebook/jest/pull/4344))
- Provide regex visualization for testRegex ([#3758](https://github.com/facebook/jest/pull/3758))
- Refactor CLI ([#3862](https://github.com/facebook/jest/pull/3862))
- Refactor names and delimiters of complex values in pretty-format ([#3986](https://github.com/facebook/jest/pull/3986))
- Replace concat(Immutable) with Immutable as item of plugins array ([#4207](https://github.com/facebook/jest/pull/4207))
- Replace Jasmine with jest-circus ([#3668](https://github.com/facebook/jest/pull/3668))
- Replace match with test and omit redundant String conversion ([#4311](https://github.com/facebook/jest/pull/4311))
- Replace print with serialize in AsymmetricMatcher plugin ([#4173](https://github.com/facebook/jest/pull/4173))
- Replace print with serialize in ConvertAnsi plugin ([#4225](https://github.com/facebook/jest/pull/4225))
- Replace print with serialize in HTMLElement plugin ([#4215](https://github.com/facebook/jest/pull/4215))
- Replace print with serialize in Immutable plugins ([#4189](https://github.com/facebook/jest/pull/4189))
- Replace unchanging args with one config arg within pretty-format ([#4076](https://github.com/facebook/jest/pull/4076))
- Return UNDEFINED for undefined type in ReactElement plugin ([#4360](https://github.com/facebook/jest/pull/4360))
- Rewrite some read bumps in pretty-format ([#4093](https://github.com/facebook/jest/pull/4093))
- Run update method before installing JRE on Circle ([#4318](https://github.com/facebook/jest/pull/4318))
- Separated the snapshot summary creation from the printing to improve testability. ([#4373](https://github.com/facebook/jest/pull/4373))
- Set coverageDirectory during normalize phase ([#3966](https://github.com/facebook/jest/pull/3966))
- Setup custom reporters after default reporters ([#4053](https://github.com/facebook/jest/pull/4053))
- Setup for Circle 2 ([#4149](https://github.com/facebook/jest/pull/4149))
- Simplify readme ([#3790](https://github.com/facebook/jest/pull/3790))
- Simplify snapshots definition ([#3791](https://github.com/facebook/jest/pull/3791))
- skipNodeResolution config option ([#3987](https://github.com/facebook/jest/pull/3987))
- Small fixes to toHaveProperty docs ([#3878](https://github.com/facebook/jest/pull/3878))
- Sort attributes by name in HTMLElement plugin ([#3783](https://github.com/facebook/jest/pull/3783))
- Specify watchPathIgnorePatterns will only be available in Jest 21+ ([#4398](https://github.com/facebook/jest/pull/4398))
- Split TestRunner off of TestScheduler ([#4233](https://github.com/facebook/jest/pull/4233))
- Strict and explicit config resolution logic ([#4122](https://github.com/facebook/jest/pull/4122))
- Support maxDepth option in React plugins ([#4208](https://github.com/facebook/jest/pull/4208))
- Support SVG elements in HTMLElement plugin ([#4335](https://github.com/facebook/jest/pull/4335))
- Test empty Immutable collections with {min: false} option ([#4121](https://github.com/facebook/jest/pull/4121))
- test to debug travis failure in master ([#4145](https://github.com/facebook/jest/pull/4145))
- testPathPattern message test ([#4006](https://github.com/facebook/jest/pull/4006))
- Throw Error When Using Nested It Specs ([#4039](https://github.com/facebook/jest/pull/4039))
- Throw when moduleNameMapper points to inexistent module ([#3567](https://github.com/facebook/jest/pull/3567))
- Unified 'no tests found' message for non-verbose MPR ([#4354](https://github.com/facebook/jest/pull/4354))
- Update migration guide with jest-codemods transformers ([#4306](https://github.com/facebook/jest/pull/4306))
- Use "inputSourceMap" for coverage re-mapping. ([#4009](https://github.com/facebook/jest/pull/4009))
- Use "verbose" no test found message when there is only one project ([#4378](https://github.com/facebook/jest/pull/4378))
- Use babel transform to inline all requires ([#4340](https://github.com/facebook/jest/pull/4340))
- Use eslint plugins to run prettier ([#3971](https://github.com/facebook/jest/pull/3971))
- Use iterableEquality in spy matchers ([#3651](https://github.com/facebook/jest/pull/3651))
- Use modern HTML5 <!DOCTYPE> ([#3937](https://github.com/facebook/jest/pull/3937))
- Wrap `Error.captureStackTrace` in a try ([#4035](https://github.com/facebook/jest/pull/4035))

## jest 20.0.4

- Fix jest-haste-map's handling of duplicate module IDs. ([#3647](https://github.com/facebook/jest/pull/3647))
- Fix behavior of `enableAutomock()` when automock is set to false. ([#3624](https://github.com/facebook/jest/pull/3624))
- Fix progress bar in windows. ([#3626](https://github.com/facebook/jest/pull/3626))

## jest 20.0.3

- Fix reporters 'default' setting. ([#3562](https://github.com/facebook/jest/pull/3562))
- Fix to make Jest fail when the coverage threshold not met. ([#3554](https://github.com/facebook/jest/pull/3554))

## jest 20.0.1

- Add ansi-regex to pretty-format dependencies ([#3498](https://github.com/facebook/jest/pull/3498))
- Fix <rootDir> replacement in testMatch and moduleDirectories ([#3538](https://github.com/facebook/jest/pull/3538))
- Fix expect.hasAssertions() to throw when passed arguments ([#3526](https://github.com/facebook/jest/pull/3526))
- Fix stack traces without proper error messages ([#3513](https://github.com/facebook/jest/pull/3513))
- Fix support for custom extensions through haste packages ([#3537](https://github.com/facebook/jest/pull/3537))
- Fix test contexts between test functions ([#3506](https://github.com/facebook/jest/pull/3506))

## jest 20.0.0

- New `--projects` option to run one instance of Jest in multiple projects at the same time. ([#3400](https://github.com/facebook/jest/pull/3400))
- New multi project runner ([#3156](https://github.com/facebook/jest/pull/3156))
- New --listTests flag. ([#3441](https://github.com/facebook/jest/pull/3441))
- New --showConfig flag. ([#3296](https://github.com/facebook/jest/pull/3296))
- New promise support for all `expect` matchers through `.resolves` and `.rejects`. ([#3068](https://github.com/facebook/jest/pull/3068))
- New `expect.hasAssertions()` function similar to `expect.assertions()`. ([#3379](https://github.com/facebook/jest/pull/3379))
- New `this.equals` function exposed to custom matchers. ([#3469](https://github.com/facebook/jest/pull/3469))
- New `valid-expect` lint rule in `eslint-plugin-jest`. ([#3067](https://github.com/facebook/jest/pull/3067))
- New HtmlElement pretty-format plugin. ([#3230](https://github.com/facebook/jest/pull/3230))
- New Immutable pretty-format plugins. ([#2899](https://github.com/facebook/jest/pull/2899))
- New test environment per file setting through `@jest-environment` in the docblock. ([#2859](https://github.com/facebook/jest/pull/2859))
- New feature that allows every configuration option to be set from the command line. ([#3424](https://github.com/facebook/jest/pull/3424))
- New feature to add custom reporters to Jest through `reporters` in the configuration. ([#3349](https://github.com/facebook/jest/pull/3349))
- New feature to add expected and actual values to AssertionError. ([#3217](https://github.com/facebook/jest/pull/3217))
- New feature to map code coverage from transformers. ([#2290](https://github.com/facebook/jest/pull/2290))
- New feature to run untested code coverage in parallel. ([#3407](https://github.com/facebook/jest/pull/3407))
- New option to define a custom resolver. ([#2998](https://github.com/facebook/jest/pull/2998))
- New printing support for text and comment nodes in html pretty-format. ([#3355](https://github.com/facebook/jest/pull/3355))
- New snapshot testing FAQ ([#3425](https://github.com/facebook/jest/pull/3425))
- New support for custom platforms on jest-haste-map. ([#3162](https://github.com/facebook/jest/pull/3162))
- New support for mocking native async methods. ([#3209](https://github.com/facebook/jest/pull/3209))
- New guide on how to use Jest with any JavaScript framework. ([#3243](https://github.com/facebook/jest/pull/3243))
- New translation system for the Jest website.
- New collapsing watch mode usage prompt after first run. ([#3078](https://github.com/facebook/jest/pull/3078))
- Breaking Change: Forked Jasmine 2.5 into Jest's own test runner and rewrote large parts of Jasmine. ([#3147](https://github.com/facebook/jest/pull/3147))
- Breaking Change: Jest does not write new snapshots by default on CI. ([#3456](https://github.com/facebook/jest/pull/3456))
- Breaking Change: Moved the typescript parser from `jest-editor-support` into a separate `jest-test-typescript-parser` package. ([#2973](https://github.com/facebook/jest/pull/2973))
- Breaking Change: Replaced auto-loading of babel-polyfill with only regenerator-runtime, fixes a major memory leak. ([#2755](https://github.com/facebook/jest/pull/2755))
- Fixed `babel-jest` to look up the `babel` field in `package.json` as a fallback.
- Fixed `jest-editor-support`'s parser to not crash on incomplete ASTs. ([#3259](https://github.com/facebook/jest/pull/3259))
- Fixed `jest-resolve` to use `is-builtin-module` instead of `resolve.isCore`. ([#2997](https://github.com/facebook/jest/pull/2997))
- Fixed `jest-snapshot` to normalize line endings in the `serialize` function. ([#3002](https://github.com/facebook/jest/pull/3002))
- Fixed behavior of `--silent` flag. ([#3003](https://github.com/facebook/jest/pull/3003))
- Fixed bug with watchers on macOS causing test to crash. ([#2957](https://github.com/facebook/jest/pull/2957))
- Fixed CLI `notify` option not taking precedence over config option. ([#3340](https://github.com/facebook/jest/pull/3340))
- Fixed detection of the npm client in SummaryReporter to support Yarn. ([#3263](https://github.com/facebook/jest/pull/3263))
- Fixed done.fail not passing arguments ([#3241](https://github.com/facebook/jest/pull/3241))
- Fixed fake timers to restore after resetting mocks. ([#2467](https://github.com/facebook/jest/pull/2467))
- Fixed handling of babylon's parser options in `jest-editor-support`. ([#3344](https://github.com/facebook/jest/pull/3344))
- Fixed Jest to properly cache transform results. ([#3334](https://github.com/facebook/jest/pull/3334))
- Fixed Jest to use human-readable colors for Jest's own snapshots. ([#3119](https://github.com/facebook/jest/pull/3119))
- Fixed jest-config to use UID for default cache folder. ([#3380](https://github.com/facebook/jest/pull/3380)), ([#3387](https://github.com/facebook/jest/pull/3387))
- Fixed jest-runtime to expose inner error when it fails to write to the cache. ([#3373](https://github.com/facebook/jest/pull/3373))
- Fixed lifecycle hooks to make afterAll hooks operate the same as afterEach. ([#3275](https://github.com/facebook/jest/pull/3275))
- Fixed pretty-format to run plugins before serializing nested basic values. ([#3017](https://github.com/facebook/jest/pull/3017))
- Fixed return value of mocks so they can explicitly be set to return `undefined`. ([#3354](https://github.com/facebook/jest/pull/3354))
- Fixed runner to run tests associated with snapshots when the snapshot changes. ([#3025](https://github.com/facebook/jest/pull/3025))
- Fixed snapshot serializer require, restructured pretty-format. ([#3399](https://github.com/facebook/jest/pull/3399))
- Fixed support for Babel 7 in babel-jest. ([#3271](https://github.com/facebook/jest/pull/3271))
- Fixed testMatch to find tests in .folders. ([#3006](https://github.com/facebook/jest/pull/3006))
- Fixed testNamePattern and testPathPattern to work better together. ([#3327](https://github.com/facebook/jest/pull/3327))
- Fixed to show reject reason when expecting resolve. ([#3134](https://github.com/facebook/jest/pull/3134))
- Fixed toHaveProperty() to use hasOwnProperty from Object ([#3410](https://github.com/facebook/jest/pull/3410))
- Fixed watch mode's screen clearing. ([#2959](https://github.com/facebook/jest/pull/2959)) ([#3294](https://github.com/facebook/jest/pull/3294))
- Improved and consolidated Jest's configuration file resolution. ([#3472](https://github.com/facebook/jest/pull/3472))
- Improved documentation throughout the Jest website.
- Improved documentation to explicitly mention that snapshots must be reviewed. ([#3203](https://github.com/facebook/jest/pull/3203))
- Improved documentation to make it clear CRA users don't need to add dependencies. ([#3312](https://github.com/facebook/jest/pull/3312))
- Improved eslint-plugin-jest's handling of `expect`. ([#3306](https://github.com/facebook/jest/pull/3306))
- Improved flow-coverage, eslint rules and test coverage within the Jest repository.
- Improved printing of `expect.assertions` error. ([#3033](https://github.com/facebook/jest/pull/3033))
- Improved Windows test coverage of Jest.
- Refactored configs & transform ([#3376](https://github.com/facebook/jest/pull/3376))
- Refactored reporters to pass individual Tests to reporters. ([#3289](https://github.com/facebook/jest/pull/3289))
- Refactored TestRunner ([#3166](https://github.com/facebook/jest/pull/3166))
- Refactored watch mode prompts. ([#3290](https://github.com/facebook/jest/pull/3290))
- Deleted `jest-file-exists`. ([#3105](https://github.com/facebook/jest/pull/3105))
- Removed `Config` type. ([#3366](https://github.com/facebook/jest/pull/3366))
- Removed all usage of `jest-file-exists`. ([#3101](https://github.com/facebook/jest/pull/3101))
- Adopted prettier on the Jest codebase.

## jest 19.0.1

- Fix infinite loop when using `--watch` with `--coverage`.
- Fixed `watchman` config option.
- Fixed a bug in the jest-editor-support static analysis.
- Fixed eslint plugin warning.
- Fixed missing space in front of "Did you mean …?".
- Fixed path printing in the reporter on Windows.

## jest 19.0.0

- Breaking Change: Added a version for snapshots.
- Breaking Change: Removed the `mocksPattern` configuration option, it never worked correctly.
- Breaking Change: Renamed `testPathDirs` to `roots` to avoid confusion when configuring Jest.
- Breaking Change: Updated printing of React elements to cause fewer changes when props change.
- Breaking Change: Updated snapshot format to properly escape data.
- Fixed --color to be recognized correctly again.
- Fixed `babel-plugin-jest-hoist` to work properly with type annotations in tests.
- Fixed behavior for console.log calls and fixed a memory leak (#2539).
- Fixed cache directory path for Jest to avoid ENAMETOOLONG errors.
- Fixed change events to be emitted in jest-haste-map's watch mode. This fixes issues with Jest's new watch mode and react-native-packager.
- Fixed cli arguments to be used when loading the config from file, they were previously ignored.
- Fixed Jest to load json files that include a BOM.
- Fixed Jest to throw errors instead of ignoring invalid cli options.
- Fixed mocking behavior for virtual modules.
- Fixed mocking behavior with transitive dependencies.
- Fixed support for asymmetric matchers in `toMatchObject`.
- Fixed test interruption and `--bail` behavior.
- Fixed watch mode to clean up worker processes when a test run gets interrupted.
- Fixed whitespace to be highlighted in snapshots and assertion errors.
- Improved `babel-jest` plugin: babel is loaded lazily, istanbul comments are only added when coverage is used.
- Improved error for invalid transform config.
- Improved moduleNameMapper to not overwrite mocks when many patterns map to the same file.
- Improved printing of skipped tests in verbose mode.
- Improved resolution code in jest-resolve.
- Improved to only show patch marks in assertion errors when the comparison results in large objects.
- New `--collectCoverageFrom` cli argument.
- New `--coverageDirectory` cli argument.
- New `expect.addSnapshotSerializer` to add custom snapshot serializers for tests.
- New `jest.spyOn`.
- New `testMatch` configuration option that accepts glob patterns.
- New eslint-plugin-jest with no-disabled-tests, no-focuses-tests and no-identical-title rules and default configuration and globals.
- New expect.stringContaining asymmetric matcher.
- New feature to make manual mocks with nested folders work. For example `__mocks__/react-native/Library/Text.js` will now work as expected.
- New feature to re-run tests through the notification when using `--notify`.
- New jest-phabricator package to integrate Jest code coverage in phabriactor.
- New jest-validate package to improve configuration errors, help with suggestions of correct configuration and to be adopted in other libraries.
- New pretty-printing for asymmetric matchers.
- New RSS feed for Jest's blog.
- New way to provide a reducer to extract haste module ids.
- New website, new documentation, new color scheme and new homepage.
- Rewritten watch mode for instant feedback, better code quality and to build new features on top of it (#2362).

## jest 18.1.0

- Fixed console.log and fake timer behavior in node 7.3.
- Updated istanbul-api.
- Updated jest-diff equality error message.
- Disabled arrow keys when entering a pattern in watch mode to prevent broken behavior. Will be improved in a future release.
- Moved asymmetric matchers and equality functionality from Jasmine into jest-matchers.
- Removed jasmine and jest-snapshot dependency from jest-matchers.
- Removed unused global `context` variable.
- Show a better error message if the config is invalid JSON.
- Highlight trailing whitespace in assertion diffs and snapshots.
- Jest now uses micromatch instead of minimatch.
- Added `-h` as alias for `--help`.

## jest 18.0.0

See https://jestjs.io/blog/2016/12/15/2016-in-jest.html

- The testResultsProcessor function is now required to return the modified results.
- Removed `pit` and `mockImpl`. Use `it` or `mockImplementation` instead.
- Fixed re-running tests when `--bail` is used together with `--watch`.
- `pretty-format` is now merged into Jest.
- `require('v8')` now works properly in a test context.
- Jest now clears the entire scrollback in watch mode.
- Added `expect.any`, `expect.anything`, `expect.objectContaining`, `expect.arrayContaining`, `expect.stringMatching`.
- Properly resolve `snapshotSerializers`, `setupFiles`, `transform`, `testRunner` and `testResultsProcessor` instead of using `path.resolve`.
- `--testResultsProcessor` is now exposed through the cli.
- Renamed `--jsonOutputFile` to `--outputFile`.
- Added `jest-editor-support` for vscode and Nuclide integration.
- Fixed `test.concurrent` unhandled promise rejections.
- The Jest website is now auto-deployed when merging into master.
- Updated `testRegex` to include `test.js` and `spec.js` files.
- Fixes for `babel-plugin-jest-hoist` when using `jest.mock` with three arguments.
- The `JSON` global in `jest-environment-node` now comes from the vm context instead of the parent context.
- Jest does not print stack traces from babel any longer.
- Fake timers are reset when `FakeTimers.useTimers()` is called.
- Usage of Jest in watch mode can be hidden through `JEST_HIDE_USAGE`.
- Added `expect.assertions(number)` which will ensure that a specified amount of assertions is made in one test.
- Added `.toMatchSnapshot(?string)` feature to give snapshots a name.
- Escape regex in snapshots.
- `jest-react-native` was deprecated and now forwards `react-native`.
- Added `.toMatchObject` matcher.
- Further improve printing of large objects.
- Fixed `NaN% Failed` in the OS notification when using `--notify`.
- The first test run without cached timings will now use separate processes instead of running in band.
- Added `.toHaveProperty` matcher.
- Fixed `Map`/`Set` comparisons.
- `test.concurrent` now works with `--testNamePattern`.

## jest 17.0.3

- Improved file-watching feature in jest-haste-map.
- Added `.toHaveLength` matcher.
- Improved `.toContain` matcher.

## jest 17.0.2

- Fixed performance regression in module resolution.

## jest 17.0.1

- Fixed pretty printing of big objects.
- Fixed resolution of `.native.js` files in react-native projects.

## jest 17.0.0

- Added `expect.extend`.
- Properly resolve modules with platform extensions on react-native.
- Added support for custom snapshots serializers.
- Updated to Jasmine 2.5.2.
- Big diffs are now collapsed by default in snapshots and assertions. Added `--expand` (or `-e`) to show the full diff.
- Replaced `scriptPreprocessor` with the new `transform` option.
- Added `jest.resetAllMocks` which replaces `jest.clearAllMocks`.
- Fixes for react-native preset.
- Fixes for global built in objects in `jest-environment-node`.
- Create mock objects in the vm context instead of the parent context.
- `.babelrc` is now part of the transform cache key in `babel-jest`.
- Fixes for docblock parsing with haste modules.
- Exit with the proper code when the coverage threshold is not reached.
- Implemented file watching in `jest-haste-map`.
- `--json` now includes information about individual tests inside a file.

## jest 16.0.2

- Symbols are now properly mocked when using `jest-mock`.
- `toHaveBeenCalledWith()` works without arguments again.
- Newlines in snapshots are now normalized across different operating systems.

## jest 16.0.1

- Fix infinite loop.

## jest 16.0.0

- Previously failed tests are now always run first.
- A new concurrent reporter shows currently running tests, a test summary, a progress bar and estimated remaining time if possible.
- Improved CLI colors.
- `jest <pattern>` is now case-insensitive.
- Added `it.only`, `it.skip`, `test.only`, `test.skip` and `xtest`.
- Added `--testNamePattern=pattern` or `-t <pattern>` to run individual tests in test files.
- Jest now warns for duplicate mock files.
- Pressing `a`, `o`, `p`, `q` or `enter` while tests are running in the watch mode, the test run will be interrupted.
- `--bail` now works together with `--watch`.
- Added `test.concurrent` for concurrent async tests.
- Jest now automatically considers files and tests with the `.jsx` extension.
- Added `jest.clearAllMocks` to clear all mocks manually.
- Rewrote Jest's snapshot implementation. `jest-snapshot` can now be more easily integrated into other test runners and used in other projects.
- This requires most snapshots to be updated when upgrading Jest.
- Objects and Arrays in snapshots are now printed with a trailing comma.
- Function names are not printed in snapshots any longer to reduce issues with code coverage instrumentation and different Node versions.
- Snapshots are now sorted using natural sort order.
- Snapshots are not marked as obsolete any longer when using `fit` or when an error is thrown in a test.
- Finished migration of Jasmine matchers to the new Jest matchers.
- Pretty print `toHaveBeenLastCalledWith`, `toHaveBeenCalledWith`, `lastCalledWith` and `toBeCalledWith` failure messages.
- Added `toBeInstanceOf` matcher.
- Added `toContainEqual` matcher.
- Added `toThrowErrorMatchingSnapshot` matcher.
- Improved `moduleNameMapper` resolution.
- Module registry fixes.
- Fixed invocation of the `setupTestFrameworkScriptFile` script to make it easier to use chai together with Jest.
- Removed react-native special case in Jest's configuration.
- Added `--findRelatedTests <fileA> <fileB>` cli option to run tests related to the specified files.
- Added `jest.deepUnmock` to `babel-plugin-jest-hoist`.
- Added `jest.runTimersToTime` which is useful together with fake timers.
- Improved automated mocks for ES modules compiled with babel.

## jest 15.1.1

- Fixed issues with test paths that include hyphens on Windows.
- Fixed `testEnvironment` resolution.
- Updated watch file name pattern input.

## jest 15.1.0

- Pretty printer updates for React and global window objects.
- `jest-runtime` overwrites automocking from configuration files.
- Improvements for watch mode on Windows.
- afterAll/afterEach/beforeAll/beforeEach can now return a Promise and be used together with async/await.
- Improved stack trace printing on Node 4.

## jest 15.0.2

- Fixed Jest with npm2 when using coverage.

## jest 15.0.1

- Updated toThrow and toThrowMatchers and aliased them to the same matcher.
- Improvements for watch mode.
- Fixed Symbol reassignment in tests would break Jest's matchers.
- Fixed `--bail` option.

## jest 15.0.0

- See https://jestjs.io/blog/2016/09/01/jest-15.html
- Jest by default now also recognizes files ending in `.spec.js` and `.test.js` as test files.
- Completely replaced most Jasmine matchers with new Jest matchers.
- Rewrote Jest's CLI output for test failures and summaries.
- Added `--env` option to override the default test environment.
- Disabled automocking, fake timers and resetting the module registry by default.
- Added `--watchAll`, made `--watch` interactive and added the ability to update snapshots and select test patterns in watch mode.
- Jest uses verbose mode when running a single test file.
- Console messages are now buffered and printed along with the test results.
- Fix `testEnvironment` resolution to prefer `jest-environment-{name}` instead of `{name}` only. This prevents a module colision when using `jsdom` as test environment.
- `moduleNameMapper` now uses a resolution algorithm.
- Improved performance for small test runs.
- Improved API documentation.
- Jest now works properly with directories that have special characters in them.
- Improvements to Jest's own test infra by merging integration and unit tests. Code coverage is now collected for Jest.
- Added `global.global` to the node environment.
- Fixed babel-jest-plugin-hoist issues with functions called `mock`.
- Improved jest-react-native preset with mocks for ListView, TextInput, ActivityIndicator and ScrollView.
- Added `collectCoverageFrom` to collect code coverage from untested files.
- Rewritten code coverage support.

## jest 14.1.0

- Changed Jest's default cache directory.
- Fixed `jest-react-native` for react 15.3.0.
- Updated react and react-native example to use `react-test-renderer`.
- Started to refactor code coverage.

## jest 14.0.2

- `babel-jest` bugfix.

## jest 14.0.1

- `babel-jest` can now be used to compose a transformer.
- Updated snapshot instructions to run `jest -u` or `npm test -- -u`.
- Fixed `config` cli option to enable JSON objects as configuration.
- Updated printing of preset path in the CLI.

## jest 14.0.0

- Official release of snapshot tests.
- Started to replace Jasmine matchers with Jest matchers: `toBe`, `toBeFalsy`, `toBeTruthy`, `toBeNaN`, `toBe{Greater,Less}Than{,OrEqual}`, `toBeNull`, `toBeDefined`, `toBeUndefined`, `toContain`, `toMatch`, `toBeCloseTo` were rewritten.
- Rewrite of Jest's reporters.
- Experimental react-native support.
- Removed Jasmine 1 support from Jest.
- Transform caching improvements.

## jest 13.2.0

- Snapshot bugfixes.
- Timer bugfixes.

## jest 13.1.0

- Added `test` global function as an alias for `it`.
- Added `coveragePathIgnorePatterns` to the config.
- Fixed printing of "JSX objects" in snapshots.
- Fixes for `--verbose` option and top level `it` calls.
- Extended the node environment with more globals.
- testcheck now needs to be required explicitly through `require('jest-check')`.
- Added `jest.deepUnmock`.
- Fail test suite if it does not contain any tests.

## jest 13.0.0

- Added duration of individual tests in verbose mode.
- Added a `browser` config option to properly resolve npm packages with a browser field in `package.json` if you are writing tests for client side apps
- Added `jest-repl`.
- Split up `jest-cli` into `jest-runtime` and `jest-config`.
- Added a notification plugin that shows a test run notification using `--notify`.
- Refactored `TestRunner` into `SearchSource` and improved the "no tests found" message.
- Added `jest.isMockFunction(jest.fn())` to test for mock functions.
- Improved test reporter printing and added a test failure summary when running many tests.
  - Add support for property testing via testcheck-js.
- Added a webpack tutorial.
- Added support for virtual mocks through `jest.mock('Module', implementation, {virtual: true})`.
- Added snapshot functionality through `toMatchSnapshot()`.
- Redesigned website.

## jest-cli 12.1.1

- Windows stability fixes.
- Mock module resolution fixes.
- Remove test files from code coverage.

## jest-cli 12.1.0

- Jest is now also published in the `jest` package on npm.
- Added `testRegex` to match for tests outside of specific folders. Deprecated both `testDirectoryName` and `testFileExtensions`.
- `it` can now return a Promise for async testing. `pit` was deprecated.
- Added `jest-resolve` as a standalone package based on the Facebook module resolution algorithm.
- Added `jest-changed-files` as a standalone package to detect changed files in a git or hg repo.
- Added `--setupTestFrameworkFile` to cli.
- Added support for coverage thresholds. See https://jestjs.io/docs/en/configuration#coveragethreshold-object.
- Updated to jsdom 9.0.
- Updated and improved stack trace reporting.
- Added `module.filename` and removed the invalid `module.__filename` field.
- Further improved the `lastCalledWith` and `toBeCalledWith` custom matchers. They now print the most recent calls.
- Fixed jest-haste-map on continuous integration systems.
- Fixes for hg/git integration.
- Added a re-try for the watchman crawler.

## jest-cli 12.0.2

- Bug fixes when running a single test file and for scoped package names.

## jest-cli 12.0.1

- Added custom equality matchers for Map/Set and iterables.
- Bug fixes

## jest-cli 12.0.0

- Reimplemented `node-haste` as `jest-haste-map`: https://github.com/facebook/jest/pull/896
- Fixes for the upcoming release of nodejs 6.
- Removed global mock caching which caused negative side-effects on test runs.
- Updated Jasmine from 2.3.4 to 2.4.1.
- Fixed our Jasmine fork to work better with `Object.create(null)`.
- Added a `--silent` flag to silence console messages during a test run.
- Run a test file directly if a path is passed as an argument to Jest.
- Added support for the undocumented nodejs feature `module.paths`.

## jest-cli 11.0.2

- Fixed `jest -o` error when Mercurial isn't installed on the system
- Fixed Jasmine failure message when expected values were mutated after tests.

## jest-cli 11.0.1, babel-jest 11.0.1

- Added support for Mercurial repositories when using `jest -o`
- Added `mockImplementationOnce` API to `jest.fn()`.

## jest-cli 11.0.0, babel-jest 11.0.0 (pre-releases 0.9 to 0.10)

- New implementation of node-haste and rewrite of internal module loading and resolution. Fixed both startup and runtime performance. [#599](https://github.com/facebook/jest/pull/599)
- Jasmine 2 is now the default test runner. To keep using Jasmine 1, put `testRunner: "jasmine1"` into your configuration.
- Added `jest-util`, `jest-mock`, `jest-jasmine1`, `jest-jasmine2`, `jest-environment-node`, `jest-environment-jsdom` packages.
- Added `babel-jest-preset` and `babel-jest` as packages. `babel-jest` is now being auto-detected.
- Added `babel-plugin-jest-hoist` which hoists `jest.unmock`, `jest.mock` and the new `jest.enableAutomock` and `jest.disableAutomock` API.
- Improved `babel-jest` integration and `react-native` testing.
- Improved code coverage reporting when using `babel-jest`.
- Added the `jest.mock('moduleName', moduleFactory)` feature. `jest.mock` now gets hoisted by default. `jest.doMock` was added to explicitly mock a module without the hoisting feature of `babel-jest`.
- Updated jsdom to 8.3.x.
- Improved responsiveness of the system while using `--watch`.
- Clear the terminal window when using `--watch`.
- By default, `--watch` will now only runs tests related to changed files. `--watch=all` can be used to run all tests on file system changes.
- Debounce `--watch` re-runs to not trigger test runs during a branch switch in version control.
- Added `jest.fn()` and `jest.fn(implementation)` as convenient shorcuts for `jest.genMockFunction()` and `jest.genMockFunction().mockImplementation()`.
- Added an `automock` option to turn off automocking globally.
- Added a "no tests found" message if no tests can be found.
- Jest sets `process.NODE_ENV` to `test` unless otherwise specified.
- Fixed `moduleNameMapper` config option when used with paths.
- Fixed an error with Jasmine 2 and tests that `throw 'string errors'`.
- Fixed issues with unmocking symlinked module names.
- Fixed mocking of boolean values.
- Fixed mocking of fields that start with an underscore ("private fields").
- Fixed unmocking behavior with npm3.
- Fixed and improved `--onlyChanged` option.
- Fixed support for running Jest as a git submodule.
- Improved verbose logger output
- Fixed test runtime error reporting and stack traces.
- Improved `toBeCalled` Jasmine 2 custom matcher messages.
- Improved error reporting when a syntax error occurs.
- Renamed HasteModuleLoader to Runtime.
- Jest now properly reports pending tests disabled with `xit` and `xdescribe`.
- Removed `preprocessCachingDisabled` config option.
- Added a `testEnvironment` option to customize the sandbox environment.
- Added support for `@scoped/name` npm packages.
- Added an integration test runner for Jest that runs all tests for examples and packages.

## 0.8.2

- Performance improvements.
- jest now uses `chalk` instead of its own colors implementation.

## 0.8.1

- `--bail` now reports with the proper error code.
- Fixed loading of the setup file when using jasmine2.
- Updated jsdom to 7.2.0.

## 0.8.0

- Added optional support for jasmine2 through the `testRunner` config option.
- Fixed mocking support for Map, WeakMap and Set.
- `node` was added to the defaults in `moduleFileExtensions`.
- Updated the list of node core modules that are properly being recognized by the module loader.

## 0.7.1

- Correctly map `process.on` into jsdom environments, fixes a bug introduced in jest 0.7.0.

## 0.7.0

- Fixed a memory leak with test contexts. Jest now properly cleans up test environments after each test. Added `--logHeapUsage` to log memory usage after each test. Note: this is option is meant for debugging memory leaks and might significantly slow down your test run.
- Removed `mock-modules`, `node-haste` and `mocks` virtual modules. This is a breaking change of undocumented public API. Usage of this API can safely be automatically updated through an automated codemod:
- Example: http://astexplorer.net/#/zrybZ6UvRA
- Codemod: https://github.com/cpojer/js-codemod/blob/master/transforms/jest-update.js
- jscodeshift: https://github.com/facebook/jscodeshift
- Removed `navigator.onLine` and `mockSetReadOnlyProperty` from the global jsdom environment. Use `window.navigator.onLine = true;` in your test setup and `Object.defineProperty` instead.

## 0.6.1

- Updated jsdom to 7.0.2.
- Use the current working directory as root when passing a jest config from the command line.
- Updated the React examples and getting started guide
- Modules now receive a `module.parent` field so unmocked modules don't assume they are run directly any longer.

## 0.6.0

- jest now reports the number of tests that were run instead of the number of test files.
- Added a `--json` option to print test results as JSON.
- Changed the preprocessor API. A preprocessor now receives the script, file and config. The cache key function receives the script, file and stringified config to be able to create consistent hashes.
- Removed node-worker-pool in favor of node-worker-farm (#540).
- `toEqual` now also checks the internal class name of an object. This fixes invalid tests like `expect([]).toEqual({})` which were previously passing.
- Added the option to provide map modules to stub modules by providing the `moduleNameMapper` config option.
- Allow to specify a custom `testRunner` in the configuration (#531).
- Added a `--no-cache` option to make it easier to debug preprocessor scripts.
- Fix code coverage on windows (#499).

## 0.5.6

- Cache test run performance and run slowest tests first to maximize worker utilization
- Update to jsdom 6.5.0

## 0.5.5

- Improve failure stack traces.
- Fix syntax error reporting.
- Add `--watch` option (#472).

## 0.5.2

- Fixed a bug with syntax errors in test files (#487).
- Fixed chmod error for preprocess-cache (#491).
- Support for the upcoming node 4.0 release (#490, #489).

## 0.5.1

- Upgraded node-worker-pool to 3.0.0, use the native `Promise` implementation.
- `testURL` can be used to set the location of the jsdom environment.
- Updated all of jest's dependencies, now using jsdom 6.3.
- jest now uses the native `Promise` implementation.
- Fixed a bug when passed an empty `testPathIgnorePatterns`.
- Moved preprocessor cache into the haste cache directory.

## 0.5.0

- Added `--noStackTrace` option to disable stack traces.
- Jest now only works with iojs v2 and up. If you are still using node we recommend upgrading to iojs or keep using jest 0.4.0.
- Upgraded to jsdom 6.1.0 and removed all the custom jsdom overwrites.

## <=0.4.0

- See commit history for changes in previous versions of jest.<|MERGE_RESOLUTION|>--- conflicted
+++ resolved
@@ -3,21 +3,18 @@
 ### Fixes
 
 - `[babel-jest]` Make `getCacheKey()` take into account `createTransformer` options ([#6699](https://github.com/facebook/jest/pull/6699))
-
-## 23.4.1
-
-### Features
-
-- `[jest-cli]` Watch plugins now have access to a broader range of global configuration options in their `updateConfigAndRun` callbacks, so they can provide a wider set of extra features ([#6473](https://github.com/facebook/jest/pull/6473))
-
-### Fixes
-
-<<<<<<< HEAD
 - `[jest-snapshot]` Correctly merge property matchers with the rest of the snapshot in `toMatchSnapshot`. ([#6528](https://github.com/facebook/jest/pull/6528))
 - `[jest-snapshot]` Add error messages for invalid property matchers. ([#6528](https://github.com/facebook/jest/pull/6528))
-=======
+
+## 23.4.1
+
+### Features
+
+- `[jest-cli]` Watch plugins now have access to a broader range of global configuration options in their `updateConfigAndRun` callbacks, so they can provide a wider set of extra features ([#6473](https://github.com/facebook/jest/pull/6473))
+
+### Fixes
+
 - `[jest-haste-map]` Optimize watchman crawler by using `glob` on initial query ([#6689](https://github.com/facebook/jest/pull/6689))
->>>>>>> ee0f92ea
 
 ## 23.4.0
 
