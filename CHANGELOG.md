--- conflicted
+++ resolved
@@ -7,11 +7,8 @@
 
 ### Fixes
 
-<<<<<<< HEAD
 - `[jest-cli]` Add check to make sure one or more tests have run before notifying when using `--notify` ([#6495](https://github.com/facebook/jest/pull/6495))
-=======
 - `[jest-cli]` Pass `globalConfig` as a parameter to `globalSetup` and `globalTeardown` functions ([#6486](https://github.com/facebook/jest/pull/6486))
->>>>>>> 87bf0dd2
 - `[jest-config]` Add missing options to the `defaults` object ([#6428](https://github.com/facebook/jest/pull/6428))
 - `[expect]` Using symbolic property names in arrays no longer causes the `toEqual` matcher to fail ([#6391](https://github.com/facebook/jest/pull/6391))
 - `[expect]` `toEqual` no longer tries to compare non-enumerable symbolic properties, to be consistent with non-symbolic properties. ([#6398](https://github.com/facebook/jest/pull/6398))
