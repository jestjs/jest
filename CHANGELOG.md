--- conflicted
+++ resolved
@@ -9,18 +9,16 @@
 ### Fixes
 
 - `[babel-plugin-jest-hoist]` Ignore `TSTypeQuery` when checking for hoisted references ([#13367](https://github.com/facebook/jest/pull/13367))
-<<<<<<< HEAD
-- `[jest-runner]` Do not instrument v8 coverage data if coverage should not be collected [#13282](https://github.com/facebook/jest/pull/13282)
-=======
 - `[jest-mock]` Fix mocking of getters and setters on classes ([#13398](https://github.com/facebook/jest/pull/13398))
 - `[jest-reporters]` Revert: Transform file paths into hyperlinks ([#13399](https://github.com/facebook/jest/pull/13399))
 - `[@jest/types]` Infer type of `each` table correctly when the table is a tuple or array ([#13381](https://github.com/facebook/jest/pull/13381))
 - `[@jest/types]` Rework typings to allow the `*ReturnedWith` matchers to be called with no argument ([#13385](https://github.com/facebook/jest/pull/13385))
->>>>>>> f1263368
 
 ### Chore & Maintenance
 
 ### Performance
+
+- `[jest-runner]` Do not instrument v8 coverage data if coverage should not be collected [#13282](https://github.com/facebook/jest/pull/13282)
 
 ## 29.1.2
 
