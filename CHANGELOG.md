## master

### Features

* `[jest-each]` Support one dimensional array of data ([#6351](https://github.com/facebook/jest/pull/6351))
* `[jest-watch]` create new package `jest-watch` to ease custom watch plugin development ([#6318](https://github.com/facebook/jest/pull/6318))
<<<<<<< HEAD
* `[jest-circus]` Make hooks in empty describe blocks error ([#6320](https://github.com/facebook/jest/pull/6320))
=======
* Add a config/CLI option `errorOnDeprecated` which makes calling deprecated APIs throw hepful error messages.
>>>>>>> 126858bf

### Fixes

* `[expect]` toHaveBeenNthCalledWith/nthCalledWith gives wrong call messages if not matched ([#6340](https://github.com/facebook/jest/pull/6340))
* `[jest-each]` Make sure invalid arguments to `each` points back to the user's code ([#6347](https://github.com/facebook/jest/pull/6347))
* `[expect]` toMatchObject throws TypeError when a source property is null ([#6313](https://github.com/facebook/jest/pull/6313))
* `[jest-cli]` Normalize slashes in paths in CLI output on Windows ([#6310](https://github.com/facebook/jest/pull/6310))
* `[jest-haste-map`] Compute SHA-1s for non-tracked files when using Node crawler ([#6264](https://github.com/facebook/jest/pull/6264))

### Chore & Maintenance

* `[jest-each]` Refactor each to use shared implementation with core ([#6345](https://github.com/facebook/jest/pull/6345))
* `[jest-each]` Update jest-each docs for serialising values into titles ([#6337](https://github.com/facebook/jest/pull/6337))
* `[jest-circus]` Add dependency on jest-each ([#6309](https://github.com/facebook/jest/pull/6309))
* `[filenames]` Rename "integration-tests" to "e2e" ([#6315](https://github.com/facebook/jest/pull/6315))
* `[docs]` Mention the use of commit hash with `--changedSince` flag ([#6330](https://github.com/facebook/jest/pull/6330))

## 23.0.1

### Chore & Maintenance

* `[jest-jasemine2]` Add dependency on jest-each ([#6308](https://github.com/facebook/jest/pull/6308))
* `[jest-each]` Move jest-each into core Jest ([#6278](https://github.com/facebook/jest/pull/6278))
* `[examples]` Update typescript example to using ts-jest ([#6260](https://github.com/facebook/jest/pull/6260))

### Fixes

* `[pretty-format]` Serialize inverse asymmetric matchers correctly ([#6272](https://github.com/facebook/jest/pull/6272))

## 23.0.0

### Features

* `[expect]` Expose `getObjectSubset`, `iterableEquality`, and `subsetEquality` ([#6210](https://github.com/facebook/jest/pull/6210))
* `[jest-snapshot]` Add snapshot property matchers ([#6210](https://github.com/facebook/jest/pull/6210))
* `[jest-config]` Support jest-preset.js files within Node modules ([#6185](https://github.com/facebook/jest/pull/6185))
* `[jest-cli]` Add `--detectOpenHandles` flag which enables Jest to potentially track down handles keeping it open after tests are complete. ([#6130](https://github.com/facebook/jest/pull/6130))
* `[jest-jasmine2]` Add data driven testing based on `jest-each` ([#6102](https://github.com/facebook/jest/pull/6102))
* `[jest-matcher-utils]` Change "suggest to equal" message to be more advisory ([#6103](https://github.com/facebook/jest/issues/6103))
* `[jest-message-util]` Don't ignore messages with `vendor` anymore ([#6117](https://github.com/facebook/jest/pull/6117))
* `[jest-validate]` Get rid of `jest-config` dependency ([#6067](https://github.com/facebook/jest/pull/6067))
* `[jest-validate]` Adds option to inject `deprecationEntries` ([#6067](https://github.com/facebook/jest/pull/6067))
* `[jest-snapshot]` [**BREAKING**] Concatenate name of test, optional snapshot name and count ([#6015](https://github.com/facebook/jest/pull/6015))
* `[jest-runtime]` Allow for transform plugins to skip the definition process method if createTransformer method was defined. ([#5999](https://github.com/facebook/jest/pull/5999))
* `[expect]` Add stack trace for async errors ([#6008](https://github.com/facebook/jest/pull/6008))
* `[jest-jasmine2]` Add stack trace for timeouts ([#6008](https://github.com/facebook/jest/pull/6008))
* `[jest-jasmine2]` Add stack trace for thrown non-`Error`s ([#6008](https://github.com/facebook/jest/pull/6008))
* `[jest-runtime]` Prevent modules from marking themselves as their own parent ([#5235](https://github.com/facebook/jest/issues/5235))
* `[jest-mock]` Add support for auto-mocking generator functions ([#5983](https://github.com/facebook/jest/pull/5983))
* `[expect]` Add support for async matchers  ([#5919](https://github.com/facebook/jest/pull/5919))
* `[expect]` Suggest toContainEqual ([#5948](https://github.com/facebook/jest/pull/5953))
* `[jest-config]` Export Jest's default options ([#5948](https://github.com/facebook/jest/pull/5948))
* `[jest-editor-support]` Move `coverage` to `ProjectWorkspace.collectCoverage` ([#5929](https://github.com/facebook/jest/pull/5929))
* `[jest-editor-support]` Add `coverage` option to runner ([#5836](https://github.com/facebook/jest/pull/5836))
* `[jest-haste-map]` Support extracting dynamic `import`s ([#5883](https://github.com/facebook/jest/pull/5883))
* `[expect]` Improve output format for mismatchedArgs in mock/spy calls. ([#5846](https://github.com/facebook/jest/pull/5846))
* `[jest-cli]` Add support for using `--coverage` in combination with watch mode, `--onlyChanged`, `--findRelatedTests` and more ([#5601](https://github.com/facebook/jest/pull/5601))
* `[jest-jasmine2]` [**BREAKING**] Adds error throwing and descriptive errors to `it`/ `test` for invalid arguments. `[jest-circus]` Adds error throwing and descriptive errors to `it`/ `test` for invalid arguments ([#5558](https://github.com/facebook/jest/pull/5558))
* `[jest-matcher-utils]` Add `isNot` option to `matcherHint` function ([#5512](https://github.com/facebook/jest/pull/5512))
* `[jest-config]` Add `<rootDir>` to runtime files not found error report ([#5693](https://github.com/facebook/jest/pull/5693))
* `[expect]` Make toThrow matcher pass only if Error object is returned from promises ([#5670](https://github.com/facebook/jest/pull/5670))
* `[expect]` Add isError to utils ([#5670](https://github.com/facebook/jest/pull/5670))
* `[expect]` Add inverse matchers (`expect.not.arrayContaining`, etc., [#5517](https://github.com/facebook/jest/pull/5517))
* `[expect]` `expect.extend` now also extends asymmetric matchers ([#5503](https://github.com/facebook/jest/pull/5503))
* `[jest-mock]` Update `spyOnProperty` to support spying on the prototype chain ([#5753](https://github.com/facebook/jest/pull/5753))
* `[jest-mock]` Add tracking of return values in the `mock` property ([#5752](https://github.com/facebook/jest/pull/5752))
* `[jest-mock]` Add tracking of thrown errors in the `mock` property ([#5764](https://github.com/facebook/jest/pull/5764))
* `[expect]`Add nthCalledWith spy matcher ([#5605](https://github.com/facebook/jest/pull/5605))
* `[jest-cli]` Add `isSerial` property that runners can expose to specify that they can not run in parallel ([#5706](https://github.com/facebook/jest/pull/5706))
* `[expect]` Add `.toBeCalledTimes` and `toHaveBeenNthCalledWith` aliases ([#5826](https://github.com/facebook/jest/pull/5826))
* `[jest-cli]` Interactive Snapshot Mode improvements ([#5864](https://github.com/facebook/jest/pull/5864))
* `[jest-editor-support]` Add `no-color` option to runner ([#5909](https://github.com/facebook/jest/pull/5909))
* `[jest-jasmine2]` Pretty-print non-Error object errors ([#5980](https://github.com/facebook/jest/pull/5980))
* `[jest-message-util]` Include column in stack frames ([#5889](https://github.com/facebook/jest/pull/5889))
* `[expect]` Introduce toStrictEqual ([#6032](https://github.com/facebook/jest/pull/6032))
* `[expect]` Add return matchers ([#5879](https://github.com/facebook/jest/pull/5879))
* `[jest-cli]` Improve snapshot summaries ([#6181](https://github.com/facebook/jest/pull/6181))
* `[expect]` Include custom mock names in error messages ([#6199](https://github.com/facebook/jest/pull/6199))
* `[jest-diff]` Support returning diff from oneline strings ([#6221](https://github.com/facebook/jest/pull/6221))
* `[expect]` Improve return matchers ([#6172](https://github.com/facebook/jest/pull/6172))
* `[jest-cli]` Overhaul watch plugin hooks names ([#6249](https://github.com/facebook/jest/pull/6249))
* `[jest-mock]` Include tracked call results in serialized mock ([#6244](https://github.com/facebook/jest/pull/6244))

### Fixes

* `[jest-cli]` Fix stdin encoding to utf8 for watch plugins. ([#6253](https://github.com/facebook/jest/issues/6253))
* `[expect]` Better detection of DOM Nodes for equality ([#6246](https://github.com/facebook/jest/pull/6246))
* `[jest-cli]` Fix misleading action description for F key when in "only failed tests" mode. ([#6167](https://github.com/facebook/jest/issues/6167))
* `[jest-worker]` Stick calls to workers before processing them ([#6073](https://github.com/facebook/jest/pull/6073))
* `[babel-plugin-jest-hoist]` Allow using `console` global variable ([#6075](https://github.com/facebook/jest/pull/6075))
* `[jest-jasmine2]` Always remove node core message from assert stack traces ([#6055](https://github.com/facebook/jest/pull/6055))
* `[expect]` Add stack trace when `expect.assertions` and `expect.hasAssertions` causes test failures. ([#5997](https://github.com/facebook/jest/pull/5997))
* `[jest-runtime]` Throw a more useful error when trying to require modules after the test environment is torn down ([#5888](https://github.com/facebook/jest/pull/5888))
* `[jest-mock]` [**BREAKING**] Replace timestamps with `invocationCallOrder` ([#5867](https://github.com/facebook/jest/pull/5867))
* `[jest-jasmine2]` Install `sourcemap-support` into normal runtime to catch runtime errors ([#5945](https://github.com/facebook/jest/pull/5945))
* `[jest-jasmine2]` Added assertion error handling inside `afterAll hook` ([#5884](https://github.com/facebook/jest/pull/5884))
* `[jest-cli]` Remove the notifier actions in case of failure when not in watch mode. ([#5861](https://github.com/facebook/jest/pull/5861))
* `[jest-mock]` Extend .toHaveBeenCalled return message with outcome ([#5951](https://github.com/facebook/jest/pull/5951))
* `[jest-runner]` Assign `process.env.JEST_WORKER_ID="1"` when in runInBand mode ([#5860](https://github.com/facebook/jest/pull/5860))
* `[jest-cli]` Add descriptive error message when trying to use `globalSetup`/`globalTeardown` file that doesn't export a function. ([#5835](https://github.com/facebook/jest/pull/5835))
* `[expect]` Do not rely on `instanceof RegExp`, since it will not work for RegExps created inside of a different VM ([#5729](https://github.com/facebook/jest/pull/5729))
* `[jest-resolve]` Update node module resolution algorithm to correctly handle symlinked paths ([#5085](https://github.com/facebook/jest/pull/5085))
* `[jest-editor-support]` Update `Settings` to use spawn in shell option ([#5658](https://github.com/facebook/jest/pull/5658))
* `[jest-cli]` Improve the error message when 2 projects resolve to the same config ([#5674](https://github.com/facebook/jest/pull/5674))
* `[jest-runtime]` remove retainLines from coverage instrumentation ([#5692](https://github.com/facebook/jest/pull/5692))
* `[jest-cli]` Fix update snapshot issue when using watchAll ([#5696](https://github.com/facebook/jest/pull/5696))
* `[expect]` Fix rejects.not matcher ([#5670](https://github.com/facebook/jest/pull/5670))
* `[jest-runtime]` Prevent Babel warnings on large files ([#5702](https://github.com/facebook/jest/pull/5702))
* `[jest-mock]` Prevent `mockRejectedValue` from causing unhandled rejection ([#5720](https://github.com/facebook/jest/pull/5720))
* `[pretty-format]` Handle React fragments better ([#5816](https://github.com/facebook/jest/pull/5816))
* `[pretty-format]` Handle formatting of `React.forwardRef` and `Context` components ([#6093](https://github.com/facebook/jest/pull/6093))
* `[jest-cli]` Switch collectCoverageFrom back to a string ([#5914](https://github.com/facebook/jest/pull/5914))
* `[jest-regex-util]` Fix handling regex symbols in tests path on Windows ([#5941](https://github.com/facebook/jest/pull/5941))
* `[jest-util]` Fix handling of NaN/Infinity in mock timer delay ([#5966](https://github.com/facebook/jest/pull/5966))
* `[jest-resolve]` Generalise test for package main entries equivalent to ".". ([#5968](https://github.com/facebook/jest/pull/5968))
* `[jest-config]` Ensure that custom resolvers are used when resolving the configuration ([#5976](https://github.com/facebook/jest/pull/5976))
* `[website]` Fix website docs ([#5853](https://github.com/facebook/jest/pull/5853))
* `[expect]` Fix isEqual Set and Map to compare object values and keys regardless of order ([#6150](https://github.com/facebook/jest/pull/6150))
* `[pretty-format]` [**BREAKING**] Remove undefined props from React elements ([#6162](https://github.com/facebook/jest/pull/6162))
* `[jest-haste-map]` Properly resolve mocked node modules without package.json defined ([#6232](https://github.com/facebook/jest/pull/6232))

### Chore & Maintenance

* `[jest-runner]` Move sourcemap installation from `jest-jasmine2` to `jest-runner` ([#6176](https://github.com/facebook/jest/pull/6176))
* `[jest-cli]` Use yargs's built-in `version` instead of rolling our own ([#6215](https://github.com/facebook/jest/pull/6215))
* `[docs]` Add explanation on how to mock methods not implemented in JSDOM
* `[jest-jasmine2]` Simplify `Env.execute` and TreeProcessor to setup and clean resources for the top suite the same way as for all of the children suites ([#5885](https://github.com/facebook/jest/pull/5885))
* `[babel-jest]` [**BREAKING**] Always return object from transformer ([#5991](https://github.com/facebook/jest/pull/5991))
* `[*]` Run Prettier on compiled output ([#5858](https://github.com/facebook/jest/pull/3497))
* `[jest-cli]` Add fileChange hook for plugins ([#5708](https://github.com/facebook/jest/pull/5708))
* `[docs]` Add docs on using `jest.mock(...)` ([#5648](https://github.com/facebook/jest/pull/5648))
* `[docs]` Mention Jest Puppeteer Preset ([#5722](https://github.com/facebook/jest/pull/5722))
* `[docs]` Add jest-community section to website ([#5675](https://github.com/facebook/jest/pull/5675))
* `[docs]` Add versioned docs for v22.4 ([#5733](https://github.com/facebook/jest/pull/5733))
* `[docs]` Improve Snapshot Testing Guide ([#5812](https://github.com/facebook/jest/issues/5812))
* `[jest-runtime]` [**BREAKING**] Remove `jest.genMockFn` and `jest.genMockFunction` ([#6173](https://github.com/facebook/jest/pull/6173))
* `[jest-message-util]` Avoid adding unnecessary indent to blank lines in stack traces ([#6211](https://github.com/facebook/jest/pull/6211))

## 22.4.2

### Fixes

* `[jest-haste-map]` Recreate Haste map when deserialization fails ([#5642](https://github.com/facebook/jest/pull/5642))

## 22.4.1

### Fixes

* `[jest-haste-map]` Parallelize Watchman calls in crawler ([#5640](https://github.com/facebook/jest/pull/5640))
* `[jest-editor-support]` Update TypeScript definitions ([#5625](https://github.com/facebook/jest/pull/5625))
* `[babel-jest]` Remove `retainLines` argument to babel. ([#5594](https://github.com/facebook/jest/pull/5594))

### Features

* `[jest-runtime]` Provide `require.main` property set to module with test suite ([#5618](https://github.com/facebook/jest/pull/5618))

### Chore & Maintenance

* `[docs]` Add note about Node version support ([#5622](https://github.com/facebook/jest/pull/5622))
* `[docs]` Update to use yarn ([#5624](https://github.com/facebook/jest/pull/5624))
* `[docs]` Add how to mock scoped modules to Manual Mocks doc ([#5638](https://github.com/facebook/jest/pull/5638))

## 22.4.0

### Fixes

* `[jest-haste-map]` Overhauls how Watchman crawler works fixing Windows ([#5615](https://github.com/facebook/jest/pull/5615))
* `[expect]` Allow matching of Errors against plain objects ([#5611](https://github.com/facebook/jest/pull/5611))
* `[jest-haste-map]` Do not read binary files in Haste, even when instructed to do so ([#5612](https://github.com/facebook/jest/pull/5612))
* `[jest-cli]` Don't skip matchers for exact files ([#5582](https://github.com/facebook/jest/pull/5582))
* `[docs]` Update discord links ([#5586](https://github.com/facebook/jest/pull/5586))
* `[jest-runtime]` Align handling of testRegex on Windows between searching for tests and instrumentation checks ([#5560](https://github.com/facebook/jest/pull/5560))
* `[jest-config]` Make it possible to merge `transform` option with preset ([#5505](https://github.com/facebook/jest/pull/5505))
* `[jest-util]` Fix `console.assert` behavior in custom & buffered consoles ([#5576](https://github.com/facebook/jest/pull/5576))

### Features

* `[docs]` Add MongoDB guide ([#5571](https://github.com/facebook/jest/pull/5571))
* `[jest-runtime]` Deprecate mapCoverage option. ([#5177](https://github.com/facebook/jest/pull/5177))
* `[babel-jest]` Add option to return sourcemap from the transformer separately from source. ([#5177](https://github.com/facebook/jest/pull/5177))
* `[jest-validate]` Add ability to log deprecation warnings for CLI flags. ([#5536](https://github.com/facebook/jest/pull/5536))
* `[jest-serializer]` Added new module for serializing. Works using V8 or JSON ([#5609](https://github.com/facebook/jest/pull/5609))
* `[docs]` Add a documentation note for project `displayName` configuration ([#5600](https://github.com/facebook/jest/pull/5600))

### Chore & Maintenance

* `[docs]` Update automatic mocks documentation ([#5630](https://github.com/facebook/jest/pull/5630))

## jest 22.3.0

### Fixes

* `[expect]` Add descriptive error message to CalledWith methods when missing optional arguments ([#5547](https://github.com/facebook/jest/pull/5547))
* `[jest-cli]` Fix inability to quit watch mode while debugger is still attached ([#5029](https://github.com/facebook/jest/pull/5029))
* `[jest-haste-map]` Properly handle platform-specific file deletions ([#5534](https://github.com/facebook/jest/pull/5534))

### Features

* `[jest-util]` Add the following methods to the "console" implementations: `assert`, `count`, `countReset`, `dir`, `dirxml`, `group`, `groupCollapsed`, `groupEnd`, `time`, `timeEnd` ([#5514](https://github.com/facebook/jest/pull/5514))
* `[docs]` Add documentation for interactive snapshot mode ([#5291](https://github.com/facebook/jest/pull/5291))
* `[jest-editor-support]` Add watchAll flag ([#5523](https://github.com/facebook/jest/pull/5523))
* `[jest-cli]` Support multiple glob patterns for `collectCoverageFrom` ([#5537](https://github.com/facebook/jest/pull/5537))
* `[docs]` Add versioned documentation to the website ([#5541](https://github.com/facebook/jest/pull/5541))

### Chore & Maintenance

* `[jest-config]` Allow `<rootDir>` to be used with `collectCoverageFrom` ([#5524](https://github.com/facebook/jest/pull/5524))
* `[filenames]` Standardize files names in "integration-tests" folder ([#5513](https://github.com/facebook/jest/pull/5513))

## jest 22.2.2

### Fixes

* `[babel-jest]` Revert "Remove retainLines from babel-jest" ([#5496](https://github.com/facebook/jest/pull/5496))
* `[jest-docblock]` Support multiple of the same `@pragma`. ([#5154](https://github.com/facebook/jest/pull/5502))

### Features

* `[jest-worker]` Assign a unique id for each worker and pass it to the child process. It will be available via `process.env.JEST_WORKER_ID` ([#5494](https://github.com/facebook/jest/pull/5494))

### Chore & Maintenance

* `[filenames]` Standardize file names in root ([#5500](https://github.com/facebook/jest/pull/5500))

## jest 22.2.1

### Fixes

* `[jest-config]` "all" takes precedence over "lastCommit" ([#5486](https://github.com/facebook/jest/pull/5486))

## jest 22.2.0

### Features

* `[jest-runner]` Move test summary to after coverage report ([#4512](https://github.com/facebook/jest/pull/4512))
* `[jest-cli]` Added `--notifyMode` to specify when to be notified. ([#5125](https://github.com/facebook/jest/pull/5125))
* `[diff-sequences]` New package compares items in two sequences to find a **longest common subsequence**. ([#5407](https://github.com/facebook/jest/pull/5407))
* `[jest-matcher-utils]` Add `comment` option to `matcherHint` function ([#5437](https://github.com/facebook/jest/pull/5437))
* `[jest-config]` Allow lastComit and changedFilesWithAncestor via JSON config ([#5476](https://github.com/facebook/jest/pull/5476))
* `[jest-util]` Add deletion to `process.env` as well ([#5466](https://github.com/facebook/jest/pull/5466))
* `[jest-util]` Add case-insensitive getters/setters to `process.env` ([#5465](https://github.com/facebook/jest/pull/5465))
* `[jest-mock]` Add util methods to create async functions. ([#5318](https://github.com/facebook/jest/pull/5318))

### Fixes

* `[jest-cli]` Add trailing slash when checking root folder ([#5464](https://github.com/facebook/jest/pull/5464))
* `[jest-cli]` Hide interactive mode if there are no failed snapshot tests ([#5450](https://github.com/facebook/jest/pull/5450))
* `[babel-jest]` Remove retainLines from babel-jest ([#5439](https://github.com/facebook/jest/pull/5439))
* `[jest-cli]` Glob patterns ignore non-`require`-able files (e.g. `README.md`) ([#5199](https://github.com/facebook/jest/issues/5199))
* `[jest-mock]` Add backticks support (\`\`) to `mock` a certain package via the `__mocks__` folder. ([#5426](https://github.com/facebook/jest/pull/5426))
* `[jest-message-util]` Prevent an `ENOENT` crash when the test file contained a malformed source-map. ([#5405](https://github.com/facebook/jest/pull/5405)).
* `[jest]` Add `import-local` to `jest` package. ([#5353](https://github.com/facebook/jest/pull/5353))
* `[expect]` Support class instances in `.toHaveProperty()` and `.toMatchObject` matcher. ([#5367](https://github.com/facebook/jest/pull/5367))
* `[jest-cli]` Fix npm update command for snapshot summary. ([#5376](https://github.com/facebook/jest/pull/5376), [5389](https://github.com/facebook/jest/pull/5389/))
* `[expect]` Make `rejects` and `resolves` synchronously validate its argument. ([#5364](https://github.com/facebook/jest/pull/5364))
* `[docs]` Add tutorial page for ES6 class mocks. ([#5383](https://github.com/facebook/jest/pull/5383))
* `[jest-resolve]` Search required modules in node_modules and then in custom paths. ([#5403](https://github.com/facebook/jest/pull/5403))
* `[jest-resolve]` Get builtin modules from node core. ([#5411](https://github.com/facebook/jest/pull/5411))
* `[jest-resolve]` Detect and preserve absolute paths in `moduleDirectories`. Do not generate additional (invalid) paths by prepending each ancestor of `cwd` to the absolute path. Additionally, this fixes functionality in Windows OS. ([#5398](https://github.com/facebook/jest/pull/5398))

### Chore & Maintenance

* `[jest-util]` Implement watch plugins ([#5399](https://github.com/facebook/jest/pull/5399))

## jest 22.1.4

### Fixes

* `[jest-util]` Add "debug" method to "console" implementations ([#5350](https://github.com/facebook/jest/pull/5350))
* `[jest-resolve]` Add condition to avoid infinite loop when node module package main is ".". ([#5344)](https://github.com/facebook/jest/pull/5344)

### Features

* `[jest-cli]` `--changedSince`: allow selectively running tests for code changed since arbitrary revisions. ([#5312](https://github.com/facebook/jest/pull/5312))

## jest 22.1.3

### Fixes

* `[jest-cli]` Check if the file belongs to the checked project before adding it to the list, also checking that the file name is not explicitly blacklisted ([#5341](https://github.com/facebook/jest/pull/5341))
* `[jest-editor-support]` Add option to spawn command in shell ([#5340](https://github.com/facebook/jest/pull/5340))

## jest 22.1.2

### Fixes

* `[jest-cli]` Check if the file belongs to the checked project before adding it to the list ([#5335](https://github.com/facebook/jest/pull/5335))
* `[jest-cli]` Fix `EISDIR` when a directory is passed as an argument to `jest`. ([#5317](https://github.com/facebook/jest/pull/5317))
* `[jest-config]` Added restoreMocks config option. ([#5327](https://github.com/facebook/jest/pull/5327))

## jest 22.1.1

### Fixes

* `[*]` Move from "process.exit" to "exit. ([#5313](https://github.com/facebook/jest/pull/5313))

## jest 22.1.0

### Features

* `[jest-cli]` Make Jest exit without an error when no tests are found in the case of `--lastCommit`, `--findRelatedTests`, or `--onlyChanged` options having been passed to the CLI
* `[jest-cli]` Add interactive snapshot mode ([#3831](https://github.com/facebook/jest/pull/3831))

### Fixes

* `[jest-cli]` Use `import-local` to support global Jest installations. ([#5304](https://github.com/facebook/jest/pull/5304))
* `[jest-runner]` Fix memory leak in coverage reporting ([#5289](https://github.com/facebook/jest/pull/5289))
* `[docs]` Update mention of the minimal version of node supported ([#4947](https://github.com/facebook/jest/issues/4947))
* `[jest-cli]` Fix missing newline in console message ([#5308](https://github.com/facebook/jest/pull/5308))
* `[jest-cli]` `--lastCommit` and `--changedFilesWithAncestor` now take effect even when `--onlyChanged` is not specified. ([#5307](https://github.com/facebook/jest/pull/5307))

### Chore & Maintenance

* `[filenames]` Standardize folder names under `integration-tests/` ([#5298](https://github.com/facebook/jest/pull/5298))

## jest 22.0.6

### Fixes

* `[jest-jasmine2]` Fix memory leak in snapshot reporting ([#5279](https://github.com/facebook/jest/pull/5279))
* `[jest-config]` Fix breaking change in `--testPathPattern` ([#5269](https://github.com/facebook/jest/pull/5269))
* `[docs]` Document caveat with mocks, Enzyme, snapshots and React 16 ([#5258](https://github.com/facebook/jest/issues/5258))

## jest 22.0.5

### Fixes

* `[jest-leak-detector]` Removed the reference to `weak`. Now, parent projects must install it by hand for the module to work.
* `[expect]` Fail test when the types of `stringContaining` and `stringMatching` matchers do not match. ([#5069](https://github.com/facebook/jest/pull/5069))
* `[jest-cli]` Treat dumb terminals as noninteractive ([#5237](https://github.com/facebook/jest/pull/5237))
* `[jest-cli]` `jest --onlyChanged --changedFilesWithAncestor` now also works with git. ([#5189](https://github.com/facebook/jest/pull/5189))
* `[jest-config]` fix unexpected condition to avoid infinite recursion in Windows platform. ([#5161](https://github.com/facebook/jest/pull/5161))
* `[jest-config]` Escape parentheses and other glob characters in `rootDir` before interpolating with `testMatch`. ([#4838](https://github.com/facebook/jest/issues/4838))
* `[jest-regex-util]` Fix breaking change in `--testPathPattern` ([#5230](https://github.com/facebook/jest/pull/5230))
* `[expect]` Do not override `Error` stack (with `Error.captureStackTrace`) for custom matchers. ([#5162](https://github.com/facebook/jest/pull/5162))
* `[pretty-format]` Pretty format for DOMStringMap and NamedNodeMap ([#5233](https://github.com/facebook/jest/pull/5233))
* `[jest-cli]` Use a better console-clearing string on Windows ([#5251](https://github.com/facebook/jest/pull/5251))

### Features

* `[jest-jasmine]` Allowed classes and functions as `describe` names. ([#5154](https://github.com/facebook/jest/pull/5154))
* `[jest-jasmine2]` Support generator functions as specs. ([#5166](https://github.com/facebook/jest/pull/5166))
* `[jest-jasmine2]` Allow `spyOn` with getters and setters. ([#5107](https://github.com/facebook/jest/pull/5107))
* `[jest-config]` Allow configuration objects inside `projects` array ([#5176](https://github.com/facebook/jest/pull/5176))
* `[expect]` Add support to `.toHaveProperty` matcher to accept the keyPath argument as an array of properties/indices. ([#5220](https://github.com/facebook/jest/pull/5220))
* `[docs]` Add documentation for .toHaveProperty matcher to accept the keyPath argument as an array of properties/indices. ([#5220](https://github.com/facebook/jest/pull/5220))
* `[jest-runner]` test environments are now passed a new `options` parameter. Currently this only has the `console` which is the test console that Jest will expose to tests. ([#5223](https://github.com/facebook/jest/issues/5223))
* `[jest-environment-jsdom]` pass the `options.console` to a custom instance of `virtualConsole` so jsdom is using the same console as the test. ([#5223](https://github.com/facebook/jest/issues/5223))

### Chore & Maintenance

* `[docs]` Describe the order of execution of describe and test blocks. ([#5217](https://github.com/facebook/jest/pull/5217), [#5238](https://github.com/facebook/jest/pull/5238))
* `[docs]` Add a note on `moduleNameMapper` ordering. ([#5249](https://github.com/facebook/jest/pull/5249))

## jest 22.0.4

### Fixes

* `[jest-cli]` New line before quitting watch mode. ([#5158](https://github.com/facebook/jest/pull/5158))

### Features

* `[babel-jest]` moduleFileExtensions not passed to babel transformer. ([#5110](https://github.com/facebook/jest/pull/5110))

### Chore & Maintenance

* `[*]` Tweaks to better support Node 4 ([#5142](https://github.com/facebook/jest/pull/5142))

## jest 22.0.2 && 22.0.3

### Chore & Maintenance

* `[*]` Tweaks to better support Node 4 ([#5134](https://github.com/facebook/jest/pull/5134))

## jest 22.0.1

### Fixes

* `[jest-runtime]` fix error for test files providing coverage. ([#5117](https://github.com/facebook/jest/pull/5117))

### Features

* `[jest-config]` Add `forceCoverageMatch` to allow collecting coverage from ignored files. ([#5081](https://github.com/facebook/jest/pull/5081))

## jest 22.0.0

### Fixes

* `[jest-resolve]` Use `module.builtinModules` as `BUILTIN_MODULES` when it exists
* `[jest-worker]` Remove `debug` and `inspect` flags from the arguments sent to the child ([#5068](https://github.com/facebook/jest/pull/5068))
* `[jest-config]` Use all `--testPathPattern` and `<regexForTestFiles>` args in `testPathPattern` ([#5066](https://github.com/facebook/jest/pull/5066))
* `[jest-cli]` Do not support `--watch` inside non-version-controlled environments ([#5060](https://github.com/facebook/jest/pull/5060))
* `[jest-config]` Escape Windows path separator in testPathPattern CLI arguments ([#5054](https://github.com/facebook/jest/pull/5054)
* `[jest-jasmine]` Register sourcemaps as node environment to improve performance with jsdom ([#5045](https://github.com/facebook/jest/pull/5045))
* `[pretty-format]` Do not call toJSON recursively ([#5044](https://github.com/facebook/jest/pull/5044))
* `[pretty-format]` Fix errors when identity-obj-proxy mocks CSS Modules ([#4935](https://github.com/facebook/jest/pull/4935))
* `[babel-jest]` Fix support for namespaced babel version 7 ([#4918](https://github.com/facebook/jest/pull/4918))
* `[expect]` fix .toThrow for promises ([#4884](https://github.com/facebook/jest/pull/4884))
* `[jest-docblock]` pragmas should preserve urls ([#4837](https://github.com/facebook/jest/pull/4629))
* `[jest-cli]` Check if `npm_lifecycle_script` calls Jest directly ([#4629](https://github.com/facebook/jest/pull/4629))
* `[jest-cli]` Fix --showConfig to show all configs ([#4494](https://github.com/facebook/jest/pull/4494))
* `[jest-cli]` Throw if `maxWorkers` doesn't have a value ([#4591](https://github.com/facebook/jest/pull/4591))
* `[jest-cli]` Use `fs.realpathSync.native` if available ([#5031](https://github.com/facebook/jest/pull/5031))
* `[jest-config]` Fix `--passWithNoTests` ([#4639](https://github.com/facebook/jest/pull/4639))
* `[jest-config]` Support `rootDir` tag in testEnvironment ([#4579](https://github.com/facebook/jest/pull/4579))
* `[jest-editor-support]` Fix `--showConfig` to support jest 20 and jest 21 ([#4575](https://github.com/facebook/jest/pull/4575))
* `[jest-editor-support]` Fix editor support test for node 4 ([#4640](https://github.com/facebook/jest/pull/4640))
* `[jest-mock]` Support mocking constructor in `mockImplementationOnce` ([#4599](https://github.com/facebook/jest/pull/4599))
* `[jest-runtime]` Fix manual user mocks not working with custom resolver ([#4489](https://github.com/facebook/jest/pull/4489))
* `[jest-util]` Fix `runOnlyPendingTimers` for `setTimeout` inside `setImmediate` ([#4608](https://github.com/facebook/jest/pull/4608))
* `[jest-message-util]` Always remove node internals from stacktraces ([#4695](https://github.com/facebook/jest/pull/4695))
* `[jest-resolve]` changes method of determining builtin modules to include missing builtins ([#4740](https://github.com/facebook/jest/pull/4740))
* `[pretty-format]` Prevent error in pretty-format for window in jsdom test env ([#4750](https://github.com/facebook/jest/pull/4750))
* `[jest-resolve]` Preserve module identity for symlinks ([#4761](https://github.com/facebook/jest/pull/4761))
* `[jest-config]` Include error message for `preset` json ([#4766](https://github.com/facebook/jest/pull/4766))
* `[pretty-format]` Throw `PrettyFormatPluginError` if a plugin halts with an exception ([#4787](https://github.com/facebook/jest/pull/4787))
* `[expect]` Keep the stack trace unchanged when `PrettyFormatPluginError` is thrown by pretty-format ([#4787](https://github.com/facebook/jest/pull/4787))
* `[jest-environment-jsdom]` Fix asynchronous test will fail due to timeout issue. ([#4669](https://github.com/facebook/jest/pull/4669))
* `[jest-cli]` Fix `--onlyChanged` path case sensitivity on Windows platform ([#4730](https://github.com/facebook/jest/pull/4730))
* `[jest-runtime]` Use realpath to match transformers ([#5000](https://github.com/facebook/jest/pull/5000))
* `[expect]` [**BREAKING**] Replace identity equality with Object.is in toBe matcher ([#4917](https://github.com/facebook/jest/pull/4917))

### Features

* `[jest-message-util]` Add codeframe to test assertion failures ([#5087](https://github.com/facebook/jest/pull/5087))
* `[jest-config]` Add Global Setup/Teardown options ([#4716](https://github.com/facebook/jest/pull/4716))
* `[jest-config]` Add `testEnvironmentOptions` to apply to jsdom options or node context. ([#5003](https://github.com/facebook/jest/pull/5003))
* `[jest-jasmine2]` Update Timeout error message to `jest.timeout` and display current timeout value ([#4990](https://github.com/facebook/jest/pull/4990))
* `[jest-runner]` Enable experimental detection of leaked contexts ([#4895](https://github.com/facebook/jest/pull/4895))
* `[jest-cli]` Add combined coverage threshold for directories. ([#4885](https://github.com/facebook/jest/pull/4885))
* `[jest-mock]` Add `timestamps` to mock state. ([#4866](https://github.com/facebook/jest/pull/4866))
* `[eslint-plugin-jest]` Add `prefer-to-have-length` lint rule. ([#4771](https://github.com/facebook/jest/pull/4771))
* `[jest-environment-jsdom]` [**BREAKING**] Upgrade to JSDOM@11 ([#4770](https://github.com/facebook/jest/pull/4770))
* `[jest-environment-*]` [**BREAKING**] Add Async Test Environment APIs, dispose is now teardown ([#4506](https://github.com/facebook/jest/pull/4506))
* `[jest-cli]` Add an option to clear the cache ([#4430](https://github.com/facebook/jest/pull/4430))
* `[babel-plugin-jest-hoist]` Improve error message, that the second argument of `jest.mock` must be an inline function ([#4593](https://github.com/facebook/jest/pull/4593))
* `[jest-snapshot]` [**BREAKING**] Concatenate name of test and snapshot ([#4460](https://github.com/facebook/jest/pull/4460))
* `[jest-cli]` [**BREAKING**] Fail if no tests are found ([#3672](https://github.com/facebook/jest/pull/3672))
* `[jest-diff]` Highlight only last of odd length leading spaces ([#4558](https://github.com/facebook/jest/pull/4558))
* `[jest-docblock]` Add `docblock.print()` ([#4517](https://github.com/facebook/jest/pull/4517))
* `[jest-docblock]` Add `strip` ([#4571](https://github.com/facebook/jest/pull/4571))
* `[jest-docblock]` Preserve leading whitespace in docblock comments ([#4576](https://github.com/facebook/jest/pull/4576))
* `[jest-docblock]` remove leading newlines from `parswWithComments().comments` ([#4610](https://github.com/facebook/jest/pull/4610))
* `[jest-editor-support]` Add Snapshots metadata ([#4570](https://github.com/facebook/jest/pull/4570))
* `[jest-editor-support]` Adds an 'any' to the typedef for `updateFileWithJestStatus` ([#4636](https://github.com/facebook/jest/pull/4636))
* `[jest-editor-support]` Better monorepo support ([#4572](https://github.com/facebook/jest/pull/4572))
* `[jest-environment-jsdom]` Add simple rAF polyfill in jsdom environment to work with React 16 ([#4568](https://github.com/facebook/jest/pull/4568))
* `[jest-environment-node]` Implement node Timer api ([#4622](https://github.com/facebook/jest/pull/4622))
* `[jest-jasmine2]` Add testPath to reporter callbacks ([#4594](https://github.com/facebook/jest/pull/4594))
* `[jest-mock]` Added support for naming mocked functions with `.mockName(value)` and `.mockGetName()` ([#4586](https://github.com/facebook/jest/pull/4586))
* `[jest-runtime]` Add `module.loaded`, and make `module.require` not enumerable ([#4623](https://github.com/facebook/jest/pull/4623))
* `[jest-runtime]` Add `module.parent` ([#4614](https://github.com/facebook/jest/pull/4614))
* `[jest-runtime]` Support sourcemaps in transformers ([#3458](https://github.com/facebook/jest/pull/3458))
* `[jest-snapshot]` [**BREAKING**] Add a serializer for `jest.fn` to allow a snapshot of a jest mock ([#4668](https://github.com/facebook/jest/pull/4668))
* `[jest-worker]` Initial version of parallel worker abstraction, say hello! ([#4497](https://github.com/facebook/jest/pull/4497))
* `[jest-jasmine2]` Add `testLocationInResults` flag to add location information per spec to test results ([#4782](https://github.com/facebook/jest/pull/4782))
* `[jest-environment-jsdom]` Update JSOM to 11.4, which includes built-in support for `requestAnimationFrame` ([#4919](https://github.com/facebook/jest/pull/4919))
* `[jest-cli]` Hide watch usage output when running on non-interactive environments ([#4958](https://github.com/facebook/jest/pull/4958))
* `[jest-snapshot]` Promises support for `toThrowErrorMatchingSnapshot` ([#4946](https://github.com/facebook/jest/pull/4946))
* `[jest-cli]` Explain which snapshots are obsolete ([#5005](https://github.com/facebook/jest/pull/5005))

### Chore & Maintenance

* `[docs]` Add guide of using with puppeteer ([#5093](https://github.com/facebook/jest/pull/5093))
* `[jest-util]` `jest-util` should not depend on `jest-mock` ([#4992](https://github.com/facebook/jest/pull/4992))
* `[*]` [**BREAKING**] Drop support for Node.js version 4 ([#4769](https://github.com/facebook/jest/pull/4769))
* `[docs]` Wrap code comments at 80 characters ([#4781](https://github.com/facebook/jest/pull/4781))
* `[eslint-plugin-jest]` Removed from the Jest core repo, and moved to https://github.com/jest-community/eslint-plugin-jest ([#4867](https://github.com/facebook/jest/pull/4867))
* `[babel-jest]` Explicitly bump istanbul to newer versions ([#4616](https://github.com/facebook/jest/pull/4616))
* `[expect]` Upgrade mocha and rollup for browser testing ([#4642](https://github.com/facebook/jest/pull/4642))
* `[docs]` Add info about `coveragePathIgnorePatterns` ([#4602](https://github.com/facebook/jest/pull/4602))
* `[docs]` Add Vuejs series of testing with Jest ([#4648](https://github.com/facebook/jest/pull/4648))
* `[docs]` Mention about optional `done` argument in test function ([#4556](https://github.com/facebook/jest/pull/4556))
* `[jest-cli]` Bump node-notifier version ([#4609](https://github.com/facebook/jest/pull/4609))
* `[jest-diff]` Simplify highlight for leading and trailing spaces ([#4553](https://github.com/facebook/jest/pull/4553))
* `[jest-get-type]` Add support for date ([#4621](https://github.com/facebook/jest/pull/4621))
* `[jest-matcher-utils]` Call `chalk.inverse` for trailing spaces ([#4578](https://github.com/facebook/jest/pull/4578))
* `[jest-runtime]` Add `.advanceTimersByTime`; keep `.runTimersToTime()` as an alias.
* `[docs]` Include missing dependency in TestEnvironment sample code
* `[docs]` Add clarification for hook execution order
* `[docs]` Update `expect.anything()` sample code ([#5007](https://github.com/facebook/jest/pull/5007))

## jest 21.2.1

* Fix watchAll not running tests on save ([#4550](https://github.com/facebook/jest/pull/4550))
* Add missing escape sequences to ConvertAnsi plugin ([#4544](https://github.com/facebook/jest/pull/4544))

## jest 21.2.0

* 🃏 Change license from BSD+Patents to MIT.
* Allow eslint-plugin to recognize more disabled tests ([#4533](https://github.com/facebook/jest/pull/4533))
* Add babel-plugin for object spread syntax to babel-preset-jest ([#4519](https://github.com/facebook/jest/pull/4519))
* Display outer element and trailing newline consistently in jest-diff ([#4520](https://github.com/facebook/jest/pull/4520))
* Do not modify stack trace of JestAssertionError ([#4516](https://github.com/facebook/jest/pull/4516))
* Print errors after test structure in verbose mode ([#4504](https://github.com/facebook/jest/pull/4504))
* Fix `--silent --verbose` problem ([#4505](https://github.com/facebook/jest/pull/4505))
* Fix: Reset local state of assertions when using hasAssertions ([#4498](https://github.com/facebook/jest/pull/4498))
* jest-resolve: Prevent default resolver failure when potential resolution directory does not exist ([#4483](https://github.com/facebook/jest/pull/4483))

## jest 21.1.0

* (minor) Use ES module exports ([#4454](https://github.com/facebook/jest/pull/4454))
* Allow chaining mockClear and mockReset ([#4475](https://github.com/facebook/jest/pull/4475))
* Call jest-diff and pretty-format more precisely in toHaveProperty matcher ([#4445](https://github.com/facebook/jest/pull/4445))
* Expose restoreAllMocks to object ([#4463](https://github.com/facebook/jest/pull/4463))
* Fix function name cleaning when making mock fn ([#4464](https://github.com/facebook/jest/pull/4464))
* Fix Map/Set equality checker ([#4404](https://github.com/facebook/jest/pull/4404))
* Make FUNCTION_NAME_RESERVED_PATTERN stateless ([#4466](https://github.com/facebook/jest/pull/4466))

## jest 21.0.2

* Take precedence of NODE_PATH when resolving node_modules directories ([#4453](https://github.com/facebook/jest/pull/4453))
* Fix race condition with --coverage and babel-jest identical file contents edge case ([#4432](https://github.com/facebook/jest/pull/4432))
* Add extra parameter `--runTestsByPath`. ([#4411](https://github.com/facebook/jest/pull/4411))
* Upgrade all outdated deps ([#4425](https://github.com/facebook/jest/pull/4425))

## jest 21.0.1

* Remove obsolete error ([#4417](https://github.com/facebook/jest/pull/4417))

## jest 21.0.0

* Add --changedFilesWithAncestor ([#4070](https://github.com/facebook/jest/pull/4070))
* Add --findRelatedFiles ([#4131](https://github.com/facebook/jest/pull/4131))
* Add --onlyChanged tests ([#3977](https://github.com/facebook/jest/pull/3977))
* Add `contextLines` option to jest-diff ([#4152](https://github.com/facebook/jest/pull/4152))
* Add alternative serialize API for pretty-format plugins ([#4114](https://github.com/facebook/jest/pull/4114))
* Add displayName to MPR ([#4327](https://github.com/facebook/jest/pull/4327))
* Add displayName to TestResult ([#4408](https://github.com/facebook/jest/pull/4408))
* Add es5 build of pretty-format ([#4075](https://github.com/facebook/jest/pull/4075))
* Add extra info to no tests for changed files message ([#4188](https://github.com/facebook/jest/pull/4188))
* Add fake chalk in browser builds in order to support IE10 ([#4367](https://github.com/facebook/jest/pull/4367))
* Add jest.requireActual ([#4260](https://github.com/facebook/jest/pull/4260))
* Add maxWorkers to globalConfig ([#4005](https://github.com/facebook/jest/pull/4005))
* Add skipped tests support for jest-editor-support ([#4346](https://github.com/facebook/jest/pull/4346))
* Add source map support for better debugging experience ([#3738](https://github.com/facebook/jest/pull/3738))
* Add support for Error objects in toMatchObject ([#4339](https://github.com/facebook/jest/pull/4339))
* Add support for Immutable.Record in pretty-format ([#3678](https://github.com/facebook/jest/pull/3678))
* Add tests for extract_requires on export types ([#4080](https://github.com/facebook/jest/pull/4080))
* Add that toMatchObject can match arrays ([#3994](https://github.com/facebook/jest/pull/3994))
* Add watchPathIgnorePatterns to exclude paths to trigger test re-run in watch mode ([#4331](https://github.com/facebook/jest/pull/4331))
* Adding ancestorTitles property to JSON test output ([#4293](https://github.com/facebook/jest/pull/4293))
* Allow custom resolver to be used with[out] moduleNameMapper ([#4174](https://github.com/facebook/jest/pull/4174))
* Avoid parsing `.require(…)` method calls ([#3777](https://github.com/facebook/jest/pull/3777))
* Avoid unnecessary function declarations and call in pretty-format ([#3962](https://github.com/facebook/jest/pull/3962))
* Avoid writing to stdout in default reporter if --json is enabled. Fixes #3941 ([#3945](https://github.com/facebook/jest/pull/3945))
* Better error handling for --config ([#4230](https://github.com/facebook/jest/pull/4230))
* Call consistent pretty-format plugins within Jest ([#3800](https://github.com/facebook/jest/pull/3800))
* Change babel-core to peerDependency for compatibility with Babel 7 ([#4162](https://github.com/facebook/jest/pull/4162))
* Change Promise detection code in jest-circus to support non-global Promise implementations ([#4375](https://github.com/facebook/jest/pull/4375))
* Changed files eager loading ([#3979](https://github.com/facebook/jest/pull/3979))
* Check whether we should output to stdout or stderr ([#3953](https://github.com/facebook/jest/pull/3953))
* Clarify what objects toContain and toContainEqual can be used on ([#4307](https://github.com/facebook/jest/pull/4307))
* Clean up resolve() logic. Provide useful names for variables and functions. Test that a directory exists before attempting to resolve files within it. ([#4325](https://github.com/facebook/jest/pull/4325))
* cleanupStackTrace ([#3696](https://github.com/facebook/jest/pull/3696))
* compare objects with Symbol keys ([#3437](https://github.com/facebook/jest/pull/3437))
* Complain if expect is passed multiple arguments ([#4237](https://github.com/facebook/jest/pull/4237))
* Completes nodeCrawl with empty roots ([#3776](https://github.com/facebook/jest/pull/3776))
* Consistent naming of files ([#3798](https://github.com/facebook/jest/pull/3798))
* Convert code base to ESM import ([#3778](https://github.com/facebook/jest/pull/3778))
* Correct summary message for flag --findRelatedTests. ([#4309](https://github.com/facebook/jest/pull/4309))
* Coverage thresholds can be set up for individual files ([#4185](https://github.com/facebook/jest/pull/4185))
* custom reporter error handling ([#4051](https://github.com/facebook/jest/pull/4051))
* Define separate type for pretty-format plugin Options ([#3802](https://github.com/facebook/jest/pull/3802))
* Delete confusing async keyword ([#3679](https://github.com/facebook/jest/pull/3679))
* Delete redundant branch in ReactElement and HTMLElement plugins ([#3731](https://github.com/facebook/jest/pull/3731))
* Don't format node assert errors when there's no 'assert' module ([#4376](https://github.com/facebook/jest/pull/4376))
* Don't print test summary in --silent ([#4106](https://github.com/facebook/jest/pull/4106))
* Don't try to build ghost packages ([#3934](https://github.com/facebook/jest/pull/3934))
* Escape double quotes in attribute values in HTMLElement plugin ([#3797](https://github.com/facebook/jest/pull/3797))
* Explain how to clear the cache ([#4232](https://github.com/facebook/jest/pull/4232))
* Factor out common code for collections in pretty-format ([#4184](https://github.com/facebook/jest/pull/4184))
* Factor out common code for markup in React plugins ([#4171](https://github.com/facebook/jest/pull/4171))
* Feature/internal resolve ([#4315](https://github.com/facebook/jest/pull/4315))
* Fix --logHeapUsage ([#4176](https://github.com/facebook/jest/pull/4176))
* Fix --showConfig to show all project configs ([#4078](https://github.com/facebook/jest/pull/4078))
* Fix --watchAll ([#4254](https://github.com/facebook/jest/pull/4254))
* Fix bug when setTimeout is mocked ([#3769](https://github.com/facebook/jest/pull/3769))
* Fix changedFilesWithAncestor ([#4193](https://github.com/facebook/jest/pull/4193))
* Fix colors for expected/stored snapshot message ([#3702](https://github.com/facebook/jest/pull/3702))
* Fix concurrent test failure ([#4159](https://github.com/facebook/jest/pull/4159))
* Fix for 4286: Compare Maps and Sets by value rather than order ([#4303](https://github.com/facebook/jest/pull/4303))
* fix forceExit ([#4105](https://github.com/facebook/jest/pull/4105))
* Fix grammar in React Native docs ([#3838](https://github.com/facebook/jest/pull/3838))
* Fix inconsistent name of complex values in pretty-format ([#4001](https://github.com/facebook/jest/pull/4001))
* Fix issue mocking bound method ([#3805](https://github.com/facebook/jest/pull/3805))
* Fix jest-circus ([#4290](https://github.com/facebook/jest/pull/4290))
* Fix lint warning in master

  ([#4132](https://github.com/facebook/jest/pull/4132))

* Fix linting ([#3946](https://github.com/facebook/jest/pull/3946))
* fix merge conflict ([#4144](https://github.com/facebook/jest/pull/4144))
* Fix minor typo ([#3729](https://github.com/facebook/jest/pull/3729))
* fix missing console.log messages ([#3895](https://github.com/facebook/jest/pull/3895))
* fix mock return value ([#3933](https://github.com/facebook/jest/pull/3933))
* Fix mocking for modules with folders on windows ([#4238](https://github.com/facebook/jest/pull/4238))
* Fix NODE_PATH resolving for relative paths ([#3616](https://github.com/facebook/jest/pull/3616))
* Fix options.moduleNameMapper override order with preset ([#3565](https://github.com/facebook/jest/pull/3565) ([#3689](https://github.com/facebook/jest/pull/3689))
* Fix React PropTypes warning in tests for Immutable plugin ([#4412](https://github.com/facebook/jest/pull/4412))
* Fix regression in mockReturnValueOnce ([#3857](https://github.com/facebook/jest/pull/3857))
* Fix sample code of mock class constructors ([#4115](https://github.com/facebook/jest/pull/4115))
* Fix setup-test-framework-test ([#3773](https://github.com/facebook/jest/pull/3773))
* fix typescript jest test crash ([#4363](https://github.com/facebook/jest/pull/4363))
* Fix watch mode ([#4084](https://github.com/facebook/jest/pull/4084))
* Fix Watchman on windows ([#4018](https://github.com/facebook/jest/pull/4018))
* Fix(babel): Handle ignored files in babel v7 ([#4393](https://github.com/facebook/jest/pull/4393))
* Fix(babel): Support upcoming beta ([#4403](https://github.com/facebook/jest/pull/4403))
* Fixed object matcher ([#3799](https://github.com/facebook/jest/pull/3799))
* Fixes #3820 use extractExpectedAssertionsErrors in jasmine setup
* Flow upgrade ([#4355](https://github.com/facebook/jest/pull/4355))
* Force message in matchers to always be a function ([#3972](https://github.com/facebook/jest/pull/3972))
* Format `describe` and use `test` instead of `it` alias ([#3792](https://github.com/facebook/jest/pull/3792))
* global_config.js for multi-project runner ([#4023](https://github.com/facebook/jest/pull/4023))
* Handle async errors ([#4016](https://github.com/facebook/jest/pull/4016))
* Hard-fail if hasteImpl is throwing an error during initialization. ([#3812](https://github.com/facebook/jest/pull/3812))
* Ignore import type for extract_requires ([#4079](https://github.com/facebook/jest/pull/4079))
* Ignore indentation of data structures in jest-diff ([#3429](https://github.com/facebook/jest/pull/3429))
* Implement 'jest.requireMock' ([#4292](https://github.com/facebook/jest/pull/4292))
* Improve Jest phabricator plugin ([#4195](https://github.com/facebook/jest/pull/4195))
* Improve Seq and remove newline from non-min empty in Immutable plugin ([#4241](https://github.com/facebook/jest/pull/4241))
* Improved the jest reporter with snapshot info per test. ([#3660](https://github.com/facebook/jest/pull/3660))
* Include fullName in formattedAssertion ([#4273](https://github.com/facebook/jest/pull/4273))
* Integrated with Yarn workspaces ([#3906](https://github.com/facebook/jest/pull/3906))
* jest --all ([#4020](https://github.com/facebook/jest/pull/4020))
* jest-circus test failures ([#3770](https://github.com/facebook/jest/pull/3770))
* jest-circus Timeouts ([#3760](https://github.com/facebook/jest/pull/3760))
* jest-haste-map: add test case for broken handling of ignore pattern ([#4047](https://github.com/facebook/jest/pull/4047))
* jest-haste-map: add test+fix for broken platform module support ([#3885](https://github.com/facebook/jest/pull/3885))
* jest-haste-map: deprecate functional ignorePattern and use it in cache key ([#4063](https://github.com/facebook/jest/pull/4063))
* jest-haste-map: mock 'fs' with more idiomatic jest.mock() ([#4046](https://github.com/facebook/jest/pull/4046))
* jest-haste-map: only file IO errors should be silently ignored ([#3816](https://github.com/facebook/jest/pull/3816))
* jest-haste-map: throw when trying to get a duplicated module ([#3976](https://github.com/facebook/jest/pull/3976))
* jest-haste-map: watchman crawler: normalize paths ([#3887](https://github.com/facebook/jest/pull/3887))
* jest-runtime: atomic cache write, and check validity of data ([#4088](https://github.com/facebook/jest/pull/4088))
* Join lines with newline in jest-diff ([#4314](https://github.com/facebook/jest/pull/4314))
* Keep ARGV only in CLI files ([#4012](https://github.com/facebook/jest/pull/4012))
* let transformers adjust cache key based on mapCoverage ([#4187](https://github.com/facebook/jest/pull/4187))
* Lift requires ([#3780](https://github.com/facebook/jest/pull/3780))
* Log stack when reporting errors in jest-runtime ([#3833](https://github.com/facebook/jest/pull/3833))
* Make --listTests return a new line separated list when not using --json ([#4229](https://github.com/facebook/jest/pull/4229))
* Make build script printing small-terminals-friendly ([#3892](https://github.com/facebook/jest/pull/3892))
* Make error messages more explicit for toBeCalledWith assertions ([#3913](https://github.com/facebook/jest/pull/3913))
* Make jest-matcher-utils use ESM exports ([#4342](https://github.com/facebook/jest/pull/4342))
* Make jest-runner a standalone package. ([#4236](https://github.com/facebook/jest/pull/4236))
* Make Jest’s Test Runner configurable. ([#4240](https://github.com/facebook/jest/pull/4240))
* Make listTests always print to console.log ([#4391](https://github.com/facebook/jest/pull/4391))
* Make providesModuleNodeModules ignore nested node_modules directories
* Make sure function mocks match original arity ([#4170](https://github.com/facebook/jest/pull/4170))
* Make sure runAllTimers also clears all ticks ([#3915](https://github.com/facebook/jest/pull/3915))
* Make toBe matcher error message more helpful for objects and arrays ([#4277](https://github.com/facebook/jest/pull/4277))
* Make useRealTimers play well with timers: fake ([#3858](https://github.com/facebook/jest/pull/3858))
* Move getType from jest-matcher-utils to separate package ([#3559](https://github.com/facebook/jest/pull/3559))
* Multiroot jest-change-files ([#3969](https://github.com/facebook/jest/pull/3969))
* Output created snapshot when using --ci option ([#3693](https://github.com/facebook/jest/pull/3693))
* Point out you can use matchers in .toMatchObject ([#3796](https://github.com/facebook/jest/pull/3796))
* Prevent babelrc package import failure on relative current path ([#3723](https://github.com/facebook/jest/pull/3723))
* Print RDP details for windows builds ([#4017](https://github.com/facebook/jest/pull/4017))
* Provide better error checking for transformed content ([#3807](https://github.com/facebook/jest/pull/3807))
* Provide printText and printComment in markup.js for HTMLElement plugin ([#4344](https://github.com/facebook/jest/pull/4344))
* Provide regex visualization for testRegex ([#3758](https://github.com/facebook/jest/pull/3758))
* Refactor CLI ([#3862](https://github.com/facebook/jest/pull/3862))
* Refactor names and delimiters of complex values in pretty-format ([#3986](https://github.com/facebook/jest/pull/3986))
* Replace concat(Immutable) with Immutable as item of plugins array ([#4207](https://github.com/facebook/jest/pull/4207))
* Replace Jasmine with jest-circus ([#3668](https://github.com/facebook/jest/pull/3668))
* Replace match with test and omit redundant String conversion ([#4311](https://github.com/facebook/jest/pull/4311))
* Replace print with serialize in AsymmetricMatcher plugin ([#4173](https://github.com/facebook/jest/pull/4173))
* Replace print with serialize in ConvertAnsi plugin ([#4225](https://github.com/facebook/jest/pull/4225))
* Replace print with serialize in HTMLElement plugin ([#4215](https://github.com/facebook/jest/pull/4215))
* Replace print with serialize in Immutable plugins ([#4189](https://github.com/facebook/jest/pull/4189))
* Replace unchanging args with one config arg within pretty-format ([#4076](https://github.com/facebook/jest/pull/4076))
* Return UNDEFINED for undefined type in ReactElement plugin ([#4360](https://github.com/facebook/jest/pull/4360))
* Rewrite some read bumps in pretty-format ([#4093](https://github.com/facebook/jest/pull/4093))
* Run update method before installing JRE on Circle ([#4318](https://github.com/facebook/jest/pull/4318))
* Separated the snapshot summary creation from the printing to improve testability. ([#4373](https://github.com/facebook/jest/pull/4373))
* Set coverageDirectory during normalize phase ([#3966](https://github.com/facebook/jest/pull/3966))
* Setup custom reporters after default reporters ([#4053](https://github.com/facebook/jest/pull/4053))
* Setup for Circle 2 ([#4149](https://github.com/facebook/jest/pull/4149))
* Simplify readme ([#3790](https://github.com/facebook/jest/pull/3790))
* Simplify snapshots definition ([#3791](https://github.com/facebook/jest/pull/3791))
* skipNodeResolution config option ([#3987](https://github.com/facebook/jest/pull/3987))
* Small fixes to toHaveProperty docs ([#3878](https://github.com/facebook/jest/pull/3878))
* Sort attributes by name in HTMLElement plugin ([#3783](https://github.com/facebook/jest/pull/3783))
* Specify watchPathIgnorePatterns will only be available in Jest 21+ ([#4398](https://github.com/facebook/jest/pull/4398))
* Split TestRunner off of TestScheduler ([#4233](https://github.com/facebook/jest/pull/4233))
* Strict and explicit config resolution logic ([#4122](https://github.com/facebook/jest/pull/4122))
* Support maxDepth option in React plugins ([#4208](https://github.com/facebook/jest/pull/4208))
* Support SVG elements in HTMLElement plugin ([#4335](https://github.com/facebook/jest/pull/4335))
* Test empty Immutable collections with {min: false} option ([#4121](https://github.com/facebook/jest/pull/4121))
* test to debug travis failure in master ([#4145](https://github.com/facebook/jest/pull/4145))
* testPathPattern message test ([#4006](https://github.com/facebook/jest/pull/4006))
* Throw Error When Using Nested It Specs ([#4039](https://github.com/facebook/jest/pull/4039))
* Throw when moduleNameMapper points to inexistent module ([#3567](https://github.com/facebook/jest/pull/3567))
* Unified 'no tests found' message for non-verbose MPR ([#4354](https://github.com/facebook/jest/pull/4354))
* Update migration guide with jest-codemods transformers ([#4306](https://github.com/facebook/jest/pull/4306))
* Use "inputSourceMap" for coverage re-mapping. ([#4009](https://github.com/facebook/jest/pull/4009))
* Use "verbose" no test found message when there is only one project ([#4378](https://github.com/facebook/jest/pull/4378))
* Use babel transform to inline all requires ([#4340](https://github.com/facebook/jest/pull/4340))
* Use eslint plugins to run prettier ([#3971](https://github.com/facebook/jest/pull/3971))
* Use iterableEquality in spy matchers ([#3651](https://github.com/facebook/jest/pull/3651))
* Use modern HTML5 <!DOCTYPE> ([#3937](https://github.com/facebook/jest/pull/3937))
* Wrap `Error.captureStackTrace` in a try ([#4035](https://github.com/facebook/jest/pull/4035))

## jest 20.0.4

* Fix jest-haste-map's handling of duplicate module IDs. ([#3647](https://github.com/facebook/jest/pull/3647))
* Fix behavior of `enableAutomock()` when automock is set to false. ([#3624](https://github.com/facebook/jest/pull/3624))
* Fix progress bar in windows. ([#3626](https://github.com/facebook/jest/pull/3626))

## jest 20.0.3

* Fix reporters 'default' setting. ([#3562](https://github.com/facebook/jest/pull/3562))
* Fix to make Jest fail when the coverage threshold not met. ([#3554](https://github.com/facebook/jest/pull/3554))

## jest 20.0.1

* Add ansi-regex to pretty-format dependencies ([#3498](https://github.com/facebook/jest/pull/3498))
* Fix <rootDir> replacement in testMatch and moduleDirectories ([#3538](https://github.com/facebook/jest/pull/3538))
* Fix expect.hasAssertions() to throw when passed arguments ([#3526](https://github.com/facebook/jest/pull/3526))
* Fix stack traces without proper error messages ([#3513](https://github.com/facebook/jest/pull/3513))
* Fix support for custom extensions through haste packages ([#3537](https://github.com/facebook/jest/pull/3537))
* Fix test contexts between test functions ([#3506](https://github.com/facebook/jest/pull/3506))

## jest 20.0.0

* New `--projects` option to run one instance of Jest in multiple projects at the same time. ([#3400](https://github.com/facebook/jest/pull/3400))
* New multi project runner ([#3156](https://github.com/facebook/jest/pull/3156))
* New --listTests flag. ([#3441](https://github.com/facebook/jest/pull/3441))
* New --showConfig flag. ([#3296](https://github.com/facebook/jest/pull/3296))
* New promise support for all `expect` matchers through `.resolves` and `.rejects`. ([#3068](https://github.com/facebook/jest/pull/3068))
* New `expect.hasAssertions()` function similar to `expect.assertions()`. ([#3379](https://github.com/facebook/jest/pull/3379))
* New `this.equals` function exposed to custom matchers. ([#3469](https://github.com/facebook/jest/pull/3469))
* New `valid-expect` lint rule in `eslint-plugin-jest`. ([#3067](https://github.com/facebook/jest/pull/3067))
* New HtmlElement pretty-format plugin. ([#3230](https://github.com/facebook/jest/pull/3230))
* New Immutable pretty-format plugins. ([#2899](https://github.com/facebook/jest/pull/2899))
* New test environment per file setting through `@jest-environment` in the docblock. ([#2859](https://github.com/facebook/jest/pull/2859))
* New feature that allows every configuration option to be set from the command line. ([#3424](https://github.com/facebook/jest/pull/3424))
* New feature to add custom reporters to Jest through `reporters` in the configuration. ([#3349](https://github.com/facebook/jest/pull/3349))
* New feature to add expected and actual values to AssertionError. ([#3217](https://github.com/facebook/jest/pull/3217))
* New feature to map code coverage from transformers. ([#2290](https://github.com/facebook/jest/pull/2290))
* New feature to run untested code coverage in parallel. ([#3407](https://github.com/facebook/jest/pull/3407))
* New option to define a custom resolver. ([#2998](https://github.com/facebook/jest/pull/2998))
* New printing support for text and comment nodes in html pretty-format. ([#3355](https://github.com/facebook/jest/pull/3355))
* New snapshot testing FAQ ([#3425](https://github.com/facebook/jest/pull/3425))
* New support for custom platforms on jest-haste-map. ([#3162](https://github.com/facebook/jest/pull/3162))
* New support for mocking native async methods. ([#3209](https://github.com/facebook/jest/pull/3209))
* New guide on how to use Jest with any JavaScript framework. ([#3243](https://github.com/facebook/jest/pull/3243))
* New translation system for the Jest website.
* New collapsing watch mode usage prompt after first run. ([#3078](https://github.com/facebook/jest/pull/3078))
* Breaking Change: Forked Jasmine 2.5 into Jest's own test runner and rewrote large parts of Jasmine. ([#3147](https://github.com/facebook/jest/pull/3147))
* Breaking Change: Jest does not write new snapshots by default on CI. ([#3456](https://github.com/facebook/jest/pull/3456))
* Breaking Change: Moved the typescript parser from `jest-editor-support` into a separate `jest-test-typescript-parser` package. ([#2973](https://github.com/facebook/jest/pull/2973))
* Breaking Change: Replaced auto-loading of babel-polyfill with only regenerator-runtime, fixes a major memory leak. ([#2755](https://github.com/facebook/jest/pull/2755))
* Fixed `babel-jest` to look up the `babel` field in `package.json` as a fallback.
* Fixed `jest-editor-support`'s parser to not crash on incomplete ASTs. ([#3259](https://github.com/facebook/jest/pull/3259))
* Fixed `jest-resolve` to use `is-builtin-module` instead of `resolve.isCore`. ([#2997](https://github.com/facebook/jest/pull/2997))
* Fixed `jest-snapshot` to normalize line endings in the `serialize` function. ([#3002](https://github.com/facebook/jest/pull/3002))
* Fixed behavior of `--silent` flag. ([#3003](https://github.com/facebook/jest/pull/3003))
* Fixed bug with watchers on macOS causing test to crash. ([#2957](https://github.com/facebook/jest/pull/2957))
* Fixed CLI `notify` option not taking precedence over config option. ([#3340](https://github.com/facebook/jest/pull/3340))
* Fixed detection of the npm client in SummaryReporter to support Yarn. ([#3263](https://github.com/facebook/jest/pull/3263))
* Fixed done.fail not passing arguments ([#3241](https://github.com/facebook/jest/pull/3241))
* Fixed fake timers to restore after resetting mocks. ([#2467](https://github.com/facebook/jest/pull/2467))
* Fixed handling of babylon's parser options in `jest-editor-support`. ([#3344](https://github.com/facebook/jest/pull/3344))
* Fixed Jest to properly cache transform results. ([#3334](https://github.com/facebook/jest/pull/3334))
* Fixed Jest to use human-readable colors for Jest's own snapshots. ([#3119](https://github.com/facebook/jest/pull/3119))
* Fixed jest-config to use UID for default cache folder. ([#3380](https://github.com/facebook/jest/pull/3380)), ([#3387](https://github.com/facebook/jest/pull/3387))
* Fixed jest-runtime to expose inner error when it fails to write to the cache. ([#3373](https://github.com/facebook/jest/pull/3373))
* Fixed lifecycle hooks to make afterAll hooks operate the same as afterEach. ([#3275](https://github.com/facebook/jest/pull/3275))
* Fixed pretty-format to run plugins before serializing nested basic values. ([#3017](https://github.com/facebook/jest/pull/3017))
* Fixed return value of mocks so they can explicitly be set to return `undefined`. ([#3354](https://github.com/facebook/jest/pull/3354))
* Fixed runner to run tests associated with snapshots when the snapshot changes. ([#3025](https://github.com/facebook/jest/pull/3025))
* Fixed snapshot serializer require, restructured pretty-format. ([#3399](https://github.com/facebook/jest/pull/3399))
* Fixed support for Babel 7 in babel-jest. ([#3271](https://github.com/facebook/jest/pull/3271))
* Fixed testMatch to find tests in .folders. ([#3006](https://github.com/facebook/jest/pull/3006))
* Fixed testNamePattern and testPathPattern to work better together. ([#3327](https://github.com/facebook/jest/pull/3327))
* Fixed to show reject reason when expecting resolve. ([#3134](https://github.com/facebook/jest/pull/3134))
* Fixed toHaveProperty() to use hasOwnProperty from Object ([#3410](https://github.com/facebook/jest/pull/3410))
* Fixed watch mode's screen clearing. ([#2959](https://github.com/facebook/jest/pull/2959)) ([#3294](https://github.com/facebook/jest/pull/3294))
* Improved and consolidated Jest's configuration file resolution. ([#3472](https://github.com/facebook/jest/pull/3472))
* Improved documentation throughout the Jest website.
* Improved documentation to explicitly mention that snapshots must be reviewed. ([#3203](https://github.com/facebook/jest/pull/3203))
* Improved documentation to make it clear CRA users don't need to add dependencies. ([#3312](https://github.com/facebook/jest/pull/3312))
* Improved eslint-plugin-jest's handling of `expect`. ([#3306](https://github.com/facebook/jest/pull/3306))
* Improved flow-coverage, eslint rules and test coverage within the Jest repository.
* Improved printing of `expect.assertions` error. ([#3033](https://github.com/facebook/jest/pull/3033))
* Improved Windows test coverage of Jest.
* Refactored configs & transform ([#3376](https://github.com/facebook/jest/pull/3376))
* Refactored reporters to pass individual Tests to reporters. ([#3289](https://github.com/facebook/jest/pull/3289))
* Refactored TestRunner ([#3166](https://github.com/facebook/jest/pull/3166))
* Refactored watch mode prompts. ([#3290](https://github.com/facebook/jest/pull/3290))
* Deleted `jest-file-exists`. ([#3105](https://github.com/facebook/jest/pull/3105))
* Removed `Config` type. ([#3366](https://github.com/facebook/jest/pull/3366))
* Removed all usage of `jest-file-exists`. ([#3101](https://github.com/facebook/jest/pull/3101))
* Adopted prettier on the Jest codebase.

## jest 19.0.1

* Fix infinite loop when using `--watch` with `--coverage`.
* Fixed `watchman` config option.
* Fixed a bug in the jest-editor-support static analysis.
* Fixed eslint plugin warning.
* Fixed missing space in front of "Did you mean …?".
* Fixed path printing in the reporter on Windows.

## jest 19.0.0

* Breaking Change: Added a version for snapshots.
* Breaking Change: Removed the `mocksPattern` configuration option, it never worked correctly.
* Breaking Change: Renamed `testPathDirs` to `roots` to avoid confusion when configuring Jest.
* Breaking Change: Updated printing of React elements to cause fewer changes when props change.
* Breaking Change: Updated snapshot format to properly escape data.
* Fixed --color to be recognized correctly again.
* Fixed `babel-plugin-jest-hoist` to work properly with type annotations in tests.
* Fixed behavior for console.log calls and fixed a memory leak (#2539).
* Fixed cache directory path for Jest to avoid ENAMETOOLONG errors.
* Fixed change events to be emitted in jest-haste-map's watch mode. This fixes issues with Jest's new watch mode and react-native-packager.
* Fixed cli arguments to be used when loading the config from file, they were previously ignored.
* Fixed Jest to load json files that include a BOM.
* Fixed Jest to throw errors instead of ignoring invalid cli options.
* Fixed mocking behavior for virtual modules.
* Fixed mocking behavior with transitive dependencies.
* Fixed support for asymmetric matchers in `toMatchObject`.
* Fixed test interruption and `--bail` behavior.
* Fixed watch mode to clean up worker processes when a test run gets interrupted.
* Fixed whitespace to be highlighted in snapshots and assertion errors.
* Improved `babel-jest` plugin: babel is loaded lazily, istanbul comments are only added when coverage is used.
* Improved error for invalid transform config.
* Improved moduleNameMapper to not overwrite mocks when many patterns map to the same file.
* Improved printing of skipped tests in verbose mode.
* Improved resolution code in jest-resolve.
* Improved to only show patch marks in assertion errors when the comparison results in large objects.
* New `--collectCoverageFrom` cli argument.
* New `--coverageDirectory` cli argument.
* New `expect.addSnapshotSerializer` to add custom snapshot serializers for tests.
* New `jest.spyOn`.
* New `testMatch` configuration option that accepts glob patterns.
* New eslint-plugin-jest with no-disabled-tests, no-focuses-tests and no-identical-title rules and default configuration and globals.
* New expect.stringContaining asymmetric matcher.
* New feature to make manual mocks with nested folders work. For example `__mocks__/react-native/Library/Text.js` will now work as expected.
* New feature to re-run tests through the notification when using `--notify`.
* New jest-phabricator package to integrate Jest code coverage in phabriactor.
* New jest-validate package to improve configuration errors, help with suggestions of correct configuration and to be adopted in other libraries.
* New pretty-printing for asymmetric matchers.
* New RSS feed for Jest's blog.
* New way to provide a reducer to extract haste module ids.
* New website, new documentation, new color scheme and new homepage.
* Rewritten watch mode for instant feedback, better code quality and to build new features on top of it (#2362).

## jest 18.1.0

* Fixed console.log and fake timer behavior in node 7.3.
* Updated istanbul-api.
* Updated jest-diff equality error message.
* Disabled arrow keys when entering a pattern in watch mode to prevent broken behavior. Will be improved in a future release.
* Moved asymmetric matchers and equality functionality from Jasmine into jest-matchers.
* Removed jasmine and jest-snapshot dependency from jest-matchers.
* Removed unused global `context` variable.
* Show a better error message if the config is invalid JSON.
* Highlight trailing whitespace in assertion diffs and snapshots.
* Jest now uses micromatch instead of minimatch.
* Added `-h` as alias for `--help`.

## jest 18.0.0

See https://facebook.github.io/jest/blog/2016/12/15/2016-in-jest.html

* The testResultsProcessor function is now required to return the modified results.
* Removed `pit` and `mockImpl`. Use `it` or `mockImplementation` instead.
* Fixed re-running tests when `--bail` is used together with `--watch`.
* `pretty-format` is now merged into Jest.
* `require('v8')` now works properly in a test context.
* Jest now clears the entire scrollback in watch mode.
* Added `expect.any`, `expect.anything`, `expect.objectContaining`, `expect.arrayContaining`, `expect.stringMatching`.
* Properly resolve `snapshotSerializers`, `setupFiles`, `transform`, `testRunner` and `testResultsProcessor` instead of using `path.resolve`.
* `--testResultsProcessor` is now exposed through the cli.
* Renamed `--jsonOutputFile` to `--outputFile`.
* Added `jest-editor-support` for vscode and Nuclide integration.
* Fixed `test.concurrent` unhandled promise rejections.
* The Jest website is now auto-deployed when merging into master.
* Updated `testRegex` to include `test.js` and `spec.js` files.
* Fixes for `babel-plugin-jest-hoist` when using `jest.mock` with three arguments.
* The `JSON` global in `jest-environment-node` now comes from the vm context instead of the parent context.
* Jest does not print stack traces from babel any longer.
* Fake timers are reset when `FakeTimers.useTimers()` is called.
* Usage of Jest in watch mode can be hidden through `JEST_HIDE_USAGE`.
* Added `expect.assertions(number)` which will ensure that a specified amount of assertions is made in one test.
* Added `.toMatchSnapshot(?string)` feature to give snapshots a name.
* Escape regex in snapshots.
* `jest-react-native` was deprecated and now forwards `react-native`.
* Added `.toMatchObject` matcher.
* Further improve printing of large objects.
* Fixed `NaN% Failed` in the OS notification when using `--notify`.
* The first test run without cached timings will now use separate processes instead of running in band.
* Added `.toHaveProperty` matcher.
* Fixed `Map`/`Set` comparisons.
* `test.concurrent` now works with `--testNamePattern`.

## jest 17.0.3

* Improved file-watching feature in jest-haste-map.
* Added `.toHaveLength` matcher.
* Improved `.toContain` matcher.

## jest 17.0.2

* Fixed performance regression in module resolution.

## jest 17.0.1

* Fixed pretty printing of big objects.
* Fixed resolution of `.native.js` files in react-native projects.

## jest 17.0.0

* Added `expect.extend`.
* Properly resolve modules with platform extensions on react-native.
* Added support for custom snapshots serializers.
* Updated to Jasmine 2.5.2.
* Big diffs are now collapsed by default in snapshots and assertions. Added `--expand` (or `-e`) to show the full diff.
* Replaced `scriptPreprocessor` with the new `transform` option.
* Added `jest.resetAllMocks` which replaces `jest.clearAllMocks`.
* Fixes for react-native preset.
* Fixes for global built in objects in `jest-environment-node`.
* Create mock objects in the vm context instead of the parent context.
* `.babelrc` is now part of the transform cache key in `babel-jest`.
* Fixes for docblock parsing with haste modules.
* Exit with the proper code when the coverage threshold is not reached.
* Implemented file watching in `jest-haste-map`.
* `--json` now includes information about individual tests inside a file.

## jest 16.0.2

* Symbols are now properly mocked when using `jest-mock`.
* `toHaveBeenCalledWith()` works without arguments again.
* Newlines in snapshots are now normalized across different operating systems.

## jest 16.0.1

* Fix infinite loop.

## jest 16.0.0

* Previously failed tests are now always run first.
* A new concurrent reporter shows currently running tests, a test summary, a progress bar and estimated remaining time if possible.
* Improved CLI colors.
* `jest <pattern>` is now case-insensitive.
* Added `it.only`, `it.skip`, `test.only`, `test.skip` and `xtest`.
* Added `--testNamePattern=pattern` or `-t <pattern>` to run individual tests in test files.
* Jest now warns for duplicate mock files.
* Pressing `a`, `o`, `p`, `q` or `enter` while tests are running in the watch mode, the test run will be interrupted.
* `--bail` now works together with `--watch`.
* Added `test.concurrent` for concurrent async tests.
* Jest now automatically considers files and tests with the `.jsx` extension.
* Added `jest.clearAllMocks` to clear all mocks manually.
* Rewrote Jest's snapshot implementation. `jest-snapshot` can now be more easily integrated into other test runners and used in other projects.
* This requires most snapshots to be updated when upgrading Jest.
* Objects and Arrays in snapshots are now printed with a trailing comma.
* Function names are not printed in snapshots any longer to reduce issues with code coverage instrumentation and different Node versions.
* Snapshots are now sorted using natural sort order.
* Snapshots are not marked as obsolete any longer when using `fit` or when an error is thrown in a test.
* Finished migration of Jasmine matchers to the new Jest matchers.
* Pretty print `toHaveBeenLastCalledWith`, `toHaveBeenCalledWith`, `lastCalledWith` and `toBeCalledWith` failure messages.
* Added `toBeInstanceOf` matcher.
* Added `toContainEqual` matcher.
* Added `toThrowErrorMatchingSnapshot` matcher.
* Improved `moduleNameMapper` resolution.
* Module registry fixes.
* Fixed invocation of the `setupTestFrameworkScriptFile` script to make it easier to use chai together with Jest.
* Removed react-native special case in Jest's configuration.
* Added `--findRelatedTests <fileA> <fileB>` cli option to run tests related to the specified files.
* Added `jest.deepUnmock` to `babel-plugin-jest-hoist`.
* Added `jest.runTimersToTime` which is useful together with fake timers.
* Improved automated mocks for ES modules compiled with babel.

## jest 15.1.1

* Fixed issues with test paths that include hyphens on Windows.
* Fixed `testEnvironment` resolution.
* Updated watch file name pattern input.

## jest 15.1.0

* Pretty printer updates for React and global window objects.
* `jest-runtime` overwrites automocking from configuration files.
* Improvements for watch mode on Windows.
* afterAll/afterEach/beforeAll/beforeEach can now return a Promise and be used together with async/await.
* Improved stack trace printing on Node 4.

## jest 15.0.2

* Fixed Jest with npm2 when using coverage.

## jest 15.0.1

* Updated toThrow and toThrowMatchers and aliased them to the same matcher.
* Improvements for watch mode.
* Fixed Symbol reassignment in tests would break Jest's matchers.
* Fixed `--bail` option.

## jest 15.0.0

* See https://facebook.github.io/jest/blog/2016/09/01/jest-15.html
* Jest by default now also recognizes files ending in `.spec.js` and `.test.js` as test files.
* Completely replaced most Jasmine matchers with new Jest matchers.
* Rewrote Jest's CLI output for test failures and summaries.
* Added `--env` option to override the default test environment.
* Disabled automocking, fake timers and resetting the module registry by default.
* Added `--watchAll`, made `--watch` interactive and added the ability to update snapshots and select test patterns in watch mode.
* Jest uses verbose mode when running a single test file.
* Console messages are now buffered and printed along with the test results.
* Fix `testEnvironment` resolution to prefer `jest-environment-{name}` instead of `{name}` only. This prevents a module colision when using `jsdom` as test environment.
* `moduleNameMapper` now uses a resolution algorithm.
* Improved performance for small test runs.
* Improved API documentation.
* Jest now works properly with directories that have special characters in them.
* Improvements to Jest's own test infra by merging integration and unit tests. Code coverage is now collected for Jest.
* Added `global.global` to the node environment.
* Fixed babel-jest-plugin-hoist issues with functions called `mock`.
* Improved jest-react-native preset with mocks for ListView, TextInput, ActivityIndicator and ScrollView.
* Added `collectCoverageFrom` to collect code coverage from untested files.
* Rewritten code coverage support.

## jest 14.1.0

* Changed Jest's default cache directory.
* Fixed `jest-react-native` for react 15.3.0.
* Updated react and react-native example to use `react-test-renderer`.
* Started to refactor code coverage.

## jest 14.0.2

* `babel-jest` bugfix.

## jest 14.0.1

* `babel-jest` can now be used to compose a transformer.
* Updated snapshot instructions to run `jest -u` or `npm test -- -u`.
* Fixed `config` cli option to enable JSON objects as configuration.
* Updated printing of preset path in the CLI.

## jest 14.0.0

* Official release of snapshot tests.
* Started to replace Jasmine matchers with Jest matchers: `toBe`, `toBeFalsy`, `toBeTruthy`, `toBeNaN`, `toBe{Greater,Less}Than{,OrEqual}`, `toBeNull`, `toBeDefined`, `toBeUndefined`, `toContain`, `toMatch`, `toBeCloseTo` were rewritten.
* Rewrite of Jest's reporters.
* Experimental react-native support.
* Removed Jasmine 1 support from Jest.
* Transform caching improvements.

## jest 13.2.0

* Snapshot bugfixes.
* Timer bugfixes.

## jest 13.1.0

* Added `test` global function as an alias for `it`.
* Added `coveragePathIgnorePatterns` to the config.
* Fixed printing of "JSX objects" in snapshots.
* Fixes for `--verbose` option and top level `it` calls.
* Extended the node environment with more globals.
* testcheck now needs to be required explicitly through `require('jest-check')`.
* Added `jest.deepUnmock`.
* Fail test suite if it does not contain any tests.

## jest 13.0.0

* Added duration of individual tests in verbose mode.
* Added a `browser` config option to properly resolve npm packages with a browser field in `package.json` if you are writing tests for client side apps
* Added `jest-repl`.
* Split up `jest-cli` into `jest-runtime` and `jest-config`.
* Added a notification plugin that shows a test run notification using `--notify`.
* Refactored `TestRunner` into `SearchSource` and improved the "no tests found" message.
* Added `jest.isMockFunction(jest.fn())` to test for mock functions.
* Improved test reporter printing and added a test failure summary when running many tests.
  * Add support for property testing via testcheck-js.
* Added a webpack tutorial.
* Added support for virtual mocks through `jest.mock('Module', implementation, {virtual: true})`.
* Added snapshot functionality through `toMatchSnapshot()`.
* Redesigned website.

## jest-cli 12.1.1

* Windows stability fixes.
* Mock module resolution fixes.
* Remove test files from code coverage.

## jest-cli 12.1.0

* Jest is now also published in the `jest` package on npm.
* Added `testRegex` to match for tests outside of specific folders. Deprecated both `testDirectoryName` and `testFileExtensions`.
* `it` can now return a Promise for async testing. `pit` was deprecated.
* Added `jest-resolve` as a standalone package based on the Facebook module resolution algorithm.
* Added `jest-changed-files` as a standalone package to detect changed files in a git or hg repo.
* Added `--setupTestFrameworkFile` to cli.
* Added support for coverage thresholds. See http://facebook.github.io/jest/docs/api.html#coveragethreshold-object.
* Updated to jsdom 9.0.
* Updated and improved stack trace reporting.
* Added `module.filename` and removed the invalid `module.__filename` field.
* Further improved the `lastCalledWith` and `toBeCalledWith` custom matchers. They now print the most recent calls.
* Fixed jest-haste-map on continuous integration systems.
* Fixes for hg/git integration.
* Added a re-try for the watchman crawler.

## jest-cli 12.0.2

* Bug fixes when running a single test file and for scoped package names.

## jest-cli 12.0.1

* Added custom equality matchers for Map/Set and iterables.
* Bug fixes

## jest-cli 12.0.0

* Reimplemented `node-haste` as `jest-haste-map`: https://github.com/facebook/jest/pull/896
* Fixes for the upcoming release of nodejs 6.
* Removed global mock caching which caused negative side-effects on test runs.
* Updated Jasmine from 2.3.4 to 2.4.1.
* Fixed our Jasmine fork to work better with `Object.create(null)`.
* Added a `--silent` flag to silence console messages during a test run.
* Run a test file directly if a path is passed as an argument to Jest.
* Added support for the undocumented nodejs feature `module.paths`.

## jest-cli 11.0.2

* Fixed `jest -o` error when Mercurial isn't installed on the system
* Fixed Jasmine failure message when expected values were mutated after tests.

## jest-cli 11.0.1, babel-jest 11.0.1

* Added support for Mercurial repositories when using `jest -o`
* Added `mockImplementationOnce` API to `jest.fn()`.

## jest-cli 11.0.0, babel-jest 11.0.0 (pre-releases 0.9 to 0.10)

* New implementation of node-haste and rewrite of internal module loading and resolution. Fixed both startup and runtime performance. [#599](https://github.com/facebook/jest/pull/599)
* Jasmine 2 is now the default test runner. To keep using Jasmine 1, put `testRunner: "jasmine1"` into your configuration.
* Added `jest-util`, `jest-mock`, `jest-jasmine1`, `jest-jasmine2`, `jest-environment-node`, `jest-environment-jsdom` packages.
* Added `babel-jest-preset` and `babel-jest` as packages. `babel-jest` is now being auto-detected.
* Added `babel-plugin-jest-hoist` which hoists `jest.unmock`, `jest.mock` and the new `jest.enableAutomock` and `jest.disableAutomock` API.
* Improved `babel-jest` integration and `react-native` testing.
* Improved code coverage reporting when using `babel-jest`.
* Added the `jest.mock('moduleName', moduleFactory)` feature. `jest.mock` now gets hoisted by default. `jest.doMock` was added to explicitly mock a module without the hoisting feature of `babel-jest`.
* Updated jsdom to 8.3.x.
* Improved responsiveness of the system while using `--watch`.
* Clear the terminal window when using `--watch`.
* By default, `--watch` will now only runs tests related to changed files. `--watch=all` can be used to run all tests on file system changes.
* Debounce `--watch` re-runs to not trigger test runs during a branch switch in version control.
* Added `jest.fn()` and `jest.fn(implementation)` as convenient shorcuts for `jest.genMockFunction()` and `jest.genMockFunction().mockImplementation()`.
* Added an `automock` option to turn off automocking globally.
* Added a "no tests found" message if no tests can be found.
* Jest sets `process.NODE_ENV` to `test` unless otherwise specified.
* Fixed `moduleNameMapper` config option when used with paths.
* Fixed an error with Jasmine 2 and tests that `throw 'string errors'`.
* Fixed issues with unmocking symlinked module names.
* Fixed mocking of boolean values.
* Fixed mocking of fields that start with an underscore ("private fields").
* Fixed unmocking behavior with npm3.
* Fixed and improved `--onlyChanged` option.
* Fixed support for running Jest as a git submodule.
* Improved verbose logger output
* Fixed test runtime error reporting and stack traces.
* Improved `toBeCalled` Jasmine 2 custom matcher messages.
* Improved error reporting when a syntax error occurs.
* Renamed HasteModuleLoader to Runtime.
* Jest now properly reports pending tests disabled with `xit` and `xdescribe`.
* Removed `preprocessCachingDisabled` config option.
* Added a `testEnvironment` option to customize the sandbox environment.
* Added support for `@scoped/name` npm packages.
* Added an integration test runner for Jest that runs all tests for examples and packages.

## 0.8.2

* Performance improvements.
* jest now uses `chalk` instead of its own colors implementation.

## 0.8.1

* `--bail` now reports with the proper error code.
* Fixed loading of the setup file when using jasmine2.
* Updated jsdom to 7.2.0.

## 0.8.0

* Added optional support for jasmine2 through the `testRunner` config option.
* Fixed mocking support for Map, WeakMap and Set.
* `node` was added to the defaults in `moduleFileExtensions`.
* Updated the list of node core modules that are properly being recognized by the module loader.

## 0.7.1

* Correctly map `process.on` into jsdom environments, fixes a bug introduced in jest 0.7.0.

## 0.7.0

* Fixed a memory leak with test contexts. Jest now properly cleans up test environments after each test. Added `--logHeapUsage` to log memory usage after each test. Note: this is option is meant for debugging memory leaks and might significantly slow down your test run.
* Removed `mock-modules`, `node-haste` and `mocks` virtual modules. This is a breaking change of undocumented public API. Usage of this API can safely be automatically updated through an automated codemod:
* Example: http://astexplorer.net/#/zrybZ6UvRA
* Codemod: https://github.com/cpojer/js-codemod/blob/master/transforms/jest-update.js
* jscodeshift: https://github.com/facebook/jscodeshift
* Removed `navigator.onLine` and `mockSetReadOnlyProperty` from the global jsdom environment. Use `window.navigator.onLine = true;` in your test setup and `Object.defineProperty` instead.

## 0.6.1

* Updated jsdom to 7.0.2.
* Use the current working directory as root when passing a jest config from the command line.
* Updated the React examples and getting started guide
* Modules now receive a `module.parent` field so unmocked modules don't assume they are run directly any longer.

## 0.6.0

* jest now reports the number of tests that were run instead of the number of test files.
* Added a `--json` option to print test results as JSON.
* Changed the preprocessor API. A preprocessor now receives the script, file and config. The cache key function receives the script, file and stringified config to be able to create consistent hashes.
* Removed node-worker-pool in favor of node-worker-farm (#540).
* `toEqual` now also checks the internal class name of an object. This fixes invalid tests like `expect([]).toEqual({})` which were previously passing.
* Added the option to provide map modules to stub modules by providing the `moduleNameMapper` config option.
* Allow to specify a custom `testRunner` in the configuration (#531).
* Added a `--no-cache` option to make it easier to debug preprocessor scripts.
* Fix code coverage on windows (#499).

## 0.5.6

* Cache test run performance and run slowest tests first to maximize worker utilization
* Update to jsdom 6.5.0

## 0.5.5

* Improve failure stack traces.
* Fix syntax error reporting.
* Add `--watch` option (#472).

## 0.5.2

* Fixed a bug with syntax errors in test files (#487).
* Fixed chmod error for preprocess-cache (#491).
* Support for the upcoming node 4.0 release (#490, #489).

## 0.5.1

* Upgraded node-worker-pool to 3.0.0, use the native `Promise` implementation.
* `testURL` can be used to set the location of the jsdom environment.
* Updated all of jest's dependencies, now using jsdom 6.3.
* jest now uses the native `Promise` implementation.
* Fixed a bug when passed an empty `testPathIgnorePatterns`.
* Moved preprocessor cache into the haste cache directory.

## 0.5.0

* Added `--noStackTrace` option to disable stack traces.
* Jest now only works with iojs v2 and up. If you are still using node we recommend upgrading to iojs or keep using jest 0.4.0.
* Upgraded to jsdom 6.1.0 and removed all the custom jsdom overwrites.

## <=0.4.0

* See commit history for changes in previous versions of jest.<|MERGE_RESOLUTION|>--- conflicted
+++ resolved
@@ -4,11 +4,8 @@
 
 * `[jest-each]` Support one dimensional array of data ([#6351](https://github.com/facebook/jest/pull/6351))
 * `[jest-watch]` create new package `jest-watch` to ease custom watch plugin development ([#6318](https://github.com/facebook/jest/pull/6318))
-<<<<<<< HEAD
 * `[jest-circus]` Make hooks in empty describe blocks error ([#6320](https://github.com/facebook/jest/pull/6320))
-=======
 * Add a config/CLI option `errorOnDeprecated` which makes calling deprecated APIs throw hepful error messages.
->>>>>>> 126858bf
 
 ### Fixes
 
