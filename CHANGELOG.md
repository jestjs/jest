--- conflicted
+++ resolved
@@ -4,11 +4,8 @@
 
 - `[jest-runner]` Force parallel runs for watch mode, to avoid TTY freeze ([#6647](https://github.com/facebook/jest/pull/6647))
 - `[jest-cli]` properly reprint resolver errors in watch mode ([#6407](https://github.com/facebook/jest/pull/6407))
-<<<<<<< HEAD
+- `[jest-cli]` Write configuration to stdout when the option was explicitly passed to Jest ([#6447](https://github.com/facebook/jest/pull/6447))
 - `[jest-cli]` Fix tests not found on Windows ([#6650](https://github.com/facebook/jest/pull/6650))
-=======
-- `[jest-cli]` Write configuration to stdout when the option was explicitly passed to Jest ([#6447](https://github.com/facebook/jest/pull/6447))
->>>>>>> e44325d2
 
 ## 23.3.0
 
