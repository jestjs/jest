## master

<<<<<<< HEAD
### Features

- `[jest-each]` introduces `%#` option to add index of the test to its title
=======
### Fixes

- `[jest-snapshot` Mark snapshots as obsolete when moved to an inline snapshot ([#6773](https://github.com/facebook/jest/pull/6773))
- `[jest-config]` Fix `--coverage` with `--findRelatedTests` overwriting `collectCoverageFrom` options ([#6736](https://github.com/facebook/jest/pull/6736))
- `[jest-config]` Update default config for testURL from 'about:blank' to 'http://localhost' to address latest JSDOM security warning. ([#6792](https://github.com/facebook/jest/pull/6792))

## 23.4.2
>>>>>>> f66b74d1

### Performance

- `[jest-changed-files]` limit git and hg commands to specified roots ([#6732](https://github.com/facebook/jest/pull/6732))

### Fixes

- `[jest-circus]` Fix retryTimes so errors are reset before re-running ([#6762](https://github.com/facebook/jest/pull/6762))
- `[docs]` Update `expect.objectContaining()` description ([#6754](https://github.com/facebook/jest/pull/6754))
- `[babel-jest]` Make `getCacheKey()` take into account `createTransformer` options ([#6699](https://github.com/facebook/jest/pull/6699))
- `[jest-jasmine2]` Use prettier through `require` instead of `localRequire`. Fixes `matchInlineSnapshot` where prettier dependencies like `path` and `fs` are mocked with `jest.mock`. ([#6776](https://github.com/facebook/jest/pull/6776))
- `[docs]` Fix contributors link ([#6711](https://github.com/facebook/jest/pull/6711))
- `[website]` Fix website versions page to link to correct language ([#6734](https://github.com/facebook/jest/pull/6734))

## 23.4.1

### Features

- `[jest-cli]` Watch plugins now have access to a broader range of global configuration options in their `updateConfigAndRun` callbacks, so they can provide a wider set of extra features ([#6473](https://github.com/facebook/jest/pull/6473))
- `[jest-snapshot]` `babel-traverse` is now passed to `jest-snapshot` explicitly to avoid unnecessary requires in every test

### Fixes

- `[jest-haste-map]` Optimize watchman crawler by using `glob` on initial query ([#6689](https://github.com/facebook/jest/pull/6689))

## 23.4.0

### Features

- `[jest-haste-map]` Add `computeDependencies` flag to avoid opening files if not needed ([#6667](https://github.com/facebook/jest/pull/6667))
- `[jest-runtime]` Support `require.resolve.paths` ([#6471](https://github.com/facebook/jest/pull/6471))
- `[jest-runtime]` Support `paths` option for `require.resolve` ([#6471](https://github.com/facebook/jest/pull/6471))

### Fixes

- `[jest-runner]` Force parallel runs for watch mode, to avoid TTY freeze ([#6647](https://github.com/facebook/jest/pull/6647))
- `[jest-cli]` properly reprint resolver errors in watch mode ([#6407](https://github.com/facebook/jest/pull/6407))
- `[jest-cli]` Write configuration to stdout when the option was explicitly passed to Jest ([#6447](https://github.com/facebook/jest/pull/6447))
- `[jest-cli]` Fix regression on non-matching suites ([6657](https://github.com/facebook/jest/pull/6657))
- `[jest-runtime]` Roll back `micromatch` version to prevent regression when matching files ([#6661](https://github.com/facebook/jest/pull/6661))

## 23.3.0

### Features

- `[jest-cli]` Allow watch plugin to be configured ([#6603](https://github.com/facebook/jest/pull/6603))
- `[jest-snapshot]` Introduce `toMatchInlineSnapshot` and `toThrowErrorMatchingInlineSnapshot` matchers ([#6380](https://github.com/facebook/jest/pull/6380))

### Fixes

- `[jest-regex-util]` Improve handling already escaped path separators on Windows ([#6523](https://github.com/facebook/jest/pull/6523))
- `[jest-cli]` Fix `testNamePattern` value with interactive snapshots ([#6579](https://github.com/facebook/jest/pull/6579))
- `[jest-cli]` Fix enter to interrupt watch mode ([#6601](https://github.com/facebook/jest/pull/6601))

### Chore & Maintenance

- `[website]` Switch domain to https://jestjs.io ([#6549](https://github.com/facebook/jest/pull/6549))
- `[tests]` Improve stability of `yarn test` on Windows ([#6534](https://github.com/facebook/jest/pull/6534))
- `[*]` Transpile object shorthand into Node 4 compatible syntax ([#6582](https://github.com/facebook/jest/pull/6582))
- `[*]` Update all legacy links to jestjs.io ([#6622](https://github.com/facebook/jest/pull/6622))
- `[docs]` Add docs for 23.1, 23.2, and 23.3 ([#6623](https://github.com/facebook/jest/pull/6623))
- `[website]` Only test/deploy website if relevant files are changed ([#6626](https://github.com/facebook/jest/pull/6626))
- `[docs]` Describe behavior of `resetModules` option when set to `false` ([#6641](https://github.com/facebook/jest/pull/6641))

## 23.2.0

### Features

- `[jest-each]` Add support for keyPaths in test titles ([#6457](https://github.com/facebook/jest/pull/6457))
- `[jest-cli]` Add `jest --init` option that generates a basic configuration file with a short description for each option ([#6442](https://github.com/facebook/jest/pull/6442))
- `[jest.retryTimes]` Add `jest.retryTimes()` option that allows failed tests to be retried n-times when using jest-circus. ([#6498](https://github.com/facebook/jest/pull/6498))

### Fixes

- `[jest-cli]` Add check to make sure one or more tests have run before notifying when using `--notify` ([#6495](https://github.com/facebook/jest/pull/6495))
- `[jest-cli]` Pass `globalConfig` as a parameter to `globalSetup` and `globalTeardown` functions ([#6486](https://github.com/facebook/jest/pull/6486))
- `[jest-config]` Add missing options to the `defaults` object ([#6428](https://github.com/facebook/jest/pull/6428))
- `[expect]` Using symbolic property names in arrays no longer causes the `toEqual` matcher to fail ([#6391](https://github.com/facebook/jest/pull/6391))
- `[expect]` `toEqual` no longer tries to compare non-enumerable symbolic properties, to be consistent with non-symbolic properties. ([#6398](https://github.com/facebook/jest/pull/6398))
- `[jest-util]` `console.timeEnd` now properly log elapsed time in milliseconds. ([#6456](https://github.com/facebook/jest/pull/6456))
- `[jest-mock]` Fix `MockNativeMethods` access in react-native `jest.mock()` ([#6505](https://github.com/facebook/jest/pull/6505))

### Chore & Maintenance

- `[docs]` Add jest-each docs for 1 dimensional arrays ([#6444](https://github.com/facebook/jest/pull/6444/files))

## 23.1.0

### Features

- `[jest-each]` Add pretty-format serialising to each titles ([#6357](https://github.com/facebook/jest/pull/6357))
- `[jest-cli]` shouldRunTestSuite watch hook now receives an object with `config`, `testPath` and `duration` ([#6350](https://github.com/facebook/jest/pull/6350))
- `[jest-each]` Support one dimensional array of data ([#6351](https://github.com/facebook/jest/pull/6351))
- `[jest-watch]` create new package `jest-watch` to ease custom watch plugin development ([#6318](https://github.com/facebook/jest/pull/6318))
- `[jest-circus]` Make hooks in empty describe blocks error ([#6320](https://github.com/facebook/jest/pull/6320))
- Add a config/CLI option `errorOnDeprecated` which makes calling deprecated APIs throw hepful error messages ([#6339](https://github.com/facebook/jest/pull/6339))

### Fixes

- `[jest-each]` Fix pluralising missing arguments error ([#6369](https://github.com/facebook/jest/pull/6369))
- `[jest-each]` Stop test title concatenating extra args ([#6346](https://github.com/facebook/jest/pull/6346))
- `[expect]` toHaveBeenNthCalledWith/nthCalledWith gives wrong call messages if not matched ([#6340](https://github.com/facebook/jest/pull/6340))
- `[jest-each]` Make sure invalid arguments to `each` points back to the user's code ([#6347](https://github.com/facebook/jest/pull/6347))
- `[expect]` toMatchObject throws TypeError when a source property is null ([#6313](https://github.com/facebook/jest/pull/6313))
- `[jest-cli]` Normalize slashes in paths in CLI output on Windows ([#6310](https://github.com/facebook/jest/pull/6310))
- `[jest-cli]` Fix run beforeAll in excluded suites tests" mode. ([#6234](https://github.com/facebook/jest/pull/6234))
- `[jest-haste-map`] Compute SHA-1s for non-tracked files when using Node crawler ([#6264](https://github.com/facebook/jest/pull/6264))

### Chore & Maintenance

- `[docs]` Improve documentation of `mockClear`, `mockReset`, and `mockRestore` ([#6227](https://github.com/facebook/jest/pull/6227/files))
- `[jest-circus]` Add dependency on jest-each ([#6309](https://github.com/facebook/jest/pull/#6309))
- `[jest-each]` Refactor each to use shared implementation with core ([#6345](https://github.com/facebook/jest/pull/6345))
- `[jest-each]` Update jest-each docs for serialising values into titles ([#6337](https://github.com/facebook/jest/pull/6337))
- `[jest-circus]` Add dependency on jest-each ([#6309](https://github.com/facebook/jest/pull/6309))
- `[filenames]` Rename "integration-tests" to "e2e" ([#6315](https://github.com/facebook/jest/pull/6315))
- `[docs]` Mention the use of commit hash with `--changedSince` flag ([#6330](https://github.com/facebook/jest/pull/6330))

## 23.0.1

### Chore & Maintenance

- `[jest-jasemine2]` Add dependency on jest-each ([#6308](https://github.com/facebook/jest/pull/6308))
- `[jest-each]` Move jest-each into core Jest ([#6278](https://github.com/facebook/jest/pull/6278))
- `[examples]` Update typescript example to using ts-jest ([#6260](https://github.com/facebook/jest/pull/6260))

### Fixes

- `[pretty-format]` Serialize inverse asymmetric matchers correctly ([#6272](https://github.com/facebook/jest/pull/6272))

## 23.0.0

### Features

- `[expect]` Expose `getObjectSubset`, `iterableEquality`, and `subsetEquality` ([#6210](https://github.com/facebook/jest/pull/6210))
- `[jest-snapshot]` Add snapshot property matchers ([#6210](https://github.com/facebook/jest/pull/6210))
- `[jest-config]` Support jest-preset.js files within Node modules ([#6185](https://github.com/facebook/jest/pull/6185))
- `[jest-cli]` Add `--detectOpenHandles` flag which enables Jest to potentially track down handles keeping it open after tests are complete. ([#6130](https://github.com/facebook/jest/pull/6130))
- `[jest-jasmine2]` Add data driven testing based on `jest-each` ([#6102](https://github.com/facebook/jest/pull/6102))
- `[jest-matcher-utils]` Change "suggest to equal" message to be more advisory ([#6103](https://github.com/facebook/jest/issues/6103))
- `[jest-message-util]` Don't ignore messages with `vendor` anymore ([#6117](https://github.com/facebook/jest/pull/6117))
- `[jest-validate]` Get rid of `jest-config` dependency ([#6067](https://github.com/facebook/jest/pull/6067))
- `[jest-validate]` Adds option to inject `deprecationEntries` ([#6067](https://github.com/facebook/jest/pull/6067))
- `[jest-snapshot]` [**BREAKING**] Concatenate name of test, optional snapshot name and count ([#6015](https://github.com/facebook/jest/pull/6015))
- `[jest-runtime]` Allow for transform plugins to skip the definition process method if createTransformer method was defined. ([#5999](https://github.com/facebook/jest/pull/5999))
- `[expect]` Add stack trace for async errors ([#6008](https://github.com/facebook/jest/pull/6008))
- `[jest-jasmine2]` Add stack trace for timeouts ([#6008](https://github.com/facebook/jest/pull/6008))
- `[jest-jasmine2]` Add stack trace for thrown non-`Error`s ([#6008](https://github.com/facebook/jest/pull/6008))
- `[jest-runtime]` Prevent modules from marking themselves as their own parent ([#5235](https://github.com/facebook/jest/issues/5235))
- `[jest-mock]` Add support for auto-mocking generator functions ([#5983](https://github.com/facebook/jest/pull/5983))
- `[expect]` Add support for async matchers  ([#5919](https://github.com/facebook/jest/pull/5919))
- `[expect]` Suggest toContainEqual ([#5948](https://github.com/facebook/jest/pull/5953))
- `[jest-config]` Export Jest's default options ([#5948](https://github.com/facebook/jest/pull/5948))
- `[jest-editor-support]` Move `coverage` to `ProjectWorkspace.collectCoverage` ([#5929](https://github.com/facebook/jest/pull/5929))
- `[jest-editor-support]` Add `coverage` option to runner ([#5836](https://github.com/facebook/jest/pull/5836))
- `[jest-haste-map]` Support extracting dynamic `import`s ([#5883](https://github.com/facebook/jest/pull/5883))
- `[expect]` Improve output format for mismatchedArgs in mock/spy calls. ([#5846](https://github.com/facebook/jest/pull/5846))
- `[jest-cli]` Add support for using `--coverage` in combination with watch mode, `--onlyChanged`, `--findRelatedTests` and more ([#5601](https://github.com/facebook/jest/pull/5601))
- `[jest-jasmine2]` [**BREAKING**] Adds error throwing and descriptive errors to `it`/ `test` for invalid arguments. `[jest-circus]` Adds error throwing and descriptive errors to `it`/ `test` for invalid arguments ([#5558](https://github.com/facebook/jest/pull/5558))
- `[jest-matcher-utils]` Add `isNot` option to `matcherHint` function ([#5512](https://github.com/facebook/jest/pull/5512))
- `[jest-config]` Add `<rootDir>` to runtime files not found error report ([#5693](https://github.com/facebook/jest/pull/5693))
- `[expect]` Make toThrow matcher pass only if Error object is returned from promises ([#5670](https://github.com/facebook/jest/pull/5670))
- `[expect]` Add isError to utils ([#5670](https://github.com/facebook/jest/pull/5670))
- `[expect]` Add inverse matchers (`expect.not.arrayContaining`, etc., [#5517](https://github.com/facebook/jest/pull/5517))
- `[expect]` `expect.extend` now also extends asymmetric matchers ([#5503](https://github.com/facebook/jest/pull/5503))
- `[jest-mock]` Update `spyOnProperty` to support spying on the prototype chain ([#5753](https://github.com/facebook/jest/pull/5753))
- `[jest-mock]` Add tracking of return values in the `mock` property ([#5752](https://github.com/facebook/jest/pull/5752))
- `[jest-mock]` Add tracking of thrown errors in the `mock` property ([#5764](https://github.com/facebook/jest/pull/5764))
- `[expect]`Add nthCalledWith spy matcher ([#5605](https://github.com/facebook/jest/pull/5605))
- `[jest-cli]` Add `isSerial` property that runners can expose to specify that they can not run in parallel ([#5706](https://github.com/facebook/jest/pull/5706))
- `[expect]` Add `.toBeCalledTimes` and `toHaveBeenNthCalledWith` aliases ([#5826](https://github.com/facebook/jest/pull/5826))
- `[jest-cli]` Interactive Snapshot Mode improvements ([#5864](https://github.com/facebook/jest/pull/5864))
- `[jest-editor-support]` Add `no-color` option to runner ([#5909](https://github.com/facebook/jest/pull/5909))
- `[jest-jasmine2]` Pretty-print non-Error object errors ([#5980](https://github.com/facebook/jest/pull/5980))
- `[jest-message-util]` Include column in stack frames ([#5889](https://github.com/facebook/jest/pull/5889))
- `[expect]` Introduce toStrictEqual ([#6032](https://github.com/facebook/jest/pull/6032))
- `[expect]` Add return matchers ([#5879](https://github.com/facebook/jest/pull/5879))
- `[jest-cli]` Improve snapshot summaries ([#6181](https://github.com/facebook/jest/pull/6181))
- `[expect]` Include custom mock names in error messages ([#6199](https://github.com/facebook/jest/pull/6199))
- `[jest-diff]` Support returning diff from oneline strings ([#6221](https://github.com/facebook/jest/pull/6221))
- `[expect]` Improve return matchers ([#6172](https://github.com/facebook/jest/pull/6172))
- `[jest-cli]` Overhaul watch plugin hooks names ([#6249](https://github.com/facebook/jest/pull/6249))
- `[jest-mock]` Include tracked call results in serialized mock ([#6244](https://github.com/facebook/jest/pull/6244))

### Fixes

- `[jest-cli]` Fix stdin encoding to utf8 for watch plugins. ([#6253](https://github.com/facebook/jest/issues/6253))
- `[expect]` Better detection of DOM Nodes for equality ([#6246](https://github.com/facebook/jest/pull/6246))
- `[jest-cli]` Fix misleading action description for F key when in "only failed tests" mode. ([#6167](https://github.com/facebook/jest/issues/6167))
- `[jest-worker]` Stick calls to workers before processing them ([#6073](https://github.com/facebook/jest/pull/6073))
- `[babel-plugin-jest-hoist]` Allow using `console` global variable ([#6075](https://github.com/facebook/jest/pull/6075))
- `[jest-jasmine2]` Always remove node core message from assert stack traces ([#6055](https://github.com/facebook/jest/pull/6055))
- `[expect]` Add stack trace when `expect.assertions` and `expect.hasAssertions` causes test failures. ([#5997](https://github.com/facebook/jest/pull/5997))
- `[jest-runtime]` Throw a more useful error when trying to require modules after the test environment is torn down ([#5888](https://github.com/facebook/jest/pull/5888))
- `[jest-mock]` [**BREAKING**] Replace timestamps with `invocationCallOrder` ([#5867](https://github.com/facebook/jest/pull/5867))
- `[jest-jasmine2]` Install `sourcemap-support` into normal runtime to catch runtime errors ([#5945](https://github.com/facebook/jest/pull/5945))
- `[jest-jasmine2]` Added assertion error handling inside `afterAll hook` ([#5884](https://github.com/facebook/jest/pull/5884))
- `[jest-cli]` Remove the notifier actions in case of failure when not in watch mode. ([#5861](https://github.com/facebook/jest/pull/5861))
- `[jest-mock]` Extend .toHaveBeenCalled return message with outcome ([#5951](https://github.com/facebook/jest/pull/5951))
- `[jest-runner]` Assign `process.env.JEST_WORKER_ID="1"` when in runInBand mode ([#5860](https://github.com/facebook/jest/pull/5860))
- `[jest-cli]` Add descriptive error message when trying to use `globalSetup`/`globalTeardown` file that doesn't export a function. ([#5835](https://github.com/facebook/jest/pull/5835))
- `[expect]` Do not rely on `instanceof RegExp`, since it will not work for RegExps created inside of a different VM ([#5729](https://github.com/facebook/jest/pull/5729))
- `[jest-resolve]` Update node module resolution algorithm to correctly handle symlinked paths ([#5085](https://github.com/facebook/jest/pull/5085))
- `[jest-editor-support]` Update `Settings` to use spawn in shell option ([#5658](https://github.com/facebook/jest/pull/5658))
- `[jest-cli]` Improve the error message when 2 projects resolve to the same config ([#5674](https://github.com/facebook/jest/pull/5674))
- `[jest-runtime]` remove retainLines from coverage instrumentation ([#5692](https://github.com/facebook/jest/pull/5692))
- `[jest-cli]` Fix update snapshot issue when using watchAll ([#5696](https://github.com/facebook/jest/pull/5696))
- `[expect]` Fix rejects.not matcher ([#5670](https://github.com/facebook/jest/pull/5670))
- `[jest-runtime]` Prevent Babel warnings on large files ([#5702](https://github.com/facebook/jest/pull/5702))
- `[jest-mock]` Prevent `mockRejectedValue` from causing unhandled rejection ([#5720](https://github.com/facebook/jest/pull/5720))
- `[pretty-format]` Handle React fragments better ([#5816](https://github.com/facebook/jest/pull/5816))
- `[pretty-format]` Handle formatting of `React.forwardRef` and `Context` components ([#6093](https://github.com/facebook/jest/pull/6093))
- `[jest-cli]` Switch collectCoverageFrom back to a string ([#5914](https://github.com/facebook/jest/pull/5914))
- `[jest-regex-util]` Fix handling regex symbols in tests path on Windows ([#5941](https://github.com/facebook/jest/pull/5941))
- `[jest-util]` Fix handling of NaN/Infinity in mock timer delay ([#5966](https://github.com/facebook/jest/pull/5966))
- `[jest-resolve]` Generalise test for package main entries equivalent to ".". ([#5968](https://github.com/facebook/jest/pull/5968))
- `[jest-config]` Ensure that custom resolvers are used when resolving the configuration ([#5976](https://github.com/facebook/jest/pull/5976))
- `[website]` Fix website docs ([#5853](https://github.com/facebook/jest/pull/5853))
- `[expect]` Fix isEqual Set and Map to compare object values and keys regardless of order ([#6150](https://github.com/facebook/jest/pull/6150))
- `[pretty-format]` [**BREAKING**] Remove undefined props from React elements ([#6162](https://github.com/facebook/jest/pull/6162))
- `[jest-haste-map]` Properly resolve mocked node modules without package.json defined ([#6232](https://github.com/facebook/jest/pull/6232))

### Chore & Maintenance

- `[jest-runner]` Move sourcemap installation from `jest-jasmine2` to `jest-runner` ([#6176](https://github.com/facebook/jest/pull/6176))
- `[jest-cli]` Use yargs's built-in `version` instead of rolling our own ([#6215](https://github.com/facebook/jest/pull/6215))
- `[docs]` Add explanation on how to mock methods not implemented in JSDOM
- `[jest-jasmine2]` Simplify `Env.execute` and TreeProcessor to setup and clean resources for the top suite the same way as for all of the children suites ([#5885](https://github.com/facebook/jest/pull/5885))
- `[babel-jest]` [**BREAKING**] Always return object from transformer ([#5991](https://github.com/facebook/jest/pull/5991))
- `[*]` Run Prettier on compiled output ([#5858](https://github.com/facebook/jest/pull/3497))
- `[jest-cli]` Add fileChange hook for plugins ([#5708](https://github.com/facebook/jest/pull/5708))
- `[docs]` Add docs on using `jest.mock(...)` ([#5648](https://github.com/facebook/jest/pull/5648))
- `[docs]` Mention Jest Puppeteer Preset ([#5722](https://github.com/facebook/jest/pull/5722))
- `[docs]` Add jest-community section to website ([#5675](https://github.com/facebook/jest/pull/5675))
- `[docs]` Add versioned docs for v22.4 ([#5733](https://github.com/facebook/jest/pull/5733))
- `[docs]` Improve Snapshot Testing Guide ([#5812](https://github.com/facebook/jest/issues/5812))
- `[jest-runtime]` [**BREAKING**] Remove `jest.genMockFn` and `jest.genMockFunction` ([#6173](https://github.com/facebook/jest/pull/6173))
- `[jest-message-util]` Avoid adding unnecessary indent to blank lines in stack traces ([#6211](https://github.com/facebook/jest/pull/6211))

## 22.4.2

### Fixes

- `[jest-haste-map]` Recreate Haste map when deserialization fails ([#5642](https://github.com/facebook/jest/pull/5642))

## 22.4.1

### Fixes

- `[jest-haste-map]` Parallelize Watchman calls in crawler ([#5640](https://github.com/facebook/jest/pull/5640))
- `[jest-editor-support]` Update TypeScript definitions ([#5625](https://github.com/facebook/jest/pull/5625))
- `[babel-jest]` Remove `retainLines` argument to babel. ([#5594](https://github.com/facebook/jest/pull/5594))

### Features

- `[jest-runtime]` Provide `require.main` property set to module with test suite ([#5618](https://github.com/facebook/jest/pull/5618))

### Chore & Maintenance

- `[docs]` Add note about Node version support ([#5622](https://github.com/facebook/jest/pull/5622))
- `[docs]` Update to use yarn ([#5624](https://github.com/facebook/jest/pull/5624))
- `[docs]` Add how to mock scoped modules to Manual Mocks doc ([#5638](https://github.com/facebook/jest/pull/5638))

## 22.4.0

### Fixes

- `[jest-haste-map]` Overhauls how Watchman crawler works fixing Windows ([#5615](https://github.com/facebook/jest/pull/5615))
- `[expect]` Allow matching of Errors against plain objects ([#5611](https://github.com/facebook/jest/pull/5611))
- `[jest-haste-map]` Do not read binary files in Haste, even when instructed to do so ([#5612](https://github.com/facebook/jest/pull/5612))
- `[jest-cli]` Don't skip matchers for exact files ([#5582](https://github.com/facebook/jest/pull/5582))
- `[docs]` Update discord links ([#5586](https://github.com/facebook/jest/pull/5586))
- `[jest-runtime]` Align handling of testRegex on Windows between searching for tests and instrumentation checks ([#5560](https://github.com/facebook/jest/pull/5560))
- `[jest-config]` Make it possible to merge `transform` option with preset ([#5505](https://github.com/facebook/jest/pull/5505))
- `[jest-util]` Fix `console.assert` behavior in custom & buffered consoles ([#5576](https://github.com/facebook/jest/pull/5576))

### Features

- `[docs]` Add MongoDB guide ([#5571](https://github.com/facebook/jest/pull/5571))
- `[jest-runtime]` Deprecate mapCoverage option. ([#5177](https://github.com/facebook/jest/pull/5177))
- `[babel-jest]` Add option to return sourcemap from the transformer separately from source. ([#5177](https://github.com/facebook/jest/pull/5177))
- `[jest-validate]` Add ability to log deprecation warnings for CLI flags. ([#5536](https://github.com/facebook/jest/pull/5536))
- `[jest-serializer]` Added new module for serializing. Works using V8 or JSON ([#5609](https://github.com/facebook/jest/pull/5609))
- `[docs]` Add a documentation note for project `displayName` configuration ([#5600](https://github.com/facebook/jest/pull/5600))

### Chore & Maintenance

- `[docs]` Update automatic mocks documentation ([#5630](https://github.com/facebook/jest/pull/5630))

## jest 22.3.0

### Fixes

- `[expect]` Add descriptive error message to CalledWith methods when missing optional arguments ([#5547](https://github.com/facebook/jest/pull/5547))
- `[jest-cli]` Fix inability to quit watch mode while debugger is still attached ([#5029](https://github.com/facebook/jest/pull/5029))
- `[jest-haste-map]` Properly handle platform-specific file deletions ([#5534](https://github.com/facebook/jest/pull/5534))

### Features

- `[jest-util]` Add the following methods to the "console" implementations: `assert`, `count`, `countReset`, `dir`, `dirxml`, `group`, `groupCollapsed`, `groupEnd`, `time`, `timeEnd` ([#5514](https://github.com/facebook/jest/pull/5514))
- `[docs]` Add documentation for interactive snapshot mode ([#5291](https://github.com/facebook/jest/pull/5291))
- `[jest-editor-support]` Add watchAll flag ([#5523](https://github.com/facebook/jest/pull/5523))
- `[jest-cli]` Support multiple glob patterns for `collectCoverageFrom` ([#5537](https://github.com/facebook/jest/pull/5537))
- `[docs]` Add versioned documentation to the website ([#5541](https://github.com/facebook/jest/pull/5541))

### Chore & Maintenance

- `[jest-config]` Allow `<rootDir>` to be used with `collectCoverageFrom` ([#5524](https://github.com/facebook/jest/pull/5524))
- `[filenames]` Standardize files names in "integration-tests" folder ([#5513](https://github.com/facebook/jest/pull/5513))

## jest 22.2.2

### Fixes

- `[babel-jest]` Revert "Remove retainLines from babel-jest" ([#5496](https://github.com/facebook/jest/pull/5496))
- `[jest-docblock]` Support multiple of the same `@pragma`. ([#5154](https://github.com/facebook/jest/pull/5502))

### Features

- `[jest-worker]` Assign a unique id for each worker and pass it to the child process. It will be available via `process.env.JEST_WORKER_ID` ([#5494](https://github.com/facebook/jest/pull/5494))

### Chore & Maintenance

- `[filenames]` Standardize file names in root ([#5500](https://github.com/facebook/jest/pull/5500))

## jest 22.2.1

### Fixes

- `[jest-config]` "all" takes precedence over "lastCommit" ([#5486](https://github.com/facebook/jest/pull/5486))

## jest 22.2.0

### Features

- `[jest-runner]` Move test summary to after coverage report ([#4512](https://github.com/facebook/jest/pull/4512))
- `[jest-cli]` Added `--notifyMode` to specify when to be notified. ([#5125](https://github.com/facebook/jest/pull/5125))
- `[diff-sequences]` New package compares items in two sequences to find a **longest common subsequence**. ([#5407](https://github.com/facebook/jest/pull/5407))
- `[jest-matcher-utils]` Add `comment` option to `matcherHint` function ([#5437](https://github.com/facebook/jest/pull/5437))
- `[jest-config]` Allow lastComit and changedFilesWithAncestor via JSON config ([#5476](https://github.com/facebook/jest/pull/5476))
- `[jest-util]` Add deletion to `process.env` as well ([#5466](https://github.com/facebook/jest/pull/5466))
- `[jest-util]` Add case-insensitive getters/setters to `process.env` ([#5465](https://github.com/facebook/jest/pull/5465))
- `[jest-mock]` Add util methods to create async functions. ([#5318](https://github.com/facebook/jest/pull/5318))

### Fixes

- `[jest-cli]` Add trailing slash when checking root folder ([#5464](https://github.com/facebook/jest/pull/5464))
- `[jest-cli]` Hide interactive mode if there are no failed snapshot tests ([#5450](https://github.com/facebook/jest/pull/5450))
- `[babel-jest]` Remove retainLines from babel-jest ([#5439](https://github.com/facebook/jest/pull/5439))
- `[jest-cli]` Glob patterns ignore non-`require`-able files (e.g. `README.md`) ([#5199](https://github.com/facebook/jest/issues/5199))
- `[jest-mock]` Add backticks support (\`\`) to `mock` a certain package via the `__mocks__` folder. ([#5426](https://github.com/facebook/jest/pull/5426))
- `[jest-message-util]` Prevent an `ENOENT` crash when the test file contained a malformed source-map. ([#5405](https://github.com/facebook/jest/pull/5405)).
- `[jest]` Add `import-local` to `jest` package. ([#5353](https://github.com/facebook/jest/pull/5353))
- `[expect]` Support class instances in `.toHaveProperty()` and `.toMatchObject` matcher. ([#5367](https://github.com/facebook/jest/pull/5367))
- `[jest-cli]` Fix npm update command for snapshot summary. ([#5376](https://github.com/facebook/jest/pull/5376), [5389](https://github.com/facebook/jest/pull/5389/))
- `[expect]` Make `rejects` and `resolves` synchronously validate its argument. ([#5364](https://github.com/facebook/jest/pull/5364))
- `[docs]` Add tutorial page for ES6 class mocks. ([#5383](https://github.com/facebook/jest/pull/5383))
- `[jest-resolve]` Search required modules in node_modules and then in custom paths. ([#5403](https://github.com/facebook/jest/pull/5403))
- `[jest-resolve]` Get builtin modules from node core. ([#5411](https://github.com/facebook/jest/pull/5411))
- `[jest-resolve]` Detect and preserve absolute paths in `moduleDirectories`. Do not generate additional (invalid) paths by prepending each ancestor of `cwd` to the absolute path. Additionally, this fixes functionality in Windows OS. ([#5398](https://github.com/facebook/jest/pull/5398))

### Chore & Maintenance

- `[jest-util]` Implement watch plugins ([#5399](https://github.com/facebook/jest/pull/5399))

## jest 22.1.4

### Fixes

- `[jest-util]` Add "debug" method to "console" implementations ([#5350](https://github.com/facebook/jest/pull/5350))
- `[jest-resolve]` Add condition to avoid infinite loop when node module package main is ".". ([#5344)](https://github.com/facebook/jest/pull/5344)

### Features

- `[jest-cli]` `--changedSince`: allow selectively running tests for code changed since arbitrary revisions. ([#5312](https://github.com/facebook/jest/pull/5312))

## jest 22.1.3

### Fixes

- `[jest-cli]` Check if the file belongs to the checked project before adding it to the list, also checking that the file name is not explicitly blacklisted ([#5341](https://github.com/facebook/jest/pull/5341))
- `[jest-editor-support]` Add option to spawn command in shell ([#5340](https://github.com/facebook/jest/pull/5340))

## jest 22.1.2

### Fixes

- `[jest-cli]` Check if the file belongs to the checked project before adding it to the list ([#5335](https://github.com/facebook/jest/pull/5335))
- `[jest-cli]` Fix `EISDIR` when a directory is passed as an argument to `jest`. ([#5317](https://github.com/facebook/jest/pull/5317))
- `[jest-config]` Added restoreMocks config option. ([#5327](https://github.com/facebook/jest/pull/5327))

## jest 22.1.1

### Fixes

- `[*]` Move from "process.exit" to "exit. ([#5313](https://github.com/facebook/jest/pull/5313))

## jest 22.1.0

### Features

- `[jest-cli]` Make Jest exit without an error when no tests are found in the case of `--lastCommit`, `--findRelatedTests`, or `--onlyChanged` options having been passed to the CLI
- `[jest-cli]` Add interactive snapshot mode ([#3831](https://github.com/facebook/jest/pull/3831))

### Fixes

- `[jest-cli]` Use `import-local` to support global Jest installations. ([#5304](https://github.com/facebook/jest/pull/5304))
- `[jest-runner]` Fix memory leak in coverage reporting ([#5289](https://github.com/facebook/jest/pull/5289))
- `[docs]` Update mention of the minimal version of node supported ([#4947](https://github.com/facebook/jest/issues/4947))
- `[jest-cli]` Fix missing newline in console message ([#5308](https://github.com/facebook/jest/pull/5308))
- `[jest-cli]` `--lastCommit` and `--changedFilesWithAncestor` now take effect even when `--onlyChanged` is not specified. ([#5307](https://github.com/facebook/jest/pull/5307))

### Chore & Maintenance

- `[filenames]` Standardize folder names under `integration-tests/` ([#5298](https://github.com/facebook/jest/pull/5298))

## jest 22.0.6

### Fixes

- `[jest-jasmine2]` Fix memory leak in snapshot reporting ([#5279](https://github.com/facebook/jest/pull/5279))
- `[jest-config]` Fix breaking change in `--testPathPattern` ([#5269](https://github.com/facebook/jest/pull/5269))
- `[docs]` Document caveat with mocks, Enzyme, snapshots and React 16 ([#5258](https://github.com/facebook/jest/issues/5258))

## jest 22.0.5

### Fixes

- `[jest-leak-detector]` Removed the reference to `weak`. Now, parent projects must install it by hand for the module to work.
- `[expect]` Fail test when the types of `stringContaining` and `stringMatching` matchers do not match. ([#5069](https://github.com/facebook/jest/pull/5069))
- `[jest-cli]` Treat dumb terminals as noninteractive ([#5237](https://github.com/facebook/jest/pull/5237))
- `[jest-cli]` `jest --onlyChanged --changedFilesWithAncestor` now also works with git. ([#5189](https://github.com/facebook/jest/pull/5189))
- `[jest-config]` fix unexpected condition to avoid infinite recursion in Windows platform. ([#5161](https://github.com/facebook/jest/pull/5161))
- `[jest-config]` Escape parentheses and other glob characters in `rootDir` before interpolating with `testMatch`. ([#4838](https://github.com/facebook/jest/issues/4838))
- `[jest-regex-util]` Fix breaking change in `--testPathPattern` ([#5230](https://github.com/facebook/jest/pull/5230))
- `[expect]` Do not override `Error` stack (with `Error.captureStackTrace`) for custom matchers. ([#5162](https://github.com/facebook/jest/pull/5162))
- `[pretty-format]` Pretty format for DOMStringMap and NamedNodeMap ([#5233](https://github.com/facebook/jest/pull/5233))
- `[jest-cli]` Use a better console-clearing string on Windows ([#5251](https://github.com/facebook/jest/pull/5251))

### Features

- `[jest-jasmine]` Allowed classes and functions as `describe` names. ([#5154](https://github.com/facebook/jest/pull/5154))
- `[jest-jasmine2]` Support generator functions as specs. ([#5166](https://github.com/facebook/jest/pull/5166))
- `[jest-jasmine2]` Allow `spyOn` with getters and setters. ([#5107](https://github.com/facebook/jest/pull/5107))
- `[jest-config]` Allow configuration objects inside `projects` array ([#5176](https://github.com/facebook/jest/pull/5176))
- `[expect]` Add support to `.toHaveProperty` matcher to accept the keyPath argument as an array of properties/indices. ([#5220](https://github.com/facebook/jest/pull/5220))
- `[docs]` Add documentation for .toHaveProperty matcher to accept the keyPath argument as an array of properties/indices. ([#5220](https://github.com/facebook/jest/pull/5220))
- `[jest-runner]` test environments are now passed a new `options` parameter. Currently this only has the `console` which is the test console that Jest will expose to tests. ([#5223](https://github.com/facebook/jest/issues/5223))
- `[jest-environment-jsdom]` pass the `options.console` to a custom instance of `virtualConsole` so jsdom is using the same console as the test. ([#5223](https://github.com/facebook/jest/issues/5223))

### Chore & Maintenance

- `[docs]` Describe the order of execution of describe and test blocks. ([#5217](https://github.com/facebook/jest/pull/5217), [#5238](https://github.com/facebook/jest/pull/5238))
- `[docs]` Add a note on `moduleNameMapper` ordering. ([#5249](https://github.com/facebook/jest/pull/5249))

## jest 22.0.4

### Fixes

- `[jest-cli]` New line before quitting watch mode. ([#5158](https://github.com/facebook/jest/pull/5158))

### Features

- `[babel-jest]` moduleFileExtensions not passed to babel transformer. ([#5110](https://github.com/facebook/jest/pull/5110))

### Chore & Maintenance

- `[*]` Tweaks to better support Node 4 ([#5142](https://github.com/facebook/jest/pull/5142))

## jest 22.0.2 && 22.0.3

### Chore & Maintenance

- `[*]` Tweaks to better support Node 4 ([#5134](https://github.com/facebook/jest/pull/5134))

## jest 22.0.1

### Fixes

- `[jest-runtime]` fix error for test files providing coverage. ([#5117](https://github.com/facebook/jest/pull/5117))

### Features

- `[jest-config]` Add `forceCoverageMatch` to allow collecting coverage from ignored files. ([#5081](https://github.com/facebook/jest/pull/5081))

## jest 22.0.0

### Fixes

- `[jest-resolve]` Use `module.builtinModules` as `BUILTIN_MODULES` when it exists
- `[jest-worker]` Remove `debug` and `inspect` flags from the arguments sent to the child ([#5068](https://github.com/facebook/jest/pull/5068))
- `[jest-config]` Use all `--testPathPattern` and `<regexForTestFiles>` args in `testPathPattern` ([#5066](https://github.com/facebook/jest/pull/5066))
- `[jest-cli]` Do not support `--watch` inside non-version-controlled environments ([#5060](https://github.com/facebook/jest/pull/5060))
- `[jest-config]` Escape Windows path separator in testPathPattern CLI arguments ([#5054](https://github.com/facebook/jest/pull/5054)
- `[jest-jasmine]` Register sourcemaps as node environment to improve performance with jsdom ([#5045](https://github.com/facebook/jest/pull/5045))
- `[pretty-format]` Do not call toJSON recursively ([#5044](https://github.com/facebook/jest/pull/5044))
- `[pretty-format]` Fix errors when identity-obj-proxy mocks CSS Modules ([#4935](https://github.com/facebook/jest/pull/4935))
- `[babel-jest]` Fix support for namespaced babel version 7 ([#4918](https://github.com/facebook/jest/pull/4918))
- `[expect]` fix .toThrow for promises ([#4884](https://github.com/facebook/jest/pull/4884))
- `[jest-docblock]` pragmas should preserve urls ([#4837](https://github.com/facebook/jest/pull/4629))
- `[jest-cli]` Check if `npm_lifecycle_script` calls Jest directly ([#4629](https://github.com/facebook/jest/pull/4629))
- `[jest-cli]` Fix --showConfig to show all configs ([#4494](https://github.com/facebook/jest/pull/4494))
- `[jest-cli]` Throw if `maxWorkers` doesn't have a value ([#4591](https://github.com/facebook/jest/pull/4591))
- `[jest-cli]` Use `fs.realpathSync.native` if available ([#5031](https://github.com/facebook/jest/pull/5031))
- `[jest-config]` Fix `--passWithNoTests` ([#4639](https://github.com/facebook/jest/pull/4639))
- `[jest-config]` Support `rootDir` tag in testEnvironment ([#4579](https://github.com/facebook/jest/pull/4579))
- `[jest-editor-support]` Fix `--showConfig` to support jest 20 and jest 21 ([#4575](https://github.com/facebook/jest/pull/4575))
- `[jest-editor-support]` Fix editor support test for node 4 ([#4640](https://github.com/facebook/jest/pull/4640))
- `[jest-mock]` Support mocking constructor in `mockImplementationOnce` ([#4599](https://github.com/facebook/jest/pull/4599))
- `[jest-runtime]` Fix manual user mocks not working with custom resolver ([#4489](https://github.com/facebook/jest/pull/4489))
- `[jest-util]` Fix `runOnlyPendingTimers` for `setTimeout` inside `setImmediate` ([#4608](https://github.com/facebook/jest/pull/4608))
- `[jest-message-util]` Always remove node internals from stacktraces ([#4695](https://github.com/facebook/jest/pull/4695))
- `[jest-resolve]` changes method of determining builtin modules to include missing builtins ([#4740](https://github.com/facebook/jest/pull/4740))
- `[pretty-format]` Prevent error in pretty-format for window in jsdom test env ([#4750](https://github.com/facebook/jest/pull/4750))
- `[jest-resolve]` Preserve module identity for symlinks ([#4761](https://github.com/facebook/jest/pull/4761))
- `[jest-config]` Include error message for `preset` json ([#4766](https://github.com/facebook/jest/pull/4766))
- `[pretty-format]` Throw `PrettyFormatPluginError` if a plugin halts with an exception ([#4787](https://github.com/facebook/jest/pull/4787))
- `[expect]` Keep the stack trace unchanged when `PrettyFormatPluginError` is thrown by pretty-format ([#4787](https://github.com/facebook/jest/pull/4787))
- `[jest-environment-jsdom]` Fix asynchronous test will fail due to timeout issue. ([#4669](https://github.com/facebook/jest/pull/4669))
- `[jest-cli]` Fix `--onlyChanged` path case sensitivity on Windows platform ([#4730](https://github.com/facebook/jest/pull/4730))
- `[jest-runtime]` Use realpath to match transformers ([#5000](https://github.com/facebook/jest/pull/5000))
- `[expect]` [**BREAKING**] Replace identity equality with Object.is in toBe matcher ([#4917](https://github.com/facebook/jest/pull/4917))

### Features

- `[jest-message-util]` Add codeframe to test assertion failures ([#5087](https://github.com/facebook/jest/pull/5087))
- `[jest-config]` Add Global Setup/Teardown options ([#4716](https://github.com/facebook/jest/pull/4716))
- `[jest-config]` Add `testEnvironmentOptions` to apply to jsdom options or node context. ([#5003](https://github.com/facebook/jest/pull/5003))
- `[jest-jasmine2]` Update Timeout error message to `jest.timeout` and display current timeout value ([#4990](https://github.com/facebook/jest/pull/4990))
- `[jest-runner]` Enable experimental detection of leaked contexts ([#4895](https://github.com/facebook/jest/pull/4895))
- `[jest-cli]` Add combined coverage threshold for directories. ([#4885](https://github.com/facebook/jest/pull/4885))
- `[jest-mock]` Add `timestamps` to mock state. ([#4866](https://github.com/facebook/jest/pull/4866))
- `[eslint-plugin-jest]` Add `prefer-to-have-length` lint rule. ([#4771](https://github.com/facebook/jest/pull/4771))
- `[jest-environment-jsdom]` [**BREAKING**] Upgrade to JSDOM@11 ([#4770](https://github.com/facebook/jest/pull/4770))
- `[jest-environment-*]` [**BREAKING**] Add Async Test Environment APIs, dispose is now teardown ([#4506](https://github.com/facebook/jest/pull/4506))
- `[jest-cli]` Add an option to clear the cache ([#4430](https://github.com/facebook/jest/pull/4430))
- `[babel-plugin-jest-hoist]` Improve error message, that the second argument of `jest.mock` must be an inline function ([#4593](https://github.com/facebook/jest/pull/4593))
- `[jest-snapshot]` [**BREAKING**] Concatenate name of test and snapshot ([#4460](https://github.com/facebook/jest/pull/4460))
- `[jest-cli]` [**BREAKING**] Fail if no tests are found ([#3672](https://github.com/facebook/jest/pull/3672))
- `[jest-diff]` Highlight only last of odd length leading spaces ([#4558](https://github.com/facebook/jest/pull/4558))
- `[jest-docblock]` Add `docblock.print()` ([#4517](https://github.com/facebook/jest/pull/4517))
- `[jest-docblock]` Add `strip` ([#4571](https://github.com/facebook/jest/pull/4571))
- `[jest-docblock]` Preserve leading whitespace in docblock comments ([#4576](https://github.com/facebook/jest/pull/4576))
- `[jest-docblock]` remove leading newlines from `parswWithComments().comments` ([#4610](https://github.com/facebook/jest/pull/4610))
- `[jest-editor-support]` Add Snapshots metadata ([#4570](https://github.com/facebook/jest/pull/4570))
- `[jest-editor-support]` Adds an 'any' to the typedef for `updateFileWithJestStatus` ([#4636](https://github.com/facebook/jest/pull/4636))
- `[jest-editor-support]` Better monorepo support ([#4572](https://github.com/facebook/jest/pull/4572))
- `[jest-environment-jsdom]` Add simple rAF polyfill in jsdom environment to work with React 16 ([#4568](https://github.com/facebook/jest/pull/4568))
- `[jest-environment-node]` Implement node Timer api ([#4622](https://github.com/facebook/jest/pull/4622))
- `[jest-jasmine2]` Add testPath to reporter callbacks ([#4594](https://github.com/facebook/jest/pull/4594))
- `[jest-mock]` Added support for naming mocked functions with `.mockName(value)` and `.mockGetName()` ([#4586](https://github.com/facebook/jest/pull/4586))
- `[jest-runtime]` Add `module.loaded`, and make `module.require` not enumerable ([#4623](https://github.com/facebook/jest/pull/4623))
- `[jest-runtime]` Add `module.parent` ([#4614](https://github.com/facebook/jest/pull/4614))
- `[jest-runtime]` Support sourcemaps in transformers ([#3458](https://github.com/facebook/jest/pull/3458))
- `[jest-snapshot]` [**BREAKING**] Add a serializer for `jest.fn` to allow a snapshot of a jest mock ([#4668](https://github.com/facebook/jest/pull/4668))
- `[jest-worker]` Initial version of parallel worker abstraction, say hello! ([#4497](https://github.com/facebook/jest/pull/4497))
- `[jest-jasmine2]` Add `testLocationInResults` flag to add location information per spec to test results ([#4782](https://github.com/facebook/jest/pull/4782))
- `[jest-environment-jsdom]` Update JSOM to 11.4, which includes built-in support for `requestAnimationFrame` ([#4919](https://github.com/facebook/jest/pull/4919))
- `[jest-cli]` Hide watch usage output when running on non-interactive environments ([#4958](https://github.com/facebook/jest/pull/4958))
- `[jest-snapshot]` Promises support for `toThrowErrorMatchingSnapshot` ([#4946](https://github.com/facebook/jest/pull/4946))
- `[jest-cli]` Explain which snapshots are obsolete ([#5005](https://github.com/facebook/jest/pull/5005))

### Chore & Maintenance

- `[docs]` Add guide of using with puppeteer ([#5093](https://github.com/facebook/jest/pull/5093))
- `[jest-util]` `jest-util` should not depend on `jest-mock` ([#4992](https://github.com/facebook/jest/pull/4992))
- `[*]` [**BREAKING**] Drop support for Node.js version 4 ([#4769](https://github.com/facebook/jest/pull/4769))
- `[docs]` Wrap code comments at 80 characters ([#4781](https://github.com/facebook/jest/pull/4781))
- `[eslint-plugin-jest]` Removed from the Jest core repo, and moved to https://github.com/jest-community/eslint-plugin-jest ([#4867](https://github.com/facebook/jest/pull/4867))
- `[babel-jest]` Explicitly bump istanbul to newer versions ([#4616](https://github.com/facebook/jest/pull/4616))
- `[expect]` Upgrade mocha and rollup for browser testing ([#4642](https://github.com/facebook/jest/pull/4642))
- `[docs]` Add info about `coveragePathIgnorePatterns` ([#4602](https://github.com/facebook/jest/pull/4602))
- `[docs]` Add Vuejs series of testing with Jest ([#4648](https://github.com/facebook/jest/pull/4648))
- `[docs]` Mention about optional `done` argument in test function ([#4556](https://github.com/facebook/jest/pull/4556))
- `[jest-cli]` Bump node-notifier version ([#4609](https://github.com/facebook/jest/pull/4609))
- `[jest-diff]` Simplify highlight for leading and trailing spaces ([#4553](https://github.com/facebook/jest/pull/4553))
- `[jest-get-type]` Add support for date ([#4621](https://github.com/facebook/jest/pull/4621))
- `[jest-matcher-utils]` Call `chalk.inverse` for trailing spaces ([#4578](https://github.com/facebook/jest/pull/4578))
- `[jest-runtime]` Add `.advanceTimersByTime`; keep `.runTimersToTime()` as an alias.
- `[docs]` Include missing dependency in TestEnvironment sample code
- `[docs]` Add clarification for hook execution order
- `[docs]` Update `expect.anything()` sample code ([#5007](https://github.com/facebook/jest/pull/5007))

## jest 21.2.1

- Fix watchAll not running tests on save ([#4550](https://github.com/facebook/jest/pull/4550))
- Add missing escape sequences to ConvertAnsi plugin ([#4544](https://github.com/facebook/jest/pull/4544))

## jest 21.2.0

- 🃏 Change license from BSD+Patents to MIT.
- Allow eslint-plugin to recognize more disabled tests ([#4533](https://github.com/facebook/jest/pull/4533))
- Add babel-plugin for object spread syntax to babel-preset-jest ([#4519](https://github.com/facebook/jest/pull/4519))
- Display outer element and trailing newline consistently in jest-diff ([#4520](https://github.com/facebook/jest/pull/4520))
- Do not modify stack trace of JestAssertionError ([#4516](https://github.com/facebook/jest/pull/4516))
- Print errors after test structure in verbose mode ([#4504](https://github.com/facebook/jest/pull/4504))
- Fix `--silent --verbose` problem ([#4505](https://github.com/facebook/jest/pull/4505))
- Fix: Reset local state of assertions when using hasAssertions ([#4498](https://github.com/facebook/jest/pull/4498))
- jest-resolve: Prevent default resolver failure when potential resolution directory does not exist ([#4483](https://github.com/facebook/jest/pull/4483))

## jest 21.1.0

- (minor) Use ES module exports ([#4454](https://github.com/facebook/jest/pull/4454))
- Allow chaining mockClear and mockReset ([#4475](https://github.com/facebook/jest/pull/4475))
- Call jest-diff and pretty-format more precisely in toHaveProperty matcher ([#4445](https://github.com/facebook/jest/pull/4445))
- Expose restoreAllMocks to object ([#4463](https://github.com/facebook/jest/pull/4463))
- Fix function name cleaning when making mock fn ([#4464](https://github.com/facebook/jest/pull/4464))
- Fix Map/Set equality checker ([#4404](https://github.com/facebook/jest/pull/4404))
- Make FUNCTION_NAME_RESERVED_PATTERN stateless ([#4466](https://github.com/facebook/jest/pull/4466))

## jest 21.0.2

- Take precedence of NODE_PATH when resolving node_modules directories ([#4453](https://github.com/facebook/jest/pull/4453))
- Fix race condition with --coverage and babel-jest identical file contents edge case ([#4432](https://github.com/facebook/jest/pull/4432))
- Add extra parameter `--runTestsByPath`. ([#4411](https://github.com/facebook/jest/pull/4411))
- Upgrade all outdated deps ([#4425](https://github.com/facebook/jest/pull/4425))

## jest 21.0.1

- Remove obsolete error ([#4417](https://github.com/facebook/jest/pull/4417))

## jest 21.0.0

- Add --changedFilesWithAncestor ([#4070](https://github.com/facebook/jest/pull/4070))
- Add --findRelatedFiles ([#4131](https://github.com/facebook/jest/pull/4131))
- Add --onlyChanged tests ([#3977](https://github.com/facebook/jest/pull/3977))
- Add `contextLines` option to jest-diff ([#4152](https://github.com/facebook/jest/pull/4152))
- Add alternative serialize API for pretty-format plugins ([#4114](https://github.com/facebook/jest/pull/4114))
- Add displayName to MPR ([#4327](https://github.com/facebook/jest/pull/4327))
- Add displayName to TestResult ([#4408](https://github.com/facebook/jest/pull/4408))
- Add es5 build of pretty-format ([#4075](https://github.com/facebook/jest/pull/4075))
- Add extra info to no tests for changed files message ([#4188](https://github.com/facebook/jest/pull/4188))
- Add fake chalk in browser builds in order to support IE10 ([#4367](https://github.com/facebook/jest/pull/4367))
- Add jest.requireActual ([#4260](https://github.com/facebook/jest/pull/4260))
- Add maxWorkers to globalConfig ([#4005](https://github.com/facebook/jest/pull/4005))
- Add skipped tests support for jest-editor-support ([#4346](https://github.com/facebook/jest/pull/4346))
- Add source map support for better debugging experience ([#3738](https://github.com/facebook/jest/pull/3738))
- Add support for Error objects in toMatchObject ([#4339](https://github.com/facebook/jest/pull/4339))
- Add support for Immutable.Record in pretty-format ([#3678](https://github.com/facebook/jest/pull/3678))
- Add tests for extract_requires on export types ([#4080](https://github.com/facebook/jest/pull/4080))
- Add that toMatchObject can match arrays ([#3994](https://github.com/facebook/jest/pull/3994))
- Add watchPathIgnorePatterns to exclude paths to trigger test re-run in watch mode ([#4331](https://github.com/facebook/jest/pull/4331))
- Adding ancestorTitles property to JSON test output ([#4293](https://github.com/facebook/jest/pull/4293))
- Allow custom resolver to be used with[out] moduleNameMapper ([#4174](https://github.com/facebook/jest/pull/4174))
- Avoid parsing `.require(…)` method calls ([#3777](https://github.com/facebook/jest/pull/3777))
- Avoid unnecessary function declarations and call in pretty-format ([#3962](https://github.com/facebook/jest/pull/3962))
- Avoid writing to stdout in default reporter if --json is enabled. Fixes #3941 ([#3945](https://github.com/facebook/jest/pull/3945))
- Better error handling for --config ([#4230](https://github.com/facebook/jest/pull/4230))
- Call consistent pretty-format plugins within Jest ([#3800](https://github.com/facebook/jest/pull/3800))
- Change babel-core to peerDependency for compatibility with Babel 7 ([#4162](https://github.com/facebook/jest/pull/4162))
- Change Promise detection code in jest-circus to support non-global Promise implementations ([#4375](https://github.com/facebook/jest/pull/4375))
- Changed files eager loading ([#3979](https://github.com/facebook/jest/pull/3979))
- Check whether we should output to stdout or stderr ([#3953](https://github.com/facebook/jest/pull/3953))
- Clarify what objects toContain and toContainEqual can be used on ([#4307](https://github.com/facebook/jest/pull/4307))
- Clean up resolve() logic. Provide useful names for variables and functions. Test that a directory exists before attempting to resolve files within it. ([#4325](https://github.com/facebook/jest/pull/4325))
- cleanupStackTrace ([#3696](https://github.com/facebook/jest/pull/3696))
- compare objects with Symbol keys ([#3437](https://github.com/facebook/jest/pull/3437))
- Complain if expect is passed multiple arguments ([#4237](https://github.com/facebook/jest/pull/4237))
- Completes nodeCrawl with empty roots ([#3776](https://github.com/facebook/jest/pull/3776))
- Consistent naming of files ([#3798](https://github.com/facebook/jest/pull/3798))
- Convert code base to ESM import ([#3778](https://github.com/facebook/jest/pull/3778))
- Correct summary message for flag --findRelatedTests. ([#4309](https://github.com/facebook/jest/pull/4309))
- Coverage thresholds can be set up for individual files ([#4185](https://github.com/facebook/jest/pull/4185))
- custom reporter error handling ([#4051](https://github.com/facebook/jest/pull/4051))
- Define separate type for pretty-format plugin Options ([#3802](https://github.com/facebook/jest/pull/3802))
- Delete confusing async keyword ([#3679](https://github.com/facebook/jest/pull/3679))
- Delete redundant branch in ReactElement and HTMLElement plugins ([#3731](https://github.com/facebook/jest/pull/3731))
- Don't format node assert errors when there's no 'assert' module ([#4376](https://github.com/facebook/jest/pull/4376))
- Don't print test summary in --silent ([#4106](https://github.com/facebook/jest/pull/4106))
- Don't try to build ghost packages ([#3934](https://github.com/facebook/jest/pull/3934))
- Escape double quotes in attribute values in HTMLElement plugin ([#3797](https://github.com/facebook/jest/pull/3797))
- Explain how to clear the cache ([#4232](https://github.com/facebook/jest/pull/4232))
- Factor out common code for collections in pretty-format ([#4184](https://github.com/facebook/jest/pull/4184))
- Factor out common code for markup in React plugins ([#4171](https://github.com/facebook/jest/pull/4171))
- Feature/internal resolve ([#4315](https://github.com/facebook/jest/pull/4315))
- Fix --logHeapUsage ([#4176](https://github.com/facebook/jest/pull/4176))
- Fix --showConfig to show all project configs ([#4078](https://github.com/facebook/jest/pull/4078))
- Fix --watchAll ([#4254](https://github.com/facebook/jest/pull/4254))
- Fix bug when setTimeout is mocked ([#3769](https://github.com/facebook/jest/pull/3769))
- Fix changedFilesWithAncestor ([#4193](https://github.com/facebook/jest/pull/4193))
- Fix colors for expected/stored snapshot message ([#3702](https://github.com/facebook/jest/pull/3702))
- Fix concurrent test failure ([#4159](https://github.com/facebook/jest/pull/4159))
- Fix for 4286: Compare Maps and Sets by value rather than order ([#4303](https://github.com/facebook/jest/pull/4303))
- fix forceExit ([#4105](https://github.com/facebook/jest/pull/4105))
- Fix grammar in React Native docs ([#3838](https://github.com/facebook/jest/pull/3838))
- Fix inconsistent name of complex values in pretty-format ([#4001](https://github.com/facebook/jest/pull/4001))
- Fix issue mocking bound method ([#3805](https://github.com/facebook/jest/pull/3805))
- Fix jest-circus ([#4290](https://github.com/facebook/jest/pull/4290))
- Fix lint warning in master

  ([#4132](https://github.com/facebook/jest/pull/4132))

- Fix linting ([#3946](https://github.com/facebook/jest/pull/3946))
- fix merge conflict ([#4144](https://github.com/facebook/jest/pull/4144))
- Fix minor typo ([#3729](https://github.com/facebook/jest/pull/3729))
- fix missing console.log messages ([#3895](https://github.com/facebook/jest/pull/3895))
- fix mock return value ([#3933](https://github.com/facebook/jest/pull/3933))
- Fix mocking for modules with folders on windows ([#4238](https://github.com/facebook/jest/pull/4238))
- Fix NODE_PATH resolving for relative paths ([#3616](https://github.com/facebook/jest/pull/3616))
- Fix options.moduleNameMapper override order with preset ([#3565](https://github.com/facebook/jest/pull/3565) ([#3689](https://github.com/facebook/jest/pull/3689))
- Fix React PropTypes warning in tests for Immutable plugin ([#4412](https://github.com/facebook/jest/pull/4412))
- Fix regression in mockReturnValueOnce ([#3857](https://github.com/facebook/jest/pull/3857))
- Fix sample code of mock class constructors ([#4115](https://github.com/facebook/jest/pull/4115))
- Fix setup-test-framework-test ([#3773](https://github.com/facebook/jest/pull/3773))
- fix typescript jest test crash ([#4363](https://github.com/facebook/jest/pull/4363))
- Fix watch mode ([#4084](https://github.com/facebook/jest/pull/4084))
- Fix Watchman on windows ([#4018](https://github.com/facebook/jest/pull/4018))
- Fix(babel): Handle ignored files in babel v7 ([#4393](https://github.com/facebook/jest/pull/4393))
- Fix(babel): Support upcoming beta ([#4403](https://github.com/facebook/jest/pull/4403))
- Fixed object matcher ([#3799](https://github.com/facebook/jest/pull/3799))
- Fixes #3820 use extractExpectedAssertionsErrors in jasmine setup
- Flow upgrade ([#4355](https://github.com/facebook/jest/pull/4355))
- Force message in matchers to always be a function ([#3972](https://github.com/facebook/jest/pull/3972))
- Format `describe` and use `test` instead of `it` alias ([#3792](https://github.com/facebook/jest/pull/3792))
- global_config.js for multi-project runner ([#4023](https://github.com/facebook/jest/pull/4023))
- Handle async errors ([#4016](https://github.com/facebook/jest/pull/4016))
- Hard-fail if hasteImpl is throwing an error during initialization. ([#3812](https://github.com/facebook/jest/pull/3812))
- Ignore import type for extract_requires ([#4079](https://github.com/facebook/jest/pull/4079))
- Ignore indentation of data structures in jest-diff ([#3429](https://github.com/facebook/jest/pull/3429))
- Implement 'jest.requireMock' ([#4292](https://github.com/facebook/jest/pull/4292))
- Improve Jest phabricator plugin ([#4195](https://github.com/facebook/jest/pull/4195))
- Improve Seq and remove newline from non-min empty in Immutable plugin ([#4241](https://github.com/facebook/jest/pull/4241))
- Improved the jest reporter with snapshot info per test. ([#3660](https://github.com/facebook/jest/pull/3660))
- Include fullName in formattedAssertion ([#4273](https://github.com/facebook/jest/pull/4273))
- Integrated with Yarn workspaces ([#3906](https://github.com/facebook/jest/pull/3906))
- jest --all ([#4020](https://github.com/facebook/jest/pull/4020))
- jest-circus test failures ([#3770](https://github.com/facebook/jest/pull/3770))
- jest-circus Timeouts ([#3760](https://github.com/facebook/jest/pull/3760))
- jest-haste-map: add test case for broken handling of ignore pattern ([#4047](https://github.com/facebook/jest/pull/4047))
- jest-haste-map: add test+fix for broken platform module support ([#3885](https://github.com/facebook/jest/pull/3885))
- jest-haste-map: deprecate functional ignorePattern and use it in cache key ([#4063](https://github.com/facebook/jest/pull/4063))
- jest-haste-map: mock 'fs' with more idiomatic jest.mock() ([#4046](https://github.com/facebook/jest/pull/4046))
- jest-haste-map: only file IO errors should be silently ignored ([#3816](https://github.com/facebook/jest/pull/3816))
- jest-haste-map: throw when trying to get a duplicated module ([#3976](https://github.com/facebook/jest/pull/3976))
- jest-haste-map: watchman crawler: normalize paths ([#3887](https://github.com/facebook/jest/pull/3887))
- jest-runtime: atomic cache write, and check validity of data ([#4088](https://github.com/facebook/jest/pull/4088))
- Join lines with newline in jest-diff ([#4314](https://github.com/facebook/jest/pull/4314))
- Keep ARGV only in CLI files ([#4012](https://github.com/facebook/jest/pull/4012))
- let transformers adjust cache key based on mapCoverage ([#4187](https://github.com/facebook/jest/pull/4187))
- Lift requires ([#3780](https://github.com/facebook/jest/pull/3780))
- Log stack when reporting errors in jest-runtime ([#3833](https://github.com/facebook/jest/pull/3833))
- Make --listTests return a new line separated list when not using --json ([#4229](https://github.com/facebook/jest/pull/4229))
- Make build script printing small-terminals-friendly ([#3892](https://github.com/facebook/jest/pull/3892))
- Make error messages more explicit for toBeCalledWith assertions ([#3913](https://github.com/facebook/jest/pull/3913))
- Make jest-matcher-utils use ESM exports ([#4342](https://github.com/facebook/jest/pull/4342))
- Make jest-runner a standalone package. ([#4236](https://github.com/facebook/jest/pull/4236))
- Make Jest’s Test Runner configurable. ([#4240](https://github.com/facebook/jest/pull/4240))
- Make listTests always print to console.log ([#4391](https://github.com/facebook/jest/pull/4391))
- Make providesModuleNodeModules ignore nested node_modules directories
- Make sure function mocks match original arity ([#4170](https://github.com/facebook/jest/pull/4170))
- Make sure runAllTimers also clears all ticks ([#3915](https://github.com/facebook/jest/pull/3915))
- Make toBe matcher error message more helpful for objects and arrays ([#4277](https://github.com/facebook/jest/pull/4277))
- Make useRealTimers play well with timers: fake ([#3858](https://github.com/facebook/jest/pull/3858))
- Move getType from jest-matcher-utils to separate package ([#3559](https://github.com/facebook/jest/pull/3559))
- Multiroot jest-change-files ([#3969](https://github.com/facebook/jest/pull/3969))
- Output created snapshot when using --ci option ([#3693](https://github.com/facebook/jest/pull/3693))
- Point out you can use matchers in .toMatchObject ([#3796](https://github.com/facebook/jest/pull/3796))
- Prevent babelrc package import failure on relative current path ([#3723](https://github.com/facebook/jest/pull/3723))
- Print RDP details for windows builds ([#4017](https://github.com/facebook/jest/pull/4017))
- Provide better error checking for transformed content ([#3807](https://github.com/facebook/jest/pull/3807))
- Provide printText and printComment in markup.js for HTMLElement plugin ([#4344](https://github.com/facebook/jest/pull/4344))
- Provide regex visualization for testRegex ([#3758](https://github.com/facebook/jest/pull/3758))
- Refactor CLI ([#3862](https://github.com/facebook/jest/pull/3862))
- Refactor names and delimiters of complex values in pretty-format ([#3986](https://github.com/facebook/jest/pull/3986))
- Replace concat(Immutable) with Immutable as item of plugins array ([#4207](https://github.com/facebook/jest/pull/4207))
- Replace Jasmine with jest-circus ([#3668](https://github.com/facebook/jest/pull/3668))
- Replace match with test and omit redundant String conversion ([#4311](https://github.com/facebook/jest/pull/4311))
- Replace print with serialize in AsymmetricMatcher plugin ([#4173](https://github.com/facebook/jest/pull/4173))
- Replace print with serialize in ConvertAnsi plugin ([#4225](https://github.com/facebook/jest/pull/4225))
- Replace print with serialize in HTMLElement plugin ([#4215](https://github.com/facebook/jest/pull/4215))
- Replace print with serialize in Immutable plugins ([#4189](https://github.com/facebook/jest/pull/4189))
- Replace unchanging args with one config arg within pretty-format ([#4076](https://github.com/facebook/jest/pull/4076))
- Return UNDEFINED for undefined type in ReactElement plugin ([#4360](https://github.com/facebook/jest/pull/4360))
- Rewrite some read bumps in pretty-format ([#4093](https://github.com/facebook/jest/pull/4093))
- Run update method before installing JRE on Circle ([#4318](https://github.com/facebook/jest/pull/4318))
- Separated the snapshot summary creation from the printing to improve testability. ([#4373](https://github.com/facebook/jest/pull/4373))
- Set coverageDirectory during normalize phase ([#3966](https://github.com/facebook/jest/pull/3966))
- Setup custom reporters after default reporters ([#4053](https://github.com/facebook/jest/pull/4053))
- Setup for Circle 2 ([#4149](https://github.com/facebook/jest/pull/4149))
- Simplify readme ([#3790](https://github.com/facebook/jest/pull/3790))
- Simplify snapshots definition ([#3791](https://github.com/facebook/jest/pull/3791))
- skipNodeResolution config option ([#3987](https://github.com/facebook/jest/pull/3987))
- Small fixes to toHaveProperty docs ([#3878](https://github.com/facebook/jest/pull/3878))
- Sort attributes by name in HTMLElement plugin ([#3783](https://github.com/facebook/jest/pull/3783))
- Specify watchPathIgnorePatterns will only be available in Jest 21+ ([#4398](https://github.com/facebook/jest/pull/4398))
- Split TestRunner off of TestScheduler ([#4233](https://github.com/facebook/jest/pull/4233))
- Strict and explicit config resolution logic ([#4122](https://github.com/facebook/jest/pull/4122))
- Support maxDepth option in React plugins ([#4208](https://github.com/facebook/jest/pull/4208))
- Support SVG elements in HTMLElement plugin ([#4335](https://github.com/facebook/jest/pull/4335))
- Test empty Immutable collections with {min: false} option ([#4121](https://github.com/facebook/jest/pull/4121))
- test to debug travis failure in master ([#4145](https://github.com/facebook/jest/pull/4145))
- testPathPattern message test ([#4006](https://github.com/facebook/jest/pull/4006))
- Throw Error When Using Nested It Specs ([#4039](https://github.com/facebook/jest/pull/4039))
- Throw when moduleNameMapper points to inexistent module ([#3567](https://github.com/facebook/jest/pull/3567))
- Unified 'no tests found' message for non-verbose MPR ([#4354](https://github.com/facebook/jest/pull/4354))
- Update migration guide with jest-codemods transformers ([#4306](https://github.com/facebook/jest/pull/4306))
- Use "inputSourceMap" for coverage re-mapping. ([#4009](https://github.com/facebook/jest/pull/4009))
- Use "verbose" no test found message when there is only one project ([#4378](https://github.com/facebook/jest/pull/4378))
- Use babel transform to inline all requires ([#4340](https://github.com/facebook/jest/pull/4340))
- Use eslint plugins to run prettier ([#3971](https://github.com/facebook/jest/pull/3971))
- Use iterableEquality in spy matchers ([#3651](https://github.com/facebook/jest/pull/3651))
- Use modern HTML5 <!DOCTYPE> ([#3937](https://github.com/facebook/jest/pull/3937))
- Wrap `Error.captureStackTrace` in a try ([#4035](https://github.com/facebook/jest/pull/4035))

## jest 20.0.4

- Fix jest-haste-map's handling of duplicate module IDs. ([#3647](https://github.com/facebook/jest/pull/3647))
- Fix behavior of `enableAutomock()` when automock is set to false. ([#3624](https://github.com/facebook/jest/pull/3624))
- Fix progress bar in windows. ([#3626](https://github.com/facebook/jest/pull/3626))

## jest 20.0.3

- Fix reporters 'default' setting. ([#3562](https://github.com/facebook/jest/pull/3562))
- Fix to make Jest fail when the coverage threshold not met. ([#3554](https://github.com/facebook/jest/pull/3554))

## jest 20.0.1

- Add ansi-regex to pretty-format dependencies ([#3498](https://github.com/facebook/jest/pull/3498))
- Fix <rootDir> replacement in testMatch and moduleDirectories ([#3538](https://github.com/facebook/jest/pull/3538))
- Fix expect.hasAssertions() to throw when passed arguments ([#3526](https://github.com/facebook/jest/pull/3526))
- Fix stack traces without proper error messages ([#3513](https://github.com/facebook/jest/pull/3513))
- Fix support for custom extensions through haste packages ([#3537](https://github.com/facebook/jest/pull/3537))
- Fix test contexts between test functions ([#3506](https://github.com/facebook/jest/pull/3506))

## jest 20.0.0

- New `--projects` option to run one instance of Jest in multiple projects at the same time. ([#3400](https://github.com/facebook/jest/pull/3400))
- New multi project runner ([#3156](https://github.com/facebook/jest/pull/3156))
- New --listTests flag. ([#3441](https://github.com/facebook/jest/pull/3441))
- New --showConfig flag. ([#3296](https://github.com/facebook/jest/pull/3296))
- New promise support for all `expect` matchers through `.resolves` and `.rejects`. ([#3068](https://github.com/facebook/jest/pull/3068))
- New `expect.hasAssertions()` function similar to `expect.assertions()`. ([#3379](https://github.com/facebook/jest/pull/3379))
- New `this.equals` function exposed to custom matchers. ([#3469](https://github.com/facebook/jest/pull/3469))
- New `valid-expect` lint rule in `eslint-plugin-jest`. ([#3067](https://github.com/facebook/jest/pull/3067))
- New HtmlElement pretty-format plugin. ([#3230](https://github.com/facebook/jest/pull/3230))
- New Immutable pretty-format plugins. ([#2899](https://github.com/facebook/jest/pull/2899))
- New test environment per file setting through `@jest-environment` in the docblock. ([#2859](https://github.com/facebook/jest/pull/2859))
- New feature that allows every configuration option to be set from the command line. ([#3424](https://github.com/facebook/jest/pull/3424))
- New feature to add custom reporters to Jest through `reporters` in the configuration. ([#3349](https://github.com/facebook/jest/pull/3349))
- New feature to add expected and actual values to AssertionError. ([#3217](https://github.com/facebook/jest/pull/3217))
- New feature to map code coverage from transformers. ([#2290](https://github.com/facebook/jest/pull/2290))
- New feature to run untested code coverage in parallel. ([#3407](https://github.com/facebook/jest/pull/3407))
- New option to define a custom resolver. ([#2998](https://github.com/facebook/jest/pull/2998))
- New printing support for text and comment nodes in html pretty-format. ([#3355](https://github.com/facebook/jest/pull/3355))
- New snapshot testing FAQ ([#3425](https://github.com/facebook/jest/pull/3425))
- New support for custom platforms on jest-haste-map. ([#3162](https://github.com/facebook/jest/pull/3162))
- New support for mocking native async methods. ([#3209](https://github.com/facebook/jest/pull/3209))
- New guide on how to use Jest with any JavaScript framework. ([#3243](https://github.com/facebook/jest/pull/3243))
- New translation system for the Jest website.
- New collapsing watch mode usage prompt after first run. ([#3078](https://github.com/facebook/jest/pull/3078))
- Breaking Change: Forked Jasmine 2.5 into Jest's own test runner and rewrote large parts of Jasmine. ([#3147](https://github.com/facebook/jest/pull/3147))
- Breaking Change: Jest does not write new snapshots by default on CI. ([#3456](https://github.com/facebook/jest/pull/3456))
- Breaking Change: Moved the typescript parser from `jest-editor-support` into a separate `jest-test-typescript-parser` package. ([#2973](https://github.com/facebook/jest/pull/2973))
- Breaking Change: Replaced auto-loading of babel-polyfill with only regenerator-runtime, fixes a major memory leak. ([#2755](https://github.com/facebook/jest/pull/2755))
- Fixed `babel-jest` to look up the `babel` field in `package.json` as a fallback.
- Fixed `jest-editor-support`'s parser to not crash on incomplete ASTs. ([#3259](https://github.com/facebook/jest/pull/3259))
- Fixed `jest-resolve` to use `is-builtin-module` instead of `resolve.isCore`. ([#2997](https://github.com/facebook/jest/pull/2997))
- Fixed `jest-snapshot` to normalize line endings in the `serialize` function. ([#3002](https://github.com/facebook/jest/pull/3002))
- Fixed behavior of `--silent` flag. ([#3003](https://github.com/facebook/jest/pull/3003))
- Fixed bug with watchers on macOS causing test to crash. ([#2957](https://github.com/facebook/jest/pull/2957))
- Fixed CLI `notify` option not taking precedence over config option. ([#3340](https://github.com/facebook/jest/pull/3340))
- Fixed detection of the npm client in SummaryReporter to support Yarn. ([#3263](https://github.com/facebook/jest/pull/3263))
- Fixed done.fail not passing arguments ([#3241](https://github.com/facebook/jest/pull/3241))
- Fixed fake timers to restore after resetting mocks. ([#2467](https://github.com/facebook/jest/pull/2467))
- Fixed handling of babylon's parser options in `jest-editor-support`. ([#3344](https://github.com/facebook/jest/pull/3344))
- Fixed Jest to properly cache transform results. ([#3334](https://github.com/facebook/jest/pull/3334))
- Fixed Jest to use human-readable colors for Jest's own snapshots. ([#3119](https://github.com/facebook/jest/pull/3119))
- Fixed jest-config to use UID for default cache folder. ([#3380](https://github.com/facebook/jest/pull/3380)), ([#3387](https://github.com/facebook/jest/pull/3387))
- Fixed jest-runtime to expose inner error when it fails to write to the cache. ([#3373](https://github.com/facebook/jest/pull/3373))
- Fixed lifecycle hooks to make afterAll hooks operate the same as afterEach. ([#3275](https://github.com/facebook/jest/pull/3275))
- Fixed pretty-format to run plugins before serializing nested basic values. ([#3017](https://github.com/facebook/jest/pull/3017))
- Fixed return value of mocks so they can explicitly be set to return `undefined`. ([#3354](https://github.com/facebook/jest/pull/3354))
- Fixed runner to run tests associated with snapshots when the snapshot changes. ([#3025](https://github.com/facebook/jest/pull/3025))
- Fixed snapshot serializer require, restructured pretty-format. ([#3399](https://github.com/facebook/jest/pull/3399))
- Fixed support for Babel 7 in babel-jest. ([#3271](https://github.com/facebook/jest/pull/3271))
- Fixed testMatch to find tests in .folders. ([#3006](https://github.com/facebook/jest/pull/3006))
- Fixed testNamePattern and testPathPattern to work better together. ([#3327](https://github.com/facebook/jest/pull/3327))
- Fixed to show reject reason when expecting resolve. ([#3134](https://github.com/facebook/jest/pull/3134))
- Fixed toHaveProperty() to use hasOwnProperty from Object ([#3410](https://github.com/facebook/jest/pull/3410))
- Fixed watch mode's screen clearing. ([#2959](https://github.com/facebook/jest/pull/2959)) ([#3294](https://github.com/facebook/jest/pull/3294))
- Improved and consolidated Jest's configuration file resolution. ([#3472](https://github.com/facebook/jest/pull/3472))
- Improved documentation throughout the Jest website.
- Improved documentation to explicitly mention that snapshots must be reviewed. ([#3203](https://github.com/facebook/jest/pull/3203))
- Improved documentation to make it clear CRA users don't need to add dependencies. ([#3312](https://github.com/facebook/jest/pull/3312))
- Improved eslint-plugin-jest's handling of `expect`. ([#3306](https://github.com/facebook/jest/pull/3306))
- Improved flow-coverage, eslint rules and test coverage within the Jest repository.
- Improved printing of `expect.assertions` error. ([#3033](https://github.com/facebook/jest/pull/3033))
- Improved Windows test coverage of Jest.
- Refactored configs & transform ([#3376](https://github.com/facebook/jest/pull/3376))
- Refactored reporters to pass individual Tests to reporters. ([#3289](https://github.com/facebook/jest/pull/3289))
- Refactored TestRunner ([#3166](https://github.com/facebook/jest/pull/3166))
- Refactored watch mode prompts. ([#3290](https://github.com/facebook/jest/pull/3290))
- Deleted `jest-file-exists`. ([#3105](https://github.com/facebook/jest/pull/3105))
- Removed `Config` type. ([#3366](https://github.com/facebook/jest/pull/3366))
- Removed all usage of `jest-file-exists`. ([#3101](https://github.com/facebook/jest/pull/3101))
- Adopted prettier on the Jest codebase.

## jest 19.0.1

- Fix infinite loop when using `--watch` with `--coverage`.
- Fixed `watchman` config option.
- Fixed a bug in the jest-editor-support static analysis.
- Fixed eslint plugin warning.
- Fixed missing space in front of "Did you mean …?".
- Fixed path printing in the reporter on Windows.

## jest 19.0.0

- Breaking Change: Added a version for snapshots.
- Breaking Change: Removed the `mocksPattern` configuration option, it never worked correctly.
- Breaking Change: Renamed `testPathDirs` to `roots` to avoid confusion when configuring Jest.
- Breaking Change: Updated printing of React elements to cause fewer changes when props change.
- Breaking Change: Updated snapshot format to properly escape data.
- Fixed --color to be recognized correctly again.
- Fixed `babel-plugin-jest-hoist` to work properly with type annotations in tests.
- Fixed behavior for console.log calls and fixed a memory leak (#2539).
- Fixed cache directory path for Jest to avoid ENAMETOOLONG errors.
- Fixed change events to be emitted in jest-haste-map's watch mode. This fixes issues with Jest's new watch mode and react-native-packager.
- Fixed cli arguments to be used when loading the config from file, they were previously ignored.
- Fixed Jest to load json files that include a BOM.
- Fixed Jest to throw errors instead of ignoring invalid cli options.
- Fixed mocking behavior for virtual modules.
- Fixed mocking behavior with transitive dependencies.
- Fixed support for asymmetric matchers in `toMatchObject`.
- Fixed test interruption and `--bail` behavior.
- Fixed watch mode to clean up worker processes when a test run gets interrupted.
- Fixed whitespace to be highlighted in snapshots and assertion errors.
- Improved `babel-jest` plugin: babel is loaded lazily, istanbul comments are only added when coverage is used.
- Improved error for invalid transform config.
- Improved moduleNameMapper to not overwrite mocks when many patterns map to the same file.
- Improved printing of skipped tests in verbose mode.
- Improved resolution code in jest-resolve.
- Improved to only show patch marks in assertion errors when the comparison results in large objects.
- New `--collectCoverageFrom` cli argument.
- New `--coverageDirectory` cli argument.
- New `expect.addSnapshotSerializer` to add custom snapshot serializers for tests.
- New `jest.spyOn`.
- New `testMatch` configuration option that accepts glob patterns.
- New eslint-plugin-jest with no-disabled-tests, no-focuses-tests and no-identical-title rules and default configuration and globals.
- New expect.stringContaining asymmetric matcher.
- New feature to make manual mocks with nested folders work. For example `__mocks__/react-native/Library/Text.js` will now work as expected.
- New feature to re-run tests through the notification when using `--notify`.
- New jest-phabricator package to integrate Jest code coverage in phabriactor.
- New jest-validate package to improve configuration errors, help with suggestions of correct configuration and to be adopted in other libraries.
- New pretty-printing for asymmetric matchers.
- New RSS feed for Jest's blog.
- New way to provide a reducer to extract haste module ids.
- New website, new documentation, new color scheme and new homepage.
- Rewritten watch mode for instant feedback, better code quality and to build new features on top of it (#2362).

## jest 18.1.0

- Fixed console.log and fake timer behavior in node 7.3.
- Updated istanbul-api.
- Updated jest-diff equality error message.
- Disabled arrow keys when entering a pattern in watch mode to prevent broken behavior. Will be improved in a future release.
- Moved asymmetric matchers and equality functionality from Jasmine into jest-matchers.
- Removed jasmine and jest-snapshot dependency from jest-matchers.
- Removed unused global `context` variable.
- Show a better error message if the config is invalid JSON.
- Highlight trailing whitespace in assertion diffs and snapshots.
- Jest now uses micromatch instead of minimatch.
- Added `-h` as alias for `--help`.

## jest 18.0.0

See https://jestjs.io/blog/2016/12/15/2016-in-jest.html

- The testResultsProcessor function is now required to return the modified results.
- Removed `pit` and `mockImpl`. Use `it` or `mockImplementation` instead.
- Fixed re-running tests when `--bail` is used together with `--watch`.
- `pretty-format` is now merged into Jest.
- `require('v8')` now works properly in a test context.
- Jest now clears the entire scrollback in watch mode.
- Added `expect.any`, `expect.anything`, `expect.objectContaining`, `expect.arrayContaining`, `expect.stringMatching`.
- Properly resolve `snapshotSerializers`, `setupFiles`, `transform`, `testRunner` and `testResultsProcessor` instead of using `path.resolve`.
- `--testResultsProcessor` is now exposed through the cli.
- Renamed `--jsonOutputFile` to `--outputFile`.
- Added `jest-editor-support` for vscode and Nuclide integration.
- Fixed `test.concurrent` unhandled promise rejections.
- The Jest website is now auto-deployed when merging into master.
- Updated `testRegex` to include `test.js` and `spec.js` files.
- Fixes for `babel-plugin-jest-hoist` when using `jest.mock` with three arguments.
- The `JSON` global in `jest-environment-node` now comes from the vm context instead of the parent context.
- Jest does not print stack traces from babel any longer.
- Fake timers are reset when `FakeTimers.useTimers()` is called.
- Usage of Jest in watch mode can be hidden through `JEST_HIDE_USAGE`.
- Added `expect.assertions(number)` which will ensure that a specified amount of assertions is made in one test.
- Added `.toMatchSnapshot(?string)` feature to give snapshots a name.
- Escape regex in snapshots.
- `jest-react-native` was deprecated and now forwards `react-native`.
- Added `.toMatchObject` matcher.
- Further improve printing of large objects.
- Fixed `NaN% Failed` in the OS notification when using `--notify`.
- The first test run without cached timings will now use separate processes instead of running in band.
- Added `.toHaveProperty` matcher.
- Fixed `Map`/`Set` comparisons.
- `test.concurrent` now works with `--testNamePattern`.

## jest 17.0.3

- Improved file-watching feature in jest-haste-map.
- Added `.toHaveLength` matcher.
- Improved `.toContain` matcher.

## jest 17.0.2

- Fixed performance regression in module resolution.

## jest 17.0.1

- Fixed pretty printing of big objects.
- Fixed resolution of `.native.js` files in react-native projects.

## jest 17.0.0

- Added `expect.extend`.
- Properly resolve modules with platform extensions on react-native.
- Added support for custom snapshots serializers.
- Updated to Jasmine 2.5.2.
- Big diffs are now collapsed by default in snapshots and assertions. Added `--expand` (or `-e`) to show the full diff.
- Replaced `scriptPreprocessor` with the new `transform` option.
- Added `jest.resetAllMocks` which replaces `jest.clearAllMocks`.
- Fixes for react-native preset.
- Fixes for global built in objects in `jest-environment-node`.
- Create mock objects in the vm context instead of the parent context.
- `.babelrc` is now part of the transform cache key in `babel-jest`.
- Fixes for docblock parsing with haste modules.
- Exit with the proper code when the coverage threshold is not reached.
- Implemented file watching in `jest-haste-map`.
- `--json` now includes information about individual tests inside a file.

## jest 16.0.2

- Symbols are now properly mocked when using `jest-mock`.
- `toHaveBeenCalledWith()` works without arguments again.
- Newlines in snapshots are now normalized across different operating systems.

## jest 16.0.1

- Fix infinite loop.

## jest 16.0.0

- Previously failed tests are now always run first.
- A new concurrent reporter shows currently running tests, a test summary, a progress bar and estimated remaining time if possible.
- Improved CLI colors.
- `jest <pattern>` is now case-insensitive.
- Added `it.only`, `it.skip`, `test.only`, `test.skip` and `xtest`.
- Added `--testNamePattern=pattern` or `-t <pattern>` to run individual tests in test files.
- Jest now warns for duplicate mock files.
- Pressing `a`, `o`, `p`, `q` or `enter` while tests are running in the watch mode, the test run will be interrupted.
- `--bail` now works together with `--watch`.
- Added `test.concurrent` for concurrent async tests.
- Jest now automatically considers files and tests with the `.jsx` extension.
- Added `jest.clearAllMocks` to clear all mocks manually.
- Rewrote Jest's snapshot implementation. `jest-snapshot` can now be more easily integrated into other test runners and used in other projects.
- This requires most snapshots to be updated when upgrading Jest.
- Objects and Arrays in snapshots are now printed with a trailing comma.
- Function names are not printed in snapshots any longer to reduce issues with code coverage instrumentation and different Node versions.
- Snapshots are now sorted using natural sort order.
- Snapshots are not marked as obsolete any longer when using `fit` or when an error is thrown in a test.
- Finished migration of Jasmine matchers to the new Jest matchers.
- Pretty print `toHaveBeenLastCalledWith`, `toHaveBeenCalledWith`, `lastCalledWith` and `toBeCalledWith` failure messages.
- Added `toBeInstanceOf` matcher.
- Added `toContainEqual` matcher.
- Added `toThrowErrorMatchingSnapshot` matcher.
- Improved `moduleNameMapper` resolution.
- Module registry fixes.
- Fixed invocation of the `setupTestFrameworkScriptFile` script to make it easier to use chai together with Jest.
- Removed react-native special case in Jest's configuration.
- Added `--findRelatedTests <fileA> <fileB>` cli option to run tests related to the specified files.
- Added `jest.deepUnmock` to `babel-plugin-jest-hoist`.
- Added `jest.runTimersToTime` which is useful together with fake timers.
- Improved automated mocks for ES modules compiled with babel.

## jest 15.1.1

- Fixed issues with test paths that include hyphens on Windows.
- Fixed `testEnvironment` resolution.
- Updated watch file name pattern input.

## jest 15.1.0

- Pretty printer updates for React and global window objects.
- `jest-runtime` overwrites automocking from configuration files.
- Improvements for watch mode on Windows.
- afterAll/afterEach/beforeAll/beforeEach can now return a Promise and be used together with async/await.
- Improved stack trace printing on Node 4.

## jest 15.0.2

- Fixed Jest with npm2 when using coverage.

## jest 15.0.1

- Updated toThrow and toThrowMatchers and aliased them to the same matcher.
- Improvements for watch mode.
- Fixed Symbol reassignment in tests would break Jest's matchers.
- Fixed `--bail` option.

## jest 15.0.0

- See https://jestjs.io/blog/2016/09/01/jest-15.html
- Jest by default now also recognizes files ending in `.spec.js` and `.test.js` as test files.
- Completely replaced most Jasmine matchers with new Jest matchers.
- Rewrote Jest's CLI output for test failures and summaries.
- Added `--env` option to override the default test environment.
- Disabled automocking, fake timers and resetting the module registry by default.
- Added `--watchAll`, made `--watch` interactive and added the ability to update snapshots and select test patterns in watch mode.
- Jest uses verbose mode when running a single test file.
- Console messages are now buffered and printed along with the test results.
- Fix `testEnvironment` resolution to prefer `jest-environment-{name}` instead of `{name}` only. This prevents a module colision when using `jsdom` as test environment.
- `moduleNameMapper` now uses a resolution algorithm.
- Improved performance for small test runs.
- Improved API documentation.
- Jest now works properly with directories that have special characters in them.
- Improvements to Jest's own test infra by merging integration and unit tests. Code coverage is now collected for Jest.
- Added `global.global` to the node environment.
- Fixed babel-jest-plugin-hoist issues with functions called `mock`.
- Improved jest-react-native preset with mocks for ListView, TextInput, ActivityIndicator and ScrollView.
- Added `collectCoverageFrom` to collect code coverage from untested files.
- Rewritten code coverage support.

## jest 14.1.0

- Changed Jest's default cache directory.
- Fixed `jest-react-native` for react 15.3.0.
- Updated react and react-native example to use `react-test-renderer`.
- Started to refactor code coverage.

## jest 14.0.2

- `babel-jest` bugfix.

## jest 14.0.1

- `babel-jest` can now be used to compose a transformer.
- Updated snapshot instructions to run `jest -u` or `npm test -- -u`.
- Fixed `config` cli option to enable JSON objects as configuration.
- Updated printing of preset path in the CLI.

## jest 14.0.0

- Official release of snapshot tests.
- Started to replace Jasmine matchers with Jest matchers: `toBe`, `toBeFalsy`, `toBeTruthy`, `toBeNaN`, `toBe{Greater,Less}Than{,OrEqual}`, `toBeNull`, `toBeDefined`, `toBeUndefined`, `toContain`, `toMatch`, `toBeCloseTo` were rewritten.
- Rewrite of Jest's reporters.
- Experimental react-native support.
- Removed Jasmine 1 support from Jest.
- Transform caching improvements.

## jest 13.2.0

- Snapshot bugfixes.
- Timer bugfixes.

## jest 13.1.0

- Added `test` global function as an alias for `it`.
- Added `coveragePathIgnorePatterns` to the config.
- Fixed printing of "JSX objects" in snapshots.
- Fixes for `--verbose` option and top level `it` calls.
- Extended the node environment with more globals.
- testcheck now needs to be required explicitly through `require('jest-check')`.
- Added `jest.deepUnmock`.
- Fail test suite if it does not contain any tests.

## jest 13.0.0

- Added duration of individual tests in verbose mode.
- Added a `browser` config option to properly resolve npm packages with a browser field in `package.json` if you are writing tests for client side apps
- Added `jest-repl`.
- Split up `jest-cli` into `jest-runtime` and `jest-config`.
- Added a notification plugin that shows a test run notification using `--notify`.
- Refactored `TestRunner` into `SearchSource` and improved the "no tests found" message.
- Added `jest.isMockFunction(jest.fn())` to test for mock functions.
- Improved test reporter printing and added a test failure summary when running many tests.
  - Add support for property testing via testcheck-js.
- Added a webpack tutorial.
- Added support for virtual mocks through `jest.mock('Module', implementation, {virtual: true})`.
- Added snapshot functionality through `toMatchSnapshot()`.
- Redesigned website.

## jest-cli 12.1.1

- Windows stability fixes.
- Mock module resolution fixes.
- Remove test files from code coverage.

## jest-cli 12.1.0

- Jest is now also published in the `jest` package on npm.
- Added `testRegex` to match for tests outside of specific folders. Deprecated both `testDirectoryName` and `testFileExtensions`.
- `it` can now return a Promise for async testing. `pit` was deprecated.
- Added `jest-resolve` as a standalone package based on the Facebook module resolution algorithm.
- Added `jest-changed-files` as a standalone package to detect changed files in a git or hg repo.
- Added `--setupTestFrameworkFile` to cli.
- Added support for coverage thresholds. See https://jestjs.io/docs/en/configuration#coveragethreshold-object.
- Updated to jsdom 9.0.
- Updated and improved stack trace reporting.
- Added `module.filename` and removed the invalid `module.__filename` field.
- Further improved the `lastCalledWith` and `toBeCalledWith` custom matchers. They now print the most recent calls.
- Fixed jest-haste-map on continuous integration systems.
- Fixes for hg/git integration.
- Added a re-try for the watchman crawler.

## jest-cli 12.0.2

- Bug fixes when running a single test file and for scoped package names.

## jest-cli 12.0.1

- Added custom equality matchers for Map/Set and iterables.
- Bug fixes

## jest-cli 12.0.0

- Reimplemented `node-haste` as `jest-haste-map`: https://github.com/facebook/jest/pull/896
- Fixes for the upcoming release of nodejs 6.
- Removed global mock caching which caused negative side-effects on test runs.
- Updated Jasmine from 2.3.4 to 2.4.1.
- Fixed our Jasmine fork to work better with `Object.create(null)`.
- Added a `--silent` flag to silence console messages during a test run.
- Run a test file directly if a path is passed as an argument to Jest.
- Added support for the undocumented nodejs feature `module.paths`.

## jest-cli 11.0.2

- Fixed `jest -o` error when Mercurial isn't installed on the system
- Fixed Jasmine failure message when expected values were mutated after tests.

## jest-cli 11.0.1, babel-jest 11.0.1

- Added support for Mercurial repositories when using `jest -o`
- Added `mockImplementationOnce` API to `jest.fn()`.

## jest-cli 11.0.0, babel-jest 11.0.0 (pre-releases 0.9 to 0.10)

- New implementation of node-haste and rewrite of internal module loading and resolution. Fixed both startup and runtime performance. [#599](https://github.com/facebook/jest/pull/599)
- Jasmine 2 is now the default test runner. To keep using Jasmine 1, put `testRunner: "jasmine1"` into your configuration.
- Added `jest-util`, `jest-mock`, `jest-jasmine1`, `jest-jasmine2`, `jest-environment-node`, `jest-environment-jsdom` packages.
- Added `babel-jest-preset` and `babel-jest` as packages. `babel-jest` is now being auto-detected.
- Added `babel-plugin-jest-hoist` which hoists `jest.unmock`, `jest.mock` and the new `jest.enableAutomock` and `jest.disableAutomock` API.
- Improved `babel-jest` integration and `react-native` testing.
- Improved code coverage reporting when using `babel-jest`.
- Added the `jest.mock('moduleName', moduleFactory)` feature. `jest.mock` now gets hoisted by default. `jest.doMock` was added to explicitly mock a module without the hoisting feature of `babel-jest`.
- Updated jsdom to 8.3.x.
- Improved responsiveness of the system while using `--watch`.
- Clear the terminal window when using `--watch`.
- By default, `--watch` will now only runs tests related to changed files. `--watch=all` can be used to run all tests on file system changes.
- Debounce `--watch` re-runs to not trigger test runs during a branch switch in version control.
- Added `jest.fn()` and `jest.fn(implementation)` as convenient shorcuts for `jest.genMockFunction()` and `jest.genMockFunction().mockImplementation()`.
- Added an `automock` option to turn off automocking globally.
- Added a "no tests found" message if no tests can be found.
- Jest sets `process.NODE_ENV` to `test` unless otherwise specified.
- Fixed `moduleNameMapper` config option when used with paths.
- Fixed an error with Jasmine 2 and tests that `throw 'string errors'`.
- Fixed issues with unmocking symlinked module names.
- Fixed mocking of boolean values.
- Fixed mocking of fields that start with an underscore ("private fields").
- Fixed unmocking behavior with npm3.
- Fixed and improved `--onlyChanged` option.
- Fixed support for running Jest as a git submodule.
- Improved verbose logger output
- Fixed test runtime error reporting and stack traces.
- Improved `toBeCalled` Jasmine 2 custom matcher messages.
- Improved error reporting when a syntax error occurs.
- Renamed HasteModuleLoader to Runtime.
- Jest now properly reports pending tests disabled with `xit` and `xdescribe`.
- Removed `preprocessCachingDisabled` config option.
- Added a `testEnvironment` option to customize the sandbox environment.
- Added support for `@scoped/name` npm packages.
- Added an integration test runner for Jest that runs all tests for examples and packages.

## 0.8.2

- Performance improvements.
- jest now uses `chalk` instead of its own colors implementation.

## 0.8.1

- `--bail` now reports with the proper error code.
- Fixed loading of the setup file when using jasmine2.
- Updated jsdom to 7.2.0.

## 0.8.0

- Added optional support for jasmine2 through the `testRunner` config option.
- Fixed mocking support for Map, WeakMap and Set.
- `node` was added to the defaults in `moduleFileExtensions`.
- Updated the list of node core modules that are properly being recognized by the module loader.

## 0.7.1

- Correctly map `process.on` into jsdom environments, fixes a bug introduced in jest 0.7.0.

## 0.7.0

- Fixed a memory leak with test contexts. Jest now properly cleans up test environments after each test. Added `--logHeapUsage` to log memory usage after each test. Note: this is option is meant for debugging memory leaks and might significantly slow down your test run.
- Removed `mock-modules`, `node-haste` and `mocks` virtual modules. This is a breaking change of undocumented public API. Usage of this API can safely be automatically updated through an automated codemod:
- Example: http://astexplorer.net/#/zrybZ6UvRA
- Codemod: https://github.com/cpojer/js-codemod/blob/master/transforms/jest-update.js
- jscodeshift: https://github.com/facebook/jscodeshift
- Removed `navigator.onLine` and `mockSetReadOnlyProperty` from the global jsdom environment. Use `window.navigator.onLine = true;` in your test setup and `Object.defineProperty` instead.

## 0.6.1

- Updated jsdom to 7.0.2.
- Use the current working directory as root when passing a jest config from the command line.
- Updated the React examples and getting started guide
- Modules now receive a `module.parent` field so unmocked modules don't assume they are run directly any longer.

## 0.6.0

- jest now reports the number of tests that were run instead of the number of test files.
- Added a `--json` option to print test results as JSON.
- Changed the preprocessor API. A preprocessor now receives the script, file and config. The cache key function receives the script, file and stringified config to be able to create consistent hashes.
- Removed node-worker-pool in favor of node-worker-farm (#540).
- `toEqual` now also checks the internal class name of an object. This fixes invalid tests like `expect([]).toEqual({})` which were previously passing.
- Added the option to provide map modules to stub modules by providing the `moduleNameMapper` config option.
- Allow to specify a custom `testRunner` in the configuration (#531).
- Added a `--no-cache` option to make it easier to debug preprocessor scripts.
- Fix code coverage on windows (#499).

## 0.5.6

- Cache test run performance and run slowest tests first to maximize worker utilization
- Update to jsdom 6.5.0

## 0.5.5

- Improve failure stack traces.
- Fix syntax error reporting.
- Add `--watch` option (#472).

## 0.5.2

- Fixed a bug with syntax errors in test files (#487).
- Fixed chmod error for preprocess-cache (#491).
- Support for the upcoming node 4.0 release (#490, #489).

## 0.5.1

- Upgraded node-worker-pool to 3.0.0, use the native `Promise` implementation.
- `testURL` can be used to set the location of the jsdom environment.
- Updated all of jest's dependencies, now using jsdom 6.3.
- jest now uses the native `Promise` implementation.
- Fixed a bug when passed an empty `testPathIgnorePatterns`.
- Moved preprocessor cache into the haste cache directory.

## 0.5.0

- Added `--noStackTrace` option to disable stack traces.
- Jest now only works with iojs v2 and up. If you are still using node we recommend upgrading to iojs or keep using jest 0.4.0.
- Upgraded to jsdom 6.1.0 and removed all the custom jsdom overwrites.

## <=0.4.0

- See commit history for changes in previous versions of jest.<|MERGE_RESOLUTION|>--- conflicted
+++ resolved
@@ -1,10 +1,9 @@
 ## master
 
-<<<<<<< HEAD
 ### Features
 
 - `[jest-each]` introduces `%#` option to add index of the test to its title
-=======
+
 ### Fixes
 
 - `[jest-snapshot` Mark snapshots as obsolete when moved to an inline snapshot ([#6773](https://github.com/facebook/jest/pull/6773))
@@ -12,7 +11,6 @@
 - `[jest-config]` Update default config for testURL from 'about:blank' to 'http://localhost' to address latest JSDOM security warning. ([#6792](https://github.com/facebook/jest/pull/6792))
 
 ## 23.4.2
->>>>>>> f66b74d1
 
 ### Performance
 
