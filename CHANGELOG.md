--- conflicted
+++ resolved
@@ -2,14 +2,11 @@
 
 ### Features
 
-<<<<<<< HEAD
 * `[jest-cli]` Added `--notifyMode` to specify when to be notified.
   ([#5125](https://github.com/facebook/jest/pull/5125))
-=======
 * `[diff-sequences]` New package compares items in two sequences to find a
   **longest common subsequence**.
   ([#5407](https://github.com/facebook/jest/pull/5407))
->>>>>>> ad91d0a6
 * `[jest-config]` Allow lastComit and changedFilesWithAncestor via JSON config
   ([#5476](https://github.com/facebook/jest/pull/5476))
 * `[jest-util]` Add deletion to `process.env` as well
