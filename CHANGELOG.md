--- conflicted
+++ resolved
@@ -2,11 +2,8 @@
 
 ### Features
 
-<<<<<<< HEAD
 - `[jest-console]` Add code frame to `console.error` and `console.warn` ([#9741](https://github.com/facebook/jest/pull/9741))
-=======
 - `[@jest/globals]` New package so Jest's globals can be explicitly imported ([#9801](https://github.com/facebook/jest/pull/9801))
->>>>>>> 2882d284
 
 ### Fixes
 
