{
  "extends": "./packages/eslint-config-fb-strict/index.js",
  "parser": "babel-eslint",
<<<<<<< HEAD
  "rules": {
    "no-multiple-empty-lines": 1
  }
=======
  "plugins": [
    "markdown"
  ]
>>>>>>> 186bee30
}<|MERGE_RESOLUTION|>--- conflicted
+++ resolved
@@ -1,13 +1,10 @@
 {
   "extends": "./packages/eslint-config-fb-strict/index.js",
   "parser": "babel-eslint",
-<<<<<<< HEAD
   "rules": {
     "no-multiple-empty-lines": 1
-  }
-=======
+  },
   "plugins": [
     "markdown"
   ]
->>>>>>> 186bee30
 }