--- conflicted
+++ resolved
@@ -69,31 +69,7 @@
  * @param options See DEFAULT_OPTIONS for descriptions on the various options
  *                and their defaults.
  */
-<<<<<<< HEAD
-function TestRunner(config, options) {
-  this._config = config;
-  this._configDeps = null;
-  this._moduleLoaderResourceMap = null;
-  this._testPathDirsRegExp = new RegExp(
-    config.testPathDirs
-      .map(function(dir) {
-        return optionPathToRegex(dir);
-      })
-      .join('|')
-  );
-
-  this._nodeHasteTestRegExp = new RegExp(
-    optionPathToRegex(path.sep + config.testDirectoryName + path.sep) +
-    '.*\\.(' +
-      config.testFileExtensions.map(function(ext) {
-        return utils.escapeStrForRegex(ext);
-      })
-      .join('|') +
-    ')$'
-  );
-  this._opts = assign({}, DEFAULT_OPTIONS, options);
-}
-=======
+
 class TestRunner {
 
   constructor(config, options) {
@@ -102,13 +78,12 @@
     this._moduleLoaderResourceMap = null;
     this._testPathDirsRegExp = new RegExp(
       config.testPathDirs
-        .map(dir => utils.escapeStrForRegex(dir))
+        .map(dir => optionPathToRegex(dir))
         .join('|')
     );
->>>>>>> 8518d5bf
 
     this._nodeHasteTestRegExp = new RegExp(
-      '/' + utils.escapeStrForRegex(config.testDirectoryName) + '/' +
+      optionPathToRegex(path.sep + config.testDirectoryName + path.sep) +
       '.*\\.(' +
         config.testFileExtensions
           .map(ext => utils.escapeStrForRegex(ext))
@@ -122,39 +97,12 @@
     this._opts = assign({}, DEFAULT_OPTIONS, options);
   }
 
-<<<<<<< HEAD
-TestRunner.prototype._isTestFilePath = function(filePath) {
-  // Normalize slashes/backslashes so the regexp works cross-platform
-  filePath = path.normalize(filePath);
-  
-  var testPathIgnorePattern =
-    this._config.testPathIgnorePatterns.length
-    ? new RegExp(this._config.testPathIgnorePatterns.join('|'))
-    : null;
-  return (
-    this._nodeHasteTestRegExp.test(filePath)
-    && !HIDDEN_FILE_RE.test(filePath)
-    && (!testPathIgnorePattern || !testPathIgnorePattern.test(filePath))
-    && this._testPathDirsRegExp.test(filePath)
-  );
-};
-
-TestRunner.prototype._loadConfigDependencies = function() {
-  var config = this._config;
-  if (this._configDeps === null) {
-    this._configDeps = {
-      ModuleLoader: require(config.moduleLoader),
-      testEnvironment: require(config.testEnvironment),
-      testRunner: require(config.testRunner).bind(null)
-    };
-=======
   _constructModuleLoader(environment, customCfg) {
     var config = customCfg || this._config;
     var ModuleLoader = this._loadConfigDependencies().ModuleLoader;
     return this._getModuleLoaderResourceMap().then(function(resourceMap) {
       return new ModuleLoader(config, environment, resourceMap);
     });
->>>>>>> 8518d5bf
   }
 
   _getModuleLoaderResourceMap() {
@@ -172,7 +120,8 @@
   }
 
   _isTestFilePath(filePath) {
-    filePath = utils.pathNormalize(filePath);
+    // get filePath into OS-appropriate format before testing patterns
+    filePath = path.normalize(filePath);
     var testPathIgnorePattern =
       this._config.testPathIgnorePatterns.length
       ? new RegExp(this._config.testPathIgnorePatterns.join('|'))
@@ -360,60 +309,6 @@
     this._loadConfigDependencies();
   }
 
-<<<<<<< HEAD
-/**
- * Run the given single test file path.
- * This just contains logic for running a single test given it's file path.
- *
- * @param {String} testFilePath
- * @return {Promise<Object>} Results of the test
- */
-TestRunner.prototype.runTest = function(testFilePath) {
-  // Shallow copying lets us adjust the config object locally without
-  // worrying about the external consequences of changing the config object for
-  // needs that are local to this particular function call
-  var config = assign({}, this._config);
-  var configDeps = this._loadConfigDependencies();
-
-  var env = new configDeps.testEnvironment(config);
-  var testRunner = configDeps.testRunner;
-
-  // Capture and serialize console.{log|warning|error}s so they can be passed
-  // around (such as through some channel back to a parent process)
-  var consoleMessages = [];
-  env.global.console = new Console(consoleMessages);
-
-  // Pass the testFilePath into the runner, so it can be used to e.g.
-  // configure test reporter output.
-  env.testFilePath = testFilePath;
-  var dispose = function() {
-    env.dispose();
-  };
-
-  return this._constructModuleLoader(env, config).then(function(moduleLoader) {
-    // This is a kind of janky way to ensure that we only collect coverage
-    // information on modules that are immediate dependencies of the test file.
-    //
-    // Collecting coverage info on more than that is often not useful as
-    // *usually*, when one is looking for coverage info, one is only looking
-    // for coverage info on the files under test. Since a test file is just a
-    // regular old module that can depend on whatever other modules it likes,
-    // it's usually pretty hard to tell which of those dependencies is/are the
-    // "module(s)" under test.
-    //
-    // I'm not super happy with having to inject stuff into the config object
-    // mid-stream here, but it gets the job done.
-    if (config.collectCoverage && !config.collectCoverageOnlyFrom) {
-      config.collectCoverageOnlyFrom = {};
-      moduleLoader.getDependenciesFromPath(testFilePath)
-        .filter(function(depPath) {
-          // Skip over built-in (non-absolute paths) and node modules
-          return path.isAbsolute(depPath) && !(/node_modules/.test(depPath));
-        }).forEach(function(depPath) {
-          config.collectCoverageOnlyFrom[depPath] = true;
-        });
-    }
-=======
   /**
    * Run the given single test file path.
    * This just contains logic for running a single test given it's file path.
@@ -461,11 +356,10 @@
       if (config.collectCoverage && !config.collectCoverageOnlyFrom) {
         config.collectCoverageOnlyFrom = {};
         moduleLoader.getDependenciesFromPath(testFilePath)
-          // Skip over built-in and node modules
-          .filter(path => /^\//.test(path) && !(/node_modules/.test(path)))
-          .forEach(path => config.collectCoverageOnlyFrom[path] = true);
-      }
->>>>>>> 8518d5bf
+          // Skip over built-in (non-absolute paths) and node modules
+          .filter(p => path.isAbsolute(p) && !(/node_modules/.test(p)))
+          .forEach(p => config.collectCoverageOnlyFrom[p] = true);
+      }
 
       if (config.setupEnvScriptFile) {
         utils.runContentWithLocalBindings(
