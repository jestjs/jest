/**
 * Copyright (c) 2014, Facebook, Inc. All rights reserved.
 *
 * This source code is licensed under the BSD-style license found in the
 * LICENSE file in the root directory of this source tree. An additional grant
 * of patent rights can be found in the PATENTS file in the same directory.
 */
'use strict';

/**
 * TODO: This file has grown into a monster. It really needs to be refactored
 *       into smaller pieces. One of the best places to start would be to move a
 *       bunch of the logic that exists here into node-haste.
 *
 *       Relatedly: It's time we vastly simplify node-haste.
 */

var CoverageCollector = require('../CoverageCollector');
var fs = require('graceful-fs');
var hasteLoaders = require('node-haste/lib/loaders');
var moduleMocker = require('../lib/moduleMocker');
var NodeHaste = require('node-haste/lib/Haste');
var os = require('os');
var path = require('path');
var Q = require('q');
var resolve = require('resolve');
var utils = require('../lib/utils');

var COVERAGE_STORAGE_VAR_NAME = '____JEST_COVERAGE_DATA____';

var NODE_PATH = process.env.NODE_PATH;

var IS_PATH_BASED_MODULE_NAME = /^(?:\.\.?\/|\/)/;

var NODE_CORE_MODULES = {
  assert: true,
  buffer: true,
  child_process: true, // jshint ignore:line
  cluster: true,
  console: true,
  constants: true,
  crypto: true,
  dgram: true,
  dns: true,
  domain: true,
  events: true,
  freelist: true,
  fs: true,
  http: true,
  https: true,
  module: true,
  net: true,
  os: true,
  path: true,
  punycode: true,
  querystring: true,
  readline: true,
  repl: true,
  smalloc: true,
  stream: true,
  string_decoder: true, // jshint ignore:line
  sys: true,
  timers: true,
  tls: true,
  tty: true,
  url: true,
  util: true,
  vm: true,
  zlib: true
};

var VENDOR_PATH = path.resolve(__dirname, '../../vendor');

var _configUnmockListRegExpCache = null;

function _buildLoadersList(config) {
  return [
    new hasteLoaders.ProjectConfigurationLoader(),
    new hasteLoaders.JSTestLoader(config.setupJSTestLoaderOptions),
    new hasteLoaders.JSMockLoader(config.setupJSMockLoaderOptions),
    new hasteLoaders.JSLoader(config.setupJSLoaderOptions),
    new hasteLoaders.ResourceLoader()
  ];
}

function _constructHasteInst(config, options) {
  var HASTE_IGNORE_REGEX = new RegExp(
    config.modulePathIgnorePatterns.length > 0
    ? config.modulePathIgnorePatterns.join('|')
    : '$.'  // never matches
  );

  if (!fs.existsSync(config.cacheDirectory)) {
    fs.mkdirSync(config.cacheDirectory);
  }

  return new NodeHaste(
    _buildLoadersList(config),
    (config.testPathDirs || []),
    {
      ignorePaths: function(path) {
        return path.match(HASTE_IGNORE_REGEX);
      },
      version: JSON.stringify(config),
      useNativeFind: true,
      maxProcesses: os.cpus().length,
      maxOpenFiles: options.maxOpenFiles || 100
    }
  );
}

function _getCacheFilePath(config) {
  return path.join(config.cacheDirectory, 'cache-' + config.name);
}

function Loader(config, environment, resourceMap) {
  this._config = config;
  this._coverageCollectors = {};
  this._currentlyExecutingModulePath = '';
  this._environment = environment;
  this._explicitShouldMock = {};
  this._explicitlySetMocks = {};
  this._isCurrentlyExecutingManualMock = null;
  this._mockMetaDataCache = {};
  this._nodeModuleProjectConfigNameToResource = null;
  this._resourceMap = resourceMap;
  this._reverseDependencyMap = null;
  this._shouldAutoMock = true;
  this._configShouldMockModuleNames = {};

  if (_configUnmockListRegExpCache === null) {
    // Node must have been run with --harmony in order for WeakMap to be
    // available
    if (!process.execArgv.some(function(arg) { return arg === '--harmony'; })) {
      throw new Error('Please run node with the --harmony flag!');
    }

    _configUnmockListRegExpCache = new WeakMap();
  }

  if (!config.unmockedModulePathPatterns
      || config.unmockedModulePathPatterns.length === 0) {
    this._unmockListRegExps = [];
  } else {
    this._unmockListRegExps = _configUnmockListRegExpCache.get(config);
    if (!this._unmockListRegExps) {
      this._unmockListRegExps = config.unmockedModulePathPatterns
        .map(function(unmockPathRe) {
          return new RegExp(unmockPathRe);
        });
      _configUnmockListRegExpCache.set(config, this._unmockListRegExps);
    }
  }

  this.resetModuleRegistry();
}

Loader.loadResourceMap = function(config, options) {
  options = options || {};

  var deferred = Q.defer();
  try {
    _constructHasteInst(config, options).update(
      _getCacheFilePath(config),
      function(resourceMap) {
        deferred.resolve(resourceMap);
      }
    );
  } catch (e) {
    deferred.reject(e);
  }

  return deferred.promise;
};

Loader.loadResourceMapFromCacheFile = function(config, options) {
  options = options || {};

  var deferred = Q.defer();
  try {
    var hasteInst = _constructHasteInst(config, options);
    hasteInst.loadMap(
      _getCacheFilePath(config),
      function(err, map) {
        if (err) {
          deferred.reject(err);
        } else {
          deferred.resolve(map);
        }
      }
    );
  } catch (e) {
    deferred.reject(e);
  }

  return deferred.promise;
};

/**
 * Given the path to a module: Read it from disk (synchronously) and
 * evaluate it's constructor function to generate the module and exports
 * objects.
 *
 * @param string modulePath
 * @return object
 */
Loader.prototype._execModule = function(moduleObj) {
  var modulePath = moduleObj.__filename;

  var moduleContent =
    utils.readAndPreprocessFileContent(modulePath, this._config);

  moduleObj.require = this.constructBoundRequire(modulePath);

  var moduleLocalBindings = {
    'module': moduleObj,
    'exports': moduleObj.exports,
    'require': moduleObj.require,
    '__dirname': path.dirname(modulePath),
    '__filename': modulePath,
    'global': this._environment.global,
    'jest': this._builtInModules['jest-runtime'](modulePath).exports
  };

  var onlyCollectFrom = this._config.collectCoverageOnlyFrom;
  var shouldCollectCoverage =
    this._config.collectCoverage === true && !onlyCollectFrom
    || (onlyCollectFrom && onlyCollectFrom[modulePath] === true);

  if (shouldCollectCoverage) {
    if (!this._coverageCollectors.hasOwnProperty(modulePath)) {
      this._coverageCollectors[modulePath] =
        new CoverageCollector(moduleContent);
    }
    var collector = this._coverageCollectors[modulePath];
    moduleLocalBindings[COVERAGE_STORAGE_VAR_NAME] =
      collector.getCoverageDataStore();
    moduleContent = collector.getInstrumentedSource(COVERAGE_STORAGE_VAR_NAME);
  }

  var lastExecutingModulePath = this._currentlyExecutingModulePath;
  this._currentlyExecutingModulePath = modulePath;

  var origCurrExecutingManualMock = this._isCurrentlyExecutingManualMock;
  this._isCurrentlyExecutingManualMock = modulePath;

  utils.runContentWithLocalBindings(
    this._environment.runSourceText.bind(this._environment),
    moduleContent,
    modulePath,
    moduleLocalBindings
  );

  this._isCurrentlyExecutingManualMock = origCurrExecutingManualMock;
  this._currentlyExecutingModulePath = lastExecutingModulePath;
};

Loader.prototype._generateMock = function(currPath, moduleName) {
  var modulePath = this._moduleNameToPath(currPath, moduleName);

  if (!this._mockMetaDataCache.hasOwnProperty(modulePath)) {
    // This allows us to handle circular dependencies while generating an
    // automock
    this._mockMetaDataCache[modulePath] = moduleMocker.getMetadata({});

    // In order to avoid it being possible for automocking to potentially cause
    // side-effects within the module environment, we need to execute the module
    // in isolation. This accomplishes that by temporarily clearing out the
    // module and mock registries while the module being analyzed is executed.
    //
    // An example scenario where this could cause issue is if the module being
    // mocked has calls into side-effectful APIs on another module.
    var origMockRegistry = this._mockRegistry;
    var origModuleRegistry = this._moduleRegistry;
    this._mockRegistry = {};
    this._moduleRegistry = {};

    var moduleExports = this.requireModule(currPath, moduleName);

    // Restore the "real" module/mock registries
    this._mockRegistry = origMockRegistry;
    this._moduleRegistry = origModuleRegistry;

    this._mockMetaDataCache[modulePath] = moduleMocker.getMetadata(
      moduleExports
    );
  }

  return moduleMocker.generateFromMetadata(
    this._mockMetaDataCache[modulePath]
  );
};

Loader.prototype._getDependencyPathsFromResource = function(resource) {
  var dependencyPaths = [];
  for (var i = 0; i < resource.requiredModules.length; i++) {
    var requiredModule = resource.requiredModules[i];

    // *facepalm* node-haste is pretty clowny
    if (resource.getModuleIDByOrigin) {
      requiredModule =
        resource.getModuleIDByOrigin(requiredModule) || requiredModule;
    }

    try {
      var moduleID = this._getNormalizedModuleID(resource.path, requiredModule);
    } catch(e) {
      console.warn(
        'Could not find a `' + requiredModule + '` module while analyzing ' +
        'dependencies of `' + resource.id + '`'
      );
      continue;
    }

    dependencyPaths.push(this._getRealPathFromNormalizedModuleID(moduleID));
  }
  return dependencyPaths;
};

Loader.prototype._getResource = function(resourceType, resourceName) {
  var resource = this._resourceMap.getResource(resourceType, resourceName);

  // TODO: Fix this properly in node-haste, not here :(
  if (resource === undefined && resourceType === 'JS' && /\//.test(resourceName)
      && !/\.js$/.test(resourceName)) {
    resource = this._resourceMap.getResource(
      resourceType,
      resourceName + '.js'
    );
  }

  return resource;
};

Loader.prototype._getNormalizedModuleID = function(currPath, moduleName) {
  var moduleType;
  var mockAbsPath = null;
  var realAbsPath = null;

  if (this._builtInModules.hasOwnProperty(moduleName)) {
    moduleType = 'builtin';
    realAbsPath = moduleName;
  } else if (NODE_CORE_MODULES.hasOwnProperty(moduleName)) {
    moduleType = 'node';
    realAbsPath = moduleName;
  } else {
    moduleType = 'user';

    // If this is a path-based module name, resolve it to an absolute path and
    // then see if there's a node-haste resource for it (so that we can extract
    // info from the resource, like whether its a mock, or a
    if (IS_PATH_BASED_MODULE_NAME.test(moduleName)
        || (this._getResource('JS', moduleName) === undefined
            && this._getResource('JSMock', moduleName) === undefined)) {
      var absolutePath = this._moduleNameToPath(currPath, moduleName);
      if (absolutePath === undefined) {
        throw new Error(
          'Cannot find module \'' + moduleName + '\' from \'' + currPath + '\''
        );
      }

      // See if node-haste is already aware of this resource. If so, we need to
      // look up if it has an associated manual mock.
      var resource = this._resourceMap.getResourceByPath(absolutePath);
      if (resource) {
        if (resource.type === 'JS') {
          realAbsPath = absolutePath;
        } else if (resource.type === 'JSMock') {
          mockAbsPath = absolutePath;
        }
        moduleName = resource.id;
      }
    }

    if (realAbsPath === null) {
      var moduleResource = this._getResource('JS', moduleName);
      if (moduleResource) {
        realAbsPath = moduleResource.path;
      }
    }

    if (mockAbsPath === null) {
      var mockResource = this._getResource('JSMock', moduleName);
      if (mockResource) {
        mockAbsPath = mockResource.path;
      }
    }
  }

  return [moduleType, realAbsPath, mockAbsPath].join(':');
};

Loader.prototype._getRealPathFromNormalizedModuleID = function(moduleID) {
  return moduleID.split(':')[1];
};

/**
 * Given a module name and the current file path, returns the normalized
 * (absolute) module path for said module. Relative-path CommonJS require()s
 * such as `require('./otherModule')` need to be looked up with context of
 * the module that's calling require()
 *
 * Also contains special case logic for built-in modules, in which it just
 * returns the module name.
 *
 * @param string currPath The path of the file that is attempting to
 *                            resolve the module
 * @param string moduleName The name of the module to be resolved
 * @return string
 */
Loader.prototype._moduleNameToPath = function(currPath, moduleName) {
  if (this._builtInModules.hasOwnProperty(moduleName)) {
    return moduleName;
  }

  // Relative-path CommonJS require()s such as `require('./otherModule')`
  // need to be looked up with context of the module that's calling
  // require().
  if (IS_PATH_BASED_MODULE_NAME.test(moduleName)) {
    // Normalize the relative path to an absolute path
    var modulePath = path.resolve(currPath, '..', moduleName);

    var ext, i;
    var extensions = this._config.moduleFileExtensions;

    // http://nodejs.org/docs/v0.10.0/api/all.html#all_all_together
    // LOAD_AS_FILE #1
    if (fs.existsSync(modulePath) &&
        fs.statSync(modulePath).isFile()) {
      return modulePath;
    }
    // LOAD_AS_FILE #2+
    for (i = 0; i < extensions.length; i++) {
      ext = '.' + extensions[i];
      if (fs.existsSync(modulePath + ext) &&
          fs.statSync(modulePath + ext).isFile()) {
        return modulePath + ext;
      }
    }
    // LOAD_AS_DIRECTORY
    if (fs.existsSync(modulePath) &&
        fs.statSync(modulePath).isDirectory()) {

      // LOAD_AS_DIRECTORY #1
      var packagePath = path.join(modulePath, 'package.json');
      if (fs.existsSync(packagePath)) {
        var mainPath = path.join(modulePath, require(packagePath).main);
        if (fs.existsSync(mainPath)) {
          return mainPath;
        }
      }

      // The required path is a valid directory, but there's no matching
      // js file at the same path. So look in the directory for an
      // index.js file.
      var indexPath = path.join(modulePath, 'index');
      for (i = 0; i < extensions.length; i++) {
        ext = '.' + extensions[i];
        if (fs.existsSync(indexPath + ext) &&
            fs.statSync(indexPath + ext).isFile()) {
          return indexPath + ext;
        }
      }
    }
  } else {
    var resource = this._getResource('JS', moduleName);
    if (!resource) {
      return this._nodeModuleNameToPath(
        currPath,
        moduleName
      );
    }
    return resource.path;
  }
};

Loader.prototype._nodeModuleNameToPath = function(currPath, moduleName) {
  // Handle module names like require('jest/lib/util')
  var subModulePath = null;
  var moduleProjectPart = moduleName;
  if (/\//.test(moduleName)) {
    var projectPathParts = moduleName.split('/');
    moduleProjectPart = projectPathParts.shift();
    subModulePath = projectPathParts.join('/');
  }

  var resolveError = null;
  var paths = [];
  try {
<<<<<<< HEAD
    return resolve.sync(moduleName, {
      basedir: path.dirname(currPath),
      extensions: this._config.moduleFileExtensions
        .map(function(ext){
          return '.' + ext;
        })
    });
=======
    if (NODE_PATH) {
      if (NODE_PATH.indexOf(process.cwd()) !== -1) {
        paths.push(NODE_PATH);
      }
      else {
        paths.push(process.cwd() + '/' + NODE_PATH);
      }

      return resolve.sync(moduleName, {
        paths: paths,
        basedir: path.dirname(currPath),
        extensions: ['.js', '.json']
      });
    }
    else {
      return resolve.sync(moduleName, {
        basedir: path.dirname(currPath),
        extensions: ['.js', '.json']
      });
    }
>>>>>>> 68ebc1d5
  } catch (e) {
    // Facebook has clowny package.json resolution rules that don't apply to
    // regular Node rules. Until we can make ModuleLoaders more pluggable
    // (so that FB can have a custom ModuleLoader and all the normal people can
    // have a normal ModuleLoader), we catch node-resolution exceptions and
    // fall back to some custom resolution logic before throwing the error.
    resolveError = e;
  }

  // Memoize the project name -> package.json resource lookup map
  if (this._nodeModuleProjectConfigNameToResource === null) {
    this._nodeModuleProjectConfigNameToResource = {};
    var resources =
      this._resourceMap.getAllResourcesByType('ProjectConfiguration');
    resources.forEach(function(res) {
      this._nodeModuleProjectConfigNameToResource[res.data.name] = res;
    }.bind(this));
  }

  // Get the resource for the package.json file
  var resource = this._nodeModuleProjectConfigNameToResource[moduleProjectPart];
  if (!resource) {
    throw resolveError;
  }

  // Make sure the resource path is above the currPath in the fs path
  // tree. If so, just use node's resolve
  var resourceDirname = path.dirname(resource.path);
  var currFileDirname = path.dirname(currPath);
  if (resourceDirname.indexOf(currFileDirname) > 0) {
    throw resolveError;
  }

  if (subModulePath === null) {
    subModulePath =
      resource.data.hasOwnProperty('main')
      ? resource.data.main
      : 'index.js';
  }

  return this._moduleNameToPath(
    resource.path,
    './' + subModulePath
  );
};

/**
 * Indicates whether a given module is mocked per the current state of the
 * module loader. When a module is "mocked", that means calling
 * `requireModuleOrMock()` for the module will return the mock version
 * rather than the real version.
 *
 * @param string currPath The path of the file that is attempting to
 *                            resolve the module
 * @param string moduleName The name of the module to be resolved
 * @return bool
 */
Loader.prototype._shouldMock = function(currPath, moduleName) {
  var moduleID = this._getNormalizedModuleID(currPath, moduleName);
  if (this._builtInModules.hasOwnProperty(moduleName)) {
    return false;
  } else if (this._explicitShouldMock.hasOwnProperty(moduleID)) {
    return this._explicitShouldMock[moduleID];
  } else if (this._shouldAutoMock) {

    // See if the module is specified in the config as a module that should
    // never be mocked
    if (this._configShouldMockModuleNames.hasOwnProperty(moduleName)) {
      return this._configShouldMockModuleNames[moduleName];
    } else if (this._unmockListRegExps.length > 0) {
      this._configShouldMockModuleNames[moduleName] = true;

      var manualMockResource =
        this._getResource('JSMock', moduleName);
      try {
        var modulePath = this._moduleNameToPath(currPath, moduleName);
      } catch(e) {
        // If there isn't a real module, we don't have a path to match
        // against the unmockList regexps. If there is also not a manual
        // mock, then we throw because this module doesn't exist anywhere.
        //
        // However, it's possible that someone has a manual mock for a
        // non-existant real module. In this case, we should mock the module
        // (because we technically can).
        //
        // Ideally this should never happen, but we have some odd
        // pre-existing edge-cases that rely on it so we need it for now.
        //
        // I'd like to eliminate this behavior in favor of requiring that
        // all module environments are complete (meaning you can't just
        // write a manual mock as a substitute for a real module).
        if (manualMockResource) {
          return true;
        }
        throw e;
      }
      var unmockRegExp;

      // Never mock the jasmine environment.
      if (modulePath.indexOf(VENDOR_PATH) === 0) {
        return false;
      }

      this._configShouldMockModuleNames[moduleName] = true;
      for (var i = 0; i < this._unmockListRegExps.length; i++) {
        unmockRegExp = this._unmockListRegExps[i];
        if (unmockRegExp.test(modulePath)) {
          return this._configShouldMockModuleNames[moduleName] = false;
        }
      }
      return this._configShouldMockModuleNames[moduleName];
    }
    return true;
  } else {
    return false;
  }
};

Loader.prototype.constructBoundRequire = function(sourceModulePath) {
  var boundModuleRequire = this.requireModuleOrMock.bind(
    this,
    sourceModulePath
  );

  boundModuleRequire.resolve = function(moduleName) {
    var ret = this._moduleNameToPath(sourceModulePath, moduleName);
    if (!ret) {
      throw new Error('Module(' + moduleName + ') not found!');
    }
    return ret;
  }.bind(this);
  boundModuleRequire.generateMock = this._generateMock.bind(
    this,
    sourceModulePath
  );
  boundModuleRequire.requireMock = this.requireMock.bind(
    this,
    sourceModulePath
  );
  boundModuleRequire.requireActual = this.requireModule.bind(
    this,
    sourceModulePath
  );

  return boundModuleRequire;
};

/**
 * Returns a map from modulePath -> coverageInfo, where coverageInfo is of the
 * structure returned By CoverageCollector.extractRuntimeCoverageInfo()
 */
Loader.prototype.getAllCoverageInfo = function() {
  if (!this._config.collectCoverage) {
    throw new Error(
      'config.collectCoverage was not set, so no coverage info has been ' +
      '(or will be) collected!'
    );
  }

  var coverageInfo = {};
  for (var filePath in this._coverageCollectors) {
    coverageInfo[filePath] =
      this._coverageCollectors[filePath].extractRuntimeCoverageInfo();
  }
  return coverageInfo;
};

Loader.prototype.getCoverageForFilePath = function(filePath) {
  if (!this._config.collectCoverage) {
    throw new Error(
      'config.collectCoverage was not set, so no coverage info has been ' +
      '(or will be) collected!'
    );
  }

  return (
    this._coverageCollectors.hasOwnProperty(filePath)
    ? this._coverageCollectors[filePath].extractRuntimeCoverageInfo()
    : null
  );
};

/**
 * Given the path to some file, find the path to all other files that it
 * *directly* depends on.
 *
 * @param {String} modulePath Absolute path to the module in question
 * @return {Array<String>} List of paths to files that the given module directly
 *                         depends on.
 */
Loader.prototype.getDependenciesFromPath = function(modulePath) {
  var resource = this._resourceMap.getResourceByPath(modulePath);
  if (!resource) {
    throw new Error('Unknown modulePath: ' + modulePath);
  }

  if (resource.type === 'ProjectConfiguration'
      || resource.type === 'Resource') {
    throw new Error(
      'Could not extract dependency information from this type of file!'
    );
  }

  return this._getDependencyPathsFromResource(resource);
};

/**
 * Given the path to some module, find all other files that *directly* depend on
 * it.
 *
 * @param {String} modulePath Absolute path to the module in question
 * @return {Array<String>} List of paths to files that directly depend on the
 *                         given module path.
 */
Loader.prototype.getDependentsFromPath = function(modulePath) {
  if (this._reverseDependencyMap === null) {
    var resourceMap = this._resourceMap;
    var reverseDepMap = this._reverseDependencyMap = {};
    var allResources = resourceMap.getAllResources();
    for (var resourceID in allResources) {
      var resource = allResources[resourceID];
      if (resource.type === 'ProjectConfiguration'
          || resource.type === 'Resource') {
        continue;
      }

      var dependencyPaths = this._getDependencyPathsFromResource(resource);
      for (var i = 0; i < dependencyPaths.length; i++) {
        var requiredModulePath = dependencyPaths[i];
        if (!reverseDepMap.hasOwnProperty(requiredModulePath)) {
          reverseDepMap[requiredModulePath] = {};
        }
        reverseDepMap[requiredModulePath][resource.path] = true;
      }
    }
  }

  var reverseDeps = this._reverseDependencyMap[modulePath];
  return reverseDeps ? Object.keys(reverseDeps) : [];
};

/**
 * Given a module name, return the mock version of said module.
 *
 * @param string currPath The path of the file that is attempting to
 *                        resolve the module
 * @param string moduleName The name of the module to be resolved
 * @return object
 */
Loader.prototype.requireMock = function(currPath, moduleName) {
  var moduleID = this._getNormalizedModuleID(currPath, moduleName);

  if (this._explicitlySetMocks.hasOwnProperty(moduleID)) {
    return this._explicitlySetMocks[moduleID];
  }

  // Look in the node-haste resource map
  var manualMockResource = this._getResource('JSMock', moduleName);
  var modulePath;
  if (manualMockResource) {
    modulePath = manualMockResource.path;
  } else {
    modulePath = this._moduleNameToPath(currPath, moduleName);

    // If the actual module file has a __mocks__ dir sitting immediately next to
    // it, look to see if there is a manual mock for this file in that dir.
    //
    // The reason why node-haste isn't good enough for this is because
    // node-haste only handles manual mocks for @providesModules well. Otherwise
    // it's not good enough to disambiguate something like the following
    // scenario:
    //
    // subDir1/MyModule.js
    // subDir1/__mocks__/MyModule.js
    // subDir2/MyModule.js
    // subDir2/__mocks__/MyModule.js
    //
    // Where some other module does a relative require into each of the
    // respective subDir{1,2} directories and expects a manual mock
    // corresponding to that particular MyModule.js file.
    var moduleDir = path.dirname(modulePath);
    var moduleFileName = path.basename(modulePath);
    var potentialManualMock = path.join(moduleDir, '__mocks__', moduleFileName);
    if (fs.existsSync(potentialManualMock)) {
      manualMockResource = true;
      modulePath = potentialManualMock;
    }
  }

  if (this._mockRegistry.hasOwnProperty(modulePath)) {
    return this._mockRegistry[modulePath];
  }

  if (manualMockResource) {
    var moduleObj = {
      exports: {},
      __filename: modulePath
    };
    this._execModule(moduleObj);
    this._mockRegistry[modulePath] = moduleObj.exports;
  } else {
    // Look for a real module to generate an automock from
    this._mockRegistry[modulePath] = this._generateMock(
      currPath,
      moduleName
    );
  }

  return this._mockRegistry[modulePath];
};

/**
 * Given a module name, return the *real* (un-mocked) version of said
 * module.
 *
 * @param string currPath The path of the file that is attempting to
 *                        resolve the module
 * @param string moduleName The name of the module to be resolved
 * @param bool bypassRegistryCache Whether we should read from/write to the
 *                                 module registry. Fuck this arg.
 * @return object
 */
Loader.prototype.requireModule = function(currPath, moduleName,
                                          bypassRegistryCache) {
  var modulePath;
  var moduleID = this._getNormalizedModuleID(currPath, moduleName);

  // I don't like this behavior as it makes the module system's mocking
  // rules harder to understand. Would much prefer that mock state were
  // either "on" or "off" -- rather than "automock on", "automock off",
  // "automock off -- but there's a manual mock, so you get that if you ask
  // for the module and one doesnt exist", or "automock off -- but theres a
  // useAutoMock: false entry in the package.json -- and theres a manual
  // mock -- and the module is listed in the unMockList in the test config
  // -- soooo...uhh...fuck I lost track".
  //
  // To simplify things I'd like to move to a system where tests must
  // explicitly call .mock() on a module to recieve the mocked version if
  // automocking is off. If a manual mock exists, that is used. Otherwise
  // we fall back to the automocking system to generate one for you.
  //
  // The only reason we're supporting this in jest for now is because we
  // have some tests that depend on this behavior. I'd like to clean this
  // up at some point in the future.
  var manualMockResource = null;
  var moduleResource = null;
  moduleResource = this._getResource('JS', moduleName);
  manualMockResource = this._getResource('JSMock', moduleName);
  if (!moduleResource
      && manualMockResource
      && manualMockResource.path !== this._isCurrentlyExecutingManualMock
      && this._explicitShouldMock[moduleID] !== false) {
    modulePath = manualMockResource.path;
  }

  if (!modulePath) {
    modulePath = this._moduleNameToPath(currPath, moduleName);
  }

  if (NODE_CORE_MODULES[moduleName]) {
    return require(moduleName);
  }

  // Always natively require the jasmine runner.
  if (modulePath.indexOf(VENDOR_PATH) === 0) {
    return require(modulePath);
  }

  if (!modulePath) {
    throw new Error(
      'Cannot find module \'' + moduleName + '\' from \'' + currPath +
      '\''
    );
  }

  var moduleObj;
  if (modulePath && this._builtInModules.hasOwnProperty(modulePath)) {
    moduleObj = this._builtInModules[modulePath](currPath);
  }

  if (!moduleObj && !bypassRegistryCache) {
    moduleObj = this._moduleRegistry[modulePath];
  }
  if (!moduleObj) {
    // We must register the pre-allocated module object first so that any
    // circular dependencies that may arise while evaluating the module can
    // be satisfied.
    moduleObj = {
      __filename: modulePath,
      exports: {}
    };

    if (!bypassRegistryCache) {
      this._moduleRegistry[modulePath] = moduleObj;
    }

    // Good ole node...
    if (path.extname(modulePath) === '.json') {
      moduleObj.exports = JSON.parse(fs.readFileSync(
        modulePath,
        'utf8'
      ));
    } else if(path.extname(modulePath) === '.node') {
      // Just do a require if it is a native node module
      moduleObj.exports = require(modulePath);
    } else {
      this._execModule(moduleObj);
    }
  }

  return moduleObj.exports;
};

/**
 * Given a module name, return either the real module or the mock version of
 * that module -- depending on the mocking state of the loader (and, perhaps
 * the mocking state for the requested module).
 *
 * @param string currPath The path of the file that is attempting to
 *                        resolve the module
 * @param string moduleName The name of the module to be resolved
 * @return object
 */
Loader.prototype.requireModuleOrMock = function(currPath, moduleName) {
  if (this._shouldMock(currPath, moduleName)) {
    return this.requireMock(currPath, moduleName);
  } else {
    return this.requireModule(currPath, moduleName);
  }
};

/**
 * Clears all cached module objects. This allows one to reset the state of
 * all modules in the system. It will reset (read: clear) the export objects
 * for all evaluated modules and mocks.
 *
 * @return void
 */
Loader.prototype.resetModuleRegistry = function() {
  this._mockRegistry = {};
  this._moduleRegistry = {};
  this._builtInModules = {
    'jest-runtime': function(currPath) {
      var jestRuntime = {
        exports: {
          autoMockOff: function() {
            this._shouldAutoMock = false;
            return jestRuntime.exports;
          }.bind(this),

          autoMockOn: function() {
            this._shouldAutoMock = true;
            return jestRuntime.exports;
          }.bind(this),

          clearAllTimers: function() {
            this._environment.fakeTimers.clearAllTimers();
          }.bind(this),

          dontMock: function(moduleName) {
            var moduleID = this._getNormalizedModuleID(currPath, moduleName);
            this._explicitShouldMock[moduleID] = false;
            return jestRuntime.exports;
          }.bind(this),

          genMockFromModule: function(moduleName) {
            return this._generateMock(
              this._currentlyExecutingModulePath,
              moduleName
            );
          }.bind(this),

          genMockFunction: function() {
            return moduleMocker.getMockFunction();
          },

          mock: function(moduleName) {
            var moduleID = this._getNormalizedModuleID(currPath, moduleName);
            this._explicitShouldMock[moduleID] = true;
            return jestRuntime.exports;
          }.bind(this),

          resetModuleRegistry: function() {
            var globalMock;
            for (var key in this._environment.global) {
              globalMock = this._environment.global[key];
              if ((typeof globalMock === 'object' && globalMock !== null)
                  || typeof globalMock === 'function') {
                globalMock._isMockFunction && globalMock.mockClear();
              }
            }

            if (this._environment.global.mockClearTimers) {
              this._environment.global.mockClearTimers();
            }

            this.resetModuleRegistry();

            return jestRuntime.exports;
          }.bind(this),

          runAllTicks: function() {
            this._environment.fakeTimers.runAllTicks();
          }.bind(this),

          runAllTimers: function() {
            this._environment.fakeTimers.runAllTimers();
          }.bind(this),

          runOnlyPendingTimers: function() {
            this._environment.fakeTimers.runOnlyPendingTimers();
          }.bind(this),

          setMock: function(moduleName, moduleExports) {
            var moduleID = this._getNormalizedModuleID(currPath, moduleName);
            this._explicitShouldMock[moduleID] = true;
            this._explicitlySetMocks[moduleID] = moduleExports;
            return jestRuntime.exports;
          }.bind(this),

          useFakeTimers: function() {
            this._environment.fakeTimers.useFakeTimers();
          }.bind(this),

          useRealTimers: function() {
            this._environment.fakeTimers.useRealTimers();
          }.bind(this)
        }
      };

      // This is a pretty common API to use in many tests, so this is just a
      // shorter alias to make it less annoying to type out each time.
      jestRuntime.exports.genMockFn = jestRuntime.exports.genMockFunction;

      return jestRuntime;
    }.bind(this),

    // This is a legacy API that will soon be deprecated.
    // Don't use it for new stuff as it will go away soon!
    'node-haste': function() {
      return {
        exports: {
          // Do not use this API -- it is deprecated and will go away very soon!
          getResourceMap: function() {
            return this._resourceMap;
          }.bind(this)
        }
      };
    }.bind(this),

    // This is a legacy API that will soon be deprecated.
    // Don't use it for new stuff as it will go away soon!
    'mocks': function(currPath) {
      var mocks = {
        exports: {
          generateFromMetadata: moduleMocker.generateFromMetadata,
          getMetadata: moduleMocker.getMetadata,
          getMockFunction: function() {
            return this.requireModule(
              currPath,
              'jest-runtime'
            ).genMockFn();
          }.bind(this),
        }
      };
      mocks.exports.getMockFn = mocks.exports.getMockFunction;
      return mocks;
    }.bind(this),

    // This is a legacy API that will soon be deprecated.
    // Don't use it for new stuff as it will go away soon!
    'mock-modules': function(currPath) {
      var mockModules = {
        exports: {
          dontMock: function(moduleName) {
            this.requireModule(
              currPath,
              'jest-runtime'
            ).dontMock(moduleName);
            return mockModules.exports;
          }.bind(this),

          mock: function(moduleName) {
            this.requireModule(
              currPath,
              'jest-runtime'
            ).mock(moduleName);
            return mockModules.exports;
          }.bind(this),

          autoMockOff: function() {
            this.requireModule(
              currPath,
              'jest-runtime'
            ).autoMockOff();
            return mockModules.exports;
          }.bind(this),

          autoMockOn: function() {
            this.requireModule(
              currPath,
              'jest-runtime'
            ).autoMockOn();
            return mockModules.exports;
          }.bind(this),

          // TODO: This is such a bad name, we should rename it to
          //       `resetModuleRegistry()` -- or anything else, really
          dumpCache: function() {
            this.requireModule(
              currPath,
              'jest-runtime'
            ).resetModuleRegistry();
            return mockModules.exports;
          }.bind(this),

          setMock: function(moduleName, moduleExports) {
            this.requireModule(
              currPath,
              'jest-runtime'
            ).setMock(moduleName, moduleExports);
            return mockModules.exports;
          }.bind(this),

          // wtf is this shit?
          hasDependency: function(moduleAName, moduleBName) {
            var traversedModules = {};

            var self = this;
            function _recurse(moduleAName, moduleBName) {
              traversedModules[moduleAName] = true;
              if (moduleAName === moduleBName) {
                return true;
              }
              var moduleAResource = self._getResource('JS', moduleAName);
              return !!(
                moduleAResource
                && moduleAResource.requiredModules
                && moduleAResource.requiredModules.some(function(dep) {
                  return !traversedModules[dep] && _recurse(dep, moduleBName);
                })
              );
            }

            return _recurse(moduleAName, moduleBName);
          }.bind(this),

          generateMock: function(moduleName) {
            return this.requireModule(
              currPath,
              'jest-runtime'
            ).genMockFromModule(moduleName);
          }.bind(this),

          useActualTimers: function() {
            this.requireModule(
              currPath,
              'jest-runtime'
            ).useActualTimers();
          }.bind(this),

          /**
           * Load actual module without reading from or writing to module
           * exports registry. This method's name is devastatingly misleading.
           * :(
           */
          loadActualModule: function(moduleName) {
            return this.requireModule(
              this._currentlyExecutingModulePath,
              moduleName,
              true // yay boolean args!
            );
          }.bind(this)
        }
      };
      return mockModules;
    }.bind(this)
  };
};

module.exports = Loader;<|MERGE_RESOLUTION|>--- conflicted
+++ resolved
@@ -486,16 +486,11 @@
 
   var resolveError = null;
   var paths = [];
+  var exts = this._config.moduleFileExtensions
+    .map(function(ext){
+      return '.' + ext;
+    });
   try {
-<<<<<<< HEAD
-    return resolve.sync(moduleName, {
-      basedir: path.dirname(currPath),
-      extensions: this._config.moduleFileExtensions
-        .map(function(ext){
-          return '.' + ext;
-        })
-    });
-=======
     if (NODE_PATH) {
       if (NODE_PATH.indexOf(process.cwd()) !== -1) {
         paths.push(NODE_PATH);
@@ -507,16 +502,15 @@
       return resolve.sync(moduleName, {
         paths: paths,
         basedir: path.dirname(currPath),
-        extensions: ['.js', '.json']
-      });
+        extensions: exts
+        });
     }
     else {
       return resolve.sync(moduleName, {
         basedir: path.dirname(currPath),
-        extensions: ['.js', '.json']
+        extensions: exts
       });
     }
->>>>>>> 68ebc1d5
   } catch (e) {
     // Facebook has clowny package.json resolution rules that don't apply to
     // regular Node rules. Until we can make ModuleLoaders more pluggable
