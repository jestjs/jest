--- conflicted
+++ resolved
@@ -8,21 +8,8 @@
 'use strict';
 
 var jasmine = require('../../vendor/jasmine/jasmine-1.3.0').jasmine;
-<<<<<<< HEAD
-var Q = require('q');
 var JasmineFormatter = require('./jasmineFormatter');
-=======
 var Promise = require('bluebird');
-
-var ERROR_TITLE_COLOR = colors.RED + colors.BOLD + colors.UNDERLINE;
-var DIFFABLE_MATCHERS = {
-  toBe: true,
-  toNotBe: true,
-  toEqual: true,
-  toNotEqual: true
-};
-var LINEBREAK_REGEX = /[\r\n]/;
->>>>>>> a818efd1
 
 function JasmineReporter(config) {
   jasmine.Reporter.call(this);
@@ -106,24 +93,12 @@
 
         // Exception thrown
         } else if (!result.matcherName && result.trace.stack) {
-<<<<<<< HEAD
 
           results.failureMessages.push(
             this._formatter.formatException(result.trace.stack)
             );
 
         // Matcher failed
-=======
-          // jasmine doesn't give us access to the actual Error object, so we
-          // have to regexp out the message from the stack string in order to
-          // colorize the `message` value
-          result.trace.stack = result.trace.stack.replace(
-            /(^(.|\n)*?(?=\n\s*at\s))/,
-            this._formatMsg('$1', ERROR_TITLE_COLOR)
-          );
-
-          results.failureMessages.push(result.trace.stack);
->>>>>>> a818efd1
         } else {
 
           results.failureMessages.push(
