/**
 * Copyright (c) 2014, Facebook, Inc. All rights reserved.
 *
 * This source code is licensed under the BSD-style license found in the
 * LICENSE file in the root directory of this source tree. An additional grant
 * of patent rights can be found in the PATENTS file in the same directory.
 */
'use strict';

var jasmine = require('../../vendor/jasmine/jasmine-1.3.0').jasmine;
<<<<<<< HEAD
var JasmineFormatter = require('./jasmineFormatter');
var Promise = require('bluebird');

=======

var ERROR_TITLE_COLOR = colors.RED + colors.BOLD + colors.UNDERLINE;
var DIFFABLE_MATCHERS = {
  toBe: true,
  toNotBe: true,
  toEqual: true,
  toNotEqual: true,
};
var LINEBREAK_REGEX = /[\r\n]/;

>>>>>>> 1768efd1
function JasmineReporter(config) {
  jasmine.Reporter.call(this);
  this._formatter = new JasmineFormatter(jasmine, config);
  this._config = config || {};
  this._logs = [];
  this._resultsPromise = new Promise(resolve => this._resolve = resolve);
}

JasmineReporter.prototype = Object.create(jasmine.Reporter.prototype);

// All describe() suites have finished
JasmineReporter.prototype.reportRunnerResults = function(runner) {
  var testResults = [];

  // Find the top-level suite in order to flatten test results from there
  if (runner.suites().length) {
    runner.suites().forEach(function(suite) {
      if (suite.parentSuite === null) {
        this._extractSuiteResults(testResults, [], suite);
      }
    }, this);
  }

  var numFailingTests = 0;
  var numPassingTests = 0;
  testResults.forEach(function(testResult) {
    if (testResult.failureMessages.length > 0) {
      numFailingTests++;
    } else {
      numPassingTests++;
    }
  });

  this._resolve({
    numFailingTests: numFailingTests,
    numPassingTests: numPassingTests,
    testResults: testResults,
  });
};

JasmineReporter.prototype.getResults = function() {
  return this._resultsPromise;
};

JasmineReporter.prototype.log = function(str) {
  console.log('logging: ', str);
};

JasmineReporter.prototype._extractSuiteResults =
function(container, ancestorTitles, suite) {
  ancestorTitles = ancestorTitles.concat([suite.description]);

  suite.specs().forEach(
    this._extractSpecResults.bind(this, container, ancestorTitles)
  );
  suite.suites().forEach(
    this._extractSuiteResults.bind(this, container, ancestorTitles)
  );
};

JasmineReporter.prototype._extractSpecResults =
function(container, ancestorTitles, spec) {
  var results = {
    title: 'it ' + spec.description,
    ancestorTitles: ancestorTitles,
    failureMessages: [],
    numPassingAsserts: 0,
  };

  spec.results().getItems().forEach(function(result) {
    switch (result.type) {
      case 'expect':
        if (result.passed()) {

          results.numPassingAsserts++;

        // Exception thrown
        } else if (!result.matcherName && result.trace.stack) {
<<<<<<< HEAD

          results.failureMessages.push(
            this._formatter.formatException(result.trace.stack)
            );

        // Matcher failed
        } else {

          results.failureMessages.push(
            this._formatter.formatMatchFailure(result)
            );
=======
          // jasmine doesn't give us access to the actual Error object, so we
          // have to regexp out the message from the stack string in order to
          // colorize the `message` value
          result.trace.stack = result.trace.stack.replace(
            /(^(.|\n)*?(?=\n\s*at\s))/,
            this._formatMsg('$1', ERROR_TITLE_COLOR)
          );

          result.trace.stack = this._config.noStackTrace
            ? result.trace.stack.split('\n').slice(0, 2).join('\n')
            : result.trace.stack;

          results.failureMessages.push(result.trace.stack);
        } else {
          var message;
          if (DIFFABLE_MATCHERS[result.matcherName]) {
            var ppActual = this._prettyPrint(result.actual);
            var ppExpected = this._prettyPrint(result.expected);
            var colorDiff = this._highlightDifferences(ppActual, ppExpected);

            var matcherName = (result.isNot ? 'NOT ' : '') + result.matcherName;

            message =
              this._formatMsg('Expected:', ERROR_TITLE_COLOR) +
                ' ' + colorDiff.a +
                ' ' + this._formatMsg(matcherName + ':', ERROR_TITLE_COLOR) +
                ' ' + colorDiff.b;
          } else {
            message = this._formatMsg(result.message, ERROR_TITLE_COLOR);
          }

          if (result.trace.stack) {
            // Replace the error message with a colorized version of the error
            message = result.trace.stack.replace(result.trace.message, message);

            // Remove the 'Error: ' prefix from the stack trace
            message = message.replace(/^.*Error:\s*/, '');

            // Remove jasmine jonx from the stack trace
            message = message.split('\n').filter(function(line) {
              return !/vendor\/jasmine\//.test(line);
            });
            message = this._config.noStackTrace ? message.slice(0, 2) : message;
            message = message.join('\n');
          }

          results.failureMessages.push(message);
>>>>>>> 1768efd1
        }
        break;
      default:
        throw new Error(
          'Unexpected jasmine spec result type: ', result.type
        );
    }
  }, this);

  container.push(results);
};

<<<<<<< HEAD
=======
JasmineReporter.prototype._highlightDifferences = function(a, b) {
  var differ;
  if (a.match(LINEBREAK_REGEX) || b.match(LINEBREAK_REGEX)) {
    // `diff` uses the Myers LCS diff algorithm which runs in O(n+d^2) time
    // (where "d" is the edit distance) and can get very slow for large edit
    // distances. Mitigate the cost by switching to a lower-resolution diff
    // whenever linebreaks are involved.
    differ = diff.diffLines;
  } else {
    differ = diff.diffChars;
  }
  var changes = differ(a, b);
  var ret = {a: '', b: ''};
  var change;
  for (var i = 0, il = changes.length; i < il; i++) {
    change = changes[i];
    if (change.added) {
      ret.b += this._formatMsg(change.value, colors.RED_BG);
    } else if (change.removed) {
      ret.a += this._formatMsg(change.value, colors.RED_BG);
    } else {
      ret.a += change.value;
      ret.b += change.value;
    }
  }
  return ret;
};

JasmineReporter.prototype._prettyPrint = function(obj, indent, cycleWeakMap) {
  if (!indent) {
    indent = '';
  }

  if (typeof obj === 'object' && obj !== null) {
    if (jasmine.isDomNode(obj)) {
      var attrStr = '';
      Array.prototype.forEach.call(obj.attributes, function(attr) {
        var attrName = attr.nodeName.trim();
        var attrValue = attr.nodeValue.trim();
        attrStr += ' ' + attrName + '="' + attrValue + '"';
      });
      return 'HTMLNode(' +
        '<' + obj.tagName + attrStr + '>[...]</' + obj.tagName + '>' +
      ')';
    }

    if (!cycleWeakMap) {
      cycleWeakMap = new WeakMap();
    }

    if (cycleWeakMap.get(obj) === true) {
      return '<circular reference>';
    }
    cycleWeakMap.set(obj, true);

    var orderedKeys = Object.keys(obj).sort();
    var value;
    var keysOutput = [];
    var keyIndent = this._formatMsg('|', colors.GRAY) + ' ';
    for (var i = 0; i < orderedKeys.length; i++) {
      if (orderedKeys[i] === '__jstest_pp_cycle__') {
        continue;
      }
      value = obj[orderedKeys[i]];
      keysOutput.push(
        indent + keyIndent + orderedKeys[i] + ': ' +
        this._prettyPrint(value, indent + keyIndent, cycleWeakMap)
      );
    }
    delete obj.__jstest_pp_cycle__;
    return '{\n' + keysOutput.join(',\n') + '\n' + indent + '}';
  } else {
    return jasmine.pp(obj);
  }
};

JasmineReporter.prototype._formatMsg = function(msg, color) {
  return formatMsg(msg, color, this._config);
};

>>>>>>> 1768efd1
module.exports = JasmineReporter;<|MERGE_RESOLUTION|>--- conflicted
+++ resolved
@@ -8,22 +8,8 @@
 'use strict';
 
 var jasmine = require('../../vendor/jasmine/jasmine-1.3.0').jasmine;
-<<<<<<< HEAD
 var JasmineFormatter = require('./jasmineFormatter');
-var Promise = require('bluebird');
 
-=======
-
-var ERROR_TITLE_COLOR = colors.RED + colors.BOLD + colors.UNDERLINE;
-var DIFFABLE_MATCHERS = {
-  toBe: true,
-  toNotBe: true,
-  toEqual: true,
-  toNotEqual: true,
-};
-var LINEBREAK_REGEX = /[\r\n]/;
-
->>>>>>> 1768efd1
 function JasmineReporter(config) {
   jasmine.Reporter.call(this);
   this._formatter = new JasmineFormatter(jasmine, config);
@@ -102,7 +88,6 @@
 
         // Exception thrown
         } else if (!result.matcherName && result.trace.stack) {
-<<<<<<< HEAD
 
           results.failureMessages.push(
             this._formatter.formatException(result.trace.stack)
@@ -114,55 +99,6 @@
           results.failureMessages.push(
             this._formatter.formatMatchFailure(result)
             );
-=======
-          // jasmine doesn't give us access to the actual Error object, so we
-          // have to regexp out the message from the stack string in order to
-          // colorize the `message` value
-          result.trace.stack = result.trace.stack.replace(
-            /(^(.|\n)*?(?=\n\s*at\s))/,
-            this._formatMsg('$1', ERROR_TITLE_COLOR)
-          );
-
-          result.trace.stack = this._config.noStackTrace
-            ? result.trace.stack.split('\n').slice(0, 2).join('\n')
-            : result.trace.stack;
-
-          results.failureMessages.push(result.trace.stack);
-        } else {
-          var message;
-          if (DIFFABLE_MATCHERS[result.matcherName]) {
-            var ppActual = this._prettyPrint(result.actual);
-            var ppExpected = this._prettyPrint(result.expected);
-            var colorDiff = this._highlightDifferences(ppActual, ppExpected);
-
-            var matcherName = (result.isNot ? 'NOT ' : '') + result.matcherName;
-
-            message =
-              this._formatMsg('Expected:', ERROR_TITLE_COLOR) +
-                ' ' + colorDiff.a +
-                ' ' + this._formatMsg(matcherName + ':', ERROR_TITLE_COLOR) +
-                ' ' + colorDiff.b;
-          } else {
-            message = this._formatMsg(result.message, ERROR_TITLE_COLOR);
-          }
-
-          if (result.trace.stack) {
-            // Replace the error message with a colorized version of the error
-            message = result.trace.stack.replace(result.trace.message, message);
-
-            // Remove the 'Error: ' prefix from the stack trace
-            message = message.replace(/^.*Error:\s*/, '');
-
-            // Remove jasmine jonx from the stack trace
-            message = message.split('\n').filter(function(line) {
-              return !/vendor\/jasmine\//.test(line);
-            });
-            message = this._config.noStackTrace ? message.slice(0, 2) : message;
-            message = message.join('\n');
-          }
-
-          results.failureMessages.push(message);
->>>>>>> 1768efd1
         }
         break;
       default:
@@ -175,87 +111,4 @@
   container.push(results);
 };
 
-<<<<<<< HEAD
-=======
-JasmineReporter.prototype._highlightDifferences = function(a, b) {
-  var differ;
-  if (a.match(LINEBREAK_REGEX) || b.match(LINEBREAK_REGEX)) {
-    // `diff` uses the Myers LCS diff algorithm which runs in O(n+d^2) time
-    // (where "d" is the edit distance) and can get very slow for large edit
-    // distances. Mitigate the cost by switching to a lower-resolution diff
-    // whenever linebreaks are involved.
-    differ = diff.diffLines;
-  } else {
-    differ = diff.diffChars;
-  }
-  var changes = differ(a, b);
-  var ret = {a: '', b: ''};
-  var change;
-  for (var i = 0, il = changes.length; i < il; i++) {
-    change = changes[i];
-    if (change.added) {
-      ret.b += this._formatMsg(change.value, colors.RED_BG);
-    } else if (change.removed) {
-      ret.a += this._formatMsg(change.value, colors.RED_BG);
-    } else {
-      ret.a += change.value;
-      ret.b += change.value;
-    }
-  }
-  return ret;
-};
-
-JasmineReporter.prototype._prettyPrint = function(obj, indent, cycleWeakMap) {
-  if (!indent) {
-    indent = '';
-  }
-
-  if (typeof obj === 'object' && obj !== null) {
-    if (jasmine.isDomNode(obj)) {
-      var attrStr = '';
-      Array.prototype.forEach.call(obj.attributes, function(attr) {
-        var attrName = attr.nodeName.trim();
-        var attrValue = attr.nodeValue.trim();
-        attrStr += ' ' + attrName + '="' + attrValue + '"';
-      });
-      return 'HTMLNode(' +
-        '<' + obj.tagName + attrStr + '>[...]</' + obj.tagName + '>' +
-      ')';
-    }
-
-    if (!cycleWeakMap) {
-      cycleWeakMap = new WeakMap();
-    }
-
-    if (cycleWeakMap.get(obj) === true) {
-      return '<circular reference>';
-    }
-    cycleWeakMap.set(obj, true);
-
-    var orderedKeys = Object.keys(obj).sort();
-    var value;
-    var keysOutput = [];
-    var keyIndent = this._formatMsg('|', colors.GRAY) + ' ';
-    for (var i = 0; i < orderedKeys.length; i++) {
-      if (orderedKeys[i] === '__jstest_pp_cycle__') {
-        continue;
-      }
-      value = obj[orderedKeys[i]];
-      keysOutput.push(
-        indent + keyIndent + orderedKeys[i] + ': ' +
-        this._prettyPrint(value, indent + keyIndent, cycleWeakMap)
-      );
-    }
-    delete obj.__jstest_pp_cycle__;
-    return '{\n' + keysOutput.join(',\n') + '\n' + indent + '}';
-  } else {
-    return jasmine.pp(obj);
-  }
-};
-
-JasmineReporter.prototype._formatMsg = function(msg, color) {
-  return formatMsg(msg, color, this._config);
-};
-
->>>>>>> 1768efd1
 module.exports = JasmineReporter;