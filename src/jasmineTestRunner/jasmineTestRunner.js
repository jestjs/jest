/**
 * Copyright (c) 2014, Facebook, Inc. All rights reserved.
 *
 * This source code is licensed under the BSD-style license found in the
 * LICENSE file in the root directory of this source tree. An additional grant
 * of patent rights can be found in the PATENTS file in the same directory.
 */
'use strict';

var fs = require('graceful-fs');
var jasminePit = require('jasmine-pit');
var JasmineReporter = require('./JasmineReporter');
var envSetup = require('./environment.js');
var path = require('path');

const JASMINE_PATH = require.resolve('../../vendor/jasmine/jasmine-1.3.0');
const jasmineFileContent = fs.readFileSync(JASMINE_PATH, 'utf8');

const JASMINE_ONLY_PATH =
  require.resolve('../../vendor/jasmine-only/jasmine-only.js');
const jasmineOnlyContent = fs.readFileSync(JASMINE_ONLY_PATH, 'utf8');

function jasmineTestRunner(config, environment, moduleLoader, testPath) {

  // Jasmine does stuff with timers that affect running the tests. However, we
  // also mock out all the timer APIs (to make them test-controllable).
  //
  // To account for this conflict, we set up jasmine in an environment with real
  // timers (instead of mock timers).
  environment.fakeTimers.runWithRealTimers(function() {

    // Execute jasmine's main code
    environment.runSourceText(jasmineFileContent, JASMINE_PATH);

    // Install jasmine-pit -- because it's amazing
    jasminePit.install(environment.global);

    // Install jasmine-only
    environment.runSourceText(jasmineOnlyContent);

<<<<<<< HEAD
    // Installs a new compareObjects_ on jasmine.Env
    envSetup.replaceCompareObjects(environment);
=======
    // Mainline Jasmine sets __Jasmine_been_here_before__ on each object to
    // detect cycles, but that doesn't work on frozen objects so we use a
    // WeakMap instead.
    var _comparedObjects = new WeakMap();
    environment.global.jasmine.Env.prototype.compareObjects_ =
      function(a, b, mismatchKeys, mismatchValues) {
        if (_comparedObjects.get(a) === b && _comparedObjects.get(b) === a) {
          return true;
        }
        var areArrays =
          environment.global.jasmine.isArray_(a)
          && environment.global.jasmine.isArray_(b);

        _comparedObjects.set(a, b);
        _comparedObjects.set(b, a);
>>>>>>> 1768efd1


    // Run the test setup script.
    envSetup.runSetupTestFrameworkScript(config, environment, moduleLoader);

<<<<<<< HEAD
=======
        if (areArrays && a.length !== b.length) {
          mismatchValues.push('arrays were not the same length');
        }

        _comparedObjects.delete(a);
        _comparedObjects.delete(b);
        return (mismatchKeys.length === 0 && mismatchValues.length === 0);
      };

    if (config.setupTestFrameworkScriptFile) {
      moduleLoader.requireModule(null, config.setupTestFrameworkScriptFile);
    }
>>>>>>> 1768efd1
  });

  var jasmine = environment.global.jasmine;

  jasmine.getEnv().beforeEach(function() {
    this.addMatchers({
      toBeCalled: function() {
        if (this.actual.mock === undefined) {
          throw Error('toBeCalled() should be used on a mock function');
        }
        return this.actual.mock.calls.length !== 0;
      },

      lastCalledWith: function() {
        if (this.actual.mock === undefined) {
          throw Error('lastCalledWith() should be used on a mock function');
        }
        var calls = this.actual.mock.calls;
        var args = Array.prototype.slice.call(arguments);
        this.env.currentSpec.expect(calls[calls.length - 1]).toEqual(args);
        return true;
      },

      toBeCalledWith: function() {
        if (this.actual.mock === undefined) {
          throw Error('toBeCalledWith() should be used on a mock function');
        }
        var calls = this.actual.mock.calls;
        var args = Array.prototype.slice.call(arguments);

        // Often toBeCalledWith is called on a mock that only has one call, so
        // we can give a better error message in this case.
        if (calls.length === 1) {
          var expect = this.env.currentSpec.expect(calls[0]);
          if (this.isNot) {
            expect = expect.not;
          }
          expect.toEqual(args);
          return !this.isNot;
        }

        return calls.some(function(call) {
          return this.env.equals_(call, args);
        }, this);
      },
    });

    if (!config.persistModuleRegistryBetweenSpecs) {
      moduleLoader.getJestRuntime().resetModuleRegistry();
    }
  });

  var jasmineReporter = new JasmineReporter({
    noHighlight: config.noHighlight,
    noStackTrace: config.noStackTrace,
  });
  jasmine.getEnv().addReporter(jasmineReporter);

  // Run the test by require()ing it
  moduleLoader.requireModule(testPath, './' + path.basename(testPath));

  jasmine.getEnv().execute();
  return jasmineReporter.getResults();
}

module.exports = jasmineTestRunner;<|MERGE_RESOLUTION|>--- conflicted
+++ resolved
@@ -10,7 +10,6 @@
 var fs = require('graceful-fs');
 var jasminePit = require('jasmine-pit');
 var JasmineReporter = require('./JasmineReporter');
-var envSetup = require('./environment.js');
 var path = require('path');
 
 const JASMINE_PATH = require.resolve('../../vendor/jasmine/jasmine-1.3.0');
@@ -21,6 +20,75 @@
 const jasmineOnlyContent = fs.readFileSync(JASMINE_ONLY_PATH, 'utf8');
 
 function jasmineTestRunner(config, environment, moduleLoader, testPath) {
+  var hasKey = function(obj, keyName) {
+    return (
+      obj !== null
+      && obj !== undefined
+      && obj[keyName] !== environment.global.jasmine.undefined
+    );
+  };
+
+  var checkMissingExpectedKeys =
+    function(actual, expected, property, mismatchKeys) {
+      if (!hasKey(expected, property) && hasKey(actual, property)) {
+        mismatchKeys.push(
+          'expected missing key \'' + property + '\', but present in ' +
+          'actual.'
+        );
+      }
+    };
+  var checkMissingActualKeys =
+    function(actual, expected, property, mismatchKeys) {
+      if (!hasKey(actual, property) && hasKey(expected, property)) {
+        mismatchKeys.push(
+          'expected has key \'' + property + '\', but missing from actual.'
+        );
+      }
+    };
+  var checkMismatchedValues = function(
+    a,
+    b,
+    property,
+    mismatchKeys,
+    mismatchValues
+  ) {
+    // The only different implementation from the original jasmine
+    var areEqual = this.equals_(
+      a[property],
+      b[property],
+      mismatchKeys,
+      mismatchValues
+    );
+    if (!areEqual) {
+      var aprop;
+      var bprop;
+      if (!a[property]) {
+        aprop = a[property];
+      } else if (a[property].toString) {
+        aprop = environment.global.jasmine.util.htmlEscape(
+          a[property].toString()
+        );
+      } else {
+        aprop = Object.prototype.toString.call(a[property]);
+      }
+
+      if (!b[property]) {
+        bprop = b[property];
+      } else if (b[property].toString) {
+        bprop = environment.global.jasmine.util.htmlEscape(
+          b[property].toString()
+        );
+      } else {
+        bprop = Object.prototype.toString.call(b[property]);
+      }
+
+      mismatchValues.push(
+        '\'' + property + '\' was \'' + bprop +
+        '\' in expected, but was \'' + aprop +
+        '\' in actual.'
+      );
+    }
+  };
 
   // Jasmine does stuff with timers that affect running the tests. However, we
   // also mock out all the timer APIs (to make them test-controllable).
@@ -38,10 +106,6 @@
     // Install jasmine-only
     environment.runSourceText(jasmineOnlyContent);
 
-<<<<<<< HEAD
-    // Installs a new compareObjects_ on jasmine.Env
-    envSetup.replaceCompareObjects(environment);
-=======
     // Mainline Jasmine sets __Jasmine_been_here_before__ on each object to
     // detect cycles, but that doesn't work on frozen objects so we use a
     // WeakMap instead.
@@ -57,14 +121,56 @@
 
         _comparedObjects.set(a, b);
         _comparedObjects.set(b, a);
->>>>>>> 1768efd1
-
-
-    // Run the test setup script.
-    envSetup.runSetupTestFrameworkScript(config, environment, moduleLoader);
-
-<<<<<<< HEAD
-=======
+
+        var property;
+        var index;
+        if (areArrays) {
+          var largerLength = Math.max(a.length, b.length);
+          for (index = 0; index < largerLength; index++) {
+            // check that all expected keys match actual keys
+            if (index < b.length && typeof b[index] !== 'function') {
+              checkMissingActualKeys(a, b, index, mismatchKeys);
+            }
+            // check that all actual keys match expected keys
+            if (index < a.length && typeof a[index] !== 'function') {
+              checkMissingExpectedKeys(a, b, index, mismatchKeys);
+            }
+
+            // check that every expected value matches each actual value
+            if (typeof a[index] !== 'function' &&
+                typeof b[index] !== 'function') {
+              checkMismatchedValues.call(
+                this,
+                a,
+                b,
+                index,
+                mismatchKeys,
+                mismatchValues
+              );
+            }
+          }
+        } else {
+          for (property in b) {
+            // check that all actual keys match expected keys
+            checkMissingActualKeys(a, b, property, mismatchKeys);
+
+            // check that every expected value matches each actual value
+            checkMismatchedValues.call(
+              this,
+              a,
+              b,
+              property,
+              mismatchKeys,
+              mismatchValues
+            );
+          }
+          for (property in a) {
+            // check that all of b's keys match a's
+            checkMissingExpectedKeys(a, b, property, mismatchKeys);
+          }
+        }
+
+
         if (areArrays && a.length !== b.length) {
           mismatchValues.push('arrays were not the same length');
         }
@@ -77,7 +183,6 @@
     if (config.setupTestFrameworkScriptFile) {
       moduleLoader.requireModule(null, config.setupTestFrameworkScriptFile);
     }
->>>>>>> 1768efd1
   });
 
   var jasmine = environment.global.jasmine;
