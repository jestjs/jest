{
  "private": true,
  "devDependencies": {
    "babel-core": "^6.18.2",
    "babel-eslint": "^7.1.1",
    "babel-plugin-syntax-trailing-function-commas": "^6.13.0",
    "babel-plugin-transform-async-to-generator": "^6.16.0",
    "babel-plugin-transform-es2015-destructuring": "^6.19.0",
    "babel-plugin-transform-es2015-parameters": "^6.18.0",
    "babel-plugin-transform-flow-strip-types": "^6.18.0",
    "chalk": "^1.1.3",
    "codecov": "^1.0.1",
    "eslint": "^3.11.1",
    "eslint-plugin-babel": "^4.0.0",
    "eslint-plugin-flow-vars": "^0.5.0",
    "eslint-plugin-flowtype": "^2.28.2",
    "eslint-plugin-react": "^6.7.1",
<<<<<<< HEAD
    "flow-bin": "^0.36.0",
=======
    "flow-bin": "^0.37.0",
>>>>>>> 92697397
    "glob": "^7.1.1",
    "graceful-fs": "^4.1.11",
    "istanbul-api": "^1.1.0-alpha.1",
    "istanbul-lib-coverage": "^1.0.0",
    "jasmine-reporters": "^2.2.0",
    "jsdom": "^9.8.3",
    "left-pad": "^1.1.1",
    "lerna": "2.0.0-beta.30",
    "micromatch": "^2.3.11",
    "mkdirp": "^0.5.1",
    "progress": "^1.1.8",
    "react": "15.3.0",
    "rimraf": "^2.5.4",
    "strip-ansi": "^3.0.1"
  },
  "scripts": {
    "build-clean": "rm -rf ./packages/*/build",
    "build": "node ./scripts/build.js",
    "clean-all": "rm -rf ./node_modules; rm -rf ./packages/*/node_modules; rm -rf ./integration_tests/*/*/node_modules; npm run build-clean",
    "jest": "node ./packages/jest-cli/bin/jest.js",
    "jest-coverage": "npm run jest -- --coverage",
    "lint": "eslint . --cache",
    "postinstall": "node ./scripts/postinstall.js && node ./scripts/build.js",
    "publish": "npm run build-clean && npm run build && lerna publish",
    "test": "npm run typecheck && npm run lint && npm run build && npm run jest && npm run test-examples",
    "test-ci": "npm run typecheck && npm run lint && npm run build && npm run jest-coverage -- -i && npm run test-examples && node scripts/mapCoverage.js && codecov",
    "test-examples": "node scripts/test_examples.js",
    "typecheck": "flow check",
    "watch": "npm run build; node ./scripts/watch.js"
  },
  "jest": {
    "modulePathIgnorePatterns": [
      "examples/.*",
      "packages/.*/build",
      "packages/jest-runtime/src/__tests__/test_root_with_dup_mocks"
    ],
    "collectCoverageFrom": [
      "**/packages/{jest-runtime,jest-matchers,jest-haste-map,jest-file-exists,jest-diff,jest-changed-files}/**/*.js",
      "!**/bin/**",
      "!**/cli/**",
      "!**/vendor/**",
      "!**/__mocks__/**",
      "!**/__tests__/**",
      "!integration_tests/**"
    ],
    "coverageReporters": [
      "json"
    ],
    "transform": {
      "^.+\\.js$": "<rootDir>/packages/babel-jest"
    },
    "setupTestFrameworkScriptFile": "<rootDir>/testSetupFile.js",
    "testEnvironment": "./packages/jest-environment-node",
    "testPathIgnorePatterns": [
      "/node_modules/",
      "/examples/",
      "/integration_tests/.*/__tests__",
      "\\.snap$",
      "/packages/.*/build"
    ],
    "testRegex": ".*-test\\.js"
  }
}<|MERGE_RESOLUTION|>--- conflicted
+++ resolved
@@ -15,11 +15,7 @@
     "eslint-plugin-flow-vars": "^0.5.0",
     "eslint-plugin-flowtype": "^2.28.2",
     "eslint-plugin-react": "^6.7.1",
-<<<<<<< HEAD
-    "flow-bin": "^0.36.0",
-=======
     "flow-bin": "^0.37.0",
->>>>>>> 92697397
     "glob": "^7.1.1",
     "graceful-fs": "^4.1.11",
     "istanbul-api": "^1.1.0-alpha.1",
