{
  "name": "@jest/monorepo",
  "private": true,
  "version": "0.0.0",
  "devDependencies": {
    "@babel/core": "^7.11.6",
    "@babel/plugin-transform-modules-commonjs": "^7.1.0",
    "@babel/preset-env": "^7.1.0",
    "@babel/preset-react": "^7.12.1",
    "@babel/preset-typescript": "^7.0.0",
    "@babel/register": "^7.0.0",
    "@crowdin/cli": "^3.5.2",
    "@jest/globals": "workspace:^",
    "@jest/test-utils": "workspace:^",
    "@lerna-lite/cli": "1.13.0",
    "@microsoft/api-extractor": "^7.35.0",
    "@tsconfig/node14": "^14.1.0",
    "@tsd/typescript": "^5.0.4",
    "@types/babel__core": "^7.1.14",
    "@types/babel__generator": "^7.0.0",
    "@types/babel__template": "^7.0.2",
    "@types/node": "~14.14.45",
    "@types/which": "^3.0.0",
<<<<<<< HEAD
    "@typescript-eslint/eslint-plugin": "^6.6.0",
    "@typescript-eslint/parser": "^6.6.0",
=======
    "@types/ws": "8.5.1",
    "@typescript-eslint/eslint-plugin": "^5.14.0",
    "@typescript-eslint/parser": "^5.14.0",
>>>>>>> be7e797b
    "ansi-regex": "^5.0.1",
    "ansi-styles": "^5.0.0",
    "babel-jest": "workspace:^",
    "camelcase": "^6.2.0",
    "chalk": "^4.0.0",
    "chokidar": "^3.3.0",
    "dedent": "^1.0.0",
    "eslint": "^8.8.0",
    "eslint-config-prettier": "^9.0.0",
    "eslint-import-resolver-typescript": "^3.2.5",
    "eslint-plugin-eslint-comments": "^3.1.2",
    "eslint-plugin-import": "^2.6.0",
    "eslint-plugin-jest": "^27.1.0",
    "eslint-plugin-jsdoc": "^46.0.0",
    "eslint-plugin-local": "link:./.eslintplugin",
    "eslint-plugin-markdown": "^3.0.0",
    "eslint-plugin-prettier": "^4.0.0",
    "execa": "^5.0.0",
    "find-process": "^1.4.1",
    "glob": "^10.0.0",
    "graceful-fs": "^4.2.9",
    "isbinaryfile": "^5.0.0",
    "istanbul-lib-coverage": "^3.0.0",
    "istanbul-lib-report": "^3.0.0",
    "istanbul-reports": "^3.1.3",
    "jest": "workspace:^",
    "jest-changed-files": "workspace:^",
    "jest-junit": "^16.0.0",
    "jest-mock": "workspace:^",
    "jest-runner-tsd": "^5.0.0",
    "jest-serializer-ansi-escapes": "^2.0.1",
    "jest-silent-reporter": "^0.5.0",
    "jest-snapshot": "workspace:^",
    "jest-util": "workspace:^",
    "jest-watch-typeahead": "^2.2.0",
    "jquery": "^3.2.1",
    "js-yaml": "^4.1.0",
    "micromatch": "^4.0.4",
    "mock-fs": "^5.1.2",
    "netlify-plugin-cache": "^1.0.3",
    "node-notifier": "^10.0.0",
    "p-limit": "^3.1.0",
    "pkg-dir": "^5.0.0",
    "prettier": "^2.1.1",
    "promise": "^8.0.2",
    "read-pkg": "^5.2.0",
    "resolve": "^1.20.0",
    "rimraf": "^5.0.0",
    "semver": "^7.5.3",
    "slash": "^3.0.0",
    "string-length": "^4.0.1",
    "strip-ansi": "^6.0.0",
    "strip-json-comments": "^3.1.1",
    "tempy": "^1.0.0",
    "ts-node": "^10.5.0",
    "typescript": "^5.0.4",
    "which": "^3.0.0"
  },
  "scripts": {
    "build-clean": "rimraf --glob './packages/*/build' './packages/*/dist' './packages/*/tsconfig.tsbuildinfo' './packages/*/api-extractor.json' './api-extractor.json'",
    "build": "yarn build:js && yarn build:ts && yarn bundle:ts",
    "build:js": "node ./scripts/build.mjs",
    "build:ts": "node ./scripts/buildTs.mjs",
    "bundle:ts": "node ./scripts/bundleTs.mjs",
    "check-changelog": "node ./scripts/checkChangelog.mjs",
    "check-copyright-headers": "node ./scripts/checkCopyrightHeaders.mjs",
    "clean-all": "yarn clean-e2e && yarn build-clean && rimraf --glob './packages/*/node_modules' && rimraf './node_modules'",
    "clean-e2e": "node ./scripts/cleanE2e.mjs",
    "crowdin:upload": "echo 'Uploading sources to Crowdin' && crowdin upload sources --config ./crowdin.yaml",
    "crowdin:download": "echo 'Downloading translations from Crowdin' && crowdin download --config ./crowdin.yaml --language ja --language es-ES --language fr --language pt-BR --language ro --language ru --language uk --language zh-CN",
    "jest": "node ./packages/jest-cli/bin/jest.js",
    "jest-jasmine": "JEST_JASMINE=1 yarn jest",
    "jest-jasmine-ci": "yarn jest-jasmine --color --config jest.config.ci.mjs",
    "jest-coverage": "yarn jest --coverage",
    "lint": "eslint . --cache --ext js,jsx,cjs,mjs,ts,tsx,md",
    "lint:prettier-script": "prettier . \"!**/*.{js,jsx,cjs,mjs,ts,tsx}\" --cache",
    "lint:prettier": "yarn lint:prettier-script --write",
    "lint:prettier:ci": "yarn lint:prettier-script --check",
    "lint-ts-files": "node scripts/lintTs.mjs",
    "remove-examples": "node ./scripts/remove-examples.mjs",
    "test-ci-partial": "yarn test-ci-partial:parallel -i",
    "test-ci-partial:parallel": "yarn jest --color --config jest.config.ci.mjs",
    "test-leak": "yarn jest -i --detectLeaks --color jest-mock jest-diff jest-repl pretty-format",
    "test-ts": "yarn jest --config jest.config.ts.mjs",
    "test-types": "yarn test-ts --selectProjects type-tests",
    "test": "yarn lint && yarn jest",
    "typecheck": "yarn typecheck:examples && yarn typecheck:tests",
    "typecheck:examples": "tsc -p examples/angular --noEmit && tsc -p examples/expect-extend --noEmit && tsc -p examples/typescript --noEmit",
    "typecheck:tests": "tsc -b packages/{babel-jest,babel-plugin-jest-hoist,create-jest,diff-sequences,expect,expect-utils,jest-circus,jest-cli,jest-config,jest-console,jest-snapshot,jest-util,jest-validate,jest-watcher,jest-worker,pretty-format}/**/__tests__",
    "verify-old-ts": "node ./scripts/verifyOldTs.mjs",
    "verify-pnp": "node ./scripts/verifyPnP.mjs",
    "watch": "yarn build:js && node ./scripts/watch.mjs",
    "watch:ts": "yarn build:ts --watch"
  },
  "workspaces": [
    "packages/*",
    "website",
    "examples/*"
  ],
  "prettier": {
    "bracketSpacing": false,
    "proseWrap": "never",
    "singleQuote": true,
    "trailingComma": "all",
    "arrowParens": "avoid",
    "overrides": [
      {
        "files": "website/**/*.js",
        "options": {
          "trailingComma": "es5"
        }
      },
      {
        "files": [
          "lerna.json",
          "website/sidebars.json",
          "website/versioned_sidebars/*.json"
        ],
        "options": {
          "parser": "json-stringify"
        }
      },
      {
        "files": ".yarnrc.yml",
        "options": {
          "singleQuote": false
        }
      },
      {
        "files": [
          "docs/*.md",
          "website/versioned_docs/*/*.md"
        ],
        "options": {
          "parser": "mdx"
        }
      }
    ]
  },
  "collective": {
    "type": "opencollective",
    "url": "https://opencollective.com/jest",
    "logo": "https://opencollective.com/jest/logo.txt"
  },
  "engines": {
    "node": "^14.15.0 || ^16.10.0 || >=18.0.0"
  },
  "resolutions": {
    "@types/node": "~14.14.45",
    "@types/react": "^18.2.21",
    "ansi-escapes/type-fest": "^2.0.0",
    "babel-jest": "workspace:^",
    "jest": "workspace:^",
    "jest-environment-node": "workspace:^",
    "psl": "patch:psl@npm:^1.9.0#./.yarn/patches/psl-npm-1.9.0-a546edad1a.patch",
    "ts-node@^10.5.0": "patch:ts-node@npm:^10.5.0#./.yarn/patches/ts-node-npm-10.9.1-6c268be7f4.patch"
  },
  "packageManager": "yarn@3.6.3"
}<|MERGE_RESOLUTION|>--- conflicted
+++ resolved
@@ -21,14 +21,9 @@
     "@types/babel__template": "^7.0.2",
     "@types/node": "~14.14.45",
     "@types/which": "^3.0.0",
-<<<<<<< HEAD
+    "@types/ws": "8.5.1",
     "@typescript-eslint/eslint-plugin": "^6.6.0",
     "@typescript-eslint/parser": "^6.6.0",
-=======
-    "@types/ws": "8.5.1",
-    "@typescript-eslint/eslint-plugin": "^5.14.0",
-    "@typescript-eslint/parser": "^5.14.0",
->>>>>>> be7e797b
     "ansi-regex": "^5.0.1",
     "ansi-styles": "^5.0.0",
     "babel-jest": "workspace:^",
