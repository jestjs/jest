{
  "name": "@jest/monorepo",
  "private": true,
  "version": "0.0.0",
  "devDependencies": {
    "@babel/core": "^7.11.6",
    "@babel/plugin-transform-modules-commonjs": "^7.1.0",
    "@babel/preset-env": "^7.1.0",
    "@babel/preset-react": "^7.12.1",
    "@babel/preset-typescript": "^7.0.0",
    "@babel/register": "^7.0.0",
    "@crowdin/cli": "^3.5.2",
    "@jest/globals": "workspace:*",
    "@jest/test-utils": "workspace:*",
    "@microsoft/api-extractor": "^7.24.0",
    "@tsconfig/node12": "^1.0.9",
    "@tsd/typescript": "~4.7.3",
    "@types/babel__core": "^7.1.14",
    "@types/babel__generator": "^7.0.0",
    "@types/babel__template": "^7.0.2",
    "@types/dedent": "^0.7.0",
    "@types/jest": "^27.4.0",
    "@types/node": "~12.12.0",
    "@types/which": "^2.0.0",
    "@typescript-eslint/eslint-plugin": "^5.14.0",
    "@typescript-eslint/parser": "^5.14.0",
    "ansi-regex": "^5.0.1",
    "ansi-styles": "^5.0.0",
    "camelcase": "^6.2.0",
    "chalk": "^4.0.0",
    "chokidar": "^3.3.0",
    "debug": "^4.0.1",
    "dedent": "^0.7.0",
    "eslint": "^8.8.0",
    "eslint-config-prettier": "^8.1.0",
    "eslint-import-resolver-typescript": "^2.5.0",
    "eslint-plugin-eslint-comments": "^3.1.2",
    "eslint-plugin-import": "^2.6.0",
    "eslint-plugin-jest": "^26.1.0",
    "eslint-plugin-local": "^1.0.0",
    "eslint-plugin-markdown": "^2.2.1",
    "eslint-plugin-prettier": "^4.0.0",
    "execa": "^5.0.0",
    "fast-check": "^3.0.0",
    "find-process": "^1.4.1",
    "glob": "^8.0.0",
    "globby": "^11.0.1",
    "graceful-fs": "^4.2.9",
    "isbinaryfile": "^5.0.0",
    "istanbul-lib-coverage": "^3.0.0",
    "istanbul-lib-report": "^3.0.0",
    "istanbul-reports": "^3.1.3",
    "jest": "workspace:*",
    "jest-changed-files": "workspace:*",
    "jest-junit": "^13.0.0",
    "jest-mock": "workspace:*",
<<<<<<< HEAD
    "jest-runner-tsd": "^3.0.1",
    "jest-serializer-ansi-escapes": "^1.0.0",
=======
    "jest-runner-tsd": "^3.1.0",
>>>>>>> 51fa6196
    "jest-silent-reporter": "^0.5.0",
    "jest-snapshot": "workspace:*",
    "jest-watch-typeahead": "^1.1.0",
    "jquery": "^3.2.1",
    "js-yaml": "^4.1.0",
    "lerna": "^4.0.0",
    "micromatch": "^4.0.4",
    "mock-fs": "^5.1.2",
    "netlify-plugin-cache": "^1.0.3",
    "node-notifier": "^10.0.0",
    "p-limit": "^3.1.0",
    "pkg-dir": "^5.0.0",
    "prettier": "^2.1.1",
    "progress": "^2.0.0",
    "promise": "^8.0.2",
    "read-pkg": "^5.2.0",
    "resolve": "^1.20.0",
    "rimraf": "^3.0.0",
    "semver": "^7.3.5",
    "slash": "^3.0.0",
    "string-length": "^4.0.1",
    "strip-ansi": "^6.0.0",
    "strip-json-comments": "^3.1.1",
    "tempy": "^1.0.0",
    "ts-node": "^10.5.0",
    "type-fest": "^2.11.2",
    "typescript": "^4.7.3",
    "which": "^2.0.1"
  },
  "scripts": {
    "build-clean": "rimraf './packages/*/build' './packages/*/dist' './packages/*/tsconfig.tsbuildinfo' './packages/*/api-extractor.json' './api-extractor.json'",
    "build": "yarn build:js && yarn build:ts && yarn bundle:ts",
    "build:js": "node ./scripts/build.mjs",
    "build:ts": "node ./scripts/buildTs.mjs",
    "bundle:ts": "node ./scripts/bundleTs.mjs",
    "check-copyright-headers": "node ./scripts/checkCopyrightHeaders.mjs",
    "clean-all": "yarn clean-e2e && yarn build-clean && rimraf './packages/*/node_modules' && rimraf './node_modules'",
    "clean-e2e": "node ./scripts/cleanE2e.mjs",
    "crowdin:upload": "echo 'Uploading sources to Crowdin' && crowdin upload sources --config ./crowdin.yaml",
    "crowdin:download": "echo 'Downloading translations from Crowdin' && crowdin download --config ./crowdin.yaml",
    "jest": "node ./packages/jest-cli/bin/jest.js",
    "jest-jasmine": "JEST_JASMINE=1 yarn jest",
    "jest-jasmine-ci": "yarn jest-jasmine --color --config jest.config.ci.mjs",
    "jest-coverage": "yarn jest --coverage",
    "lint": "eslint . --cache --ext js,jsx,cjs,mjs,ts,tsx,md",
    "lint:prettier": "prettier . \"!**/*.{js,jsx,cjs,mjs,ts,tsx}\" --write",
    "lint:prettier:ci": "prettier . \"!**/*.{js,jsx,cjs,mjs,ts,tsx}\" --check",
    "remove-examples": "node ./scripts/remove-examples.mjs",
    "test-ci-partial": "yarn test-ci-partial:parallel -i",
    "test-ci-partial:parallel": "yarn jest --color --config jest.config.ci.mjs",
    "test-leak": "yarn jest -i --detectLeaks --color jest-mock jest-diff jest-repl pretty-format",
    "test-ts": "yarn jest --config jest.config.ts.mjs",
    "test-types": "yarn test-ts --selectProjects type-tests",
    "test": "yarn lint && yarn jest",
    "verify-old-ts": "node ./scripts/verifyOldTs.mjs",
    "verify-pnp": "node ./scripts/verifyPnP.mjs",
    "watch": "yarn build:js && node ./scripts/watch.mjs",
    "watch:ts": "yarn build:ts --watch"
  },
  "workspaces": [
    "packages/*",
    "website",
    "examples/*"
  ],
  "prettier": {
    "bracketSpacing": false,
    "proseWrap": "never",
    "singleQuote": true,
    "trailingComma": "all",
    "arrowParens": "avoid",
    "overrides": [
      {
        "files": "website/**/*.js",
        "options": {
          "trailingComma": "es5"
        }
      },
      {
        "files": [
          "lerna.json",
          "website/sidebars.json",
          "website/versioned_sidebars/*.json"
        ],
        "options": {
          "parser": "json-stringify"
        }
      },
      {
        "files": ".yarnrc.yml",
        "options": {
          "singleQuote": false
        }
      },
      {
        "files": [
          "docs/*.md",
          "website/versioned_docs/*/*.md"
        ],
        "options": {
          "parser": "mdx"
        }
      }
    ]
  },
  "collective": {
    "type": "opencollective",
    "url": "https://opencollective.com/jest",
    "logo": "https://opencollective.com/jest/logo.txt"
  },
  "engines": {
    "node": "^12.13.0 || ^14.15.0 || ^16.10.0 || >=17.0.0"
  },
  "resolutions": {
    "@types/node": "~12.12.0",
    "babel-jest": "workspace:*",
    "enzyme/cheerio": "=1.0.0-rc.3",
    "jest": "workspace:*",
    "jest-environment-node": "workspace:*",
    "react-native@0.68.2": "patch:react-native@npm:0.68.2#.yarn/patches/react-native-npm-0.68.1-8830b7be0d.patch"
  },
  "packageManager": "yarn@3.2.1"
}<|MERGE_RESOLUTION|>--- conflicted
+++ resolved
@@ -54,12 +54,8 @@
     "jest-changed-files": "workspace:*",
     "jest-junit": "^13.0.0",
     "jest-mock": "workspace:*",
-<<<<<<< HEAD
-    "jest-runner-tsd": "^3.0.1",
+    "jest-runner-tsd": "^3.1.0",
     "jest-serializer-ansi-escapes": "^1.0.0",
-=======
-    "jest-runner-tsd": "^3.1.0",
->>>>>>> 51fa6196
     "jest-silent-reporter": "^0.5.0",
     "jest-snapshot": "workspace:*",
     "jest-watch-typeahead": "^1.1.0",
