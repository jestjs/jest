--- conflicted
+++ resolved
@@ -44,14 +44,8 @@
     "isbinaryfile": "^4.0.0",
     "istanbul-api": "^2.0.8",
     "istanbul-lib-coverage": "^2.0.2",
-<<<<<<< HEAD
-    "jest-junit": "^6.0.1",
-    "jest-silent-reporter": "^0.1.1",
-=======
-    "jasmine-reporters": "^2.2.0",
     "jest-junit": "^6.2.1",
     "jest-silent-reporter": "^0.1.2",
->>>>>>> d6af3afd
     "jest-snapshot-serializer-raw": "^1.1.0",
     "jquery": "^3.2.1",
     "karma": "^4.0.1",
