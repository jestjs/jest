--- conflicted
+++ resolved
@@ -20,12 +20,7 @@
     "@types/babel__generator": "^7.0.0",
     "@types/babel__template": "^7.0.2",
     "@types/dedent": "^0.7.0",
-<<<<<<< HEAD
-    "@types/node": "~12.12.0",
-=======
-    "@types/jest": "^27.4.0",
     "@types/node": "~14.14.45",
->>>>>>> ae8cf9a7
     "@types/which": "^2.0.0",
     "@typescript-eslint/eslint-plugin": "^5.14.0",
     "@typescript-eslint/parser": "^5.14.0",
