--- conflicted
+++ resolved
@@ -499,7 +499,6 @@
 });
 ```
 
-<<<<<<< HEAD
 #### `this.matchers`
 
 The Jest built-in matchers are exposed on `this.matchers`. This allows usage of matchers like `toBe` or `toEqual` in your custom matcher.
@@ -524,7 +523,6 @@
 });
 ```
 
-=======
 ### `expect.addEqualityTesters(testers)`
 
 You can use `expect.addEqualityTesters` to add your own methods to test if two objects are equal. For example, let's say you have a class in your code that represents volume and it supports determining if two volumes using different units are equal or not. You may want `toEqual` (and other equality matchers) to use this custom equality method when comparing to Volume classes. You can add a custom equality tester to have `toEqual` detect and apply custom logic when comparing Volume classes:
@@ -708,7 +706,6 @@
 
 :::
 
->>>>>>> aef5497c
 ### `expect.anything()`
 
 `expect.anything()` matches anything but `null` or `undefined`. You can use it inside `toEqual` or `toBeCalledWith` instead of a literal value. For example, if you want to check that a mock function is called with a non-null argument:
