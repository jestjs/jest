--- conflicted
+++ resolved
@@ -97,12 +97,6 @@
 
 You are now set up to use all ES6 features and React specific syntax.
 
-<<<<<<< HEAD
-=======
-> Note: If you are using a more complicated Babel configuration, using Babel's `env` option, keep in mind that Jest will automatically define `NODE_ENV` as `test` **if not already set** to something else. It will not use `development` section like Babel does by default when no `NODE_ENV` is set.
-
-> Note: If you've turned off transpilation of ES6 modules with the option `{ "modules": false }`, you have to make sure to turn this on in your test environment.
-
 ```json
 {
   "presets": [["env", {"modules": false}], "react"],
@@ -114,7 +108,6 @@
 }
 ```
 
->>>>>>> df782554
 > Note: `babel-jest` is automatically installed when installing Jest and will automatically transform files if a babel configuration exists in your project. To avoid this behavior, you can explicitly reset the `transform` configuration option:
 
 ```json
