---
id: getting-started
title: Getting Started
---

Install Jest using your favorite package manager:

```bash npm2yarn
npm install --save-dev jest
```

Let's get started by writing a test for a hypothetical function that adds two numbers. First, create a `sum.js` file:

```javascript
function sum(a, b) {
  return a + b;
}
module.exports = sum;
```

Then, create a file named `sum.test.js`. This will contain our actual test:

```javascript
const sum = require('./sum');

test('adds 1 + 2 to equal 3', () => {
  expect(sum(1, 2)).toBe(3);
});
```

Add the following section to your `package.json`:

```json
{
  "scripts": {
    "test": "jest"
  }
}
```

Finally, run `yarn test` or `npm test` and Jest will print this message:

```bash
PASS  ./sum.test.js
✓ adds 1 + 2 to equal 3 (5ms)
```

**You just successfully wrote your first test using Jest!**

This test used `expect` and `toBe` to test that two values were exactly identical. To learn about the other things that Jest can test, see [Using Matchers](UsingMatchers.md).

## Running from command line

You can run Jest directly from the CLI (if it's globally available in your `PATH`, e.g. by `yarn global add jest` or `npm install jest --global`) with a variety of useful options.

Here's how to run Jest on files matching `my-test`, using `config.json` as a configuration file and display a native OS notification after the run:

```bash
jest my-test --notify --config=config.json
```

If you'd like to learn more about running `jest` through the command line, take a look at the [Jest CLI Options](CLI.md) page.

## Additional Configuration

### Generate a basic configuration file

Based on your project, Jest will ask you a few questions and will create a basic configuration file with a short description for each option:

```bash
jest --init
```

### Using Babel

To use [Babel](https://babeljs.io/), install required dependencies:

```bash npm2yarn
npm install --save-dev babel-jest @babel/core @babel/preset-env
```

Configure Babel to target your current version of Node by creating a `babel.config.js` file in the root of your project:

```javascript title="babel.config.js"
module.exports = {
  presets: [['@babel/preset-env', {targets: {node: 'current'}}]],
};
```

_The ideal configuration for Babel will depend on your project._ See [Babel's docs](https://babeljs.io/docs/en/) for more details.

<details><summary markdown="span"><strong>Making your Babel config jest-aware</strong></summary>

Jest will set `process.env.NODE_ENV` to `'test'` if it's not set to something else. You can use that in your configuration to conditionally setup only the compilation needed for Jest, e.g.

```javascript title="babel.config.js"
module.exports = api => {
  const isTest = api.env('test');
  // You can use isTest to determine what presets and plugins to use.

  return {
    // ...
  };
};
```
:::note

`babel-jest` is automatically installed when installing Jest and will automatically transform files if a babel configuration exists in your project. To avoid this behavior, you can explicitly reset the `transform` configuration option:

```javascript title="jest.config.js"
module.exports = {
  transform: {},
};
```

:::

</details>


### Using webpack

Jest can be used in projects that use [webpack](https://webpack.js.org/) to manage assets, styles, and compilation. webpack does offer some unique challenges over other tools. Refer to the [webpack guide](Webpack.md) to get started.

### Using parcel

Jest can be used in projects that use [parcel-bundler](https://parceljs.org/) to manage assets, styles, and compilation similar to webpack. Parcel requires zero configuration. Refer to the official [docs](https://parceljs.org/docs/) to get started.

### Using TypeScript

#### Via `babel`

Jest supports TypeScript, via Babel. First, make sure you followed the instructions on [using Babel](#using-babel) above. Next, install the `@babel/preset-typescript`:

```bash npm2yarn
npm install --save-dev @babel/preset-typescript
```

Then add `@babel/preset-typescript` to the list of presets in your `babel.config.js`.

```javascript title="babel.config.js"
module.exports = {
  presets: [
    ['@babel/preset-env', {targets: {node: 'current'}}],
    // highlight-next-line
    '@babel/preset-typescript',
  ],
};
```

However, there are some [caveats](https://babeljs.io/docs/en/babel-plugin-transform-typescript#caveats) to using TypeScript with Babel. Because TypeScript support in Babel is purely transpilation, Jest will not type-check your tests as they are run. If you want that, you can use [ts-jest](https://github.com/kulshekhar/ts-jest) instead, or just run the TypeScript compiler [tsc](https://www.typescriptlang.org/docs/handbook/compiler-options.html) separately (or as part of your build process).

#### Via `ts-jest`

[ts-jest](https://github.com/kulshekhar/ts-jest) is a TypeScript preprocessor with source map support for Jest that lets you use Jest to test projects written in TypeScript.

```bash npm2yarn
npm install --save-dev ts-jest
```

#### Type definitions

There are two ways have [Jest global APIs](GlobalAPI.md) typed for test files written in TypeScript.

<<<<<<< HEAD
:::note

For `@types/*` modules it's recommended to try to match the version of the associated module. For example, if you are using `26.4.0` of `jest` then using `26.4.x` of `@types/jest` is ideal. In general, try to match the major (`26`) and minor (`4`) version as closely as possible.

:::
=======
You can use type definitions which ships with Jest and will update each time you update Jest. Simply import the APIs from `@jest/globals` package:

```ts title="sum.test.ts"
import {describe, expect, test} from '@jest/globals';
import {sum} from './sum';

describe('sum module', () => {
  test('adds 1 + 2 to equal 3', () => {
    expect(sum(1, 2)).toBe(3);
  });
});
```

:::tip

See the additional usage documentation of [`describe.each`/`test.each`](GlobalAPI.md#typescript-usage) and [`mock functions`](MockFunctionAPI.md#typescript-usage).

:::

Or you may choose to install the [`@types/jest`](https://npmjs.com/package/@types/jest) package. It provides types for Jest globals without a need to import them.
>>>>>>> 630d099e

```bash npm2yarn
npm install --save-dev @types/jest
```

Note that `@types/jest` is a third party library maintained at [DefinitelyTyped](https://github.com/DefinitelyTyped/DefinitelyTyped/tree/master/types/jest), hence the latest Jest features or versions may not be covered yet. Try to match versions of Jest and `@types/jest` as closely as possible. For example, if you are using Jest `27.4.0` then installing `27.4.x` of `@types/jest` is ideal.<|MERGE_RESOLUTION|>--- conflicted
+++ resolved
@@ -162,13 +162,13 @@
 
 There are two ways have [Jest global APIs](GlobalAPI.md) typed for test files written in TypeScript.
 
-<<<<<<< HEAD
+
 :::note
 
 For `@types/*` modules it's recommended to try to match the version of the associated module. For example, if you are using `26.4.0` of `jest` then using `26.4.x` of `@types/jest` is ideal. In general, try to match the major (`26`) and minor (`4`) version as closely as possible.
 
 :::
-=======
+
 You can use type definitions which ships with Jest and will update each time you update Jest. Simply import the APIs from `@jest/globals` package:
 
 ```ts title="sum.test.ts"
@@ -189,7 +189,6 @@
 :::
 
 Or you may choose to install the [`@types/jest`](https://npmjs.com/package/@types/jest) package. It provides types for Jest globals without a need to import them.
->>>>>>> 630d099e
 
 ```bash npm2yarn
 npm install --save-dev @types/jest
