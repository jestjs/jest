---
id: snapshot-testing
title: Snapshot Testing
---

Snapshot tests are a very useful tool whenever you want to make sure your UI does not change unexpectedly.

A typical snapshot test case renders a UI component, takes a snapshot, then compares it to a reference snapshot file stored alongside the test. The test will fail if the two snapshots do not match: either the change is unexpected, or the reference snapshot needs to be updated to the new version of the UI component.

## Snapshot Testing with Jest

A similar approach can be taken when it comes to testing your React components. Instead of rendering the graphical UI, which would require building the entire app, you can use a test renderer to quickly generate a serializable value for your React tree. Consider this [example test](https://github.com/facebook/jest/blob/main/examples/snapshot/__tests__/link.test.js) for a [Link component](https://github.com/facebook/jest/blob/main/examples/snapshot/Link.js):

```tsx
import renderer from 'react-test-renderer';
import Link from '../Link';

it('renders correctly', () => {
  const tree = renderer
    .create(<Link page="http://www.facebook.com">Facebook</Link>)
    .toJSON();
  expect(tree).toMatchSnapshot();
});
```

The first time this test is run, Jest creates a [snapshot file](https://github.com/facebook/jest/blob/main/examples/snapshot/__tests__/__snapshots__/link.test.js.snap) that looks like this:

```javascript
exports[`renders correctly 1`] = `
<a
  className="normal"
  href="http://www.facebook.com"
  onMouseEnter={[Function]}
  onMouseLeave={[Function]}
>
  Facebook
</a>
`;
```

The snapshot artifact should be committed alongside code changes, and reviewed as part of your code review process. Jest uses [pretty-format](https://github.com/facebook/jest/tree/main/packages/pretty-format) to make snapshots human-readable during code review. On subsequent test runs, Jest will compare the rendered output with the previous snapshot. If they match, the test will pass. If they don't match, either the test runner found a bug in your code (in the `<Link>` component in this case) that should be fixed, or the implementation has changed and the snapshot needs to be updated.

:::note

<<<<<<< HEAD
The snapshot is directly scoped to the data you render – in our example the `<Link />` component with `page` prop passed to it. This implies that even if any other file has missing props (Say, `App.js`) in the `<Link />` component, it will still pass the test as the test doesn't know the usage of `<Link />` component and it's scoped only to the `Link.js`. Also, rendering the same component with different props in other snapshot tests will not affect the first one, as the tests don't know about each other.
=======
The snapshot is directly scoped to the data you render – in our example the `<Link>` component with `page` prop passed to it. This implies that even if any other file has missing props (say, `App.js`) in the `<Link>` component, it will still pass the test as the test doesn't know the usage of `<Link>` component and it's scoped only to the `Link.js`. Also, rendering the same component with different props in other snapshot tests will not affect the first one, as the tests don't know about each other.

:::

:::info
>>>>>>> f988721c

More information on how snapshot testing works and why we built it can be found on the [release blog post](/blog/2016/07/27/jest-14). We recommend reading [this blog post](http://benmccormick.org/2016/09/19/testing-with-jest-snapshots-first-impressions/) to get a good sense of when you should use snapshot testing. We also recommend watching this [egghead video](https://egghead.io/lessons/javascript-use-jest-s-snapshot-testing-feature?pl=testing-javascript-with-jest-a36c4074) on Snapshot Testing with Jest.

:::

### Updating Snapshots

It's straightforward to spot when a snapshot test fails after a bug has been introduced. When that happens, go ahead and fix the issue and make sure your snapshot tests are passing again. Now, let's talk about the case when a snapshot test is failing due to an intentional implementation change.

One such situation can arise if we intentionally change the address the Link component in our example is pointing to.

```tsx
// Updated test case with a Link to a different address
it('renders correctly', () => {
  const tree = renderer
    .create(<Link page="http://www.instagram.com">Instagram</Link>)
    .toJSON();
  expect(tree).toMatchSnapshot();
});
```

In that case, Jest will print this output:

![](/img/content/failedSnapshotTest.png)

Since we just updated our component to point to a different address, it's reasonable to expect changes in the snapshot for this component. Our snapshot test case is failing because the snapshot for our updated component no longer matches the snapshot artifact for this test case.

To resolve this, we will need to update our snapshot artifacts. You can run Jest with a flag that will tell it to re-generate snapshots:

```bash
jest --updateSnapshot
```

Go ahead and accept the changes by running the above command. You may also use the equivalent single-character `-u` flag to re-generate snapshots if you prefer. This will re-generate snapshot artifacts for all failing snapshot tests. If we had any additional failing snapshot tests due to an unintentional bug, we would need to fix the bug before re-generating snapshots to avoid recording snapshots of the buggy behavior.

If you'd like to limit which snapshot test cases get re-generated, you can pass an additional `--testNamePattern` flag to re-record snapshots only for those tests that match the pattern.

You can try out this functionality by cloning the [snapshot example](https://github.com/facebook/jest/tree/main/examples/snapshot), modifying the `Link` component, and running Jest.

### Interactive Snapshot Mode

Failed snapshots can also be updated interactively in watch mode:

![](/img/content/interactiveSnapshot.png)

Once you enter Interactive Snapshot Mode, Jest will step you through the failed snapshots one test at a time and give you the opportunity to review the failed output.

From here you can choose to update that snapshot or skip to the next:

![](/img/content/interactiveSnapshotUpdate.gif)

Once you're finished, Jest will give you a summary before returning back to watch mode:

![](/img/content/interactiveSnapshotDone.png)

### Inline Snapshots

Inline snapshots behave identically to external snapshots (`.snap` files), except the snapshot values are written automatically back into the source code. This means you can get the benefits of automatically generated snapshots without having to switch to an external file to make sure the correct value was written.

**Example:**

First, you write a test, calling `.toMatchInlineSnapshot()` with no arguments:

```tsx
it('renders correctly', () => {
  const tree = renderer
    .create(<Link page="https://example.com">Example Site</Link>)
    .toJSON();
  expect(tree).toMatchInlineSnapshot();
});
```

The next time you run Jest, `tree` will be evaluated, and a snapshot will be written as an argument to `toMatchInlineSnapshot`:

```tsx
it('renders correctly', () => {
  const tree = renderer
    .create(<Link page="https://example.com">Example Site</Link>)
    .toJSON();
  expect(tree).toMatchInlineSnapshot(`
<a
  className="normal"
  href="https://example.com"
  onMouseEnter={[Function]}
  onMouseLeave={[Function]}
>
  Example Site
</a>
`);
});
```

That's all there is to it! You can even update the snapshots with `--updateSnapshot` or using the `u` key in `--watch` mode.

By default, Jest handles the writing of snapshots into your source code. However, if you're using [prettier](https://www.npmjs.com/package/prettier) in your project, Jest will detect this and delegate the work to prettier instead (including honoring your configuration).

### Property Matchers

Often there are fields in the object you want to snapshot which are generated (like IDs and Dates). If you try to snapshot these objects, they will force the snapshot to fail on every run:

```javascript
it('will fail every time', () => {
  const user = {
    createdAt: new Date(),
    id: Math.floor(Math.random() * 20),
    name: 'LeBron James',
  };

  expect(user).toMatchSnapshot();
});

// Snapshot
exports[`will fail every time 1`] = `
Object {
  "createdAt": 2018-05-19T23:36:09.816Z,
  "id": 3,
  "name": "LeBron James",
}
`;
```

For these cases, Jest allows providing an asymmetric matcher for any property. These matchers are checked before the snapshot is written or tested, and then saved to the snapshot file instead of the received value:

```javascript
it('will check the matchers and pass', () => {
  const user = {
    createdAt: new Date(),
    id: Math.floor(Math.random() * 20),
    name: 'LeBron James',
  };

  expect(user).toMatchSnapshot({
    createdAt: expect.any(Date),
    id: expect.any(Number),
  });
});

// Snapshot
exports[`will check the matchers and pass 1`] = `
Object {
  "createdAt": Any<Date>,
  "id": Any<Number>,
  "name": "LeBron James",
}
`;
```

Any given value that is not a matcher will be checked exactly and saved to the snapshot:

```javascript
it('will check the values and pass', () => {
  const user = {
    createdAt: new Date(),
    name: 'Bond... James Bond',
  };

  expect(user).toMatchSnapshot({
    createdAt: expect.any(Date),
    name: 'Bond... James Bond',
  });
});

// Snapshot
exports[`will check the values and pass 1`] = `
Object {
  "createdAt": Any<Date>,
  "name": 'Bond... James Bond',
}
`;
```

:::tip

If the case concerns a string not an object then you need to replace random part of that string on your own before testing the snapshot.  
You can use for that e.g. [`replace()`](https://developer.mozilla.org/en-US/docs/Web/JavaScript/Reference/Global_Objects/String/replace) and [regular expressions](https://developer.mozilla.org/en-US/docs/Web/JavaScript/Guide/Regular_Expressions).

```javascript
const randomNumber = Math.round(Math.random() * 100);
const stringWithRandomData = `<div id="${randomNumber}">Lorem ipsum</div>`;
const stringWithConstantData = stringWithRandomData.replace(/id="\d+"/, 123);
expect(stringWithConstantData).toMatchSnapshot();
```

Another way is to [mock](MockFunctions.md) the library responsible for generating the random part of the code you're snapshotting.

:::

## Best Practices

Snapshots are a fantastic tool for identifying unexpected interface changes within your application – whether that interface is an API response, UI, logs, or error messages. As with any testing strategy, there are some best-practices you should be aware of, and guidelines you should follow, in order to use them effectively.

### 1. Treat snapshots as code

Commit snapshots and review them as part of your regular code review process. This means treating snapshots as you would any other type of test or code in your project.

Ensure that your snapshots are readable by keeping them focused, short, and by using tools that enforce these stylistic conventions.

As mentioned previously, Jest uses [`pretty-format`](https://yarnpkg.com/en/package/pretty-format) to make snapshots human-readable, but you may find it useful to introduce additional tools, like [`eslint-plugin-jest`](https://yarnpkg.com/en/package/eslint-plugin-jest) with its [`no-large-snapshots`](https://github.com/jest-community/eslint-plugin-jest/blob/main/docs/rules/no-large-snapshots.md) option, or [`snapshot-diff`](https://yarnpkg.com/en/package/snapshot-diff) with its component snapshot comparison feature, to promote committing short, focused assertions.

The goal is to make it easy to review snapshots in pull requests, and fight against the habit of regenerating snapshots when test suites fail instead of examining the root causes of their failure.

### 2. Tests should be deterministic

Your tests should be deterministic. Running the same tests multiple times on a component that has not changed should produce the same results every time. You're responsible for making sure your generated snapshots do not include platform specific or other non-deterministic data.

For example, if you have a [Clock](https://github.com/facebook/jest/blob/main/examples/snapshot/Clock.js) component that uses `Date.now()`, the snapshot generated from this component will be different every time the test case is run. In this case we can [mock the Date.now() method](MockFunctions.md) to return a consistent value every time the test is run:

```js
Date.now = jest.fn(() => 1482363367071);
```

Now, every time the snapshot test case runs, `Date.now()` will return `1482363367071` consistently. This will result in the same snapshot being generated for this component regardless of when the test is run.

### 3. Use descriptive snapshot names

Always strive to use descriptive test and/or snapshot names for snapshots. The best names describe the expected snapshot content. This makes it easier for reviewers to verify the snapshots during review, and for anyone to know whether or not an outdated snapshot is the correct behavior before updating.

For example, compare:

```js
exports[`<UserName /> should handle some test case`] = `null`;

exports[`<UserName /> should handle some other test case`] = `
<div>
  Alan Turing
</div>
`;
```

To:

```js
exports[`<UserName /> should render null`] = `null`;

exports[`<UserName /> should render Alan Turing`] = `
<div>
  Alan Turing
</div>
`;
```

Since the latter describes exactly what's expected in the output, it's more clear to see when it's wrong:

```js
exports[`<UserName /> should render null`] = `
<div>
  Alan Turing
</div>
`;

exports[`<UserName /> should render Alan Turing`] = `null`;
```

## Frequently Asked Questions

### Are snapshots written automatically on Continuous Integration (CI) systems?

No, as of Jest 20, snapshots in Jest are not automatically written when Jest is run in a CI system without explicitly passing `--updateSnapshot`. It is expected that all snapshots are part of the code that is run on CI and since new snapshots automatically pass, they should not pass a test run on a CI system. It is recommended to always commit all snapshots and to keep them in version control.

### Should snapshot files be committed?

Yes, all snapshot files should be committed alongside the modules they are covering and their tests. They should be considered part of a test, similar to the value of any other assertion in Jest. In fact, snapshots represent the state of the source modules at any given point in time. In this way, when the source modules are modified, Jest can tell what changed from the previous version. It can also provide a lot of additional context during code review in which reviewers can study your changes better.

### Does snapshot testing only work with React components?

[React](TutorialReact.md) and [React Native](TutorialReactNative.md) components are a good use case for snapshot testing. However, snapshots can capture any serializable value and should be used anytime the goal is testing whether the output is correct. The Jest repository contains many examples of testing the output of Jest itself, the output of Jest's assertion library as well as log messages from various parts of the Jest codebase. See an example of [snapshotting CLI output](https://github.com/facebook/jest/blob/main/e2e/__tests__/console.test.ts) in the Jest repo.

### What's the difference between snapshot testing and visual regression testing?

Snapshot testing and visual regression testing are two distinct ways of testing UIs, and they serve different purposes. Visual regression testing tools take screenshots of web pages and compare the resulting images pixel by pixel. With Snapshot testing values are serialized, stored within text files, and compared using a diff algorithm. There are different trade-offs to consider and we listed the reasons why snapshot testing was built in the [Jest blog](/blog/2016/07/27/jest-14#why-snapshot-testing).

### Does snapshot testing replace unit testing?

Snapshot testing is only one of more than 20 assertions that ship with Jest. The aim of snapshot testing is not to replace existing unit tests, but to provide additional value and make testing painless. In some scenarios, snapshot testing can potentially remove the need for unit testing for a particular set of functionalities (e.g. React components), but they can work together as well.

### What is the performance of snapshot testing regarding speed and size of the generated files?

Jest has been rewritten with performance in mind, and snapshot testing is not an exception. Since snapshots are stored within text files, this way of testing is fast and reliable. Jest generates a new file for each test file that invokes the `toMatchSnapshot` matcher. The size of the snapshots is pretty small: For reference, the size of all snapshot files in the Jest codebase itself is less than 300 KB.

### How do I resolve conflicts within snapshot files?

Snapshot files must always represent the current state of the modules they are covering. Therefore, if you are merging two branches and encounter a conflict in the snapshot files, you can either resolve the conflict manually or update the snapshot file by running Jest and inspecting the result.

### Is it possible to apply test-driven development principles with snapshot testing?

Although it is possible to write snapshot files manually, that is usually not approachable. Snapshots help to figure out whether the output of the modules covered by tests is changed, rather than giving guidance to design the code in the first place.

### Does code coverage work with snapshot testing?

Yes, as well as with any other test.<|MERGE_RESOLUTION|>--- conflicted
+++ resolved
@@ -42,15 +42,11 @@
 
 :::note
 
-<<<<<<< HEAD
-The snapshot is directly scoped to the data you render – in our example the `<Link />` component with `page` prop passed to it. This implies that even if any other file has missing props (Say, `App.js`) in the `<Link />` component, it will still pass the test as the test doesn't know the usage of `<Link />` component and it's scoped only to the `Link.js`. Also, rendering the same component with different props in other snapshot tests will not affect the first one, as the tests don't know about each other.
-=======
 The snapshot is directly scoped to the data you render – in our example the `<Link>` component with `page` prop passed to it. This implies that even if any other file has missing props (say, `App.js`) in the `<Link>` component, it will still pass the test as the test doesn't know the usage of `<Link>` component and it's scoped only to the `Link.js`. Also, rendering the same component with different props in other snapshot tests will not affect the first one, as the tests don't know about each other.
 
 :::
 
 :::info
->>>>>>> f988721c
 
 More information on how snapshot testing works and why we built it can be found on the [release blog post](/blog/2016/07/27/jest-14). We recommend reading [this blog post](http://benmccormick.org/2016/09/19/testing-with-jest-snapshots-first-impressions/) to get a good sense of when you should use snapshot testing. We also recommend watching this [egghead video](https://egghead.io/lessons/javascript-use-jest-s-snapshot-testing-feature?pl=testing-javascript-with-jest-a36c4074) on Snapshot Testing with Jest.
 
