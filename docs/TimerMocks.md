---
id: timer-mocks
title: Timer Mocks
layout: docs
category: Introduction
permalink: docs/timer-mocks.html
<<<<<<< HEAD
next: snapshot-testing
=======
next: tutorial-react
>>>>>>> 32464733
---

The native timer functions (i.e., `setTimeout`, `setInterval`, `clearTimeout`,
`clearInterval`) are less than ideal for a testing environment since they depend
on real time to elapse. Jest can swap out timers with functions that allow you to control the passage of time.
[Great Scott!](https://www.youtube.com/watch?v=5gVv10J4nio)

```javascript
// timerGame.js
'use strict';

function timerGame(callback) {
  console.log('Ready....go!');
  setTimeout(() => {
    console.log('Times up -- stop!');
    callback && callback();
  }, 1000);
}

module.exports = timerGame;
```

```javascript
// __tests__/timerGame-test.js
'use strict';

jest.useFakeTimers();

it('waits 1 second before ending the game', () => {
  const timerGame = require('../timerGame');
  timerGame();

  expect(setTimeout.mock.calls.length).toBe(1);
  expect(setTimeout.mock.calls[0][1]).toBe(1000);
});
```

Here we enable fake timers by calling `jest.useFakeTimers();`. This mocks out setTimeout and other timer functions with mock functions.

## Run All Timers

Another test we might want to write for this module is one that asserts that the
callback is called after 1 second. To do this, we're going to use Jest's timer
control APIs to fast-forward time right in the middle of the test:

```javascript
  it('calls the callback after 1 second', () => {
    const timerGame = require('../timerGame');
    const callback = jest.fn();

    timerGame(callback);

    // At this point in time, the callback should not have been called yet
    expect(callback).not.toBeCalled();

    // Fast-forward until all timers have been executed
    jest.runAllTimers();

    // Now our callback should have been called!
    expect(callback).toBeCalled();
    expect(callback.mock.calls.length).toBe(1);
  });
```

## Run Pending Timers

There are also scenarios where you might have a recursive timer -- that is a
timer that sets a new timer in its own callback. For these, running all the
timers would be an endless loop… so something like `jest.runAllTimers()` is not
desirable. For these cases you might use `jest.runOnlyPendingTimers()`:

```javascript
// infiniteTimerGame.js
'use strict';

function infiniteTimerGame(callback) {
  console.log('Ready....go!');

  setTimeout(() => {
    console.log('Times up! 10 seconds before the next game starts...');
    callback && callback();

    // Schedule the next game in 10 seconds
    setTimeout(() => {
      infiniteTimerGame(callback);
    }, 10000);

  }, 1000);
}

module.exports = infiniteTimerGame;
```

```javascript
// __tests__/infiniteTimerGame-test.js
'use strict';

jest.useFakeTimers();

describe('infiniteTimerGame', () => {
  it('schedules a 10-second timer after 1 second', () => {
    const infiniteTimerGame = require('../infiniteTimerGame');
    const callback = jest.fn();

    infiniteTimerGame(callback);

    // At this point in time, there should have been a single call to
    // setTimeout to schedule the end of the game in 1 second.
    expect(setTimeout.mock.calls.length).toBe(1);
    expect(setTimeout.mock.calls[0][1]).toBe(1000);

    // Fast forward and exhaust only currently pending timers
    // (but not any new timers that get created during that process)
    jest.runOnlyPendingTimers();

    // At this point, our 1-second timer should have fired it's callback
    expect(callback).toBeCalled();

    // And it should have created a new timer to start the game over in
    // 10 seconds
    expect(setTimeout.mock.calls.length).toBe(2);
    expect(setTimeout.mock.calls[1][1]).toBe(10000);
  });
});
```
Lastly, it may occasionally be useful in some tests to be able to clear all of
the pending timers. For this, we have `jest.clearAllTimers()`.

The code for this example is available at
[examples/timer](https://github.com/facebook/jest/tree/master/examples/timer).<|MERGE_RESOLUTION|>--- conflicted
+++ resolved
@@ -2,13 +2,9 @@
 id: timer-mocks
 title: Timer Mocks
 layout: docs
-category: Introduction
+category: Guides
 permalink: docs/timer-mocks.html
-<<<<<<< HEAD
-next: snapshot-testing
-=======
-next: tutorial-react
->>>>>>> 32464733
+next: babel
 ---
 
 The native timer functions (i.e., `setTimeout`, `setInterval`, `clearTimeout`,
