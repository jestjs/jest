--- conflicted
+++ resolved
@@ -23,16 +23,15 @@
 
 Runs a function after all the tests in this file have completed. If the function returns a promise or is a generator, Jest waits for that promise to resolve before continuing.
 
-<<<<<<< HEAD
+
 Optionally, you can provide a `timeout` (in milliseconds) for specifying how long to wait before aborting. 
 
 :::note
 The default timeout is 5 seconds.
 
 :::
-=======
+
 Optionally, you can provide a `timeout` (in milliseconds) for specifying how long to wait before aborting. The default timeout is 5 seconds.
->>>>>>> f988721c
 
 This is often useful if you want to clean up some global setup state that is shared across tests.
 
@@ -72,7 +71,6 @@
 
 Runs a function after each one of the tests in this file completes. If the function returns a promise or is a generator, Jest waits for that promise to resolve before continuing.
 
-<<<<<<< HEAD
 Optionally, you can provide a `timeout` (in milliseconds) for specifying how long to wait before aborting. 
 
 :::note
@@ -80,9 +78,9 @@
 The default timeout is 5 seconds.
 
 :::
-=======
+
 Optionally, you can provide a `timeout` (in milliseconds) for specifying how long to wait before aborting. The default timeout is 5 seconds.
->>>>>>> f988721c
+
 
 This is often useful if you want to clean up some temporary state that is created by each test.
 
@@ -122,7 +120,7 @@
 
 Runs a function before any of the tests in this file run. If the function returns a promise or is a generator, Jest waits for that promise to resolve before running tests.
 
-<<<<<<< HEAD
+
 Optionally, you can provide a `timeout` (in milliseconds) for specifying how long to wait before aborting. 
 
 :::note
@@ -130,9 +128,9 @@
 The default timeout is 5 seconds.
 
 :::
-=======
+
 Optionally, you can provide a `timeout` (in milliseconds) for specifying how long to wait before aborting. The default timeout is 5 seconds.
->>>>>>> f988721c
+
 
 This is often useful if you want to set up some global state that will be used by many tests.
 
@@ -168,16 +166,15 @@
 
 Runs a function before each of the tests in this file runs. If the function returns a promise or is a generator, Jest waits for that promise to resolve before running the test.
 
-<<<<<<< HEAD
+
 Optionally, you can provide a `timeout` (in milliseconds) for specifying how long to wait before aborting. 
 
-:::note
 The default timeout is 5 seconds.
 
 :::
-=======
+
 Optionally, you can provide a `timeout` (in milliseconds) for specifying how long to wait before aborting. The default timeout is 5 seconds.
->>>>>>> f988721c
+
 
 This is often useful if you want to reset some global state that will be used by many tests.
 
@@ -519,15 +516,15 @@
 
 The first argument is the test name; the second argument is a function that contains the expectations to test. The third argument (optional) is `timeout` (in milliseconds) for specifying how long to wait before aborting. The default timeout is 5 seconds.
 
-<<<<<<< HEAD
+
 :::note
 
 If a **promise is returned** from `test`, Jest will wait for the promise to resolve before letting the test complete. Jest will also wait if you **provide an argument to the test function**, usually called `done`. This could be handy when you want to test callbacks. See how to test async code [here](TestingAsyncCode.md#callbacks).
 
 For example, let's say `fetchBeverageList()` returns a promise that is supposed to resolve to a list that has `lemon` in it. You can test this with:
-=======
+
 If a **promise is returned** from `test`, Jest will wait for the promise to resolve before letting the test complete. For example, let's say `fetchBeverageList()` returns a promise that is supposed to resolve to a list that has `lemon` in it. You can test this with:
->>>>>>> f988721c
+
 
 ```js
 test('has lemon in it', () => {
@@ -553,7 +550,7 @@
 
 :::caution
 
-<<<<<<< HEAD
+
 :::note
 
 `test.concurrent` is considered experimental - see [here](https://github.com/facebook/jest/labels/Area%3A%20Concurrent) for details on missing features and other issues
@@ -566,10 +563,10 @@
 
 The default timeout is 5 seconds.
 
-=======
+
 `test.concurrent` is considered experimental - see [here](https://github.com/facebook/jest/labels/Area%3A%20Concurrent) for details on missing features and other issues.
 
->>>>>>> f988721c
+
 :::
 
 Use `test.concurrent` if you want the test to run concurrently.
@@ -589,15 +586,15 @@
 
 :::note
 
-<<<<<<< HEAD
+
 Use `maxConcurrency` in configuration to prevents Jest from executing more than the specified amount of tests at the same time
-=======
+
 :::tip
 
 Use [`maxConcurrency`](Configuration.md/#maxconcurrency-number) configuration option to prevent Jest from executing more than the specified amount of tests at the same time.
 
 :::
->>>>>>> f988721c
+
 
 :::
 ### `test.concurrent.each(table)(name, fn, timeout)`
@@ -902,7 +899,7 @@
 
 When you are debugging a large test file, you will often only want to run a subset of tests. You can use `.only` to specify which tests are the only ones you want to run in that test file.
 
-<<<<<<< HEAD
+
 Optionally, you can provide a `timeout` (in milliseconds) for specifying how long to wait before aborting. 
 
 :::note
@@ -910,9 +907,9 @@
 The default timeout is 5 seconds.
 
 :::
-=======
+
 Optionally, you can provide a `timeout` (in milliseconds) for specifying how long to wait before aborting. The default timeout is 5 seconds.
->>>>>>> f988721c
+
 
 For example, let's say you had these tests:
 
@@ -1040,7 +1037,7 @@
 
 Use `test.todo` when you are planning on writing tests. These tests will be highlighted in the summary output at the end so you know how many tests you still need todo.
 
-<<<<<<< HEAD
+
 :::note
 
 If you supply a test callback function then the `test.todo` will throw an error. If you have already implemented the test and it is broken and you do not want it to run, then use `test.skip` instead.
@@ -1053,8 +1050,6 @@
 
 Example:
 
-=======
->>>>>>> f988721c
 ```js
 const add = (a, b) => a + b;
 
