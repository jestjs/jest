--- conflicted
+++ resolved
@@ -716,11 +716,7 @@
 
 ### `jest.retryTimes(numRetries, options)`
 
-<<<<<<< HEAD
-Runs failed tests n-times until they pass or until the max number of retries is exhausted. `options` are optional. This only works with the default [jest-circus](https://github.com/facebook/jest/tree/main/packages/jest-circus) runner!
-=======
-Runs failed tests n-times until they pass or until the max number of retries is exhausted. This only works with the default [jest-circus](https://github.com/facebook/jest/tree/main/packages/jest-circus) runner! This must live at the top-level of a test file or in a describe block. Retries _will not_ work if `jest.retryTimes()` is called in a `beforeEach` or a `test` block.
->>>>>>> 29534331
+Runs failed tests n-times until they pass or until the max number of retries is exhausted. `options` are optional. This only works with the default [jest-circus](https://github.com/facebook/jest/tree/main/packages/jest-circus) runner! This must live at the top-level of a test file or in a describe block. Retries _will not_ work if `jest.retryTimes()` is called in a `beforeEach` or a `test` block.
 
 Example in a test:
 
