--- conflicted
+++ resolved
@@ -229,10 +229,6 @@
 }
 ```
 
-<<<<<<< HEAD
 :::
 
 For an example of how to use Jest with Webpack with React, Redux, and Node, you can view one [here](https://github.com/jenniferabowd/jest_react_redux_node_webpack_complex_example).
-=======
-For an example of how to use Jest with webpack with React, Redux, and Node, you can view one [here](https://github.com/jenniferabowd/jest_react_redux_node_webpack_complex_example).
->>>>>>> 630d099e
