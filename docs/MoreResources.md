---
id: more-resources
title: More Resources
layout: docs
category: Introduction
permalink: docs/more-resources.html
<<<<<<< HEAD
next: mock-functions
=======
next: snapshot-testing
>>>>>>> e3a5ae5d
---

By now you should have a good idea of how Jest can make it easy to test your applications. If you're interested in learning more, here's some related stuff you might want to check out.

### Browse the docs

- Learn about [Snapshot Testing](/jest/docs/snapshot-testing.html).
- Migrate your existing tests to Jest by following our [migration guide](https://facebook.github.io/jest/docs/migration-guide.html).
- Learn how to [configure Jest](/jest/docs/configuration.html).
- Enable support for [Babel](/jest/docs/babel.html).
- Look at the full [API Reference](/jest/docs/api.html).
- [Troubleshoot](/jest/docs/troubleshooting.html) problems with Jest.

### Learn by example

You will find a number of example test cases in the [`examples`](https://github.com/facebook/jest/tree/master/examples) folder on GitHub. You can also learn from the excellent tests used by the [React](https://github.com/facebook/react/tree/master/src/renderers/shared/stack/reconciler/__tests__), [Relay](https://github.com/facebook/relay/tree/master/src/container/__tests__), and [React Native](https://github.com/facebook/react-native/tree/master/Libraries/Animated/src/__tests__) projects.

### Join the community

Ask questions and find answers from other Jest users like you. [Reactiflux](http://www.reactiflux.com/) is a Discord chat where a lot of Jest discussion happens. Check out the [#jest](https://discordapp.com/channels/102860784329052160/103622435865104384) channel.

Follow the [Jest Twitter account](https://twitter.com/fbjest) and [blog](/jest/blog/) to find out what's happening in the world of Jest.<|MERGE_RESOLUTION|>--- conflicted
+++ resolved
@@ -4,11 +4,7 @@
 layout: docs
 category: Introduction
 permalink: docs/more-resources.html
-<<<<<<< HEAD
-next: mock-functions
-=======
 next: snapshot-testing
->>>>>>> e3a5ae5d
 ---
 
 By now you should have a good idea of how Jest can make it easy to test your applications. If you're interested in learning more, here's some related stuff you might want to check out.
