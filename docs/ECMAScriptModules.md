--- conflicted
+++ resolved
@@ -5,7 +5,7 @@
 
 :::caution
 
-<<<<<<< HEAD
+
 :::note
 
 Note that due to its experimental nature there are many bugs and missing features in Jest's implementation, both known and unknown. You should check out the [tracking issue](https://github.com/facebook/jest/issues/9430) and the [label](https://github.com/facebook/jest/labels/ES%20Modules) on the issue tracker for the latest status.
@@ -15,7 +15,6 @@
 :::note
 
 Also note that the APIs Jest uses to implement ESM support is still [considered experimental by Node](https://nodejs.org/api/vm.html#vm_class_vm_module) (as of version `14.13.1`).
-=======
 Jest ships with **experimental** support for ECMAScript Modules (ESM).
 
 The implementation may have bugs and lack features. For the latest status check out the [issue](https://github.com/facebook/jest/issues/9430) and the [label](https://github.com/facebook/jest/labels/ES%20Modules) on the issue tracker.
@@ -23,7 +22,6 @@
 Also note that the APIs Jest uses to implement ESM support are still [considered experimental by Node](https://nodejs.org/api/vm.html#vm_class_vm_module) (as of version `18.8.0`).
 
 :::
->>>>>>> f988721c
 
 With the warnings out of the way, this is how you activate ESM support in your tests.
 
@@ -56,11 +54,11 @@
 ```
 :::note
 
+
 Please note that we currently don't support `jest.mock` in a clean way in ESM, but that is something we intend to add proper support for in the future. Follow [this issue](https://github.com/facebook/jest/issues/10025) for updates.
 
-<<<<<<< HEAD
 :::
-=======
+
 ## Module mocking in ESM
 
 Since ESM evaluates static `import` statements before looking at the code, the hoisting of `jest.mock` calls that happens in CJS won't work for ESM. To mock modules in ESM, you need to use `require` or dynamic `import()` after `jest.mock` calls to load the mocked modules - the same applies to modules which load the mocked modules.
@@ -117,4 +115,3 @@
 
 // etc.
 ```
->>>>>>> f988721c
