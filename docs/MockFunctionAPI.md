--- conflicted
+++ resolved
@@ -164,15 +164,7 @@
 mockFn(3); // 39
 ```
 
-<<<<<<< HEAD
-</TabItem>
-
-<TabItem value="ts" label="TypeScript">
-
-```ts
-=======
-```ts tab
->>>>>>> bd1fcbed
+```ts tab
 const mockFn = jest.fn((scalar: number) => 42 + scalar);
 
 mockFn(0); // 42
