// Copyright (c) 2014-present, Facebook, Inc. All rights reserved.

<<<<<<< HEAD
import {describe, expect, it, jest} from '@jest/globals';

import Memory from '../memory';
=======
import {jest} from '@jest/globals';
import Memory from '../Memory';
import makeCalc from '../calc';
>>>>>>> c6b812da
import sub from '../sub';
import sum from '../sum';

jest.mock('../Memory');
jest.mock('../sub');
jest.mock('../sum');

const mockSub = jest.mocked(sub);
const mockSum = jest.mocked(sum);
const MockMemory = jest.mocked(Memory);

describe('calc - mocks', () => {
  const memory = new MockMemory();

  it('returns result from subtract', () => {
    mockSub.mockReturnValueOnce(0);

    const calc = makeCalc(memory);
    const result = calc('Sub', [2, 2]);

    expect(result).toEqual(0);
    expect(mockSub).toBeCalledWith(2, 2);
  });

  it('returns result from sum', () => {
    mockSum.mockReturnValueOnce(2);

    const calc = makeCalc(memory);
    const result = calc('Sum', [1, 1]);

    expect(result).toEqual(2);
    expect(mockSum).toBeCalledWith(1, 1);
  });

  it('adds last result to memory', () => {
    MockMemory.prototype.add.mockImplementationOnce(x => x);
    mockSum.mockReturnValueOnce(2);

    const calc = makeCalc(memory);
    const sumResult = calc('Sum', [1, 1]);
    const memoryResult = calc('MemoryAdd', []);

    expect(sumResult).toEqual(2);
    expect(memoryResult).toEqual(2);
    expect(MockMemory.prototype.add).toBeCalledWith(2);
  });

  it('subtracts last result to memory', () => {
    MockMemory.prototype.subtract.mockImplementationOnce(x => x);
    mockSum.mockReturnValueOnce(2);

    const calc = makeCalc(memory);
    const sumResult = calc('Sum', [1, 1]);
    const memoryResult = calc('MemorySub', []);

    expect(sumResult).toEqual(2);
    expect(memoryResult).toEqual(2);
    expect(MockMemory.prototype.subtract).toBeCalledWith(2);
  });

  it('clears the memory', () => {
    MockMemory.prototype.add.mockImplementationOnce(x => x);
    mockSum.mockReturnValueOnce(2).mockReturnValueOnce(4);

    const calc = makeCalc(memory);
    const sumResult = calc('Sum', [1, 1]);
    const memoryResult = calc('MemoryAdd', []);
    const sumResult2 = calc('Sum', [2, 2]);
    const clearResult = calc('MemoryClear', []);

    expect(sumResult).toEqual(2);
    expect(memoryResult).toEqual(2);
    expect(sumResult2).toEqual(4);
    expect(clearResult).toEqual(4);
    expect(MockMemory.prototype.reset).toBeCalledTimes(1);
  });

  it('throws an error when invalid Op is passed', () => {
    const calc = makeCalc(memory);

    // @ts-expect-error
    expect(() => calc('Multiply', [2, 3])).toThrowError(
      new Error('Invalid op'),
    );
  });
});<|MERGE_RESOLUTION|>--- conflicted
+++ resolved
@@ -1,14 +1,8 @@
 // Copyright (c) 2014-present, Facebook, Inc. All rights reserved.
 
-<<<<<<< HEAD
 import {describe, expect, it, jest} from '@jest/globals';
-
-import Memory from '../memory';
-=======
-import {jest} from '@jest/globals';
 import Memory from '../Memory';
 import makeCalc from '../calc';
->>>>>>> c6b812da
 import sub from '../sub';
 import sum from '../sum';
 
