--- conflicted
+++ resolved
@@ -6,20 +6,12 @@
  */
 
 import type {Jest} from '@jest/environment';
+import type {EqualsFunction, Tester} from '@jest/expect-utils';
 import type {Global} from '@jest/types';
-<<<<<<< HEAD
 import type * as jestMatcherUtils from 'jest-matcher-utils';
 
 export declare const jest: Jest;
 
-=======
-import type {Expect} from 'expect';
-
-export declare const jest: Jest;
-
-export declare const expect: Expect;
-
->>>>>>> 29534331
 export declare const it: Global.GlobalAdditions['it'];
 export declare const fit: Global.GlobalAdditions['fit'];
 export declare const xit: Global.GlobalAdditions['xit'];
@@ -45,7 +37,8 @@
 declare module '@jest/types' {
   namespace Expect {
     interface MatcherState {
-      // TODO remove utils in Jest 28, users should import them from 'jest-matcher-utils'
+      // TODO consider removing all utils from MatcherState
+      equals: EqualsFunction;
       utils: typeof jestMatcherUtils & {
         iterableEquality: Tester;
         subsetEquality: Tester;
