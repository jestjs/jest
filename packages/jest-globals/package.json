{
  "name": "@jest/globals",
  "version": "29.0.0-alpha.4",
  "repository": {
    "type": "git",
    "url": "https://github.com/facebook/jest.git",
    "directory": "packages/jest-globals"
  },
  "engines": {
    "node": "^14.15.0 || ^16.10.0 || >=18.0.0"
  },
  "license": "MIT",
  "main": "./build/index.js",
  "types": "./build/index.d.ts",
  "exports": {
    ".": {
      "types": "./build/index.d.ts",
      "default": "./build/index.js"
    },
    "./package.json": "./package.json"
  },
  "dependencies": {
<<<<<<< HEAD
    "@jest/environment": "^28.1.0",
    "@jest/expect": "^28.1.0",
    "@jest/types": "^28.1.0",
    "jest-mock": "^28.1.0"
=======
    "@jest/environment": "workspace:^",
    "@jest/expect": "workspace:^",
    "@jest/types": "workspace:^"
>>>>>>> 24ed3b5e
  },
  "publishConfig": {
    "access": "public"
  }
}<|MERGE_RESOLUTION|>--- conflicted
+++ resolved
@@ -20,16 +20,10 @@
     "./package.json": "./package.json"
   },
   "dependencies": {
-<<<<<<< HEAD
-    "@jest/environment": "^28.1.0",
-    "@jest/expect": "^28.1.0",
-    "@jest/types": "^28.1.0",
-    "jest-mock": "^28.1.0"
-=======
     "@jest/environment": "workspace:^",
     "@jest/expect": "workspace:^",
-    "@jest/types": "workspace:^"
->>>>>>> 24ed3b5e
+    "@jest/types": "workspace:^",
+    "jest-mock": "workspace:^"
   },
   "publishConfig": {
     "access": "public"
