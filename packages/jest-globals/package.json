--- conflicted
+++ resolved
@@ -20,15 +20,10 @@
     "./package.json": "./package.json"
   },
   "dependencies": {
-<<<<<<< HEAD
-    "@jest/environment": "^27.4.2",
-    "@jest/types": "^27.4.2",
-    "jest-matcher-utils": "^27.4.2"
-=======
     "@jest/environment": "^27.5.1",
+    "@jest/expect-utils": "^27.5.1",
     "@jest/types": "^27.5.1",
-    "expect": "^27.5.1"
->>>>>>> 29534331
+    "jest-matcher-utils": "^27.5.1"
   },
   "publishConfig": {
     "access": "public"
