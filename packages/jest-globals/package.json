--- conflicted
+++ resolved
@@ -1,10 +1,6 @@
 {
   "name": "@jest/globals",
-<<<<<<< HEAD
-  "version": "27.0.0-next.3",
-=======
   "version": "27.0.0-next.4",
->>>>>>> b1764ef3
   "repository": {
     "type": "git",
     "url": "https://github.com/facebook/jest.git",
@@ -21,11 +17,7 @@
     "./package.json": "./package.json"
   },
   "dependencies": {
-<<<<<<< HEAD
-    "@jest/environment": "^27.0.0-next.3",
-=======
     "@jest/environment": "^27.0.0-next.4",
->>>>>>> b1764ef3
     "@jest/types": "^27.0.0-next.3",
     "expect": "^27.0.0-next.3"
   },
