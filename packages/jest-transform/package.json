{
  "name": "@jest/transform",
<<<<<<< HEAD
  "version": "27.0.0-next.3",
=======
  "version": "27.0.0-next.4",
>>>>>>> b1764ef3
  "repository": {
    "type": "git",
    "url": "https://github.com/facebook/jest.git",
    "directory": "packages/jest-transform"
  },
  "license": "MIT",
  "main": "./build/index.js",
  "types": "./build/index.d.ts",
  "exports": {
    ".": "./build/index.js",
    "./package.json": "./package.json"
  },
  "dependencies": {
    "@babel/core": "^7.1.0",
    "@jest/types": "^27.0.0-next.3",
    "babel-plugin-istanbul": "^6.0.0",
    "chalk": "^4.0.0",
    "convert-source-map": "^1.4.0",
    "fast-json-stable-stringify": "^2.0.0",
    "graceful-fs": "^4.2.4",
<<<<<<< HEAD
    "jest-haste-map": "^27.0.0-next.3",
=======
    "jest-haste-map": "^27.0.0-next.4",
>>>>>>> b1764ef3
    "jest-regex-util": "^27.0.0-next.0",
    "jest-util": "^27.0.0-next.3",
    "micromatch": "^4.0.2",
    "pirates": "^4.0.1",
    "slash": "^3.0.0",
    "source-map": "^0.6.1",
    "write-file-atomic": "^3.0.0"
  },
  "devDependencies": {
    "@jest/test-utils": "^27.0.0-next.3",
    "@types/babel__core": "^7.1.0",
    "@types/convert-source-map": "^1.5.1",
    "@types/fast-json-stable-stringify": "^2.0.0",
    "@types/graceful-fs": "^4.1.2",
    "@types/micromatch": "^4.0.0",
    "@types/write-file-atomic": "^3.0.0",
    "dedent": "^0.7.0",
    "jest-snapshot-serializer-raw": "^1.1.0"
  },
  "engines": {
    "node": "^10.13.0 || ^12.13.0 || ^14.15.0 || >=15.0.0"
  },
  "publishConfig": {
    "access": "public"
  }
}<|MERGE_RESOLUTION|>--- conflicted
+++ resolved
@@ -1,10 +1,6 @@
 {
   "name": "@jest/transform",
-<<<<<<< HEAD
-  "version": "27.0.0-next.3",
-=======
   "version": "27.0.0-next.4",
->>>>>>> b1764ef3
   "repository": {
     "type": "git",
     "url": "https://github.com/facebook/jest.git",
@@ -25,11 +21,7 @@
     "convert-source-map": "^1.4.0",
     "fast-json-stable-stringify": "^2.0.0",
     "graceful-fs": "^4.2.4",
-<<<<<<< HEAD
-    "jest-haste-map": "^27.0.0-next.3",
-=======
     "jest-haste-map": "^27.0.0-next.4",
->>>>>>> b1764ef3
     "jest-regex-util": "^27.0.0-next.0",
     "jest-util": "^27.0.0-next.3",
     "micromatch": "^4.0.2",
