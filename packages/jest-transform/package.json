--- conflicted
+++ resolved
@@ -10,27 +10,16 @@
   "main": "build/index.js",
   "dependencies": {
     "@babel/core": "^7.1.0",
-<<<<<<< HEAD
     "@jest/micromatch": "^24.1.0",
-    "@jest/types": "^24.1.0",
-=======
     "@jest/types": "^24.5.0",
->>>>>>> 50300ab1
     "babel-plugin-istanbul": "^5.1.0",
     "chalk": "^2.0.1",
     "convert-source-map": "^1.4.0",
     "fast-json-stable-stringify": "^2.0.0",
     "graceful-fs": "^4.1.15",
-<<<<<<< HEAD
-    "jest-haste-map": "^24.0.0",
-    "jest-regex-util": "^24.0.0",
-    "jest-util": "^24.0.0",
-=======
     "jest-haste-map": "^24.5.0",
     "jest-regex-util": "^24.3.0",
     "jest-util": "^24.5.0",
-    "micromatch": "^3.1.10",
->>>>>>> 50300ab1
     "realpath-native": "^1.1.0",
     "slash": "^2.0.0",
     "source-map": "^0.6.1",
