/**
 * Copyright (c) Facebook, Inc. and its affiliates. All Rights Reserved.
 *
 * This source code is licensed under the MIT license found in the
 * LICENSE file in the root directory of this source tree.
 */

import {createHash} from 'crypto';
import * as path from 'path';
import {transformSync as babelTransform} from '@babel/core';
// @ts-expect-error: should just be `require.resolve`, but the tests mess that up
import babelPluginIstanbul from 'babel-plugin-istanbul';
import {fromSource as sourcemapFromSource} from 'convert-source-map';
import stableStringify = require('fast-json-stable-stringify');
import * as fs from 'graceful-fs';
import {addHook} from 'pirates';
import slash = require('slash');
import {sync as writeFileAtomic} from 'write-file-atomic';
import type {Config} from '@jest/types';
import HasteMap from 'jest-haste-map';
import {
  createDirectory,
  isPromise,
  requireOrImportModule,
  tryRealpath,
} from 'jest-util';
import handlePotentialSyntaxError from './enhanceUnexpectedTokenMessage';
import {
  makeInvalidReturnValueError,
  makeInvalidSourceMapWarning,
  makeInvalidSyncTransformerError,
  makeInvalidTransformerError,
} from './runtimeErrorsAndWarnings';
import shouldInstrument from './shouldInstrument';
import type {
  Options,
  ReducedTransformOptions,
  RequireAndTranspileModuleOptions,
  StringMap,
  SyncTransformer,
  TransformOptions,
  TransformResult,
  TransformedSource,
  Transformer,
  TransformerFactory,
} from './types';
// Use `require` to avoid TS rootDir
const {version: VERSION} = require('../package.json');

type ProjectCache = {
  configString: string;
  ignorePatternsRegExp?: RegExp;
  transformRegExp?: Array<[RegExp, string, Record<string, unknown>]>;
  transformedFiles: Map<string, TransformResult>;
};

// This data structure is used to avoid recalculating some data every time that
// we need to transform a file. Since ScriptTransformer is instantiated for each
// file we need to keep this object in the local scope of this module.
const projectCaches = new Map<string, ProjectCache>();

// To reset the cache for specific changesets (rather than package version).
const CACHE_VERSION = '1';

async function waitForPromiseWithCleanup(
  promise: Promise<unknown>,
  cleanup: () => void,
) {
  try {
    await promise;
  } finally {
    cleanup();
  }
}

// type predicate
function isTransformerFactory<X extends Transformer>(
  t: Transformer | TransformerFactory<X>,
): t is TransformerFactory<X> {
  return typeof (t as TransformerFactory<X>).createTransformer === 'function';
}

class ScriptTransformer {
  private readonly _cache: ProjectCache;
  private readonly _transformCache = new Map<
    string,
    {transformer: Transformer; transformerConfig: unknown}
  >();
  private _transformsAreLoaded = false;

  constructor(
    private readonly _config: Config.ProjectConfig,
    private readonly _cacheFS: StringMap,
  ) {
    const configString = stableStringify(this._config);
    let projectCache = projectCaches.get(configString);

    if (!projectCache) {
      projectCache = {
        configString,
        ignorePatternsRegExp: calcIgnorePatternRegExp(this._config),
        transformRegExp: calcTransformRegExp(this._config),
        transformedFiles: new Map(),
      };

      projectCaches.set(configString, projectCache);
    }

    this._cache = projectCache;
  }

  private _buildCacheKeyFromFileInfo(
    fileData: string,
    filename: string,
    transformOptions: TransformOptions,
    transformerCacheKey: string | undefined,
  ): string {
    if (transformerCacheKey) {
      return createHash('md5')
        .update(transformerCacheKey)
        .update(CACHE_VERSION)
        .digest('hex');
    }

    return createHash('md5')
      .update(fileData)
      .update(transformOptions.configString)
      .update(transformOptions.instrument ? 'instrument' : '')
      .update(filename)
      .update(CACHE_VERSION)
      .digest('hex');
  }

  private _getCacheKey(
    fileData: string,
    filename: string,
    options: ReducedTransformOptions,
  ): string {
    const configString = this._cache.configString;
    const {transformer, transformerConfig = {}} =
      this._getTransformer(filename) || {};
    let transformerCacheKey = undefined;

    const transformOptions: TransformOptions = {
      ...options,
      cacheFS: this._cacheFS,
      config: this._config,
      configString,
      transformerConfig,
    };

    if (typeof transformer?.getCacheKey === 'function') {
      transformerCacheKey = transformer.getCacheKey(
        fileData,
        filename,
        transformOptions,
      );
    }

    return this._buildCacheKeyFromFileInfo(
      fileData,
      filename,
      transformOptions,
      transformerCacheKey,
    );
  }

  private async _getCacheKeyAsync(
    fileData: string,
    filename: string,
    options: ReducedTransformOptions,
  ): Promise<string> {
    const configString = this._cache.configString;
    const {transformer, transformerConfig = {}} =
      this._getTransformer(filename) || {};
    let transformerCacheKey = undefined;

    const transformOptions: TransformOptions = {
      ...options,
      cacheFS: this._cacheFS,
      config: this._config,
      configString,
      transformerConfig,
    };

    if (transformer) {
      const getCacheKey =
        transformer.getCacheKeyAsync || transformer.getCacheKey;

      if (typeof getCacheKey === 'function') {
        transformerCacheKey = await getCacheKey(
          fileData,
          filename,
          transformOptions,
        );
      }
    }

    return this._buildCacheKeyFromFileInfo(
      fileData,
      filename,
      transformOptions,
      transformerCacheKey,
    );
  }

  private _createFolderFromCacheKey(
    filename: string,
    cacheKey: string,
  ): string {
    const HasteMapClass = HasteMap.getStatic(this._config);
    const baseCacheDir = HasteMapClass.getCacheFilePath(
      this._config.cacheDirectory,
<<<<<<< HEAD
      'jest-transform-cache-' + this._config.id,
=======
      `jest-transform-cache-${this._config.name}`,
>>>>>>> a5f1ef43
      VERSION,
    );
    // Create sub folders based on the cacheKey to avoid creating one
    // directory with many files.
    const cacheDir = path.join(baseCacheDir, cacheKey[0] + cacheKey[1]);
    const cacheFilenamePrefix = path
      .basename(filename, path.extname(filename))
      .replace(/\W/g, '');
    const cachePath = slash(
      path.join(cacheDir, `${cacheFilenamePrefix}_${cacheKey}`),
    );
    createDirectory(cacheDir);

    return cachePath;
  }

  private _getFileCachePath(
    filename: string,
    content: string,
    options: ReducedTransformOptions,
  ): string {
    const cacheKey = this._getCacheKey(content, filename, options);

    return this._createFolderFromCacheKey(filename, cacheKey);
  }

  private async _getFileCachePathAsync(
    filename: string,
    content: string,
    options: ReducedTransformOptions,
  ): Promise<string> {
    const cacheKey = await this._getCacheKeyAsync(content, filename, options);

    return this._createFolderFromCacheKey(filename, cacheKey);
  }

  private _getTransformPath(filename: string) {
    const transformRegExp = this._cache.transformRegExp;
    if (!transformRegExp) {
      return undefined;
    }

    for (let i = 0; i < transformRegExp.length; i++) {
      if (transformRegExp[i][0].test(filename)) {
        return transformRegExp[i][1];
      }
    }

    return undefined;
  }

  async loadTransformers(): Promise<void> {
    await Promise.all(
      this._config.transform.map(
        async ([, transformPath, transformerConfig]) => {
          let transformer: Transformer | TransformerFactory<Transformer> =
            await requireOrImportModule(transformPath);

          if (!transformer) {
            throw new Error(makeInvalidTransformerError(transformPath));
          }
          if (isTransformerFactory(transformer)) {
            transformer = transformer.createTransformer(transformerConfig);
          }
          if (
            typeof transformer.process !== 'function' &&
            typeof transformer.processAsync !== 'function'
          ) {
            throw new Error(makeInvalidTransformerError(transformPath));
          }
          const res = {transformer, transformerConfig};
          this._transformCache.set(transformPath, res);
        },
      ),
    );

    this._transformsAreLoaded = true;
  }

  private _getTransformer(filename: string) {
    if (!this._transformsAreLoaded) {
      throw new Error(
        'Jest: Transformers have not been loaded yet - make sure to run `loadTransformers` and wait for it to complete before starting to transform files',
      );
    }

    if (this._config.transform.length === 0) {
      return null;
    }

    const transformPath = this._getTransformPath(filename);

    if (!transformPath) {
      return null;
    }

    const cached = this._transformCache.get(transformPath);
    if (cached) {
      return cached;
    }

    throw new Error(
      `Jest was unable to load the transformer defined for ${filename}. This is a bug in Jest, please open up an issue`,
    );
  }

  private _instrumentFile(
    filename: string,
    input: TransformedSource,
    canMapToInput: boolean,
    options: ReducedTransformOptions,
  ): TransformedSource {
    const inputCode = typeof input === 'string' ? input : input.code;
    const inputMap = typeof input === 'string' ? null : input.map;

    const result = babelTransform(inputCode, {
      auxiliaryCommentBefore: ' istanbul ignore next ',
      babelrc: false,
      caller: {
        name: '@jest/transform',
        supportsDynamicImport: options.supportsDynamicImport,
        supportsExportNamespaceFrom: options.supportsExportNamespaceFrom,
        supportsStaticESM: options.supportsStaticESM,
        supportsTopLevelAwait: options.supportsTopLevelAwait,
      },
      configFile: false,
      filename,
      plugins: [
        [
          babelPluginIstanbul,
          {
            compact: false,
            // files outside `cwd` will not be instrumented
            cwd: this._config.rootDir,
            exclude: [],
            extension: false,
            inputSourceMap: inputMap,
            useInlineSourceMaps: false,
          },
        ],
      ],
      sourceMaps: canMapToInput ? 'both' : false,
    });

    if (result && result.code) {
      return result as TransformResult;
    }

    return input;
  }

  private _buildTransformResult(
    filename: string,
    cacheFilePath: string,
    content: string,
    transformer: Transformer | undefined,
    shouldCallTransform: boolean,
    options: ReducedTransformOptions,
    processed: TransformedSource | null,
    sourceMapPath: string | null,
  ): TransformResult {
    let transformed: TransformedSource = {
      code: content,
      map: null,
    };

    if (transformer && shouldCallTransform) {
      if (processed != null && typeof processed.code === 'string') {
        transformed = processed;
      } else {
        throw new Error(makeInvalidReturnValueError());
      }
    }

    if (!transformed.map) {
      try {
        //Could be a potential freeze here.
        //See: https://github.com/facebook/jest/pull/5177#discussion_r158883570
        const inlineSourceMap = sourcemapFromSource(transformed.code);
        if (inlineSourceMap) {
          transformed.map = inlineSourceMap.toObject();
        }
      } catch {
        const transformPath = this._getTransformPath(filename);
        invariant(transformPath);
        console.warn(makeInvalidSourceMapWarning(filename, transformPath));
      }
    }

    // That means that the transform has a custom instrumentation
    // logic and will handle it based on `config.collectCoverage` option
    const transformWillInstrument =
      shouldCallTransform && transformer && transformer.canInstrument;

    // Apply instrumentation to the code if necessary, keeping the instrumented code and new map
    let map = transformed.map;
    let code;
    if (!transformWillInstrument && options.instrument) {
      /**
       * We can map the original source code to the instrumented code ONLY if
       * - the process of transforming the code produced a source map e.g. ts-jest
       * - we did not transform the source code
       *
       * Otherwise we cannot make any statements about how the instrumented code corresponds to the original code,
       * and we should NOT emit any source maps
       *
       */
      const shouldEmitSourceMaps =
        (transformer != null && map != null) || transformer == null;

      const instrumented = this._instrumentFile(
        filename,
        transformed,
        shouldEmitSourceMaps,
        options,
      );

      code =
        typeof instrumented === 'string' ? instrumented : instrumented.code;
      map = typeof instrumented === 'string' ? null : instrumented.map;
    } else {
      code = transformed.code;
    }

    if (map) {
      const sourceMapContent =
        typeof map === 'string' ? map : JSON.stringify(map);

      invariant(sourceMapPath, 'We should always have default sourceMapPath');

      writeCacheFile(sourceMapPath, sourceMapContent);
    } else {
      sourceMapPath = null;
    }

    writeCodeCacheFile(cacheFilePath, code);

    return {
      code,
      originalCode: content,
      sourceMapPath,
    };
  }

  transformSource(
    filepath: string,
    content: string,
    options: ReducedTransformOptions,
  ): TransformResult {
    const filename = tryRealpath(filepath);
    const {transformer, transformerConfig = {}} =
      this._getTransformer(filename) || {};
    const cacheFilePath = this._getFileCachePath(filename, content, options);
    const sourceMapPath: string = `${cacheFilePath}.map`;
    // Ignore cache if `config.cache` is set (--no-cache)
    const code = this._config.cache ? readCodeCacheFile(cacheFilePath) : null;

    if (code) {
      // This is broken: we return the code, and a path for the source map
      // directly from the cache. But, nothing ensures the source map actually
      // matches that source code. They could have gotten out-of-sync in case
      // two separate processes write concurrently to the same cache files.
      return {
        code,
        originalCode: content,
        sourceMapPath,
      };
    }

    let processed: TransformedSource | null = null;

    let shouldCallTransform = false;

    if (transformer && this.shouldTransform(filename)) {
      shouldCallTransform = true;

      assertSyncTransformer(transformer, this._getTransformPath(filename));

      processed = transformer.process(content, filename, {
        ...options,
        cacheFS: this._cacheFS,
        config: this._config,
        configString: this._cache.configString,
        transformerConfig,
      });
    }

    return this._buildTransformResult(
      filename,
      cacheFilePath,
      content,
      transformer,
      shouldCallTransform,
      options,
      processed,
      sourceMapPath,
    );
  }

  async transformSourceAsync(
    filepath: string,
    content: string,
    options: ReducedTransformOptions,
  ): Promise<TransformResult> {
    const filename = tryRealpath(filepath);
    const {transformer, transformerConfig = {}} =
      this._getTransformer(filename) || {};
    const cacheFilePath = await this._getFileCachePathAsync(
      filename,
      content,
      options,
    );
    const sourceMapPath: string = `${cacheFilePath}.map`;
    // Ignore cache if `config.cache` is set (--no-cache)
    const code = this._config.cache ? readCodeCacheFile(cacheFilePath) : null;

    if (code) {
      // This is broken: we return the code, and a path for the source map
      // directly from the cache. But, nothing ensures the source map actually
      // matches that source code. They could have gotten out-of-sync in case
      // two separate processes write concurrently to the same cache files.
      return {
        code,
        originalCode: content,
        sourceMapPath,
      };
    }

    let processed = null;

    let shouldCallTransform = false;

    if (transformer && this.shouldTransform(filename)) {
      shouldCallTransform = true;
      const process = transformer.processAsync || transformer.process;

      // This is probably dead code since `_getTransformerAsync` already asserts this
      invariant(
        typeof process === 'function',
        'A transformer must always export either a `process` or `processAsync`',
      );

      processed = await process(content, filename, {
        ...options,
        cacheFS: this._cacheFS,
        config: this._config,
        configString: this._cache.configString,
        transformerConfig,
      });
    }

    return this._buildTransformResult(
      filename,
      cacheFilePath,
      content,
      transformer,
      shouldCallTransform,
      options,
      processed,
      sourceMapPath,
    );
  }

  private async _transformAndBuildScriptAsync(
    filename: string,
    options: Options,
    transformOptions: ReducedTransformOptions,
    fileSource?: string,
  ): Promise<TransformResult> {
    const {isInternalModule} = options;
    let fileContent = fileSource ?? this._cacheFS.get(filename);
    if (!fileContent) {
      fileContent = fs.readFileSync(filename, 'utf8');
      this._cacheFS.set(filename, fileContent);
    }
    const content = stripShebang(fileContent);

    let code = content;
    let sourceMapPath: string | null = null;

    const willTransform =
      !isInternalModule &&
      (transformOptions.instrument || this.shouldTransform(filename));

    try {
      if (willTransform) {
        const transformedSource = await this.transformSourceAsync(
          filename,
          content,
          transformOptions,
        );

        code = transformedSource.code;
        sourceMapPath = transformedSource.sourceMapPath;
      }

      return {
        code,
        originalCode: content,
        sourceMapPath,
      };
    } catch (e: any) {
      throw handlePotentialSyntaxError(e);
    }
  }

  private _transformAndBuildScript(
    filename: string,
    options: Options,
    transformOptions: ReducedTransformOptions,
    fileSource?: string,
  ): TransformResult {
    const {isInternalModule} = options;
    let fileContent = fileSource ?? this._cacheFS.get(filename);
    if (!fileContent) {
      fileContent = fs.readFileSync(filename, 'utf8');
      this._cacheFS.set(filename, fileContent);
    }
    const content = stripShebang(fileContent);

    let code = content;
    let sourceMapPath: string | null = null;

    const willTransform =
      !isInternalModule &&
      (transformOptions.instrument || this.shouldTransform(filename));

    try {
      if (willTransform) {
        const transformedSource = this.transformSource(
          filename,
          content,
          transformOptions,
        );

        code = transformedSource.code;
        sourceMapPath = transformedSource.sourceMapPath;
      }

      return {
        code,
        originalCode: content,
        sourceMapPath,
      };
    } catch (e: any) {
      throw handlePotentialSyntaxError(e);
    }
  }

  async transformAsync(
    filename: string,
    options: Options,
    fileSource?: string,
  ): Promise<TransformResult> {
    const instrument =
      options.coverageProvider === 'babel' &&
      shouldInstrument(filename, options, this._config);
    const scriptCacheKey = getScriptCacheKey(filename, instrument);
    let result = this._cache.transformedFiles.get(scriptCacheKey);
    if (result) {
      return result;
    }

    result = await this._transformAndBuildScriptAsync(
      filename,
      options,
      {...options, instrument},
      fileSource,
    );

    if (scriptCacheKey) {
      this._cache.transformedFiles.set(scriptCacheKey, result);
    }

    return result;
  }

  transform(
    filename: string,
    options: Options,
    fileSource?: string,
  ): TransformResult {
    const instrument =
      options.coverageProvider === 'babel' &&
      shouldInstrument(filename, options, this._config);
    const scriptCacheKey = getScriptCacheKey(filename, instrument);

    let result = this._cache.transformedFiles.get(scriptCacheKey);
    if (result) {
      return result;
    }

    result = this._transformAndBuildScript(
      filename,
      options,
      {...options, instrument},
      fileSource,
    );

    if (scriptCacheKey) {
      this._cache.transformedFiles.set(scriptCacheKey, result);
    }

    return result;
  }

  transformJson(
    filename: string,
    options: Options,
    fileSource: string,
  ): string {
    const {isInternalModule} = options;
    const willTransform = !isInternalModule && this.shouldTransform(filename);

    if (willTransform) {
      const {code: transformedJsonSource} = this.transformSource(
        filename,
        fileSource,
        {...options, instrument: false},
      );
      return transformedJsonSource;
    }

    return fileSource;
  }

  async requireAndTranspileModule<ModuleType = unknown>(
    moduleName: string,
    callback?: (module: ModuleType) => void | Promise<void>,
    options: RequireAndTranspileModuleOptions = {
      applyInteropRequireDefault: true,
      instrument: false,
      supportsDynamicImport: false,
      supportsExportNamespaceFrom: false,
      supportsStaticESM: false,
      supportsTopLevelAwait: false,
    },
  ): Promise<ModuleType> {
    let transforming = false;
    const {applyInteropRequireDefault, ...transformOptions} = options;
    const revertHook = addHook(
      (code, filename) => {
        try {
          transforming = true;
          return (
            this.transformSource(filename, code, transformOptions).code || code
          );
        } finally {
          transforming = false;
        }
      },
      {
        // Exclude `mjs` extension when addHook because pirates don't support hijack es module
        exts: this._config.moduleFileExtensions
          .filter(ext => ext !== 'mjs')
          .map(ext => `.${ext}`),
        ignoreNodeModules: false,
        matcher: filename => {
          if (transforming) {
            // Don't transform any dependency required by the transformer itself
            return false;
          }
          return this.shouldTransform(filename);
        },
      },
    );
    try {
      const module: ModuleType = await requireOrImportModule(
        moduleName,
        applyInteropRequireDefault,
      );

      if (!callback) {
        revertHook();

        return module;
      }

      const cbResult = callback(module);

      if (isPromise(cbResult)) {
        return waitForPromiseWithCleanup(cbResult, revertHook).then(
          () => module,
        );
      }

      return module;
    } finally {
      revertHook();
    }
  }

  shouldTransform(filename: string): boolean {
    const ignoreRegexp = this._cache.ignorePatternsRegExp;
    const isIgnored = ignoreRegexp ? ignoreRegexp.test(filename) : false;

    return this._config.transform.length !== 0 && !isIgnored;
  }
}

// TODO: do we need to define the generics twice?
export async function createTranspilingRequire(
  config: Config.ProjectConfig,
): Promise<
  <TModuleType = unknown>(
    resolverPath: string,
    applyInteropRequireDefault?: boolean,
  ) => Promise<TModuleType>
> {
  const transformer = await createScriptTransformer(config);

  return async function requireAndTranspileModule<TModuleType = unknown>(
    resolverPath: string,
    applyInteropRequireDefault: boolean = false,
  ) {
    const transpiledModule =
      await transformer.requireAndTranspileModule<TModuleType>(
        resolverPath,
        () => {},
        {
          applyInteropRequireDefault,
          instrument: false,
          supportsDynamicImport: false, // this might be true, depending on node version.
          supportsExportNamespaceFrom: false,
          supportsStaticESM: false,
          supportsTopLevelAwait: false,
        },
      );

    return transpiledModule;
  };
}

const removeFile = (path: string) => {
  try {
    fs.unlinkSync(path);
  } catch {}
};

const stripShebang = (content: string) => {
  // If the file data starts with a shebang remove it. Leaves the empty line
  // to keep stack trace line numbers correct.
  if (content.startsWith('#!')) {
    return content.replace(/^#!.*/, '');
  } else {
    return content;
  }
};

/**
 * This is like `writeCacheFile` but with an additional sanity checksum. We
 * cannot use the same technique for source maps because we expose source map
 * cache file paths directly to callsites, with the expectation they can read
 * it right away. This is not a great system, because source map cache file
 * could get corrupted, out-of-sync, etc.
 */
function writeCodeCacheFile(cachePath: string, code: string) {
  const checksum = createHash('md5').update(code).digest('hex');
  writeCacheFile(cachePath, `${checksum}\n${code}`);
}

/**
 * Read counterpart of `writeCodeCacheFile`. We verify that the content of the
 * file matches the checksum, in case some kind of corruption happened. This
 * could happen if an older version of `jest-runtime` writes non-atomically to
 * the same cache, for example.
 */
function readCodeCacheFile(cachePath: string): string | null {
  const content = readCacheFile(cachePath);
  if (content == null) {
    return null;
  }
  const code = content.substring(33);
  const checksum = createHash('md5').update(code).digest('hex');
  if (checksum === content.substring(0, 32)) {
    return code;
  }
  return null;
}

/**
 * Writing to the cache atomically relies on 'rename' being atomic on most
 * file systems. Doing atomic write reduces the risk of corruption by avoiding
 * two processes to write to the same file at the same time. It also reduces
 * the risk of reading a file that's being overwritten at the same time.
 */
const writeCacheFile = (cachePath: string, fileData: string) => {
  try {
    writeFileAtomic(cachePath, fileData, {encoding: 'utf8', fsync: false});
  } catch (e: any) {
    if (cacheWriteErrorSafeToIgnore(e, cachePath)) {
      return;
    }

    e.message = `jest: failed to cache transform results in: ${cachePath}\nFailure message: ${e.message}`;
    removeFile(cachePath);
    throw e;
  }
};

/**
 * On Windows, renames are not atomic, leading to EPERM exceptions when two
 * processes attempt to rename to the same target file at the same time.
 * If the target file exists we can be reasonably sure another process has
 * legitimately won a cache write race and ignore the error.
 */
const cacheWriteErrorSafeToIgnore = (
  e: Error & {code: string},
  cachePath: string,
) =>
  process.platform === 'win32' &&
  e.code === 'EPERM' &&
  fs.existsSync(cachePath);

const readCacheFile = (cachePath: string): string | null => {
  if (!fs.existsSync(cachePath)) {
    return null;
  }

  let fileData;
  try {
    fileData = fs.readFileSync(cachePath, 'utf8');
  } catch (e: any) {
    e.message = `jest: failed to read cache file: ${cachePath}\nFailure message: ${e.message}`;
    removeFile(cachePath);
    throw e;
  }

  if (fileData == null) {
    // We must have somehow created the file but failed to write to it,
    // let's delete it and retry.
    removeFile(cachePath);
  }
  return fileData;
};

const getScriptCacheKey = (filename: string, instrument: boolean) => {
  const mtime = fs.statSync(filename).mtime;
  return `${filename}_${mtime.getTime()}${instrument ? '_instrumented' : ''}`;
};

const calcIgnorePatternRegExp = (config: Config.ProjectConfig) => {
  if (
    !config.transformIgnorePatterns ||
    config.transformIgnorePatterns.length === 0
  ) {
    return undefined;
  }

  return new RegExp(config.transformIgnorePatterns.join('|'));
};

const calcTransformRegExp = (config: Config.ProjectConfig) => {
  if (!config.transform.length) {
    return undefined;
  }

  const transformRegexp: Array<[RegExp, string, Record<string, unknown>]> = [];
  for (let i = 0; i < config.transform.length; i++) {
    transformRegexp.push([
      new RegExp(config.transform[i][0]),
      config.transform[i][1],
      config.transform[i][2],
    ]);
  }

  return transformRegexp;
};

function invariant(condition: unknown, message?: string): asserts condition {
  if (!condition) {
    throw new Error(message);
  }
}

function assertSyncTransformer(
  transformer: Transformer,
  name: string | undefined,
): asserts transformer is SyncTransformer {
  invariant(name);
  invariant(
    typeof transformer.process === 'function',
    makeInvalidSyncTransformerError(name),
  );
}

export type TransformerType = ScriptTransformer;

export async function createScriptTransformer(
  config: Config.ProjectConfig,
  cacheFS: StringMap = new Map(),
): Promise<TransformerType> {
  const transformer = new ScriptTransformer(config, cacheFS);

  await transformer.loadTransformers();

  return transformer;
}<|MERGE_RESOLUTION|>--- conflicted
+++ resolved
@@ -211,11 +211,7 @@
     const HasteMapClass = HasteMap.getStatic(this._config);
     const baseCacheDir = HasteMapClass.getCacheFilePath(
       this._config.cacheDirectory,
-<<<<<<< HEAD
-      'jest-transform-cache-' + this._config.id,
-=======
-      `jest-transform-cache-${this._config.name}`,
->>>>>>> a5f1ef43
+      `jest-transform-cache-${this._config.id}`,
       VERSION,
     );
     // Create sub folders based on the cacheKey to avoid creating one
