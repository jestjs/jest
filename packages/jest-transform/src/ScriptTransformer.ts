--- conflicted
+++ resolved
@@ -32,7 +32,7 @@
 type ProjectCache = {
   configString: string;
   ignorePatternsRegExp?: RegExp;
-  transformRegExp?: Array<[RegExp, string]>;
+  transformRegExp?: Array<[RegExp, string, Record<string, unknown>]>;
   transformedFiles: Map<string, TransformResult>;
 };
 
@@ -55,7 +55,7 @@
   private _cache: ProjectCache;
   private _config: Config.ProjectConfig;
   private _transformCache: Map<Config.Path, Transformer>;
-  private _transformConfigCache: Map<Config.Path, Object>;
+  private _transformConfigCache: Map<Config.Path, unknown>;
 
   constructor(config: Config.ProjectConfig) {
     this._config = config;
@@ -136,17 +136,6 @@
   }
 
   private _getTransformPath(filename: Config.Path) {
-<<<<<<< HEAD
-    for (let i = 0; i < this._config.transform.length; i++) {
-      if (new RegExp(this._config.transform[i][0]).test(filename)) {
-        const transformPath = this._config.transform[i][1];
-        this._transformConfigCache.set(
-          transformPath,
-          this._config.transform[i][2],
-        );
-
-        return transformPath;
-=======
     const transformRegExp = this._cache.transformRegExp;
     if (!transformRegExp) {
       return undefined;
@@ -154,8 +143,10 @@
 
     for (let i = 0; i < transformRegExp.length; i++) {
       if (transformRegExp[i][0].test(filename)) {
-        return transformRegExp[i][1];
->>>>>>> b644d856
+        const transformPath = transformRegExp[i][1];
+        this._transformConfigCache.set(transformPath, transformRegExp[i][2]);
+
+        return transformPath;
       }
     }
 
@@ -599,11 +590,12 @@
     return undefined;
   }
 
-  const transformRegexp: Array<[RegExp, string]> = [];
+  const transformRegexp: Array<[RegExp, string, Record<string, unknown>]> = [];
   for (let i = 0; i < config.transform.length; i++) {
     transformRegexp.push([
       new RegExp(config.transform[i][0]),
       config.transform[i][1],
+      config.transform[i][2],
     ]);
   }
 
