--- conflicted
+++ resolved
@@ -945,23 +945,14 @@
   let fileData;
   try {
     fileData = fs.readFileSync(cachePath, 'utf8');
-<<<<<<< HEAD
-  } catch (e) {
+  } catch (e: any) {
     // on windows write-file-atomic is not atomic which can
     // result in this error
     if (e.code === 'ENOENT' && process.platform === 'win32') {
       return null;
     }
 
-    e.message =
-      'jest: failed to read cache file: ' +
-      cachePath +
-      '\nFailure message: ' +
-      e.message;
-=======
-  } catch (e: any) {
     e.message = `jest: failed to read cache file: ${cachePath}\nFailure message: ${e.message}`;
->>>>>>> e703e6ed
     removeFile(cachePath);
     throw e;
   }
