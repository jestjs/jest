--- conflicted
+++ resolved
@@ -279,26 +279,6 @@
     );
   });
 
-<<<<<<< HEAD
-  it('does not transform Node core modules', async () => {
-    jest.mock('../shouldInstrument');
-
-    const shouldInstrument = require('../shouldInstrument').default;
-    const scriptTransformer = await createScriptTransformer(config);
-    const fsSourceCode = 'muaha, fake source!';
-
-    const response = scriptTransformer.transform(
-      'fs',
-      {...getCoverageOptions(), isCoreModule: true},
-      fsSourceCode,
-    );
-
-    expect(response.code).toEqual(fsSourceCode);
-
-    // Native files should never be transformed.
-    expect(shouldInstrument).toHaveBeenCalledTimes(0);
-  });
-
   it("throws an error if `process` doesn't return a string or an object containing `code` key with processed string", async () => {
     config = {
       ...config,
@@ -333,50 +313,6 @@
       ).not.toThrow();
     });
   });
-=======
-  it(
-    "throws an error if `process` doesn't return a string or an object" +
-      'containing `code` key with processed string',
-    () => {
-      config = {
-        ...config,
-        transform: [['\\.js$', 'passthrough-preprocessor', {}]],
-      };
-      const scriptTransformer = new ScriptTransformer(config);
-
-      const incorrectReturnValues = [
-        [undefined, '/fruits/banana.js'],
-        [{a: 'a'}, '/fruits/kiwi.js'],
-        [[], '/fruits/grapefruit.js'],
-      ];
-
-      incorrectReturnValues.forEach(([returnValue, filePath]) => {
-        invariant(typeof filePath === 'string');
-        require('passthrough-preprocessor').process.mockReturnValue(
-          returnValue,
-        );
-        expect(() =>
-          scriptTransformer.transform(filePath, getCoverageOptions()),
-        ).toThrow('must return a string');
-      });
-
-      const correctReturnValues = [
-        ['code', '/fruits/banana.js'],
-        [{code: 'code'}, '/fruits/kiwi.js'],
-      ];
-
-      correctReturnValues.forEach(([returnValue, filePath]) => {
-        invariant(typeof filePath === 'string');
-        require('passthrough-preprocessor').process.mockReturnValue(
-          returnValue,
-        );
-        expect(() =>
-          scriptTransformer.transform(filePath, getCoverageOptions()),
-        ).not.toThrow();
-      });
-    },
-  );
->>>>>>> 3c679f1d
 
   it("throws an error if `process` isn't defined", async () => {
     config = {
