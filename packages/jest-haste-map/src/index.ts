/**
 * Copyright (c) Facebook, Inc. and its affiliates. All Rights Reserved.
 *
 * This source code is licensed under the MIT license found in the
 * LICENSE file in the root directory of this source tree.
 */

import {createHash} from 'crypto';
import {EventEmitter} from 'events';
import {tmpdir} from 'os';
import * as path from 'path';
import {deserialize, serialize} from 'v8';
import {Stats, readFileSync, writeFileSync} from 'graceful-fs';
import type {Config} from '@jest/types';
import {escapePathForRegex} from 'jest-regex-util';
import {requireOrImportModule} from 'jest-util';
<<<<<<< HEAD
import {JestWorkerFarm, createWorkerFarm} from 'jest-worker';
=======
import {JestWorkerFarm, Worker} from 'jest-worker';
>>>>>>> 920b0e3f
import HasteFS from './HasteFS';
import HasteModuleMap from './ModuleMap';
import H from './constants';
import {nodeCrawl} from './crawlers/node';
import {watchmanCrawl} from './crawlers/watchman';
import getMockName from './getMockName';
import * as fastPath from './lib/fast_path';
import getPlatformExtension from './lib/getPlatformExtension';
import isWatchmanInstalled from './lib/isWatchmanInstalled';
import normalizePathSep from './lib/normalizePathSep';
import type {
  ChangeEvent,
  CrawlerOptions,
  DependencyExtractor,
  EventsQueue,
  FileData,
  FileMetaData,
  HasteMapStatic,
  HasteRegExp,
  InternalHasteMap,
  HasteMap as InternalHasteMapObject,
  MockData,
  ModuleMapData,
  ModuleMapItem,
  ModuleMetaData,
  SerializableModuleMap,
  WorkerMetadata,
} from './types';
import {FSEventsWatcher} from './watchers/FSEventsWatcher';
// @ts-expect-error: not converted to TypeScript - it's a fork: https://github.com/facebook/jest/pull/10919
import NodeWatcher from './watchers/NodeWatcher';
// @ts-expect-error: not converted to TypeScript - it's a fork: https://github.com/facebook/jest/pull/5387
import WatchmanWatcher from './watchers/WatchmanWatcher';
import {getSha1, worker} from './worker';
// TypeScript doesn't like us importing from outside `rootDir`, but it doesn't
// understand `require`.
const {version: VERSION} = require('../package.json');

type Options = {
  cacheDirectory?: string;
  computeDependencies?: boolean;
  computeSha1?: boolean;
  console?: Console;
  dependencyExtractor?: string | null;
  enableSymlinks?: boolean;
  extensions: Array<string>;
  forceNodeFilesystemAPI?: boolean;
  hasteImplModulePath?: string;
  hasteMapModulePath?: string;
  id: string;
  ignorePattern?: HasteRegExp;
  maxWorkers: number;
  mocksPattern?: string;
  platforms: Array<string>;
  resetCache?: boolean;
  retainAllFiles: boolean;
  rootDir: string;
  roots: Array<string>;
  skipPackageJson?: boolean;
  throwOnModuleCollision?: boolean;
  useWatchman?: boolean;
  watch?: boolean;
};

type InternalOptions = {
  cacheDirectory: string;
  computeDependencies: boolean;
  computeSha1: boolean;
  dependencyExtractor: string | null;
  enableSymlinks: boolean;
  extensions: Array<string>;
  forceNodeFilesystemAPI: boolean;
  hasteImplModulePath?: string;
  id: string;
  ignorePattern?: HasteRegExp;
  maxWorkers: number;
  mocksPattern: RegExp | null;
  platforms: Array<string>;
  resetCache?: boolean;
  retainAllFiles: boolean;
  rootDir: string;
  roots: Array<string>;
  skipPackageJson: boolean;
  throwOnModuleCollision: boolean;
  useWatchman: boolean;
  watch: boolean;
};

type Watcher = {
  close(): Promise<void>;
};

type HasteWorker = typeof import('./worker');

export type {default as FS} from './HasteFS';
export {default as ModuleMap} from './ModuleMap';
export type {
  ChangeEvent,
  HasteMap as HasteMapObject,
  IModuleMap,
  SerializableModuleMap,
} from './types';

const CHANGE_INTERVAL = 30;
const MAX_WAIT_TIME = 240000;
const NODE_MODULES = `${path.sep}node_modules${path.sep}`;
const PACKAGE_JSON = `${path.sep}package.json`;
const VCS_DIRECTORIES = ['.git', '.hg']
  .map(vcs => escapePathForRegex(path.sep + vcs + path.sep))
  .join('|');

function invariant(condition: unknown, message?: string): asserts condition {
  if (!condition) {
    throw new Error(message);
  }
}

/**
 * HasteMap is a JavaScript implementation of Facebook's haste module system.
 *
 * This implementation is inspired by https://github.com/facebook/node-haste
 * and was built with for high-performance in large code repositories with
 * hundreds of thousands of files. This implementation is scalable and provides
 * predictable performance.
 *
 * Because the haste map creation and synchronization is critical to startup
 * performance and most tasks are blocked by I/O this class makes heavy use of
 * synchronous operations. It uses worker processes for parallelizing file
 * access and metadata extraction.
 *
 * The data structures created by `jest-haste-map` can be used directly from the
 * cache without further processing. The metadata objects in the `files` and
 * `map` objects contain cross-references: a metadata object from one can look
 * up the corresponding metadata object in the other map. Note that in most
 * projects, the number of files will be greater than the number of haste
 * modules one module can refer to many files based on platform extensions.
 *
 * type HasteMap = {
 *   clocks: WatchmanClocks,
 *   files: {[filepath: string]: FileMetaData},
 *   map: {[id: string]: ModuleMapItem},
 *   mocks: {[id: string]: string},
 * }
 *
 * // Watchman clocks are used for query synchronization and file system deltas.
 * type WatchmanClocks = {[filepath: string]: string};
 *
 * type FileMetaData = {
 *   id: ?string, // used to look up module metadata objects in `map`.
 *   mtime: number, // check for outdated files.
 *   size: number, // size of the file in bytes.
 *   visited: boolean, // whether the file has been parsed or not.
 *   dependencies: Array<string>, // all relative dependencies of this file.
 *   sha1: ?string, // SHA-1 of the file, if requested via options.
 * };
 *
 * // Modules can be targeted to a specific platform based on the file name.
 * // Example: platform.ios.js and Platform.android.js will both map to the same
 * // `Platform` module. The platform should be specified during resolution.
 * type ModuleMapItem = {[platform: string]: ModuleMetaData};
 *
 * //
 * type ModuleMetaData = {
 *   path: string, // the path to look up the file object in `files`.
 *   type: string, // the module type (either `package` or `module`).
 * };
 *
 * Note that the data structures described above are conceptual only. The actual
 * implementation uses arrays and constant keys for metadata storage. Instead of
 * `{id: 'flatMap', mtime: 3421, size: 42, visited: true, dependencies: []}` the real
 * representation is similar to `['flatMap', 3421, 42, 1, []]` to save storage space
 * and reduce parse and write time of a big JSON blob.
 *
 * The HasteMap is created as follows:
 *  1. read data from the cache or create an empty structure.
 *
 *  2. crawl the file system.
 *     * empty cache: crawl the entire file system.
 *     * cache available:
 *       * if watchman is available: get file system delta changes.
 *       * if watchman is unavailable: crawl the entire file system.
 *     * build metadata objects for every file. This builds the `files` part of
 *       the `HasteMap`.
 *
 *  3. parse and extract metadata from changed files.
 *     * this is done in parallel over worker processes to improve performance.
 *     * the worst case is to parse all files.
 *     * the best case is no file system access and retrieving all data from
 *       the cache.
 *     * the average case is a small number of changed files.
 *
 *  4. serialize the new `HasteMap` in a cache file.
 *     Worker processes can directly access the cache through `HasteMap.read()`.
 *
 */
export default class HasteMap extends EventEmitter {
  private _buildPromise: Promise<InternalHasteMapObject> | null = null;
  private _cachePath = '';
  private _changeInterval?: ReturnType<typeof setInterval>;
  private _console: Console;
  private _isWatchmanInstalledPromise: Promise<boolean> | null = null;
  private _options: InternalOptions;
<<<<<<< HEAD
  private _watchers: Array<Watcher>;
  private _worker: JestWorkerFarm<HasteWorker> | HasteWorker | null;
=======
  private _watchers: Array<Watcher> = [];
  private _worker: JestWorkerFarm<HasteWorker> | HasteWorker | null = null;
>>>>>>> 920b0e3f

  static getStatic(config: Config.ProjectConfig): HasteMapStatic {
    if (config.haste.hasteMapModulePath) {
      return require(config.haste.hasteMapModulePath);
    }
    return HasteMap;
  }

  static async create(options: Options): Promise<HasteMap> {
    if (options.hasteMapModulePath) {
      const CustomHasteMap = require(options.hasteMapModulePath);
      return new CustomHasteMap(options);
    }
    const hasteMap = new HasteMap(options);

    await hasteMap.setupCachePath(options);

    return hasteMap;
  }

  private constructor(options: Options) {
    super();
    this._options = {
      cacheDirectory: options.cacheDirectory || tmpdir(),
      computeDependencies: options.computeDependencies ?? true,
      computeSha1: options.computeSha1 || false,
      dependencyExtractor: options.dependencyExtractor || null,
      enableSymlinks: options.enableSymlinks || false,
      extensions: options.extensions,
      forceNodeFilesystemAPI: !!options.forceNodeFilesystemAPI,
      hasteImplModulePath: options.hasteImplModulePath,
      id: options.id,
      maxWorkers: options.maxWorkers,
      mocksPattern: options.mocksPattern
        ? new RegExp(options.mocksPattern)
        : null,
      platforms: options.platforms,
      resetCache: options.resetCache,
      retainAllFiles: options.retainAllFiles,
      rootDir: options.rootDir,
      roots: Array.from(new Set(options.roots)),
      skipPackageJson: !!options.skipPackageJson,
      throwOnModuleCollision: !!options.throwOnModuleCollision,
      useWatchman: options.useWatchman ?? true,
      watch: !!options.watch,
    };
    this._console = options.console || globalThis.console;

    if (options.ignorePattern) {
      if (options.ignorePattern instanceof RegExp) {
        this._options.ignorePattern = new RegExp(
          options.ignorePattern.source.concat(`|${VCS_DIRECTORIES}`),
          options.ignorePattern.flags,
        );
      } else {
        throw new Error(
          'jest-haste-map: the `ignorePattern` option must be a RegExp',
        );
      }
    } else {
      this._options.ignorePattern = new RegExp(VCS_DIRECTORIES);
    }

    if (this._options.enableSymlinks && this._options.useWatchman) {
      throw new Error(
        'jest-haste-map: enableSymlinks config option was set, but ' +
          'is incompatible with watchman.\n' +
          'Set either `enableSymlinks` to false or `useWatchman` to false.',
      );
    }
  }

  private async setupCachePath(options: Options): Promise<void> {
    const rootDirHash = createHash('sha256')
      .update(options.rootDir)
      .digest('hex')
      .substring(0, 32);
    let hasteImplHash = '';
    let dependencyExtractorHash = '';

    if (options.hasteImplModulePath) {
      const hasteImpl = require(options.hasteImplModulePath);
      if (hasteImpl.getCacheKey) {
        hasteImplHash = String(hasteImpl.getCacheKey());
      }
    }

    if (options.dependencyExtractor) {
      const dependencyExtractor =
        await requireOrImportModule<DependencyExtractor>(
          options.dependencyExtractor,
          false,
        );
      if (dependencyExtractor.getCacheKey) {
        dependencyExtractorHash = String(dependencyExtractor.getCacheKey());
      }
    }

    this._cachePath = HasteMap.getCacheFilePath(
      this._options.cacheDirectory,
      `haste-map-${this._options.id}-${rootDirHash}`,
      VERSION,
      this._options.id,
      this._options.roots
        .map(root => fastPath.relative(options.rootDir, root))
        .join(':'),
      this._options.extensions.join(':'),
      this._options.platforms.join(':'),
      this._options.computeSha1.toString(),
      options.mocksPattern || '',
      (options.ignorePattern || '').toString(),
      hasteImplHash,
      dependencyExtractorHash,
      this._options.computeDependencies.toString(),
    );
  }

  static getCacheFilePath(
    tmpdir: string,
    id: string,
    ...extra: Array<string>
  ): string {
    const hash = createHash('sha256').update(extra.join(''));
    return path.join(
      tmpdir,
      `${id.replace(/\W/g, '-')}-${hash.digest('hex').substring(0, 32)}`,
    );
  }

  static getModuleMapFromJSON(json: SerializableModuleMap): HasteModuleMap {
    return HasteModuleMap.fromJSON(json);
  }

  getCacheFilePath(): string {
    return this._cachePath;
  }

  build(): Promise<InternalHasteMapObject> {
    if (!this._buildPromise) {
      this._buildPromise = (async () => {
        const data = await this._buildFileMap();

        // Persist when we don't know if files changed (changedFiles undefined)
        // or when we know a file was changed or deleted.
        let hasteMap: InternalHasteMap;
        if (
          data.changedFiles === undefined ||
          data.changedFiles.size > 0 ||
          data.removedFiles.size > 0
        ) {
          hasteMap = await this._buildHasteMap(data);
          this._persist(hasteMap);
        } else {
          hasteMap = data.hasteMap;
        }

        const rootDir = this._options.rootDir;
        const hasteFS = new HasteFS({
          files: hasteMap.files,
          rootDir,
        });
        const moduleMap = new HasteModuleMap({
          duplicates: hasteMap.duplicates,
          map: hasteMap.map,
          mocks: hasteMap.mocks,
          rootDir,
        });
        const __hasteMapForTest =
          (process.env.NODE_ENV === 'test' && hasteMap) || null;
        await this._watch(hasteMap);
        return {
          __hasteMapForTest,
          hasteFS,
          moduleMap,
        };
      })();
    }
    return this._buildPromise;
  }

  /**
   * 1. read data from the cache or create an empty structure.
   */
  read(): InternalHasteMap {
    let hasteMap: InternalHasteMap;

    try {
      hasteMap = deserialize(readFileSync(this._cachePath));
    } catch {
      hasteMap = this._createEmptyMap();
    }

    return hasteMap;
  }

  readModuleMap(): HasteModuleMap {
    const data = this.read();
    return new HasteModuleMap({
      duplicates: data.duplicates,
      map: data.map,
      mocks: data.mocks,
      rootDir: this._options.rootDir,
    });
  }

  /**
   * 2. crawl the file system.
   */
  private async _buildFileMap(): Promise<{
    removedFiles: FileData;
    changedFiles?: FileData;
    hasteMap: InternalHasteMap;
  }> {
    let hasteMap: InternalHasteMap;
    try {
      const read = this._options.resetCache ? this._createEmptyMap : this.read;
      hasteMap = read.call(this);
    } catch {
      hasteMap = this._createEmptyMap();
    }
    return this._crawl(hasteMap);
  }

  /**
   * 3. parse and extract metadata from changed files.
   */
  private _processFile(
    hasteMap: InternalHasteMap,
    map: ModuleMapData,
    mocks: MockData,
    filePath: string,
    workerOptions?: {forceInBand: boolean},
  ): Promise<void> | null {
    const rootDir = this._options.rootDir;

    const setModule = (id: string, module: ModuleMetaData) => {
      let moduleMap = map.get(id);
      if (!moduleMap) {
        moduleMap = Object.create(null) as ModuleMapItem;
        map.set(id, moduleMap);
      }
      const platform =
        getPlatformExtension(module[H.PATH], this._options.platforms) ||
        H.GENERIC_PLATFORM;

      const existingModule = moduleMap[platform];

      if (existingModule && existingModule[H.PATH] !== module[H.PATH]) {
        const method = this._options.throwOnModuleCollision ? 'error' : 'warn';

        this._console[method](
          [
            `jest-haste-map: Haste module naming collision: ${id}`,
            '  The following files share their name; please adjust your hasteImpl:',
            `    * <rootDir>${path.sep}${existingModule[H.PATH]}`,
            `    * <rootDir>${path.sep}${module[H.PATH]}`,
            '',
          ].join('\n'),
        );

        if (this._options.throwOnModuleCollision) {
          throw new DuplicateError(existingModule[H.PATH], module[H.PATH]);
        }

        // We do NOT want consumers to use a module that is ambiguous.
        delete moduleMap[platform];

        if (Object.keys(moduleMap).length === 1) {
          map.delete(id);
        }

        let dupsByPlatform = hasteMap.duplicates.get(id);
        if (dupsByPlatform == null) {
          dupsByPlatform = new Map();
          hasteMap.duplicates.set(id, dupsByPlatform);
        }

        const dups = new Map([
          [module[H.PATH], module[H.TYPE]],
          [existingModule[H.PATH], existingModule[H.TYPE]],
        ]);
        dupsByPlatform.set(platform, dups);

        return;
      }

      const dupsByPlatform = hasteMap.duplicates.get(id);
      if (dupsByPlatform != null) {
        const dups = dupsByPlatform.get(platform);
        if (dups != null) {
          dups.set(module[H.PATH], module[H.TYPE]);
        }
        return;
      }

      moduleMap[platform] = module;
    };

    const relativeFilePath = fastPath.relative(rootDir, filePath);
    const fileMetadata = hasteMap.files.get(relativeFilePath);
    if (!fileMetadata) {
      throw new Error(
        'jest-haste-map: File to process was not found in the haste map.',
      );
    }

    const moduleMetadata = hasteMap.map.get(fileMetadata[H.ID]);
    const computeSha1 = this._options.computeSha1 && !fileMetadata[H.SHA1];

    // Callback called when the response from the worker is successful.
    const workerReply = (metadata: WorkerMetadata) => {
      // `1` for truthy values instead of `true` to save cache space.
      fileMetadata[H.VISITED] = 1;

      const metadataId = metadata.id;
      const metadataModule = metadata.module;

      if (metadataId && metadataModule) {
        fileMetadata[H.ID] = metadataId;
        setModule(metadataId, metadataModule);
      }

      fileMetadata[H.DEPENDENCIES] = metadata.dependencies
        ? metadata.dependencies.join(H.DEPENDENCY_DELIM)
        : '';

      if (computeSha1) {
        fileMetadata[H.SHA1] = metadata.sha1;
      }
    };

    // Callback called when the response from the worker is an error.
    const workerError = (error: Error | any) => {
      if (typeof error !== 'object' || !error.message || !error.stack) {
        error = new Error(error);
        error.stack = ''; // Remove stack for stack-less errors.
      }

      if (!['ENOENT', 'EACCES'].includes(error.code)) {
        throw error;
      }

      // If a file cannot be read we remove it from the file list and
      // ignore the failure silently.
      hasteMap.files.delete(relativeFilePath);
    };

    // If we retain all files in the virtual HasteFS representation, we avoid
    // reading them if they aren't important (node_modules).
    if (this._options.retainAllFiles && filePath.includes(NODE_MODULES)) {
      if (computeSha1) {
        const workerReplyPromise = (async () => {
          try {
            const workerFarm = await this._getWorker(workerOptions);

            const workerMetadata = await workerFarm.getSha1({
              computeDependencies: this._options.computeDependencies,
              computeSha1,
              dependencyExtractor: this._options.dependencyExtractor,
              filePath,
              hasteImplModulePath: this._options.hasteImplModulePath,
              rootDir,
            });

            workerReply(workerMetadata);
          } catch (error) {
            workerError(error);
          }
        })();

        return workerReplyPromise;
      }

      return null;
    }

    if (
      this._options.mocksPattern &&
      this._options.mocksPattern.test(filePath)
    ) {
      const mockPath = getMockName(filePath);
      const existingMockPath = mocks.get(mockPath);

      if (existingMockPath) {
        const secondMockPath = fastPath.relative(rootDir, filePath);
        if (existingMockPath !== secondMockPath) {
          const method = this._options.throwOnModuleCollision
            ? 'error'
            : 'warn';

          this._console[method](
            [
              `jest-haste-map: duplicate manual mock found: ${mockPath}`,
              '  The following files share their name; please delete one of them:',
              `    * <rootDir>${path.sep}${existingMockPath}`,
              `    * <rootDir>${path.sep}${secondMockPath}`,
              '',
            ].join('\n'),
          );

          if (this._options.throwOnModuleCollision) {
            throw new DuplicateError(existingMockPath, secondMockPath);
          }
        }
      }

      mocks.set(mockPath, relativeFilePath);
    }

    if (fileMetadata[H.VISITED]) {
      if (!fileMetadata[H.ID]) {
        return null;
      }

      if (moduleMetadata != null) {
        const platform =
          getPlatformExtension(filePath, this._options.platforms) ||
          H.GENERIC_PLATFORM;

        const module = moduleMetadata[platform];

        if (module == null) {
          return null;
        }

        const moduleId = fileMetadata[H.ID];
        let modulesByPlatform = map.get(moduleId);
        if (!modulesByPlatform) {
          modulesByPlatform = Object.create(null) as ModuleMapItem;
          map.set(moduleId, modulesByPlatform);
        }
        modulesByPlatform[platform] = module;

        return null;
      }
    }

    const workerReplyPromise = (async () => {
      try {
        const workerFarm = await this._getWorker(workerOptions);

        const workerMetadata = await workerFarm.worker({
          computeDependencies: this._options.computeDependencies,
          computeSha1,
          dependencyExtractor: this._options.dependencyExtractor,
          filePath,
          hasteImplModulePath: this._options.hasteImplModulePath,
          rootDir,
        });

        workerReply(workerMetadata);
      } catch (error) {
        workerError(error);
      }
    })();

    return workerReplyPromise;
  }

  private _buildHasteMap(data: {
    removedFiles: FileData;
    changedFiles?: FileData;
    hasteMap: InternalHasteMap;
  }): Promise<InternalHasteMap> {
    const {removedFiles, changedFiles, hasteMap} = data;

    // If any files were removed or we did not track what files changed, process
    // every file looking for changes. Otherwise, process only changed files.
    let map: ModuleMapData;
    let mocks: MockData;
    let filesToProcess: FileData;
    if (changedFiles === undefined || removedFiles.size) {
      map = new Map();
      mocks = new Map();
      filesToProcess = hasteMap.files;
    } else {
      map = hasteMap.map;
      mocks = hasteMap.mocks;
      filesToProcess = changedFiles;
    }

    for (const [relativeFilePath, fileMetadata] of removedFiles) {
      this._recoverDuplicates(hasteMap, relativeFilePath, fileMetadata[H.ID]);
    }

    const promises: Array<Promise<void>> = [];
    for (const relativeFilePath of filesToProcess.keys()) {
      if (
        this._options.skipPackageJson &&
        relativeFilePath.endsWith(PACKAGE_JSON)
      ) {
        continue;
      }
      // SHA-1, if requested, should already be present thanks to the crawler.
      const filePath = fastPath.resolve(
        this._options.rootDir,
        relativeFilePath,
      );
      const promise = this._processFile(hasteMap, map, mocks, filePath);
      if (promise) {
        promises.push(promise);
      }
    }

    return Promise.all(promises).then(
      () => {
        this._cleanup();
        hasteMap.map = map;
        hasteMap.mocks = mocks;
        return hasteMap;
      },
      error => {
        this._cleanup();
        throw error;
      },
    );
  }

  private _cleanup() {
    const worker = this._worker;

<<<<<<< HEAD
    if (worker && 'end' in worker && typeof worker.end === 'function') {
=======
    if (worker && 'end' in worker) {
>>>>>>> 920b0e3f
      worker.end();
    }

    this._worker = null;
  }

  /**
   * 4. serialize the new `HasteMap` in a cache file.
   */
  private _persist(hasteMap: InternalHasteMap) {
    writeFileSync(this._cachePath, serialize(hasteMap));
  }

  /**
   * Creates workers or parses files and extracts metadata in-process.
   */
<<<<<<< HEAD
  private async _getWorker(options?: {
    forceInBand: boolean;
  }): Promise<JestWorkerFarm<HasteWorker> | HasteWorker> {
=======
  private _getWorker(
    options = {forceInBand: false},
  ): JestWorkerFarm<HasteWorker> | HasteWorker {
>>>>>>> 920b0e3f
    if (!this._worker) {
      if (options.forceInBand || this._options.maxWorkers <= 1) {
        this._worker = {getSha1, worker};
      } else {
<<<<<<< HEAD
        this._worker = await createWorkerFarm<HasteWorker>(
          require.resolve('./worker'),
          {
            exposedMethods: ['getSha1', 'worker'],
            maxRetries: 3,
            numWorkers: this._options.maxWorkers,
          },
        );
=======
        this._worker = new Worker(require.resolve('./worker'), {
          exposedMethods: ['getSha1', 'worker'],
          // @ts-expect-error: option does not exist on the node 12 types
          forkOptions: {serialization: 'json'},
          maxRetries: 3,
          numWorkers: this._options.maxWorkers,
        }) as JestWorkerFarm<HasteWorker>;
>>>>>>> 920b0e3f
      }
    }

    return this._worker;
  }

  private async _crawl(hasteMap: InternalHasteMap): Promise<{
    changedFiles?: FileData | undefined;
    removedFiles: FileData;
    hasteMap: InternalHasteMap;
  }> {
    const options = this._options;
    const ignore = this._ignore.bind(this);
    const crawl = (await this._shouldUseWatchman()) ? watchmanCrawl : nodeCrawl;
    const crawlerOptions: CrawlerOptions = {
      computeSha1: options.computeSha1,
      data: hasteMap,
      enableSymlinks: options.enableSymlinks,
      extensions: options.extensions,
      forceNodeFilesystemAPI: options.forceNodeFilesystemAPI,
      ignore,
      rootDir: options.rootDir,
      roots: options.roots,
    };

    const retry = (error: Error) => {
      if (crawl === watchmanCrawl) {
        this._console.warn(
          'jest-haste-map: Watchman crawl failed. Retrying once with node ' +
            'crawler.\n' +
            "  Usually this happens when watchman isn't running. Create an " +
            "empty `.watchmanconfig` file in your project's root folder or " +
            'initialize a git or hg repository in your project.\n' +
            `  ${error}`,
        );
        return nodeCrawl(crawlerOptions).catch(e => {
          throw new Error(
            'Crawler retry failed:\n' +
              `  Original error: ${error.message}\n` +
              `  Retry error: ${e.message}\n`,
          );
        });
      }

      throw error;
    };

    try {
      return crawl(crawlerOptions).catch(retry);
    } catch (error: any) {
      return retry(error);
    }
  }

  /**
   * Watch mode
   */
  private async _watch(hasteMap: InternalHasteMap): Promise<void> {
    if (!this._options.watch) {
      return Promise.resolve();
    }

    // In watch mode, we'll only warn about module collisions and we'll retain
    // all files, even changes to node_modules.
    this._options.throwOnModuleCollision = false;
    this._options.retainAllFiles = true;

    // WatchmanWatcher > FSEventsWatcher > sane.NodeWatcher
    const Watcher = (await this._shouldUseWatchman())
      ? WatchmanWatcher
      : FSEventsWatcher.isSupported()
      ? FSEventsWatcher
      : NodeWatcher;

    const extensions = this._options.extensions;
    const ignorePattern = this._options.ignorePattern;
    const rootDir = this._options.rootDir;

    let changeQueue: Promise<null | void> = Promise.resolve();
    let eventsQueue: EventsQueue = [];
    // We only need to copy the entire haste map once on every "frame".
    let mustCopy = true;

    const createWatcher = (root: string): Promise<Watcher> => {
      const watcher = new Watcher(root, {
        dot: true,
        glob: extensions.map(extension => `**/*.${extension}`),
        ignored: ignorePattern,
      });

      return new Promise((resolve, reject) => {
        const rejectTimeout = setTimeout(
          () => reject(new Error('Failed to start watch mode.')),
          MAX_WAIT_TIME,
        );

        watcher.once('ready', () => {
          clearTimeout(rejectTimeout);
          watcher.on('all', onChange);
          resolve(watcher);
        });
      });
    };

    const emitChange = () => {
      if (eventsQueue.length) {
        mustCopy = true;
        const changeEvent: ChangeEvent = {
          eventsQueue,
          hasteFS: new HasteFS({files: hasteMap.files, rootDir}),
          moduleMap: new HasteModuleMap({
            duplicates: hasteMap.duplicates,
            map: hasteMap.map,
            mocks: hasteMap.mocks,
            rootDir,
          }),
        };
        this.emit('change', changeEvent);
        eventsQueue = [];
      }
    };

    const onChange = (
      type: string,
      filePath: string,
      root: string,
      stat?: Stats,
    ) => {
      filePath = path.join(root, normalizePathSep(filePath));
      if (
        (stat && stat.isDirectory()) ||
        this._ignore(filePath) ||
        !extensions.some(extension => filePath.endsWith(extension))
      ) {
        return;
      }

      const relativeFilePath = fastPath.relative(rootDir, filePath);
      const fileMetadata = hasteMap.files.get(relativeFilePath);

      // The file has been accessed, not modified
      if (
        type === 'change' &&
        fileMetadata &&
        stat &&
        fileMetadata[H.MTIME] === stat.mtime.getTime()
      ) {
        return;
      }

      changeQueue = changeQueue
        .then(() => {
          // If we get duplicate events for the same file, ignore them.
          if (
            eventsQueue.find(
              event =>
                event.type === type &&
                event.filePath === filePath &&
                ((!event.stat && !stat) ||
                  (!!event.stat &&
                    !!stat &&
                    event.stat.mtime.getTime() === stat.mtime.getTime())),
            )
          ) {
            return null;
          }

          if (mustCopy) {
            mustCopy = false;
            hasteMap = {
              clocks: new Map(hasteMap.clocks),
              duplicates: new Map(hasteMap.duplicates),
              files: new Map(hasteMap.files),
              map: new Map(hasteMap.map),
              mocks: new Map(hasteMap.mocks),
            };
          }

          const add = () => {
            eventsQueue.push({filePath, stat, type});
            return null;
          };

          const fileMetadata = hasteMap.files.get(relativeFilePath);

          // If it's not an addition, delete the file and all its metadata
          if (fileMetadata != null) {
            const moduleName = fileMetadata[H.ID];
            const platform =
              getPlatformExtension(filePath, this._options.platforms) ||
              H.GENERIC_PLATFORM;
            hasteMap.files.delete(relativeFilePath);

            let moduleMap = hasteMap.map.get(moduleName);
            if (moduleMap != null) {
              // We are forced to copy the object because jest-haste-map exposes
              // the map as an immutable entity.
              moduleMap = copy(moduleMap);
              delete moduleMap[platform];
              if (Object.keys(moduleMap).length === 0) {
                hasteMap.map.delete(moduleName);
              } else {
                hasteMap.map.set(moduleName, moduleMap);
              }
            }

            if (
              this._options.mocksPattern &&
              this._options.mocksPattern.test(filePath)
            ) {
              const mockName = getMockName(filePath);
              hasteMap.mocks.delete(mockName);
            }

            this._recoverDuplicates(hasteMap, relativeFilePath, moduleName);
          }

          // If the file was added or changed,
          // parse it and update the haste map.
          if (type === 'add' || type === 'change') {
            invariant(
              stat,
              'since the file exists or changed, it should have stats',
            );
            const fileMetadata: FileMetaData = [
              '',
              stat.mtime.getTime(),
              stat.size,
              0,
              '',
              null,
            ];
            hasteMap.files.set(relativeFilePath, fileMetadata);
            const promise = this._processFile(
              hasteMap,
              hasteMap.map,
              hasteMap.mocks,
              filePath,
              {forceInBand: true},
            );
            // Cleanup
            this._cleanup();
            if (promise) {
              return promise.then(add);
            } else {
              // If a file in node_modules has changed,
              // emit an event regardless.
              add();
            }
          } else {
            add();
          }
          return null;
        })
        .catch((error: Error) => {
          this._console.error(
            `jest-haste-map: watch error:\n  ${error.stack}\n`,
          );
        });
    };

    this._changeInterval = setInterval(emitChange, CHANGE_INTERVAL);
    return Promise.all(this._options.roots.map(createWatcher)).then(
      watchers => {
        this._watchers = watchers;
      },
    );
  }

  /**
   * This function should be called when the file under `filePath` is removed
   * or changed. When that happens, we want to figure out if that file was
   * part of a group of files that had the same ID. If it was, we want to
   * remove it from the group. Furthermore, if there is only one file
   * remaining in the group, then we want to restore that single file as the
   * correct resolution for its ID, and cleanup the duplicates index.
   */
  private _recoverDuplicates(
    hasteMap: InternalHasteMap,
    relativeFilePath: string,
    moduleName: string,
  ) {
    let dupsByPlatform = hasteMap.duplicates.get(moduleName);
    if (dupsByPlatform == null) {
      return;
    }

    const platform =
      getPlatformExtension(relativeFilePath, this._options.platforms) ||
      H.GENERIC_PLATFORM;
    let dups = dupsByPlatform.get(platform);
    if (dups == null) {
      return;
    }

    dupsByPlatform = copyMap(dupsByPlatform);
    hasteMap.duplicates.set(moduleName, dupsByPlatform);

    dups = copyMap(dups);
    dupsByPlatform.set(platform, dups);
    dups.delete(relativeFilePath);

    if (dups.size !== 1) {
      return;
    }

    const uniqueModule = dups.entries().next().value;

    if (!uniqueModule) {
      return;
    }

    let dedupMap = hasteMap.map.get(moduleName);

    if (!dedupMap) {
      dedupMap = Object.create(null) as ModuleMapItem;
      hasteMap.map.set(moduleName, dedupMap);
    }
    dedupMap[platform] = uniqueModule;
    dupsByPlatform.delete(platform);
    if (dupsByPlatform.size === 0) {
      hasteMap.duplicates.delete(moduleName);
    }
  }

  async end(): Promise<void> {
    if (this._changeInterval) {
      clearInterval(this._changeInterval);
    }

    if (!this._watchers.length) {
      return;
    }

    await Promise.all(this._watchers.map(watcher => watcher.close()));

    this._watchers = [];
  }

  /**
   * Helpers
   */
  private _ignore(filePath: string): boolean {
    const ignorePattern = this._options.ignorePattern;
    const ignoreMatched =
      ignorePattern instanceof RegExp
        ? ignorePattern.test(filePath)
        : ignorePattern && ignorePattern(filePath);

    return (
      ignoreMatched ||
      (!this._options.retainAllFiles && filePath.includes(NODE_MODULES))
    );
  }

  private async _shouldUseWatchman(): Promise<boolean> {
    if (!this._options.useWatchman) {
      return false;
    }
    if (!this._isWatchmanInstalledPromise) {
      this._isWatchmanInstalledPromise = isWatchmanInstalled();
    }
    return this._isWatchmanInstalledPromise;
  }

  private _createEmptyMap(): InternalHasteMap {
    return {
      clocks: new Map(),
      duplicates: new Map(),
      files: new Map(),
      map: new Map(),
      mocks: new Map(),
    };
  }

  static H = H;
}

export class DuplicateError extends Error {
  mockPath1: string;
  mockPath2: string;

  constructor(mockPath1: string, mockPath2: string) {
    super('Duplicated files or mocks. Please check the console for more info');

    this.mockPath1 = mockPath1;
    this.mockPath2 = mockPath2;
  }
}

function copy<T extends Record<string, unknown>>(object: T): T {
  return Object.assign(Object.create(null), object);
}

function copyMap<K, V>(input: Map<K, V>): Map<K, V> {
  return new Map(input);
}<|MERGE_RESOLUTION|>--- conflicted
+++ resolved
@@ -14,11 +14,7 @@
 import type {Config} from '@jest/types';
 import {escapePathForRegex} from 'jest-regex-util';
 import {requireOrImportModule} from 'jest-util';
-<<<<<<< HEAD
 import {JestWorkerFarm, createWorkerFarm} from 'jest-worker';
-=======
-import {JestWorkerFarm, Worker} from 'jest-worker';
->>>>>>> 920b0e3f
 import HasteFS from './HasteFS';
 import HasteModuleMap from './ModuleMap';
 import H from './constants';
@@ -221,13 +217,8 @@
   private _console: Console;
   private _isWatchmanInstalledPromise: Promise<boolean> | null = null;
   private _options: InternalOptions;
-<<<<<<< HEAD
-  private _watchers: Array<Watcher>;
-  private _worker: JestWorkerFarm<HasteWorker> | HasteWorker | null;
-=======
   private _watchers: Array<Watcher> = [];
   private _worker: JestWorkerFarm<HasteWorker> | HasteWorker | null = null;
->>>>>>> 920b0e3f
 
   static getStatic(config: Config.ProjectConfig): HasteMapStatic {
     if (config.haste.hasteMapModulePath) {
@@ -749,11 +740,7 @@
   private _cleanup() {
     const worker = this._worker;
 
-<<<<<<< HEAD
-    if (worker && 'end' in worker && typeof worker.end === 'function') {
-=======
     if (worker && 'end' in worker) {
->>>>>>> 920b0e3f
       worker.end();
     }
 
@@ -770,37 +757,23 @@
   /**
    * Creates workers or parses files and extracts metadata in-process.
    */
-<<<<<<< HEAD
-  private async _getWorker(options?: {
-    forceInBand: boolean;
-  }): Promise<JestWorkerFarm<HasteWorker> | HasteWorker> {
-=======
-  private _getWorker(
+  private async _getWorker(
     options = {forceInBand: false},
-  ): JestWorkerFarm<HasteWorker> | HasteWorker {
->>>>>>> 920b0e3f
+  ): Promise<JestWorkerFarm<HasteWorker> | HasteWorker> {
     if (!this._worker) {
       if (options.forceInBand || this._options.maxWorkers <= 1) {
         this._worker = {getSha1, worker};
       } else {
-<<<<<<< HEAD
         this._worker = await createWorkerFarm<HasteWorker>(
           require.resolve('./worker'),
           {
             exposedMethods: ['getSha1', 'worker'],
+            // @ts-expect-error: option does not exist on the node 12 types
+            forkOptions: {serialization: 'json'},
             maxRetries: 3,
             numWorkers: this._options.maxWorkers,
           },
         );
-=======
-        this._worker = new Worker(require.resolve('./worker'), {
-          exposedMethods: ['getSha1', 'worker'],
-          // @ts-expect-error: option does not exist on the node 12 types
-          forkOptions: {serialization: 'json'},
-          maxRetries: 3,
-          numWorkers: this._options.maxWorkers,
-        }) as JestWorkerFarm<HasteWorker>;
->>>>>>> 920b0e3f
       }
     }
 
