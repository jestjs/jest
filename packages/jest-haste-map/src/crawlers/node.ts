/**
 * Copyright (c) Facebook, Inc. and its affiliates. All Rights Reserved.
 *
 * This source code is licensed under the MIT license found in the
 * LICENSE file in the root directory of this source tree.
 */

import * as path from 'path';
import {spawn} from 'child_process';
import * as fs from 'graceful-fs';
<<<<<<< HEAD
import {shouldPreserveSymlinks} from 'jest-util';
import which = require('which');
=======
>>>>>>> 6ad3a749
import H from '../constants';
import * as fastPath from '../lib/fast_path';
import type {
  CrawlerOptions,
  FileData,
  IgnoreMatcher,
  InternalHasteMap,
} from '../types';

const preserveSymlinks = shouldPreserveSymlinks();

type Result = Array<[/* id */ string, /* mtime */ number, /* size */ number]>;

type Callback = (result: Result) => void;

async function hasNativeFindSupport(
  forceNodeFilesystemAPI: boolean,
): Promise<boolean> {
  if (forceNodeFilesystemAPI) {
    return false;
  }

  try {
    return await new Promise(resolve => {
      // Check the find binary supports the non-POSIX -iname parameter.
      const args = ['.', '-iname', "''"];
      const child = spawn('find', args);
      child.on('error', () => {
        resolve(false);
      });
      child.on('exit', code => {
        resolve(code === 0);
      });
    });
  } catch {
    return false;
  }
}

function find(
  roots: Array<string>,
  extensions: Array<string>,
  ignore: IgnoreMatcher,
  callback: Callback,
): void {
  const result: Result = [];
  let activeCalls = 0;

  function search(directory: string): void {
    activeCalls++;
    fs.readdir(directory, {withFileTypes: true}, (err, entries) => {
      activeCalls--;
      if (err) {
        callback(result);
        return;
      }
      // node < v10.10 does not support the withFileTypes option, and
      // entry will be a string.
      entries.forEach((entry: string | fs.Dirent) => {
        const file = path.join(
          directory,
          typeof entry === 'string' ? entry : entry.name,
        );

        if (ignore(file)) {
          return;
        }

        if (typeof entry !== 'string') {
          if (!preserveSymlinks && entry.isSymbolicLink()) {
            return;
          }

          if (entry.isDirectory()) {
            search(file);
            return;
          }
        }

        activeCalls++;

        fs.lstat(file, (err, stat) => {
          activeCalls--;

          // This logic is unnecessary for node > v10.10, but leaving it in
          // since we need it for backwards-compatibility still.
          if (!err && stat && (preserveSymlinks || !stat.isSymbolicLink())) {
            if (stat.isDirectory()) {
              search(file);
            } else {
              const ext = path.extname(file).substr(1);
              if (extensions.indexOf(ext) !== -1) {
                result.push([file, stat.mtime.getTime(), stat.size]);
              }
            }
          }

          if (activeCalls === 0) {
            callback(result);
          }
        });
      });

      if (activeCalls === 0) {
        callback(result);
      }
    });
  }

  if (roots.length > 0) {
    roots.forEach(search);
  } else {
    callback(result);
  }
}

function findNative(
  roots: Array<string>,
  extensions: Array<string>,
  ignore: IgnoreMatcher,
  callback: Callback,
): void {
  const args = Array.from(roots);
  if (preserveSymlinks) {
    // follow symlinks to determine file type
    args.unshift('-L');
    args.push('( -not -type d )');
  } else {
    args.push('-type', 'f');
  }
  if (extensions.length) {
    args.push('(');
  }
  extensions.forEach((ext, index) => {
    if (index) {
      args.push('-o');
    }
    args.push('-iname');
    args.push('*.' + ext);
  });
  if (extensions.length) {
    args.push(')');
  }

  const child = spawn('find', args);
  let stdout = '';
  if (child.stdout === null) {
    throw new Error(
      'stdout is null - this should never happen. Please open up an issue at https://github.com/facebook/jest',
    );
  }
  child.stdout.setEncoding('utf-8');
  child.stdout.on('data', data => (stdout += data));

  child.stdout.on('close', () => {
    const lines = stdout
      .trim()
      .split('\n')
      .filter(x => !ignore(x));
    const result: Result = [];
    let count = lines.length;
    if (!count) {
      callback([]);
    } else {
      lines.forEach(path => {
        fs.stat(path, (err, stat) => {
          if (!err && stat) {
            result.push([path, stat.mtime.getTime(), stat.size]);
          }
          if (--count === 0) {
            callback(result);
          }
        });
      });
    }
  });
}

export = async function nodeCrawl(
  options: CrawlerOptions,
): Promise<{
  removedFiles: FileData;
  hasteMap: InternalHasteMap;
}> {
  const {
    data,
    extensions,
    forceNodeFilesystemAPI,
    ignore,
    rootDir,
    roots,
  } = options;

  const useNativeFind = await hasNativeFindSupport(forceNodeFilesystemAPI);

  return new Promise(resolve => {
    const callback = (list: Result) => {
      const files = new Map();
      const removedFiles = new Map(data.files);
      list.forEach(fileData => {
        const [filePath, mtime, size] = fileData;
        const relativeFilePath = fastPath.relative(rootDir, filePath);
        const existingFile = data.files.get(relativeFilePath);
        if (existingFile && existingFile[H.MTIME] === mtime) {
          files.set(relativeFilePath, existingFile);
        } else {
          // See ../constants.js; SHA-1 will always be null and fulfilled later.
          files.set(relativeFilePath, ['', mtime, size, 0, '', null]);
        }
        removedFiles.delete(relativeFilePath);
      });
      data.files = files;

      resolve({
        hasteMap: data,
        removedFiles,
      });
    };

    if (useNativeFind) {
      findNative(roots, extensions, ignore, callback);
    } else {
      find(roots, extensions, ignore, callback);
    }
  });
};<|MERGE_RESOLUTION|>--- conflicted
+++ resolved
@@ -8,11 +8,7 @@
 import * as path from 'path';
 import {spawn} from 'child_process';
 import * as fs from 'graceful-fs';
-<<<<<<< HEAD
 import {shouldPreserveSymlinks} from 'jest-util';
-import which = require('which');
-=======
->>>>>>> 6ad3a749
 import H from '../constants';
 import * as fastPath from '../lib/fast_path';
 import type {
