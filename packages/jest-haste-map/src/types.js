/**
 * Copyright (c) 2014-present, Facebook, Inc. All rights reserved.
 *
 * This source code is licensed under the MIT license found in the
 * LICENSE file in the root directory of this source tree.
 *
 * @flow
 */

import type {InternalHasteMap, ModuleMetaData} from 'types/HasteMap';

export type IgnoreMatcher = (item: string) => boolean;
export type Mapper = (item: string) => ?Array<string>;

export type WorkerMessage = {
  computeDependencies: boolean,
  computeSha1: boolean,
  rootDir: string,
  filePath: string,
  hasteImplModulePath?: string,
};

export type WorkerMetadata = {|
  dependencies: ?Array<string>,
  id: ?string,
  module: ?ModuleMetaData,
  sha1: ?string,
|};

export type CrawlerOptions = {|
  computeSha1: boolean,
  data: InternalHasteMap,
  extensions: Array<string>,
  forceNodeFilesystemAPI: boolean,
  ignore: IgnoreMatcher,
<<<<<<< HEAD
  mapper?: ?Mapper,
=======
  rootDir: string,
>>>>>>> 78e08932
  roots: Array<string>,
|};

export type HasteImpl = {
  getHasteName(filePath: string): string | void,
};<|MERGE_RESOLUTION|>--- conflicted
+++ resolved
@@ -33,11 +33,8 @@
   extensions: Array<string>,
   forceNodeFilesystemAPI: boolean,
   ignore: IgnoreMatcher,
-<<<<<<< HEAD
   mapper?: ?Mapper,
-=======
   rootDir: string,
->>>>>>> 78e08932
   roots: Array<string>,
 |};
 
