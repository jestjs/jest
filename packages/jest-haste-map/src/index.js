--- conflicted
+++ resolved
@@ -42,11 +42,8 @@
   console?: Console,
   extensions: Array<string>,
   forceNodeFilesystemAPI?: boolean,
-<<<<<<< HEAD
   globalMocks?: Array<string> | true,
-=======
   hasteImplModulePath?: string,
->>>>>>> 69c64930
   ignorePattern: RegExp,
   maxWorkers: number,
   name: string,
@@ -64,11 +61,8 @@
   cacheDirectory: string,
   extensions: Array<string>,
   forceNodeFilesystemAPI: boolean,
-<<<<<<< HEAD
   globalMocks: Array<string> | true,
-=======
   hasteImplModulePath?: string,
->>>>>>> 69c64930
   ignorePattern: RegExp,
   maxWorkers: number,
   name: string,
@@ -207,11 +201,8 @@
       cacheDirectory: options.cacheDirectory || os.tmpdir(),
       extensions: options.extensions,
       forceNodeFilesystemAPI: !!options.forceNodeFilesystemAPI,
-<<<<<<< HEAD
       globalMocks: options.globalMocks || [],
-=======
       hasteImplModulePath: options.hasteImplModulePath,
->>>>>>> 69c64930
       ignorePattern: options.ignorePattern,
       maxWorkers: options.maxWorkers,
       name: options.name,
