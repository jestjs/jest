/**
 * Copyright (c) 2014-present, Facebook, Inc. All rights reserved.
 *
 * This source code is licensed under the MIT license found in the
 * LICENSE file in the root directory of this source tree.
 *
 * @flow
 */

import {execSync} from 'child_process';
import {version as VERSION} from '../package.json';
import {getSha1, worker} from './worker';
import crypto from 'crypto';
import EventEmitter from 'events';
import fs from 'fs';
import getMockName from './get_mock_name';
import getPlatformExtension from './lib/get_platform_extension';
import H from './constants';
import HasteFS from './haste_fs';
import HasteModuleMap from './module_map';
import invariant from 'invariant';
// eslint-disable-next-line import/default
import nodeCrawl from './crawlers/node';
import normalizePathSep from './lib/normalize_path_sep';
import os from 'os';
import path from 'path';
import sane from 'sane';
import serializer from 'jest-serializer';
// eslint-disable-next-line import/default
import watchmanCrawl from './crawlers/watchman';
import WatchmanWatcher from './lib/watchman_watcher';
import * as fastPath from './lib/fast_path';
import Worker from 'jest-worker';

import type {Console} from 'console';
import type {Mapper} from './types';
import type {Path} from 'types/Config';
import type {
  HasteMap as HasteMapObject,
  InternalHasteMap,
  ModuleMetaData,
  ModuleMapData,
  HasteRegExp,
  MockData,
} from 'types/HasteMap';
import type {SerializableModuleMap as HasteSerializableModuleMap} from './module_map';

type HType = typeof H;

type Options = {
  cacheDirectory?: string,
  computeDependencies?: boolean,
  computeSha1?: boolean,
  console?: Console,
  extensions: Array<string>,
  forceNodeFilesystemAPI?: boolean,
  hasteImplModulePath?: string,
<<<<<<< HEAD
  ignorePattern: HasteRegExp,
  mapper?: ?Mapper,
=======
  ignorePattern?: ?HasteRegExp,
>>>>>>> 4ec517ef
  maxWorkers: number,
  mocksPattern?: string,
  name: string,
  platforms: Array<string>,
  providesModuleNodeModules?: Array<string>,
  resetCache?: boolean,
  retainAllFiles: boolean,
  rootDir: string,
  roots: Array<string>,
  throwOnModuleCollision?: boolean,
  useWatchman?: boolean,
  watch?: boolean,
};

type InternalOptions = {
  cacheDirectory: string,
  computeDependencies: boolean,
  computeSha1: boolean,
  extensions: Array<string>,
  forceNodeFilesystemAPI: boolean,
  hasteImplModulePath?: string,
<<<<<<< HEAD
  ignorePattern: HasteRegExp,
  mapper?: ?Mapper,
=======
  ignorePattern: ?HasteRegExp,
>>>>>>> 4ec517ef
  maxWorkers: number,
  mocksPattern: ?RegExp,
  name: string,
  platforms: Array<string>,
  resetCache: ?boolean,
  retainAllFiles: boolean,
  rootDir: string,
  roots: Array<string>,
  throwOnModuleCollision: boolean,
  useWatchman: boolean,
  watch: boolean,
};

type Watcher = {
  close(callback: () => void): void,
};

type WorkerInterface = {worker: typeof worker, getSha1: typeof getSha1};

export type ModuleMap = HasteModuleMap;
export type SerializableModuleMap = HasteSerializableModuleMap;
export type FS = HasteFS;

const CHANGE_INTERVAL = 30;
const MAX_WAIT_TIME = 240000;
const NODE_MODULES = path.sep + 'node_modules' + path.sep;

const canUseWatchman = ((): boolean => {
  try {
    execSync('watchman --version', {stdio: ['ignore']});
    return true;
  } catch (e) {}
  return false;
})();

const escapePathSeparator = string =>
  path.sep === '\\' ? string.replace(/(\/|\\)/g, '\\\\') : string;

const getWhiteList = (list: ?Array<string>): ?RegExp => {
  if (list && list.length) {
    const newList = list.map(item =>
      escapePathSeparator(item.replace(/(\/)/g, path.sep)),
    );
    return new RegExp(
      '(' +
        escapePathSeparator(NODE_MODULES) +
        '(?:' +
        newList.join('|') +
        ')(?=$|' +
        escapePathSeparator(path.sep) +
        '))',
      'g',
    );
  }
  return null;
};

/**
 * HasteMap is a JavaScript implementation of Facebook's haste module system.
 *
 * This implementation is inspired by https://github.com/facebook/node-haste
 * and was built with for high-performance in large code repositories with
 * hundreds of thousands of files. This implementation is scalable and provides
 * predictable performance.
 *
 * Because the haste map creation and synchronization is critical to startup
 * performance and most tasks are blocked by I/O this class makes heavy use of
 * synchronous operations. It uses worker processes for parallelizing file
 * access and metadata extraction.
 *
 * The data structures created by `jest-haste-map` can be used directly from the
 * cache without further processing. The metadata objects in the `files` and
 * `map` objects contain cross-references: a metadata object from one can look
 * up the corresponding metadata object in the other map. Note that in most
 * projects, the number of files will be greater than the number of haste
 * modules one module can refer to many files based on platform extensions.
 *
 * type HasteMap = {
 *   clocks: WatchmanClocks,
 *   files: {[filepath: string]: FileMetaData},
 *   map: {[id: string]: ModuleMapItem},
 *   mocks: {[id: string]: string},
 * }
 *
 * // Watchman clocks are used for query synchronization and file system deltas.
 * type WatchmanClocks = {[filepath: string]: string};
 *
 * type FileMetaData = {
 *   id: ?string, // used to look up module metadata objects in `map`.
 *   mtime: number, // check for outdated files.
 *   visited: boolean, // whether the file has been parsed or not.
 *   dependencies: Array<string>, // all relative dependencies of this file.
 *   sha1: ?string, // SHA-1 of the file, if requested via options.
 * };
 *
 * // Modules can be targeted to a specific platform based on the file name.
 * // Example: platform.ios.js and Platform.android.js will both map to the same
 * // `Platform` module. The platform should be specified during resolution.
 * type ModuleMapItem = {[platform: string]: ModuleMetaData};
 *
 * //
 * type ModuleMetaData = {
 *   path: string, // the path to look up the file object in `files`.
 *   type: string, // the module type (either `package` or `module`).
 * };
 *
 * Note that the data structures described above are conceptual only. The actual
 * implementation uses arrays and constant keys for metadata storage. Instead of
 * `{id: 'flatMap', mtime: 3421, visited: true, dependencies: []}` the real
 * representation is similar to `['flatMap', 3421, 1, []]` to save storage space
 * and reduce parse and write time of a big JSON blob.
 *
 * The HasteMap is created as follows:
 *  1. read data from the cache or create an empty structure.
 *
 *  2. crawl the file system.
 *     * empty cache: crawl the entire file system.
 *     * cache available:
 *       * if watchman is available: get file system delta changes.
 *       * if watchman is unavailable: crawl the entire file system.
 *     * build metadata objects for every file. This builds the `files` part of
 *       the `HasteMap`.
 *
 *  3. parse and extract metadata from changed files.
 *     * this is done in parallel over worker processes to improve performance.
 *     * the worst case is to parse all files.
 *     * the best case is no file system access and retrieving all data from
 *       the cache.
 *     * the average case is a small number of changed files.
 *
 *  4. serialize the new `HasteMap` in a cache file.
 *     Worker processes can directly access the cache through `HasteMap.read()`.
 *
 */
class HasteMap extends EventEmitter {
  _buildPromise: ?Promise<HasteMapObject>;
  _cachePath: Path;
  _changeInterval: IntervalID;
  _console: Console;
  _options: InternalOptions;
  _watchers: Array<Watcher>;
  _whitelist: ?RegExp;
  _worker: ?WorkerInterface;

  constructor(options: Options) {
    super();
    this._options = {
      cacheDirectory: options.cacheDirectory || os.tmpdir(),
      computeDependencies:
        options.computeDependencies === undefined
          ? true
          : options.computeDependencies,
      computeSha1: options.computeSha1 || false,
      extensions: options.extensions,
      forceNodeFilesystemAPI: !!options.forceNodeFilesystemAPI,
      hasteImplModulePath: options.hasteImplModulePath,
      ignorePattern: options.ignorePattern,
      maxWorkers: options.maxWorkers,
      mocksPattern: options.mocksPattern
        ? new RegExp(options.mocksPattern)
        : null,
      name: options.name,
      platforms: options.platforms,
      resetCache: options.resetCache,
      retainAllFiles: options.retainAllFiles,
      rootDir: options.rootDir,
      roots: Array.from(new Set(options.roots)),
      throwOnModuleCollision: !!options.throwOnModuleCollision,
      useWatchman: options.useWatchman == null ? true : options.useWatchman,
      watch: !!options.watch,
    };
    this._console = options.console || global.console;
    if (options.ignorePattern && !(options.ignorePattern instanceof RegExp)) {
      this._console.warn(
        'jest-haste-map: the `ignorePattern` options as a function is being ' +
          'deprecated. Provide a RegExp instead. See https://github.com/facebook/jest/pull/4063.',
      );
    }
    const rootDirHash = crypto
      .createHash('md5')
      .update(options.rootDir)
      .digest('hex');
    this._cachePath = HasteMap.getCacheFilePath(
      this._options.cacheDirectory,
      `haste-map-${this._options.name}-${rootDirHash}`,
      VERSION,
      this._options.name,
      this._options.roots
        .map(root => fastPath.relative(options.rootDir, root))
        .join(':'),
      this._options.extensions.join(':'),
      this._options.platforms.join(':'),
      this._options.computeSha1.toString(),
      options.mocksPattern || '',
      (options.ignorePattern || '').toString(),
    );
    this._whitelist = getWhiteList(options.providesModuleNodeModules);
    this._buildPromise = null;
    this._watchers = [];
    this._worker = null;
  }

  static getCacheFilePath(
    tmpdir: Path,
    name: string,
    ...extra: Array<string>
  ): string {
    const hash = crypto.createHash('md5').update(extra.join(''));
    return path.join(
      tmpdir,
      name.replace(/\W/g, '-') + '-' + hash.digest('hex'),
    );
  }

  getCacheFilePath(): string {
    return this._cachePath;
  }

  build(): Promise<HasteMapObject> {
    if (!this._buildPromise) {
      this._buildPromise = this._buildFileMap()
        .then(data => this._buildHasteMap(data))
        .then(hasteMap => {
          this._persist(hasteMap);

          const rootDir = this._options.rootDir;
          const hasteFS = new HasteFS({
            files: hasteMap.files,
            rootDir,
          });
          const moduleMap = new HasteModuleMap({
            duplicates: hasteMap.duplicates,
            map: hasteMap.map,
            mocks: hasteMap.mocks,
            rootDir,
          });
          const __hasteMapForTest =
            (process.env.NODE_ENV === 'test' && hasteMap) || null;
          return this._watch(hasteMap, hasteFS, moduleMap).then(() => ({
            __hasteMapForTest,
            hasteFS,
            moduleMap,
          }));
        });
    }
    return this._buildPromise;
  }

  /**
   * 1. read data from the cache or create an empty structure.
   */
  read(): InternalHasteMap {
    let hasteMap: InternalHasteMap;

    try {
      hasteMap = serializer.readFileSync(this._cachePath);
    } catch (err) {
      hasteMap = this._createEmptyMap();
    }

    return hasteMap;
  }

  readModuleMap(): ModuleMap {
    const data = this.read();
    return new HasteModuleMap({
      duplicates: data.duplicates,
      map: data.map,
      mocks: data.mocks,
      rootDir: this._options.rootDir,
    });
  }

  /**
   * 2. crawl the file system.
   */
  _buildFileMap(): Promise<{
    deprecatedFiles: Array<{moduleName: string, path: string}>,
    hasteMap: InternalHasteMap,
  }> {
    const read = this._options.resetCache ? this._createEmptyMap : this.read;

    return Promise.resolve()
      .then(() => read.call(this))
      .catch(() => this._createEmptyMap())
      .then(cachedHasteMap => {
        const cachedFiles = [];
        for (const [relativeFilePath, fileMetadata] of cachedHasteMap.files) {
          const moduleName = fileMetadata[H.ID];
          cachedFiles.push({moduleName, path: relativeFilePath});
        }
        return this._crawl(cachedHasteMap).then(hasteMap => {
          const deprecatedFiles = cachedFiles.filter(file => {
            const fileData = hasteMap.files.get(file.path);
            return fileData == null || file.moduleName !== fileData[H.ID];
          });
          return {deprecatedFiles, hasteMap};
        });
      });
  }

  /**
   * 3. parse and extract metadata from changed files.
   */
  _processFile(
    hasteMap: InternalHasteMap,
    map: ModuleMapData,
    mocks: MockData,
    filePath: Path,
    workerOptions: ?{forceInBand: boolean},
  ): ?Promise<void> {
    const rootDir = this._options.rootDir;

    const setModule = (id: string, module: ModuleMetaData) => {
      let moduleMap = map.get(id);
      if (!moduleMap) {
        moduleMap = Object.create(null);
        map.set(id, moduleMap);
      }
      const platform =
        getPlatformExtension(module[H.PATH], this._options.platforms) ||
        H.GENERIC_PLATFORM;

      const existingModule = moduleMap[platform];
      if (existingModule && existingModule[H.PATH] !== module[H.PATH]) {
        const message =
          `jest-haste-map: Haste module naming collision:\n` +
          `  Duplicate module name: ${id}\n` +
          `  Paths: ${fastPath.resolve(
            rootDir,
            module[H.PATH],
          )} collides with ` +
          `${fastPath.resolve(rootDir, existingModule[H.PATH])}\n\nThis ` +
          `${this._options.throwOnModuleCollision ? 'error' : 'warning'} ` +
          `is caused by \`hasteImpl\` returning the same name for different` +
          ` files.`;
        if (this._options.throwOnModuleCollision) {
          throw new Error(message);
        }
        this._console.warn(message);
        // We do NOT want consumers to use a module that is ambiguous.
        delete moduleMap[platform];
        if (Object.keys(moduleMap).length === 1) {
          map.delete(id);
        }
        let dupsByPlatform = hasteMap.duplicates.get(id);
        if (dupsByPlatform == null) {
          dupsByPlatform = Object.create(null);
          hasteMap.duplicates.set(id, dupsByPlatform);
        }
        const dups = (dupsByPlatform[platform] = Object.create(null));
        dups[module[H.PATH]] = module[H.TYPE];
        dups[existingModule[H.PATH]] = existingModule[H.TYPE];
        return;
      }

      const dupsByPlatform = hasteMap.duplicates.get(id);
      if (dupsByPlatform != null) {
        const dups = dupsByPlatform[platform];
        if (dups != null) {
          dups[module[H.PATH]] = module[H.TYPE];
        }
        return;
      }

      moduleMap[platform] = module;
    };

    const relativeFilePath = fastPath.relative(rootDir, filePath);
    const fileMetadata = hasteMap.files.get(relativeFilePath);
    if (!fileMetadata) {
      throw new Error(
        'jest-haste-map: File to process was not found in the haste map.',
      );
    }

    const moduleMetadata = hasteMap.map.get(fileMetadata[H.ID]);
    const computeSha1 = this._options.computeSha1 && !fileMetadata[H.SHA1];

    // Callback called when the response from the worker is successful.
    const workerReply = metadata => {
      // `1` for truthy values instead of `true` to save cache space.
      fileMetadata[H.VISITED] = 1;

      const metadataId = metadata.id;
      const metadataModule = metadata.module;

      if (metadataId && metadataModule) {
        fileMetadata[H.ID] = metadataId;
        setModule(metadataId, metadataModule);
      }

      fileMetadata[H.DEPENDENCIES] = metadata.dependencies || [];

      if (computeSha1) {
        fileMetadata[H.SHA1] = metadata.sha1;
      }
    };

    // Callback called when the response from the worker is an error.
    const workerError = error => {
      if (typeof error !== 'object' || !error.message || !error.stack) {
        error = new Error(error);
        error.stack = ''; // Remove stack for stack-less errors.
      }

      // $FlowFixMe: checking error code is OK if error comes from "fs".
      if (!['ENOENT', 'EACCES'].includes(error.code)) {
        throw error;
      }

      // If a file cannot be read we remove it from the file list and
      // ignore the failure silently.
      hasteMap.files.delete(relativeFilePath);
    };

    // If we retain all files in the virtual HasteFS representation, we avoid
    // reading them if they aren't important (node_modules).
    if (this._options.retainAllFiles && this._isNodeModulesDir(filePath)) {
      if (computeSha1) {
        return this._getWorker(workerOptions)
          .getSha1({
            computeDependencies: this._options.computeDependencies,
            computeSha1,
            filePath,
            hasteImplModulePath: this._options.hasteImplModulePath,
            rootDir,
          })
          .then(workerReply, workerError);
      }

      return null;
    }

    if (
      this._options.mocksPattern &&
      this._options.mocksPattern.test(filePath)
    ) {
      const mockPath = getMockName(filePath);
      const existingMockPath = mocks.get(mockPath);
      if (existingMockPath) {
        this._console.warn(
          `jest-haste-map: duplicate manual mock found:\n` +
            `  Module name: ${mockPath}\n` +
            `  Duplicate Mock path: ${filePath}\nThis warning ` +
            `is caused by two manual mock files with the same file name.\n` +
            `Jest will use the mock file found in: \n` +
            `${filePath}\n` +
            ` Please delete one of the following two files: \n ` +
            `${path.join(rootDir, existingMockPath)}\n${filePath}\n\n`,
        );
      }
      mocks.set(mockPath, relativeFilePath);
    }

    if (fileMetadata[H.VISITED]) {
      if (!fileMetadata[H.ID]) {
        return null;
      }

      if (moduleMetadata != null) {
        const platform =
          getPlatformExtension(filePath, this._options.platforms) ||
          H.GENERIC_PLATFORM;

        const module = moduleMetadata[platform];

        if (module == null) {
          return null;
        }

        const moduleId = fileMetadata[H.ID];
        let modulesByPlatform = map.get(moduleId);
        if (!modulesByPlatform) {
          modulesByPlatform = Object.create(null);
          map.set(moduleId, modulesByPlatform);
        }
        modulesByPlatform[platform] = module;

        return null;
      }
    }

    return this._getWorker(workerOptions)
      .worker({
        computeDependencies: this._options.computeDependencies,
        computeSha1,
        filePath,
        hasteImplModulePath: this._options.hasteImplModulePath,
        rootDir,
      })
      .then(workerReply, workerError);
  }

  _buildHasteMap(data: {
    deprecatedFiles: Array<{moduleName: string, path: string}>,
    hasteMap: InternalHasteMap,
  }): Promise<InternalHasteMap> {
    const {deprecatedFiles, hasteMap} = data;
    const map = new Map();
    const mocks = new Map();
    const promises = [];

    for (let i = 0; i < deprecatedFiles.length; ++i) {
      const file = deprecatedFiles[i];
      this._recoverDuplicates(hasteMap, file.path, file.moduleName);
    }

    for (const relativeFilePath of hasteMap.files.keys()) {
      // SHA-1, if requested, should already be present thanks to the crawler.
      const filePath = fastPath.resolve(
        this._options.rootDir,
        relativeFilePath,
      );
      const promise = this._processFile(hasteMap, map, mocks, filePath);
      if (promise) {
        promises.push(promise);
      }
    }

    return Promise.all(promises)
      .then(() => {
        this._cleanup();
        hasteMap.map = map;
        hasteMap.mocks = mocks;
        return hasteMap;
      })
      .catch(error => {
        this._cleanup();
        return Promise.reject(error);
      });
  }

  _cleanup() {
    const worker = this._worker;

    // $FlowFixMe
    if (worker && typeof worker.end === 'function') {
      worker.end();
    }

    this._worker = null;
  }

  /**
   * 4. serialize the new `HasteMap` in a cache file.
   */
  _persist(hasteMap: InternalHasteMap) {
    serializer.writeFileSync(this._cachePath, hasteMap);
  }

  /**
   * Creates workers or parses files and extracts metadata in-process.
   */
  _getWorker(options: ?{forceInBand: boolean}): WorkerInterface {
    if (!this._worker) {
      if ((options && options.forceInBand) || this._options.maxWorkers <= 1) {
        this._worker = {getSha1, worker};
      } else {
        // $FlowFixMe: assignment of a worker with custom properties.
        this._worker = (new Worker(require.resolve('./worker'), {
          exposedMethods: ['getSha1', 'worker'],
          maxRetries: 3,
          numWorkers: this._options.maxWorkers,
        }): WorkerInterface);
      }
    }

    return this._worker;
  }

  _crawl(hasteMap: InternalHasteMap): Promise<InternalHasteMap> {
    const options = this._options;
    const ignore = this._ignore.bind(this);
    const crawl =
      canUseWatchman && this._options.useWatchman ? watchmanCrawl : nodeCrawl;

    const retry = error => {
      if (crawl === watchmanCrawl) {
        this._console.warn(
          `jest-haste-map: Watchman crawl failed. Retrying once with node ` +
            `crawler.\n` +
            `  Usually this happens when watchman isn't running. Create an ` +
            `empty \`.watchmanconfig\` file in your project's root folder or ` +
            `initialize a git or hg repository in your project.\n` +
            `  ` +
            error,
        );
        return nodeCrawl({
          computeSha1: options.computeSha1,
          data: hasteMap,
          extensions: options.extensions,
          forceNodeFilesystemAPI: options.forceNodeFilesystemAPI,
          ignore,
          mapper: options.mapper,
          rootDir: options.rootDir,
          roots: options.roots,
        }).catch(e => {
          throw new Error(
            `Crawler retry failed:\n` +
              `  Original error: ${error.message}\n` +
              `  Retry error: ${e.message}\n`,
          );
        });
      }

      throw error;
    };

    try {
      return crawl({
        computeSha1: options.computeSha1,
        data: hasteMap,
        extensions: options.extensions,
        forceNodeFilesystemAPI: options.forceNodeFilesystemAPI,
        ignore,
        rootDir: options.rootDir,
        roots: options.roots,
      }).catch(retry);
    } catch (error) {
      return retry(error);
    }
  }

  /**
   * Watch mode
   */
  _watch(
    hasteMap: InternalHasteMap,
    hasteFS: HasteFS,
    moduleMap: ModuleMap,
  ): Promise<void> {
    if (!this._options.watch) {
      return Promise.resolve();
    }

    // In watch mode, we'll only warn about module collisions and we'll retain
    // all files, even changes to node_modules.
    this._options.throwOnModuleCollision = false;
    this._options.retainAllFiles = true;

    const Watcher =
      canUseWatchman && this._options.useWatchman
        ? WatchmanWatcher
        : os.platform() === 'darwin'
          ? sane.FSEventsWatcher
          : sane.NodeWatcher;
    const extensions = this._options.extensions;
    const ignorePattern = this._options.ignorePattern;
    const rootDir = this._options.rootDir;

    let changeQueue = Promise.resolve();
    let eventsQueue = [];
    // We only need to copy the entire haste map once on every "frame".
    let mustCopy = true;

    const createWatcher = root => {
      const watcher = new Watcher(root, {
        dot: false,
        glob: extensions.map(extension => '**/*.' + extension),
        ignored: ignorePattern,
      });

      return new Promise((resolve, reject) => {
        const rejectTimeout = setTimeout(
          () => reject(new Error('Failed to start watch mode.')),
          MAX_WAIT_TIME,
        );

        watcher.once('ready', () => {
          clearTimeout(rejectTimeout);
          watcher.on('all', onChange);
          resolve(watcher);
        });
      });
    };

    const emitChange = () => {
      if (eventsQueue.length) {
        mustCopy = true;
        this.emit('change', {
          eventsQueue,
          hasteFS: new HasteFS({
            files: hasteMap.files,
            rootDir,
          }),
          moduleMap: new HasteModuleMap({
            duplicates: hasteMap.duplicates,
            map: hasteMap.map,
            mocks: hasteMap.mocks,
            rootDir,
          }),
        });
        eventsQueue = [];
      }
    };

    const onChange = (
      type: string,
      filePath: Path,
      root: Path,
      stat: ?fs.Stats,
    ) => {
      filePath = path.join(root, normalizePathSep(filePath));
      if (
        (stat && stat.isDirectory()) ||
        this._ignore(filePath) ||
        !extensions.some(extension => filePath.endsWith(extension))
      ) {
        return;
      }

      changeQueue = changeQueue
        .then(() => {
          // If we get duplicate events for the same file, ignore them.
          if (
            eventsQueue.find(
              event =>
                event.type === type &&
                event.filePath === filePath &&
                ((!event.stat && !stat) ||
                  (event.stat &&
                    stat &&
                    event.stat.mtime.getTime() === stat.mtime.getTime())),
            )
          ) {
            return null;
          }

          if (mustCopy) {
            mustCopy = false;
            hasteMap = {
              clocks: new Map(hasteMap.clocks),
              duplicates: new Map(hasteMap.duplicates),
              files: new Map(hasteMap.files),
              map: new Map(hasteMap.map),
              mocks: new Map(hasteMap.mocks),
            };
          }

          const add = () => eventsQueue.push({filePath, stat, type});

          const relativeFilePath = fastPath.relative(rootDir, filePath);
          const fileMetadata = hasteMap.files.get(relativeFilePath);

          // If it's not an addition, delete the file and all its metadata
          if (fileMetadata != null) {
            const moduleName = fileMetadata[H.ID];
            const platform =
              getPlatformExtension(filePath, this._options.platforms) ||
              H.GENERIC_PLATFORM;
            hasteMap.files.delete(relativeFilePath);

            let moduleMap = hasteMap.map.get(moduleName);
            if (moduleMap != null) {
              // We are forced to copy the object because jest-haste-map exposes
              // the map as an immutable entity.
              moduleMap = copy(moduleMap);
              delete moduleMap[platform];
              if (Object.keys(moduleMap).length === 0) {
                hasteMap.map.delete(moduleName);
              } else {
                hasteMap.map.set(moduleName, moduleMap);
              }
            }

            if (
              this._options.mocksPattern &&
              this._options.mocksPattern.test(filePath)
            ) {
              const mockName = getMockName(filePath);
              hasteMap.mocks.delete(mockName);
            }

            this._recoverDuplicates(hasteMap, relativeFilePath, moduleName);
          }

          // If the file was added or changed,
          // parse it and update the haste map.
          if (type === 'add' || type === 'change') {
            invariant(
              stat,
              'since the file exists or changed, it should have stats',
            );
            const fileMetadata = ['', stat.mtime.getTime(), 0, [], null];
            hasteMap.files.set(relativeFilePath, fileMetadata);
            const promise = this._processFile(
              hasteMap,
              hasteMap.map,
              hasteMap.mocks,
              filePath,
              {forceInBand: true},
            );
            // Cleanup
            this._cleanup();
            if (promise) {
              return promise.then(add);
            } else {
              // If a file in node_modules has changed,
              // emit an event regardless.
              add();
            }
          } else {
            add();
          }
          return null;
        })
        .catch(error => {
          this._console.error(
            `jest-haste-map: watch error:\n  ${error.stack}\n`,
          );
        });
    };

    this._changeInterval = setInterval(emitChange, CHANGE_INTERVAL);
    return Promise.all(this._options.roots.map(createWatcher)).then(
      watchers => {
        this._watchers = watchers;
      },
    );
  }

  /**
   * This function should be called when the file under `filePath` is removed
   * or changed. When that happens, we want to figure out if that file was
   * part of a group of files that had the same ID. If it was, we want to
   * remove it from the group. Furthermore, if there is only one file
   * remaining in the group, then we want to restore that single file as the
   * correct resolution for its ID, and cleanup the duplicates index.
   */
  _recoverDuplicates(
    hasteMap: InternalHasteMap,
    relativeFilePath: string,
    moduleName: string,
  ) {
    let dupsByPlatform = hasteMap.duplicates.get(moduleName);
    if (dupsByPlatform == null) {
      return;
    }

    const platform =
      getPlatformExtension(relativeFilePath, this._options.platforms) ||
      H.GENERIC_PLATFORM;
    let dups = dupsByPlatform[platform];
    if (dups == null) {
      return;
    }

    dupsByPlatform = copy(dupsByPlatform);
    hasteMap.duplicates.set(moduleName, dupsByPlatform);
    dups = copy(dups);
    dupsByPlatform[platform] = dups;

    const dedupType = dups[relativeFilePath];
    delete dups[relativeFilePath];
    const filePaths = Object.keys(dups);
    if (filePaths.length > 1) {
      return;
    }

    let dedupMap = hasteMap.map.get(moduleName);
    if (dedupMap == null) {
      dedupMap = Object.create(null);
      hasteMap.map.set(moduleName, dedupMap);
    }
    dedupMap[platform] = [filePaths[0], dedupType];
    delete dupsByPlatform[platform];
    if (Object.keys(dupsByPlatform).length === 0) {
      hasteMap.duplicates.delete(moduleName);
    }
  }

  end(): Promise<void> {
    clearInterval(this._changeInterval);
    if (!this._watchers.length) {
      return Promise.resolve();
    }

    return Promise.all(
      this._watchers.map(
        watcher => new Promise(resolve => watcher.close(resolve)),
      ),
    ).then(() => {
      this._watchers = [];
    });
  }

  /**
   * Helpers
   */
  _ignore(filePath: Path): boolean {
    const ignorePattern = this._options.ignorePattern;
    const ignoreMatched =
      ignorePattern instanceof RegExp
        ? ignorePattern.test(filePath)
        : ignorePattern && ignorePattern(filePath);

    return (
      ignoreMatched ||
      (!this._options.retainAllFiles && this._isNodeModulesDir(filePath))
    );
  }

  _isNodeModulesDir(filePath: Path): boolean {
    if (!filePath.includes(NODE_MODULES)) {
      return false;
    }

    if (this._whitelist) {
      const whitelist = this._whitelist;
      const match = whitelist.exec(filePath);
      const matchEndIndex = whitelist.lastIndex;
      whitelist.lastIndex = 0;

      if (!match) {
        return true;
      }

      const filePathInPackage = filePath.substr(matchEndIndex);
      return filePathInPackage.startsWith(NODE_MODULES);
    }

    return true;
  }

  _createEmptyMap(): InternalHasteMap {
    return {
      clocks: new Map(),
      duplicates: new Map(),
      files: new Map(),
      map: new Map(),
      mocks: new Map(),
    };
  }

  static H: HType;
  static ModuleMap: Class<HasteModuleMap>;
}

const copy = object => Object.assign(Object.create(null), object);

HasteMap.H = H;
HasteMap.ModuleMap = HasteModuleMap;

module.exports = HasteMap;<|MERGE_RESOLUTION|>--- conflicted
+++ resolved
@@ -55,12 +55,8 @@
   extensions: Array<string>,
   forceNodeFilesystemAPI?: boolean,
   hasteImplModulePath?: string,
-<<<<<<< HEAD
-  ignorePattern: HasteRegExp,
+  ignorePattern?: ?HasteRegExp,
   mapper?: ?Mapper,
-=======
-  ignorePattern?: ?HasteRegExp,
->>>>>>> 4ec517ef
   maxWorkers: number,
   mocksPattern?: string,
   name: string,
@@ -82,12 +78,8 @@
   extensions: Array<string>,
   forceNodeFilesystemAPI: boolean,
   hasteImplModulePath?: string,
-<<<<<<< HEAD
-  ignorePattern: HasteRegExp,
+  ignorePattern: ?HasteRegExp,
   mapper?: ?Mapper,
-=======
-  ignorePattern: ?HasteRegExp,
->>>>>>> 4ec517ef
   maxWorkers: number,
   mocksPattern: ?RegExp,
   name: string,
