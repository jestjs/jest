--- conflicted
+++ resolved
@@ -1,10 +1,6 @@
 {
   "name": "jest-haste-map",
-<<<<<<< HEAD
-  "version": "27.0.0-next.3",
-=======
   "version": "27.0.0-next.4",
->>>>>>> b1764ef3
   "repository": {
     "type": "git",
     "url": "https://github.com/facebook/jest.git",
@@ -27,11 +23,7 @@
     "jest-regex-util": "^27.0.0-next.0",
     "jest-serializer": "^27.0.0-next.0",
     "jest-util": "^27.0.0-next.3",
-<<<<<<< HEAD
-    "jest-worker": "^27.0.0-next.3",
-=======
     "jest-worker": "^27.0.0-next.4",
->>>>>>> b1764ef3
     "micromatch": "^4.0.2",
     "walker": "^1.0.7"
   },
