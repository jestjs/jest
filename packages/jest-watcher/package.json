--- conflicted
+++ resolved
@@ -7,10 +7,7 @@
   "dependencies": {
     "@jest/test-result": "^26.1.0",
     "@jest/types": "^26.1.0",
-<<<<<<< HEAD
-=======
     "@types/node": "*",
->>>>>>> 63ebaa6e
     "ansi-escapes": "^4.2.1",
     "chalk": "^4.0.0",
     "jest-util": "^26.1.0",
