{
  "name": "@jest/reporters",
  "description": "Jest's reporters",
  "version": "24.3.1",
  "main": "build/index.js",
  "types": "build/index.d.ts",
  "dependencies": {
    "@jest/environment": "^24.3.1",
    "@jest/test-result": "^24.3.0",
    "@jest/transform": "^24.3.1",
    "@jest/types": "^24.3.0",
    "chalk": "^2.0.1",
    "exit": "^0.1.2",
    "glob": "^7.1.2",
    "istanbul-api": "^2.1.1",
    "istanbul-lib-coverage": "^2.0.2",
    "istanbul-lib-instrument": "^3.0.1",
    "istanbul-lib-source-maps": "^3.0.1",
<<<<<<< HEAD
    "jest-haste-map": "^24.3.0",
    "jest-message-util": "^24.3.0",
    "jest-resolve": "^24.3.0",
    "jest-runtime": "^24.3.0",
=======
    "jest-haste-map": "^24.3.1",
    "jest-resolve": "^24.3.1",
    "jest-runtime": "^24.3.1",
>>>>>>> 1fd56516
    "jest-util": "^24.3.0",
    "jest-worker": "^24.3.1",
    "node-notifier": "^5.2.1",
    "slash": "^2.0.0",
    "source-map": "^0.6.0",
    "string-length": "^2.0.0"
  },
  "devDependencies": {
    "@types/exit": "^0.1.30",
    "@types/glob": "^7.1.1",
    "@types/istanbul-lib-instrument": "^1.7.2",
    "@types/istanbul-lib-source-maps": "^1.2.1",
    "@types/slash": "^2.0.0",
    "@types/string-length": "^2.0.0",
    "strip-ansi": "^5.0.0"
  },
  "engines": {
    "node": ">= 6"
  },
  "repository": {
    "type": "git",
    "url": "https://github.com/facebook/jest",
    "directory": "packages/jest-reporters"
  },
  "bugs": {
    "url": "https://github.com/facebook/jest/issues"
  },
  "homepage": "https://jestjs.io/",
  "license": "MIT",
  "publishConfig": {
    "access": "public"
  },
  "gitHead": "65c6e9d5e398711c011078bb72648c77fc8a8cb3"
}<|MERGE_RESOLUTION|>--- conflicted
+++ resolved
@@ -16,16 +16,10 @@
     "istanbul-lib-coverage": "^2.0.2",
     "istanbul-lib-instrument": "^3.0.1",
     "istanbul-lib-source-maps": "^3.0.1",
-<<<<<<< HEAD
-    "jest-haste-map": "^24.3.0",
+    "jest-haste-map": "^24.3.1",
     "jest-message-util": "^24.3.0",
-    "jest-resolve": "^24.3.0",
-    "jest-runtime": "^24.3.0",
-=======
-    "jest-haste-map": "^24.3.1",
     "jest-resolve": "^24.3.1",
     "jest-runtime": "^24.3.1",
->>>>>>> 1fd56516
     "jest-util": "^24.3.0",
     "jest-worker": "^24.3.1",
     "node-notifier": "^5.2.1",
