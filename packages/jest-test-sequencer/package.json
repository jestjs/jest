--- conflicted
+++ resolved
@@ -1,10 +1,6 @@
 {
   "name": "@jest/test-sequencer",
-<<<<<<< HEAD
-  "version": "27.0.0-next.3",
-=======
   "version": "27.0.0-next.4",
->>>>>>> b1764ef3
   "repository": {
     "type": "git",
     "url": "https://github.com/facebook/jest.git",
@@ -20,15 +16,9 @@
   "dependencies": {
     "@jest/test-result": "^27.0.0-next.3",
     "graceful-fs": "^4.2.4",
-<<<<<<< HEAD
-    "jest-haste-map": "^27.0.0-next.3",
-    "jest-runner": "^27.0.0-next.3",
-    "jest-runtime": "^27.0.0-next.3"
-=======
     "jest-haste-map": "^27.0.0-next.4",
     "jest-runner": "^27.0.0-next.4",
     "jest-runtime": "^27.0.0-next.4"
->>>>>>> b1764ef3
   },
   "devDependencies": {
     "@types/graceful-fs": "^4.1.3"
