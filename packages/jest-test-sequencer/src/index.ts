/**
 * Copyright (c) Facebook, Inc. and its affiliates. All Rights Reserved.
 *
 * This source code is licensed under the MIT license found in the
 * LICENSE file in the root directory of this source tree.
 */

import * as crypto from 'crypto';
import * as path from 'path';
import * as fs from 'graceful-fs';
import slash = require('slash');
import type {AggregatedResult, Test} from '@jest/test-result';
import HasteMap from 'jest-haste-map';
import type {Context} from 'jest-runtime';

const FAIL = 0;
const SUCCESS = 1;

type Cache = {
  [key: string]: [0 | 1, number];
};

export type ShardOptions = {
  shardIndex: number;
  shardCount: number;
};

/**
 * The TestSequencer will ultimately decide which tests should run first.
 * It is responsible for storing and reading from a local cache
 * map that stores context information for a given test, such as how long it
 * took to run during the last run and if it has failed or not.
 * Such information is used on:
 * TestSequencer.sort(tests: Array<Test>)
 * to sort the order of the provided tests.
 *
 * After the results are collected,
 * TestSequencer.cacheResults(tests: Array<Test>, results: AggregatedResult)
 * is called to store/update this information on the cache map.
 */
export default class TestSequencer {
  private _cache: Map<Context, Cache> = new Map();

  _getCachePath(context: Context): string {
    const {config} = context;
    const HasteMapClass = HasteMap.getStatic(config);
    return HasteMapClass.getCacheFilePath(
      config.cacheDirectory,
<<<<<<< HEAD
      'perf-cache-' + config.id,
=======
      `perf-cache-${config.name}`,
>>>>>>> a5f1ef43
    );
  }

  _getCache(test: Test): Cache {
    const {context} = test;
    if (!this._cache.has(context) && context.config.cache) {
      const cachePath = this._getCachePath(context);
      if (fs.existsSync(cachePath)) {
        try {
          this._cache.set(
            context,
            JSON.parse(fs.readFileSync(cachePath, 'utf8')),
          );
        } catch {}
      }
    }

    let cache = this._cache.get(context);
    if (!cache) {
      cache = {};
      this._cache.set(context, cache);
    }

    return cache;
  }

  /**
   * Select tests for shard requested via --shard=shardIndex/shardCount
   * Sharding is applied before sorting
   *
   * @param tests All tests
   * @param options shardIndex and shardIndex to select
   *
   * @example
   * ```typescript
   * class CustomSequencer extends Sequencer {
   *  shard(tests, { shardIndex, shardCount }) {
   *    const shardSize = Math.ceil(tests.length / options.shardCount);
   *    const shardStart = shardSize * (options.shardIndex - 1);
   *    const shardEnd = shardSize * options.shardIndex;
   *    return [...tests]
   *     .sort((a, b) => (a.path > b.path ? 1 : -1))
   *     .slice(shardStart, shardEnd);
   *  }
   * }
   * ```
   */
  shard(
    tests: Array<Test>,
    options: ShardOptions,
  ): Array<Test> | Promise<Array<Test>> {
    const shardSize = Math.ceil(tests.length / options.shardCount);
    const shardStart = shardSize * (options.shardIndex - 1);
    const shardEnd = shardSize * options.shardIndex;

    return tests
      .map(test => {
        const relativeTestPath = path.posix.relative(
          slash(test.context.config.rootDir),
          slash(test.path),
        );

        return {
          hash: crypto
            .createHash('sha1')
            .update(relativeTestPath)
            .digest('hex'),
          test,
        };
      })
      .sort((a, b) => (a.hash < b.hash ? -1 : a.hash > b.hash ? 1 : 0))
      .slice(shardStart, shardEnd)
      .map(result => result.test);
  }

  /**
   * Sort test to determine order of execution
   * Sorting is applied after sharding
   * @param tests
   *
   * ```typescript
   * class CustomSequencer extends Sequencer {
   *   sort(tests) {
   *     const copyTests = Array.from(tests);
   *     return [...tests].sort((a, b) => (a.path > b.path ? 1 : -1));
   *   }
   * }
   * ```
   */
  sort(tests: Array<Test>): Array<Test> | Promise<Array<Test>> {
    /**
     * Sorting tests is very important because it has a great impact on the
     * user-perceived responsiveness and speed of the test run.
     *
     * If such information is on cache, tests are sorted based on:
     * -> Has it failed during the last run ?
     * Since it's important to provide the most expected feedback as quickly
     * as possible.
     * -> How long it took to run ?
     * Because running long tests first is an effort to minimize worker idle
     * time at the end of a long test run.
     * And if that information is not available they are sorted based on file size
     * since big test files usually take longer to complete.
     *
     * Note that a possible improvement would be to analyse other information
     * from the file other than its size.
     *
     */
    const stats: {[path: string]: number} = {};
    const fileSize = ({path, context: {hasteFS}}: Test) =>
      stats[path] || (stats[path] = hasteFS.getSize(path) || 0);
    const hasFailed = (cache: Cache, test: Test) =>
      cache[test.path] && cache[test.path][0] === FAIL;
    const time = (cache: Cache, test: Test) =>
      cache[test.path] && cache[test.path][1];

    tests.forEach(test => (test.duration = time(this._getCache(test), test)));
    return tests.sort((testA, testB) => {
      const cacheA = this._getCache(testA);
      const cacheB = this._getCache(testB);
      const failedA = hasFailed(cacheA, testA);
      const failedB = hasFailed(cacheB, testB);
      const hasTimeA = testA.duration != null;
      if (failedA !== failedB) {
        return failedA ? -1 : 1;
      } else if (hasTimeA != (testB.duration != null)) {
        // If only one of two tests has timing information, run it last
        return hasTimeA ? 1 : -1;
      } else if (testA.duration != null && testB.duration != null) {
        return testA.duration < testB.duration ? 1 : -1;
      } else {
        return fileSize(testA) < fileSize(testB) ? 1 : -1;
      }
    });
  }

  allFailedTests(tests: Array<Test>): Array<Test> | Promise<Array<Test>> {
    const hasFailed = (cache: Cache, test: Test) =>
      cache[test.path]?.[0] === FAIL;
    return this.sort(
      tests.filter(test => hasFailed(this._getCache(test), test)),
    );
  }

  cacheResults(tests: Array<Test>, results: AggregatedResult): void {
    const map = Object.create(null);
    tests.forEach(test => (map[test.path] = test));
    results.testResults.forEach(testResult => {
      if (testResult && map[testResult.testFilePath] && !testResult.skipped) {
        const cache = this._getCache(map[testResult.testFilePath]);
        const perf = testResult.perfStats;
        cache[testResult.testFilePath] = [
          testResult.numFailingTests ? FAIL : SUCCESS,
          perf.runtime || 0,
        ];
      }
    });

    this._cache.forEach((cache, context) =>
      fs.writeFileSync(this._getCachePath(context), JSON.stringify(cache)),
    );
  }
}<|MERGE_RESOLUTION|>--- conflicted
+++ resolved
@@ -46,11 +46,7 @@
     const HasteMapClass = HasteMap.getStatic(config);
     return HasteMapClass.getCacheFilePath(
       config.cacheDirectory,
-<<<<<<< HEAD
-      'perf-cache-' + config.id,
-=======
-      `perf-cache-${config.name}`,
->>>>>>> a5f1ef43
+      `perf-cache-${config.id}`,
     );
   }
 
