--- conflicted
+++ resolved
@@ -12,14 +12,9 @@
     "co": "^4.6.0",
     "expect": "^23.0.1",
     "is-generator-fn": "^1.0.0",
-<<<<<<< HEAD
-    "jest-diff": "^23.0.0",
-    "jest-each": "^23.0.0",
-    "jest-matcher-utils": "^23.0.0",
-=======
     "jest-diff": "^23.0.1",
+    "jest-each": "^23.0.1",
     "jest-matcher-utils": "^23.0.1",
->>>>>>> 570142ef
     "jest-message-util": "^23.0.0",
     "jest-snapshot": "^23.0.1",
     "jest-util": "^23.0.1",
