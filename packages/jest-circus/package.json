--- conflicted
+++ resolved
@@ -11,17 +11,10 @@
   "types": "build/index.d.ts",
   "dependencies": {
     "@babel/traverse": "^7.1.0",
-<<<<<<< HEAD
-    "@jest/environment": "^25.2.6",
-    "@jest/test-result": "^25.2.6",
-    "@jest/types": "^25.2.6",
-    "chalk": "^4.0.0",
-=======
     "@jest/environment": "^25.5.0",
     "@jest/test-result": "^25.5.0",
     "@jest/types": "^25.5.0",
-    "chalk": "^3.0.0",
->>>>>>> 56782b95
+    "chalk": "^4.0.0",
     "co": "^4.6.0",
     "dedent": "^0.7.0",
     "expect": "^25.5.0",
