{
  "name": "jest-circus",
<<<<<<< HEAD
  "version": "27.0.0-next.3",
=======
  "version": "27.0.0-next.4",
>>>>>>> b1764ef3
  "repository": {
    "type": "git",
    "url": "https://github.com/facebook/jest.git",
    "directory": "packages/jest-circus"
  },
  "license": "MIT",
  "main": "./build/index.js",
  "types": "./build/index.d.ts",
  "exports": {
    ".": "./build/index.js",
    "./package.json": "./package.json",
    "./runner": "./runner.js"
  },
  "dependencies": {
<<<<<<< HEAD
    "@jest/environment": "^27.0.0-next.3",
=======
    "@jest/environment": "^27.0.0-next.4",
>>>>>>> b1764ef3
    "@jest/test-result": "^27.0.0-next.3",
    "@jest/types": "^27.0.0-next.3",
    "@types/node": "*",
    "chalk": "^4.0.0",
    "co": "^4.6.0",
    "dedent": "^0.7.0",
    "expect": "^27.0.0-next.3",
    "is-generator-fn": "^2.0.0",
    "jest-each": "^27.0.0-next.3",
    "jest-matcher-utils": "^27.0.0-next.3",
    "jest-message-util": "^27.0.0-next.3",
<<<<<<< HEAD
    "jest-runner": "^27.0.0-next.3",
    "jest-runtime": "^27.0.0-next.3",
    "jest-snapshot": "^27.0.0-next.3",
=======
    "jest-runner": "^27.0.0-next.4",
    "jest-runtime": "^27.0.0-next.4",
    "jest-snapshot": "^27.0.0-next.4",
>>>>>>> b1764ef3
    "jest-util": "^27.0.0-next.3",
    "pretty-format": "^27.0.0-next.3",
    "stack-utils": "^2.0.3",
    "throat": "^6.0.1"
  },
  "devDependencies": {
    "@babel/core": "^7.1.0",
    "@babel/register": "^7.0.0",
    "@jest/test-utils": "^27.0.0-next.3",
    "@types/co": "^4.6.0",
    "@types/dedent": "^0.7.0",
    "@types/graceful-fs": "^4.1.3",
    "@types/stack-utils": "^2.0.0",
    "execa": "^5.0.0",
    "graceful-fs": "^4.2.4",
    "jest-snapshot-serializer-raw": "^1.1.0"
  },
  "engines": {
    "node": "^10.13.0 || ^12.13.0 || ^14.15.0 || >=15.0.0"
  },
  "publishConfig": {
    "access": "public"
  }
}<|MERGE_RESOLUTION|>--- conflicted
+++ resolved
@@ -1,10 +1,6 @@
 {
   "name": "jest-circus",
-<<<<<<< HEAD
-  "version": "27.0.0-next.3",
-=======
   "version": "27.0.0-next.4",
->>>>>>> b1764ef3
   "repository": {
     "type": "git",
     "url": "https://github.com/facebook/jest.git",
@@ -19,11 +15,7 @@
     "./runner": "./runner.js"
   },
   "dependencies": {
-<<<<<<< HEAD
-    "@jest/environment": "^27.0.0-next.3",
-=======
     "@jest/environment": "^27.0.0-next.4",
->>>>>>> b1764ef3
     "@jest/test-result": "^27.0.0-next.3",
     "@jest/types": "^27.0.0-next.3",
     "@types/node": "*",
@@ -35,15 +27,9 @@
     "jest-each": "^27.0.0-next.3",
     "jest-matcher-utils": "^27.0.0-next.3",
     "jest-message-util": "^27.0.0-next.3",
-<<<<<<< HEAD
-    "jest-runner": "^27.0.0-next.3",
-    "jest-runtime": "^27.0.0-next.3",
-    "jest-snapshot": "^27.0.0-next.3",
-=======
     "jest-runner": "^27.0.0-next.4",
     "jest-runtime": "^27.0.0-next.4",
     "jest-snapshot": "^27.0.0-next.4",
->>>>>>> b1764ef3
     "jest-util": "^27.0.0-next.3",
     "pretty-format": "^27.0.0-next.3",
     "stack-utils": "^2.0.3",
