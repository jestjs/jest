--- conflicted
+++ resolved
@@ -16,12 +16,8 @@
     "@jest/types": "^25.5.0",
     "chalk": "^3.0.0",
     "co": "^4.6.0",
-<<<<<<< HEAD
     "dedent": "^0.7.0",
-    "expect": "^24.9.0",
-=======
     "expect": "^25.5.0",
->>>>>>> 295aedce
     "is-generator-fn": "^2.0.0",
     "jest-each": "^25.5.0",
     "jest-matcher-utils": "^25.5.0",
@@ -39,11 +35,8 @@
     "@jest/test-utils": "^25.5.0",
     "@types/babel__traverse": "^7.0.4",
     "@types/co": "^4.6.0",
-<<<<<<< HEAD
     "@types/dedent": "^0.7.0",
-=======
     "@types/graceful-fs": "^4.1.3",
->>>>>>> 295aedce
     "@types/stack-utils": "^1.0.1",
     "execa": "^3.2.0",
     "graceful-fs": "^4.2.4"
