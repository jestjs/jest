--- conflicted
+++ resolved
@@ -30,16 +30,11 @@
   error: string;
 }
 
-<<<<<<< HEAD
 export const runTest = (
   source: string,
   opts?: {seed?: number; randomize?: boolean},
 ) => {
-  const filename = createHash('sha256')
-=======
-export const runTest = (source: string) => {
   const filename = createHash('sha1')
->>>>>>> 8d57aa4b
     .update(source)
     .digest('hex')
     .substring(0, 32);
