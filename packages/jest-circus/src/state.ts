/**
 * Copyright (c) Meta Platforms, Inc. and affiliates.
 *
 * This source code is licensed under the MIT license found in the
 * LICENSE file in the root directory of this source tree.
 */

import type {Circus, Global} from '@jest/types';
import {setGlobal, setNotShreddable} from 'jest-util';
import eventHandler from './eventHandler';
import formatNodeAssertErrors from './formatNodeAssertErrors';
import {EVENT_HANDLERS, STATE_SYM} from './types';
import {makeDescribe} from './utils';

const handlers: Array<Circus.EventHandler> = ((globalThis as Global.Global)[
  EVENT_HANDLERS
] = ((globalThis as Global.Global)[
  EVENT_HANDLERS
] as Array<Circus.EventHandler>) || [eventHandler, formatNodeAssertErrors]);

export const ROOT_DESCRIBE_BLOCK_NAME = 'ROOT_DESCRIBE_BLOCK';

const createState = (): Circus.State => {
  const ROOT_DESCRIBE_BLOCK = makeDescribe(ROOT_DESCRIBE_BLOCK_NAME);
  return {
    currentDescribeBlock: ROOT_DESCRIBE_BLOCK,
    currentlyRunningTest: null,
    expand: undefined,
    hasFocusedTests: false,
    hasStarted: false,
    includeTestLocationInResult: false,
    maxConcurrency: 5,
    parentProcess: null,
    rootDescribeBlock: ROOT_DESCRIBE_BLOCK,
    seed: 0,
    testNamePattern: null,
    testTimeout: 5000,
    unhandledErrors: [],
    unhandledRejectionErrorByPromise: new Map(),
  };
};

<<<<<<< HEAD
/* eslint-disable no-restricted-globals */
export const getState = (): Circus.State =>
  (global as Global.Global)[STATE_SYM] as Circus.State;
export const setState = (state: Circus.State): Circus.State => {
  setGlobal(global, STATE_SYM, state);
  setNotShreddable(state, [
    'hasFocusedTests',
    'hasStarted',
    'includeTestLocationInResult',
    'maxConcurrency',
    'seed',
    'testNamePattern',
    'testTimeout',
    'unhandledErrors',
    'unhandledRejectionErrorByPromise',
  ]);
  return state;
};
export const resetState = (): void => {
  setState(createState());
};

resetState();
/* eslint-enable */
=======
export const resetState = (): void => {
  (globalThis as Global.Global)[STATE_SYM] = createState();
};

resetState();

export const getState = (): Circus.State =>
  (globalThis as Global.Global)[STATE_SYM] as Circus.State;
export const setState = (state: Circus.State): Circus.State =>
  ((globalThis as Global.Global)[STATE_SYM] = state);
>>>>>>> 18537856

export const dispatch = async (event: Circus.AsyncEvent): Promise<void> => {
  for (const handler of handlers) {
    await handler(event, getState());
  }
};

export const dispatchSync = (event: Circus.SyncEvent): void => {
  for (const handler of handlers) {
    handler(event, getState());
  }
};

export const addEventHandler = (handler: Circus.EventHandler): void => {
  handlers.push(handler);
};

export const removeEventHandler = (handler: Circus.EventHandler): void => {
  const index = handlers.lastIndexOf(handler);
  if (index !== -1) {
    handlers.splice(index, 1);
  }
};<|MERGE_RESOLUTION|>--- conflicted
+++ resolved
@@ -40,12 +40,10 @@
   };
 };
 
-<<<<<<< HEAD
-/* eslint-disable no-restricted-globals */
 export const getState = (): Circus.State =>
-  (global as Global.Global)[STATE_SYM] as Circus.State;
+  (globalThis as Global.Global)[STATE_SYM] as Circus.State;
 export const setState = (state: Circus.State): Circus.State => {
-  setGlobal(global, STATE_SYM, state);
+  setGlobal(globalThis, STATE_SYM, state);
   setNotShreddable(state, [
     'hasFocusedTests',
     'hasStarted',
@@ -64,19 +62,6 @@
 };
 
 resetState();
-/* eslint-enable */
-=======
-export const resetState = (): void => {
-  (globalThis as Global.Global)[STATE_SYM] = createState();
-};
-
-resetState();
-
-export const getState = (): Circus.State =>
-  (globalThis as Global.Global)[STATE_SYM] as Circus.State;
-export const setState = (state: Circus.State): Circus.State =>
-  ((globalThis as Global.Global)[STATE_SYM] = state);
->>>>>>> 18537856
 
 export const dispatch = async (event: Circus.AsyncEvent): Promise<void> => {
   for (const handler of handlers) {
