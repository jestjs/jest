--- conflicted
+++ resolved
@@ -6,27 +6,15 @@
  */
 
 import type {Circus} from '@jest/types';
+import type {Expect} from 'expect';
 
 export const STATE_SYM = Symbol('JEST_STATE_SYMBOL');
 export const RETRY_TIMES = Symbol.for('RETRY_TIMES');
 // To pass this value from Runtime object to state we need to use global[sym]
-<<<<<<< HEAD
-export const TEST_TIMEOUT_SYMBOL = Symbol.for(
-  'TEST_TIMEOUT_SYMBOL',
-) as unknown as 'TEST_TIMEOUT_SYMBOL';
+export const TEST_TIMEOUT_SYMBOL = Symbol.for('TEST_TIMEOUT_SYMBOL');
 export const LOG_ERRORS_BEFORE_RETRY = Symbol.for(
   'LOG_ERRORS_BEFORE_RETRY',
-) as unknown as 'LOG_ERRORS_BEFORE_RETRY';
-declare global {
-  namespace NodeJS {
-    interface Global {
-      STATE_SYM_SYMBOL: Circus.State;
-      RETRY_TIMES_SYMBOL: string;
-      TEST_TIMEOUT_SYMBOL: number;
-      LOG_ERRORS_BEFORE_RETRY: boolean;
-      expect: Expect;
-=======
-export const TEST_TIMEOUT_SYMBOL = Symbol.for('TEST_TIMEOUT_SYMBOL');
+);
 
 declare global {
   namespace NodeJS {
@@ -34,7 +22,8 @@
       [STATE_SYM]: Circus.State;
       [RETRY_TIMES]: string;
       [TEST_TIMEOUT_SYMBOL]: number;
->>>>>>> 02088156
+      [LOG_ERRORS_BEFORE_RETRY]: boolean;
+      expect: Expect;
     }
   }
 }