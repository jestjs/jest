/**
 * Copyright (c) Facebook, Inc. and its affiliates. All Rights Reserved.
 *
 * This source code is licensed under the MIT license found in the
 * LICENSE file in the root directory of this source tree.
 */

import type {Circus} from '@jest/types';
import type {Expect} from 'expect';

export const STATE_SYM = Symbol(
  'JEST_STATE_SYMBOL',
) as unknown as 'STATE_SYM_SYMBOL';
export const RETRY_TIMES = Symbol.for(
  'RETRY_TIMES',
) as unknown as 'RETRY_TIMES_SYMBOL';
// To pass this value from Runtime object to state we need to use global[sym]
export const TEST_TIMEOUT_SYMBOL = Symbol.for(
  'TEST_TIMEOUT_SYMBOL',
) as unknown as 'TEST_TIMEOUT_SYMBOL';
export const LOG_ERRORS_BEFORE_RETRY = Symbol.for(
  'LOG_ERRORS_BEFORE_RETRY',
) as unknown as 'LOG_ERRORS_BEFORE_RETRY';
declare global {
  namespace NodeJS {
    interface Global {
      STATE_SYM_SYMBOL: Circus.State;
      RETRY_TIMES_SYMBOL: string;
      TEST_TIMEOUT_SYMBOL: number;
<<<<<<< HEAD
      LOG_ERRORS_BEFORE_RETRY: boolean;
      expect: typeof expect;
=======
      expect: Expect;
>>>>>>> 29534331
    }
  }
}<|MERGE_RESOLUTION|>--- conflicted
+++ resolved
@@ -27,12 +27,8 @@
       STATE_SYM_SYMBOL: Circus.State;
       RETRY_TIMES_SYMBOL: string;
       TEST_TIMEOUT_SYMBOL: number;
-<<<<<<< HEAD
       LOG_ERRORS_BEFORE_RETRY: boolean;
-      expect: typeof expect;
-=======
       expect: Expect;
->>>>>>> 29534331
     }
   }
 }