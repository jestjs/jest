/**
 * Copyright (c) Facebook, Inc. and its affiliates. All Rights Reserved.
 *
 * This source code is licensed under the MIT license found in the
 * LICENSE file in the root directory of this source tree.
 */

import type {Circus} from '@jest/types';
import {
  injectGlobalErrorHandlers,
  restoreGlobalErrorHandlers,
} from './globalErrorHandlers';
import {LOG_ERRORS_BEFORE_RETRY, TEST_TIMEOUT_SYMBOL} from './types';
import {
  addErrorToEachTestUnderDescribe,
  describeBlockHasTests,
  getTestDuration,
  invariant,
  makeDescribe,
  makeTest,
} from './utils';

const eventHandler: Circus.EventHandler = (event, state) => {
  switch (event.name) {
    case 'include_test_location_in_result': {
      state.includeTestLocationInResult = true;
      break;
    }
    case 'hook_start': {
      event.hook.seenDone = false;
      break;
    }
    case 'start_describe_definition': {
      const {blockName, mode} = event;
      const {currentDescribeBlock, currentlyRunningTest} = state;

      if (currentlyRunningTest) {
        currentlyRunningTest.errors.push(
          new Error(
            `Cannot nest a describe inside a test. Describe block "${blockName}" cannot run because it is nested within "${currentlyRunningTest.name}".`,
          ),
        );
        break;
      }

      const describeBlock = makeDescribe(blockName, currentDescribeBlock, mode);
      currentDescribeBlock.children.push(describeBlock);
      state.currentDescribeBlock = describeBlock;
      break;
    }
    case 'finish_describe_definition': {
      const {currentDescribeBlock} = state;
      invariant(currentDescribeBlock, 'currentDescribeBlock must be there');

      if (!describeBlockHasTests(currentDescribeBlock)) {
        currentDescribeBlock.hooks.forEach(hook => {
          hook.asyncError.message = `Invalid: ${hook.type}() may not be used in a describe block containing no tests.`;
          state.unhandledErrors.push(hook.asyncError);
        });
      }

      // pass mode of currentDescribeBlock to tests
      // but do not when there is already a single test with "only" mode
      const shouldPassMode = !(
        currentDescribeBlock.mode === 'only' &&
        currentDescribeBlock.children.some(
          child => child.type === 'test' && child.mode === 'only',
        )
      );
      if (shouldPassMode) {
        currentDescribeBlock.children.forEach(child => {
          if (child.type === 'test' && !child.mode) {
            child.mode = currentDescribeBlock.mode;
          }
        });
      }
      if (
        !state.hasFocusedTests &&
        currentDescribeBlock.mode !== 'skip' &&
        currentDescribeBlock.children.some(
          child => child.type === 'test' && child.mode === 'only',
        )
      ) {
        state.hasFocusedTests = true;
      }

      if (currentDescribeBlock.parent) {
        state.currentDescribeBlock = currentDescribeBlock.parent;
      }
      break;
    }
    case 'add_hook': {
      const {currentDescribeBlock, currentlyRunningTest, hasStarted} = state;
      const {asyncError, fn, hookType: type, timeout} = event;

      if (currentlyRunningTest) {
        currentlyRunningTest.errors.push(
          new Error(
            `Hooks cannot be defined inside tests. Hook of type "${type}" is nested within "${currentlyRunningTest.name}".`,
          ),
        );
        break;
      } else if (hasStarted) {
        state.unhandledErrors.push(
          new Error(
            'Cannot add a hook after tests have started running. Hooks must be defined synchronously.',
          ),
        );
        break;
      }
      const parent = currentDescribeBlock;

      currentDescribeBlock.hooks.push({
        asyncError,
        fn,
        parent,
        seenDone: false,
        timeout,
        type,
      });
      break;
    }
    case 'add_test': {
      const {currentDescribeBlock, currentlyRunningTest, hasStarted} = state;
<<<<<<< HEAD
      const {asyncError, fn, mode, testName: name, timeout, failing} = event;
=======
      const {asyncError, fn, mode, testName: name, timeout, concurrent} = event;
>>>>>>> b55add9b

      if (currentlyRunningTest) {
        currentlyRunningTest.errors.push(
          new Error(
            `Tests cannot be nested. Test "${name}" cannot run because it is nested within "${currentlyRunningTest.name}".`,
          ),
        );
        break;
      } else if (hasStarted) {
        state.unhandledErrors.push(
          new Error(
            'Cannot add a test after tests have started running. Tests must be defined synchronously.',
          ),
        );
        break;
      }

      const test = makeTest(
        fn,
        mode,
        concurrent,
        name,
        currentDescribeBlock,
        timeout,
        asyncError,
        failing,
      );
      if (currentDescribeBlock.mode !== 'skip' && test.mode === 'only') {
        state.hasFocusedTests = true;
      }
      currentDescribeBlock.children.push(test);
      currentDescribeBlock.tests.push(test);
      break;
    }
    case 'hook_failure': {
      const {test, describeBlock, error, hook} = event;
      const {asyncError, type} = hook;

      if (type === 'beforeAll') {
        invariant(describeBlock, 'always present for `*All` hooks');
        addErrorToEachTestUnderDescribe(describeBlock, error, asyncError);
      } else if (type === 'afterAll') {
        // Attaching `afterAll` errors to each test makes execution flow
        // too complicated, so we'll consider them to be global.
        state.unhandledErrors.push([error, asyncError]);
      } else {
        invariant(test, 'always present for `*Each` hooks');
        test.errors.push([error, asyncError]);
      }
      break;
    }
    case 'test_skip': {
      event.test.status = 'skip';
      break;
    }
    case 'test_todo': {
      event.test.status = 'todo';
      break;
    }
    case 'test_done': {
      event.test.duration = getTestDuration(event.test);
      event.test.status = 'done';
      state.currentlyRunningTest = null;
      break;
    }
    case 'test_start': {
      state.currentlyRunningTest = event.test;
      event.test.startedAt = Date.now();
      event.test.invocations += 1;
      break;
    }
    case 'test_fn_start': {
      event.test.seenDone = false;
      break;
    }
    case 'test_fn_failure': {
      const {
        error,
        test: {asyncError},
      } = event;
      event.test.errors.push([error, asyncError]);
      break;
    }
    case 'test_retry': {
      const logErrorsBeforeRetry: boolean =
        // eslint-disable-next-line no-restricted-globals
        global[LOG_ERRORS_BEFORE_RETRY] || false;
      if (logErrorsBeforeRetry) {
        event.test.retryReasons.push(...event.test.errors);
      }
      event.test.errors = [];
      break;
    }
    case 'run_start': {
      state.hasStarted = true;
      /* eslint-disable no-restricted-globals */
      global[TEST_TIMEOUT_SYMBOL] &&
        (state.testTimeout = global[TEST_TIMEOUT_SYMBOL]);
      /* eslint-enable */
      break;
    }
    case 'run_finish': {
      break;
    }
    case 'setup': {
      // Uncaught exception handlers should be defined on the parent process
      // object. If defined on the VM's process object they just no op and let
      // the parent process crash. It might make sense to return a `dispatch`
      // function to the parent process and register handlers there instead, but
      // i'm not sure if this is works. For now i just replicated whatever
      // jasmine was doing -- dabramov
      state.parentProcess = event.parentProcess;
      invariant(state.parentProcess);
      state.originalGlobalErrorHandlers = injectGlobalErrorHandlers(
        state.parentProcess,
      );
      if (event.testNamePattern) {
        state.testNamePattern = new RegExp(event.testNamePattern, 'i');
      }
      break;
    }
    case 'teardown': {
      invariant(state.originalGlobalErrorHandlers);
      invariant(state.parentProcess);
      restoreGlobalErrorHandlers(
        state.parentProcess,
        state.originalGlobalErrorHandlers,
      );
      break;
    }
    case 'error': {
      // It's very likely for long-running async tests to throw errors. In this
      // case we want to catch them and fail the current test. At the same time
      // there's a possibility that one test sets a long timeout, that will
      // eventually throw after this test finishes but during some other test
      // execution, which will result in one test's error failing another test.
      // In any way, it should be possible to track where the error was thrown
      // from.
      state.currentlyRunningTest
        ? state.currentlyRunningTest.errors.push(event.error)
        : state.unhandledErrors.push(event.error);
      break;
    }
  }
};

export default eventHandler;<|MERGE_RESOLUTION|>--- conflicted
+++ resolved
@@ -122,11 +122,7 @@
     }
     case 'add_test': {
       const {currentDescribeBlock, currentlyRunningTest, hasStarted} = state;
-<<<<<<< HEAD
-      const {asyncError, fn, mode, testName: name, timeout, failing} = event;
-=======
-      const {asyncError, fn, mode, testName: name, timeout, concurrent} = event;
->>>>>>> b55add9b
+      const {asyncError, fn, mode, testName: name, timeout, concurrent, failing} = event;
 
       if (currentlyRunningTest) {
         currentlyRunningTest.errors.push(
