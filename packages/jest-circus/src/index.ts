/**
 * Copyright (c) Facebook, Inc. and its affiliates. All Rights Reserved.
 *
 * This source code is licensed under the MIT license found in the
 * LICENSE file in the root directory of this source tree.
 */

import chalk = require('chalk');
import {bind as bindEach} from 'jest-each';
import {formatExecError} from 'jest-message-util';
import {ErrorWithStack, isPromise} from 'jest-util';
<<<<<<< HEAD
import {Circus, Global} from '@jest/types';
import {dispatchSync} from './state';
=======
import type {Circus, Global} from '@jest/types';
import {dispatch} from './state';
>>>>>>> cd98198c

type THook = (fn: Circus.HookFn, timeout?: number) => void;
type DescribeFn = (
  blockName: Circus.BlockName,
  blockFn: Circus.BlockFn,
) => void;

const describe = (() => {
  const describe = (blockName: Circus.BlockName, blockFn: Circus.BlockFn) =>
    _dispatchDescribe(blockFn, blockName, describe);
  const only = (blockName: Circus.BlockName, blockFn: Circus.BlockFn) =>
    _dispatchDescribe(blockFn, blockName, only, 'only');
  const skip = (blockName: Circus.BlockName, blockFn: Circus.BlockFn) =>
    _dispatchDescribe(blockFn, blockName, skip, 'skip');

  describe.each = bindEach(describe, false);

  only.each = bindEach(only, false);
  skip.each = bindEach(skip, false);

  describe.only = only;
  describe.skip = skip;

  return describe;
})();

const _dispatchDescribe = (
  blockFn: Circus.BlockFn,
  blockName: Circus.BlockName,
  describeFn: DescribeFn,
  mode?: Circus.BlockMode,
) => {
  const asyncError = new ErrorWithStack(undefined, describeFn);
  if (blockFn === undefined) {
    asyncError.message = `Missing second argument. It must be a callback function.`;
    throw asyncError;
  }
  if (typeof blockFn !== 'function') {
    asyncError.message = `Invalid second argument, ${blockFn}. It must be a callback function.`;
    throw asyncError;
  }
  dispatchSync({
    asyncError,
    blockName,
    mode,
    name: 'start_describe_definition',
  });
  const describeReturn = blockFn();

  // TODO throw in Jest 25
  if (isPromise(describeReturn)) {
    console.log(
      formatExecError(
        new ErrorWithStack(
          chalk.yellow(
            'Returning a Promise from "describe" is not supported. Tests must be defined synchronously.\n' +
              'Returning a value from "describe" will fail the test in a future version of Jest.',
          ),
          describeFn,
        ),
        {rootDir: '', testMatch: []},
        {noStackTrace: false},
      ),
    );
  } else if (describeReturn !== undefined) {
    console.log(
      formatExecError(
        new ErrorWithStack(
          chalk.yellow(
            'A "describe" callback must not return a value.\n' +
              'Returning a value from "describe" will fail the test in a future version of Jest.',
          ),
          describeFn,
        ),
        {rootDir: '', testMatch: []},
        {noStackTrace: false},
      ),
    );
  }

  dispatchSync({blockName, mode, name: 'finish_describe_definition'});
};

const _addHook = (
  fn: Circus.HookFn,
  hookType: Circus.HookType,
  hookFn: THook,
  timeout?: number,
) => {
  const asyncError = new ErrorWithStack(undefined, hookFn);

  if (typeof fn !== 'function') {
    asyncError.message =
      'Invalid first argument. It must be a callback function.';

    throw asyncError;
  }

  dispatchSync({asyncError, fn, hookType, name: 'add_hook', timeout});
};

// Hooks have to pass themselves to the HOF in order for us to trim stack traces.
const beforeEach: THook = (fn, timeout) =>
  _addHook(fn, 'beforeEach', beforeEach, timeout);
const beforeAll: THook = (fn, timeout) =>
  _addHook(fn, 'beforeAll', beforeAll, timeout);
const afterEach: THook = (fn, timeout) =>
  _addHook(fn, 'afterEach', afterEach, timeout);
const afterAll: THook = (fn, timeout) =>
  _addHook(fn, 'afterAll', afterAll, timeout);

const test: Global.It = (() => {
  const test = (
    testName: Circus.TestName,
    fn: Circus.TestFn,
    timeout?: number,
  ): void => _addTest(testName, undefined, fn, test, timeout);
  const skip = (
    testName: Circus.TestName,
    fn?: Circus.TestFn,
    timeout?: number,
  ): void => _addTest(testName, 'skip', fn, skip, timeout);
  const only = (
    testName: Circus.TestName,
    fn: Circus.TestFn,
    timeout?: number,
  ): void => _addTest(testName, 'only', fn, test.only, timeout);

  test.todo = (testName: Circus.TestName, ...rest: Array<any>): void => {
    if (rest.length > 0 || typeof testName !== 'string') {
      throw new ErrorWithStack(
        'Todo must be called with only a description.',
        test.todo,
      );
    }
    return _addTest(testName, 'todo', () => {}, test.todo);
  };

  const _addTest = (
    testName: Circus.TestName,
    mode: Circus.TestMode,
    fn: Circus.TestFn | undefined,
    testFn: (
      testName: Circus.TestName,
      fn: Circus.TestFn,
      timeout?: number,
    ) => void,
    timeout?: number,
  ) => {
    const asyncError = new ErrorWithStack(undefined, testFn);

    if (typeof testName !== 'string') {
      asyncError.message = `Invalid first argument, ${testName}. It must be a string.`;

      throw asyncError;
    }
    if (fn === undefined) {
      asyncError.message =
        'Missing second argument. It must be a callback function. Perhaps you want to use `test.todo` for a test placeholder.';

      throw asyncError;
    }
    if (typeof fn !== 'function') {
      asyncError.message = `Invalid second argument, ${fn}. It must be a callback function.`;

      throw asyncError;
    }

    return dispatchSync({
      asyncError,
      fn,
      mode,
      name: 'add_test',
      testName,
      timeout,
    });
  };

  test.each = bindEach(test);
  only.each = bindEach(only);
  skip.each = bindEach(skip);

  test.only = only;
  test.skip = skip;

  return test;
})();

const it: Global.It = test;

export type Event = Circus.Event;
export type State = Circus.State;
export {afterAll, afterEach, beforeAll, beforeEach, describe, it, test};
export default {
  afterAll,
  afterEach,
  beforeAll,
  beforeEach,
  describe,
  it,
  test,
};<|MERGE_RESOLUTION|>--- conflicted
+++ resolved
@@ -9,13 +9,8 @@
 import {bind as bindEach} from 'jest-each';
 import {formatExecError} from 'jest-message-util';
 import {ErrorWithStack, isPromise} from 'jest-util';
-<<<<<<< HEAD
-import {Circus, Global} from '@jest/types';
+import type {Circus, Global} from '@jest/types';
 import {dispatchSync} from './state';
-=======
-import type {Circus, Global} from '@jest/types';
-import {dispatch} from './state';
->>>>>>> cd98198c
 
 type THook = (fn: Circus.HookFn, timeout?: number) => void;
 type DescribeFn = (
