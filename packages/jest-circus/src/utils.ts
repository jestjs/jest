/**
 * Copyright (c) Meta Platforms, Inc. and affiliates.
 *
 * This source code is licensed under the MIT license found in the
 * LICENSE file in the root directory of this source tree.
 */

import * as path from 'path';
import co from 'co';
import dedent = require('dedent');
import isGeneratorFn from 'is-generator-fn';
import slash = require('slash');
import StackUtils = require('stack-utils');
import type {AssertionResult, Status} from '@jest/test-result';
import type {Circus, Global} from '@jest/types';
import {
  ErrorWithStack,
  convertDescriptorToString,
  formatTime,
  isPromise,
} from 'jest-util';
import {format as prettyFormat} from 'pretty-format';
import {ROOT_DESCRIBE_BLOCK_NAME, getState} from './state';

const stackUtils = new StackUtils({cwd: 'A path that does not exist'});

const jestEachBuildDir = slash(path.dirname(require.resolve('jest-each')));

function takesDoneCallback(fn: Circus.AsyncFn): fn is Global.DoneTakingTestFn {
  return fn.length > 0;
}

function isGeneratorFunction(
  fn: Global.PromiseReturningTestFn | Global.GeneratorReturningTestFn,
): fn is Global.GeneratorReturningTestFn {
  return isGeneratorFn(fn);
}

export const makeDescribe = (
  name: Circus.BlockName,
  parent?: Circus.DescribeBlock,
  mode?: Circus.BlockMode,
): Circus.DescribeBlock => {
  let _mode = mode;
  if (parent && !mode) {
    // If not set explicitly, inherit from the parent describe.
    _mode = parent.mode;
  }

  return {
    type: 'describeBlock', // eslint-disable-next-line sort-keys
    children: [],
    hooks: [],
    mode: _mode,
    name: convertDescriptorToString(name),
    parent,
    tests: [],
  };
};

export const makeTest = (
  fn: Circus.TestFn,
  mode: Circus.TestMode,
  concurrent: boolean,
  name: Circus.TestName,
  parent: Circus.DescribeBlock,
  timeout: number | undefined,
  asyncError: Circus.Exception,
  failing: boolean,
): Circus.TestEntry => ({
  type: 'test', // eslint-disable-next-line sort-keys
  asyncError,
  concurrent,
  duration: null,
  errors: [],
  failing,
  fn,
  invocations: 0,
  mode,
  name: convertDescriptorToString(name),
  numPassingAsserts: 0,
  parent,
  retryReasons: [],
  seenDone: false,
  startedAt: null,
  status: null,
  timeout,
});

// Traverse the tree of describe blocks and return true if at least one describe
// block has an enabled test.
const hasEnabledTest = (describeBlock: Circus.DescribeBlock): boolean => {
  const {hasFocusedTests, testNamePattern} = getState();
  return describeBlock.children.some(child =>
    child.type === 'describeBlock'
      ? hasEnabledTest(child)
      : !(
          child.mode === 'skip' ||
          (hasFocusedTests && child.mode !== 'only') ||
          (testNamePattern && !testNamePattern.test(getTestID(child)))
        ),
  );
};

type DescribeHooks = {
  beforeAll: Array<Circus.Hook>;
  afterAll: Array<Circus.Hook>;
};

export const getAllHooksForDescribe = (
  describe: Circus.DescribeBlock,
): DescribeHooks => {
  const result: DescribeHooks = {
    afterAll: [],
    beforeAll: [],
  };

  if (hasEnabledTest(describe)) {
    for (const hook of describe.hooks) {
      switch (hook.type) {
        case 'beforeAll':
          result.beforeAll.push(hook);
          break;
        case 'afterAll':
          result.afterAll.push(hook);
          break;
      }
    }
  }

  return result;
};

type TestHooks = {
  beforeEach: Array<Circus.Hook>;
  afterEach: Array<Circus.Hook>;
};

export const getEachHooksForTest = (test: Circus.TestEntry): TestHooks => {
  const result: TestHooks = {afterEach: [], beforeEach: []};
  if (test.concurrent) {
    // *Each hooks are not run for concurrent tests
    return result;
  }

  let block: Circus.DescribeBlock | undefined | null = test.parent;

  do {
    const beforeEachForCurrentBlock = [];
    for (const hook of block.hooks) {
      switch (hook.type) {
        case 'beforeEach':
          beforeEachForCurrentBlock.push(hook);
          break;
        case 'afterEach':
          result.afterEach.push(hook);
          break;
      }
    }
    // 'beforeEach' hooks are executed from top to bottom, the opposite of the
    // way we traversed it.
    result.beforeEach = [...beforeEachForCurrentBlock, ...result.beforeEach];
  } while ((block = block.parent));
  return result;
};

export const describeBlockHasTests = (
  describe: Circus.DescribeBlock,
): boolean =>
  describe.children.some(
    child => child.type === 'test' || describeBlockHasTests(child),
  );

const _makeTimeoutMessage = (
  timeout: number,
  isHook: boolean,
  takesDoneCallback: boolean,
) =>
  `Exceeded timeout of ${formatTime(timeout)} for a ${
    isHook ? 'hook' : 'test'
<<<<<<< HEAD
  }.\nAdd a timeout value to this test to increase the timeout, if this is a long-running test. See https://jestjs.io/docs/api#testname-fn-timeout.`;
=======
  }${
    takesDoneCallback && ' while waiting for `done()` to be called'
  }.\nUse jest.setTimeout(newTimeout) to increase the timeout value, if this is a long-running test.`;
>>>>>>> a9902ac7

// Global values can be overwritten by mocks or tests. We'll capture
// the original values in the variables before we require any files.
const {setTimeout, clearTimeout} = globalThis;

function checkIsError(error: unknown): error is Error {
  return !!(error && (error as Error).message && (error as Error).stack);
}

export const callAsyncCircusFn = (
  testOrHook: Circus.TestEntry | Circus.Hook,
  testContext: Circus.TestContext,
  {isHook, timeout}: {isHook: boolean; timeout: number},
): Promise<unknown> => {
  let timeoutID: NodeJS.Timeout;
  let completed = false;

  const {fn, asyncError} = testOrHook;
  const doneCallback = takesDoneCallback(fn);

  return new Promise<void>((resolve, reject) => {
    timeoutID = setTimeout(
      () => reject(_makeTimeoutMessage(timeout, isHook, doneCallback)),
      timeout,
    );

    // If this fn accepts `done` callback we return a promise that fulfills as
    // soon as `done` called.
    if (doneCallback) {
      let returnedValue: unknown = undefined;

      const done = (reason?: Error | string): void => {
        // We need to keep a stack here before the promise tick
        const errorAtDone = new ErrorWithStack(undefined, done);

        if (!completed && testOrHook.seenDone) {
          errorAtDone.message =
            'Expected done to be called once, but it was called multiple times.';

          if (reason) {
            errorAtDone.message += ` Reason: ${prettyFormat(reason, {
              maxDepth: 3,
            })}`;
          }
          reject(errorAtDone);
          throw errorAtDone;
        } else {
          testOrHook.seenDone = true;
        }

        // Use `Promise.resolve` to allow the event loop to go a single tick in case `done` is called synchronously
        Promise.resolve().then(() => {
          if (returnedValue !== undefined) {
            asyncError.message = dedent`
      Test functions cannot both take a 'done' callback and return something. Either use a 'done' callback, or return a promise.
      Returned value: ${prettyFormat(returnedValue, {maxDepth: 3})}
      `;
            return reject(asyncError);
          }

          let errorAsErrorObject: Error;
          if (checkIsError(reason)) {
            errorAsErrorObject = reason;
          } else {
            errorAsErrorObject = errorAtDone;
            errorAtDone.message = `Failed: ${prettyFormat(reason, {
              maxDepth: 3,
            })}`;
          }

          // Consider always throwing, regardless if `reason` is set or not
          if (completed && reason) {
            errorAsErrorObject.message = `Caught error after test environment was torn down\n\n${errorAsErrorObject.message}`;

            throw errorAsErrorObject;
          }

          return reason ? reject(errorAsErrorObject) : resolve();
        });
      };

      returnedValue = fn.call(testContext, done);

      return;
    }

    let returnedValue: Global.TestReturnValue;
    if (isGeneratorFunction(fn)) {
      returnedValue = co.wrap(fn).call({});
    } else {
      try {
        returnedValue = fn.call(testContext);
      } catch (error) {
        reject(error);
        return;
      }
    }

    if (isPromise(returnedValue)) {
      returnedValue.then(() => resolve(), reject);
      return;
    }

    if (!isHook && returnedValue !== undefined) {
      reject(
        new Error(
          dedent`
      test functions can only return Promise or undefined.
      Returned value: ${prettyFormat(returnedValue, {maxDepth: 3})}
      `,
        ),
      );
      return;
    }

    // Otherwise this test is synchronous, and if it didn't throw it means
    // it passed.
    resolve();
  })
    .then(() => {
      completed = true;
      // If timeout is not cleared/unrefed the node process won't exit until
      // it's resolved.
      timeoutID.unref?.();
      clearTimeout(timeoutID);
    })
    .catch(error => {
      completed = true;
      timeoutID.unref?.();
      clearTimeout(timeoutID);
      throw error;
    });
};

export const getTestDuration = (test: Circus.TestEntry): number | null => {
  const {startedAt} = test;
  return typeof startedAt === 'number' ? Date.now() - startedAt : null;
};

export const makeRunResult = (
  describeBlock: Circus.DescribeBlock,
  unhandledErrors: Array<Error>,
): Circus.RunResult => ({
  testResults: makeTestResults(describeBlock),
  unhandledErrors: unhandledErrors.map(_getError).map(getErrorStack),
});

export const makeSingleTestResult = (
  test: Circus.TestEntry,
): Circus.TestResult => {
  const {includeTestLocationInResult} = getState();
  const testPath = [];
  let parent: Circus.TestEntry | Circus.DescribeBlock | undefined = test;

  const {status} = test;
  invariant(status, 'Status should be present after tests are run.');

  do {
    testPath.unshift(parent.name);
  } while ((parent = parent.parent));

  let location = null;
  if (includeTestLocationInResult) {
    const stackLines = test.asyncError.stack.split('\n');
    const stackLine = stackLines[1];
    let parsedLine = stackUtils.parseLine(stackLine);
    if (parsedLine?.file?.startsWith(jestEachBuildDir)) {
      const stackLine = stackLines[4];
      parsedLine = stackUtils.parseLine(stackLine);
    }
    if (
      parsedLine &&
      typeof parsedLine.column === 'number' &&
      typeof parsedLine.line === 'number'
    ) {
      location = {
        column: parsedLine.column,
        line: parsedLine.line,
      };
    }
  }

  const errorsDetailed = test.errors.map(_getError);

  return {
    duration: test.duration,
    errors: errorsDetailed.map(getErrorStack),
    errorsDetailed,
    invocations: test.invocations,
    location,
    numPassingAsserts: test.numPassingAsserts,
    retryReasons: test.retryReasons.map(_getError).map(getErrorStack),
    status,
    testPath: Array.from(testPath),
  };
};

const makeTestResults = (
  describeBlock: Circus.DescribeBlock,
): Circus.TestResults => {
  const testResults: Circus.TestResults = [];

  for (const child of describeBlock.children) {
    switch (child.type) {
      case 'describeBlock': {
        testResults.push(...makeTestResults(child));
        break;
      }
      case 'test': {
        testResults.push(makeSingleTestResult(child));
        break;
      }
    }
  }

  return testResults;
};

// Return a string that identifies the test (concat of parent describe block
// names + test title)
export const getTestID = (test: Circus.TestEntry): string => {
  const titles = [];
  let parent: Circus.TestEntry | Circus.DescribeBlock | undefined = test;
  do {
    titles.unshift(parent.name);
  } while ((parent = parent.parent));

  titles.shift(); // remove TOP_DESCRIBE_BLOCK_NAME
  return titles.join(' ');
};

const _getError = (
  errors?: Circus.Exception | [Circus.Exception | undefined, Circus.Exception],
): Error => {
  let error;
  let asyncError;

  if (Array.isArray(errors)) {
    error = errors[0];
    asyncError = errors[1];
  } else {
    error = errors;
    asyncError = new Error();
  }

  if (error && (typeof error.stack === 'string' || error.message)) {
    return error;
  }

  asyncError.message = `thrown: ${prettyFormat(error, {maxDepth: 3})}`;

  return asyncError;
};

const getErrorStack = (error: Error): string =>
  typeof error.stack === 'string' ? error.stack : error.message;

export const addErrorToEachTestUnderDescribe = (
  describeBlock: Circus.DescribeBlock,
  error: Circus.Exception,
  asyncError: Circus.Exception,
): void => {
  for (const child of describeBlock.children) {
    switch (child.type) {
      case 'describeBlock':
        addErrorToEachTestUnderDescribe(child, error, asyncError);
        break;
      case 'test':
        child.errors.push([error, asyncError]);
        break;
    }
  }
};

export function invariant(
  condition: unknown,
  message?: string,
): asserts condition {
  if (!condition) {
    throw new Error(message);
  }
}

export const parseSingleTestResult = (
  testResult: Circus.TestResult,
): AssertionResult => {
  let status: Status;
  if (testResult.status === 'skip') {
    status = 'pending';
  } else if (testResult.status === 'todo') {
    status = 'todo';
  } else if (testResult.errors.length > 0) {
    status = 'failed';
  } else {
    status = 'passed';
  }

  const ancestorTitles = testResult.testPath.filter(
    name => name !== ROOT_DESCRIBE_BLOCK_NAME,
  );
  const title = ancestorTitles.pop();

  return {
    ancestorTitles,
    duration: testResult.duration,
    failureDetails: testResult.errorsDetailed,
    failureMessages: Array.from(testResult.errors),
    fullName: title
      ? ancestorTitles.concat(title).join(' ')
      : ancestorTitles.join(' '),
    invocations: testResult.invocations,
    location: testResult.location,
    numPassingAsserts: testResult.numPassingAsserts,
    retryReasons: Array.from(testResult.retryReasons),
    status,
    title: testResult.testPath[testResult.testPath.length - 1],
  };
};<|MERGE_RESOLUTION|>--- conflicted
+++ resolved
@@ -178,13 +178,9 @@
 ) =>
   `Exceeded timeout of ${formatTime(timeout)} for a ${
     isHook ? 'hook' : 'test'
-<<<<<<< HEAD
-  }.\nAdd a timeout value to this test to increase the timeout, if this is a long-running test. See https://jestjs.io/docs/api#testname-fn-timeout.`;
-=======
   }${
     takesDoneCallback && ' while waiting for `done()` to be called'
-  }.\nUse jest.setTimeout(newTimeout) to increase the timeout value, if this is a long-running test.`;
->>>>>>> a9902ac7
+  }.\nAdd a timeout value to this test to increase the timeout, if this is a long-running test. See https://jestjs.io/docs/api#testname-fn-timeout.`;
 
 // Global values can be overwritten by mocks or tests. We'll capture
 // the original values in the variables before we require any files.
