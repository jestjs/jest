/**
 * Copyright (c) Facebook, Inc. and its affiliates. All Rights Reserved.
 *
 * This source code is licensed under the MIT license found in the
 * LICENSE file in the root directory of this source tree.
 */

<<<<<<< HEAD
import {Circus} from '@jest/types';
import {dispatchSync} from './state';
=======
import type {Circus} from '@jest/types';
import {dispatch} from './state';
>>>>>>> cd98198c

const uncaught: NodeJS.UncaughtExceptionListener &
  NodeJS.UnhandledRejectionListener = (error: unknown) => {
  dispatchSync({error, name: 'error'});
};

export const injectGlobalErrorHandlers = (
  parentProcess: NodeJS.Process,
): Circus.GlobalErrorHandlers => {
  const uncaughtException = process.listeners('uncaughtException').slice();
  const unhandledRejection = process.listeners('unhandledRejection').slice();
  parentProcess.removeAllListeners('uncaughtException');
  parentProcess.removeAllListeners('unhandledRejection');
  parentProcess.on('uncaughtException', uncaught);
  parentProcess.on('unhandledRejection', uncaught);
  return {uncaughtException, unhandledRejection};
};

export const restoreGlobalErrorHandlers = (
  parentProcess: NodeJS.Process,
  originalErrorHandlers: Circus.GlobalErrorHandlers,
): void => {
  parentProcess.removeListener('uncaughtException', uncaught);
  parentProcess.removeListener('unhandledRejection', uncaught);

  for (const listener of originalErrorHandlers.uncaughtException) {
    parentProcess.on('uncaughtException', listener);
  }
  for (const listener of originalErrorHandlers.unhandledRejection) {
    parentProcess.on('unhandledRejection', listener);
  }
};<|MERGE_RESOLUTION|>--- conflicted
+++ resolved
@@ -5,13 +5,8 @@
  * LICENSE file in the root directory of this source tree.
  */
 
-<<<<<<< HEAD
-import {Circus} from '@jest/types';
+import type {Circus} from '@jest/types';
 import {dispatchSync} from './state';
-=======
-import type {Circus} from '@jest/types';
-import {dispatch} from './state';
->>>>>>> cd98198c
 
 const uncaught: NodeJS.UncaughtExceptionListener &
   NodeJS.UnhandledRejectionListener = (error: unknown) => {
