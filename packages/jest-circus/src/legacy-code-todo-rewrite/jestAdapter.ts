--- conflicted
+++ resolved
@@ -30,17 +30,7 @@
     FRAMEWORK_INITIALIZER,
   );
 
-<<<<<<< HEAD
-  runtime
-    .requireInternalModule<typeof import('./jestExpect')>(EXPECT_INITIALIZER)
-    .default({expand: globalConfig.expand});
-
   const {prettierPath} = config;
-=======
-  const getPrettier = () =>
-    config.prettierPath ? require(config.prettierPath) : null;
-  const getBabelTraverse = () => require('@babel/traverse').default;
->>>>>>> 4f84f614
 
   const {globals, snapshotState} = await initialize({
     config,
@@ -48,12 +38,9 @@
     globalConfig,
     localRequire: runtime.requireModule.bind(runtime),
     parentProcess: process,
-<<<<<<< HEAD
     prettierPath,
-=======
     sendMessageToJest,
     setGlobalsForRuntime: runtime.setGlobalsForRuntime?.bind(runtime),
->>>>>>> 4f84f614
     testPath,
   });
 
