/**
 * Copyright (c) Facebook, Inc. and its affiliates. All Rights Reserved.
 *
 * This source code is licensed under the MIT license found in the
 * LICENSE file in the root directory of this source tree.
 */

import throat from 'throat';
import type {JestEnvironment} from '@jest/environment';
import {
  AssertionResult,
  Status,
  TestFileEvent,
  TestResult,
  createEmptyTestResult,
} from '@jest/test-result';
import type {Circus, Config, Global} from '@jest/types';
import {Expect, expect} from 'expect';
import {bind} from 'jest-each';
import {formatExecError, formatResultsErrors} from 'jest-message-util';
import {
  SnapshotState,
  addSerializer,
  buildSnapshotResolver,
} from 'jest-snapshot';
import globals from '..';
import run from '../run';
import {
  ROOT_DESCRIBE_BLOCK_NAME,
  addEventHandler,
  dispatch,
  getState as getRunnerState,
} from '../state';
import testCaseReportHandler from '../testCaseReportHandler';
import {getTestID} from '../utils';
import createExpect from './jestExpect';

type Process = NodeJS.Process;

export const initialize = async ({
  config,
  environment,
  globalConfig,
  localRequire,
  parentProcess,
  sendMessageToJest,
  setGlobalsForRuntime,
  testPath,
}: {
  config: Config.ProjectConfig;
  environment: JestEnvironment;
  globalConfig: Config.GlobalConfig;
  localRequire: <T = unknown>(path: Config.Path) => T;
  testPath: Config.Path;
  parentProcess: Process;
  sendMessageToJest?: TestFileEvent;
  setGlobalsForRuntime: (runtimeGlobals: Global.RuntimeGlobals) => void;
}): Promise<{
  globals: Global.TestFrameworkGlobals;
  snapshotState: SnapshotState;
}> => {
  if (globalConfig.testTimeout) {
    getRunnerState().testTimeout = globalConfig.testTimeout;
  }

  const mutex = throat(globalConfig.maxConcurrency);

  // @ts-expect-error
  const globalsObject: Global.TestFrameworkGlobals = {
    ...globals,
    fdescribe: globals.describe.only,
    fit: globals.it.only,
    xdescribe: globals.describe.skip,
    xit: globals.it.skip,
    xtest: globals.it.skip,
  };

  globalsObject.test.concurrent = (test => {
    const concurrent = (
      testName: string,
      testFn: Global.ConcurrentTestFn,
      timeout?: number,
    ) => {
      // For concurrent tests we first run the function that returns promise, and then register a
      // normal test that will be waiting on the returned promise (when we start the test, the promise
      // will already be in the process of execution).
      // Unfortunately at this stage there's no way to know if there are any `.only` tests in the suite
      // that will result in this test to be skipped, so we'll be executing the promise function anyway,
      // even if it ends up being skipped.
      const promise = mutex(() => testFn());
      // Avoid triggering the uncaught promise rejection handler in case the test errors before
      // being awaited on.
      promise.catch(() => {});
      globalsObject.test(testName, () => promise, timeout);
    };

    const only = (
      testName: string,
      testFn: Global.ConcurrentTestFn,
      timeout?: number,
    ) => {
      const promise = mutex(() => testFn());
      // eslint-disable-next-line jest/no-focused-tests
      test.only(testName, () => promise, timeout);
    };

    concurrent.only = only;
    concurrent.skip = test.skip;

    concurrent.each = bind(test, false);
    concurrent.skip.each = bind(test.skip, false);
    only.each = bind(test.only, false);

    return concurrent;
  })(globalsObject.test);

  addEventHandler(eventHandler);

  if (environment.handleTestEvent) {
    addEventHandler(environment.handleTestEvent.bind(environment));
  }

  const runtimeGlobals: Global.RuntimeGlobals = {
    ...globalsObject,
    expect: createExpect(globalConfig),
  };
  setGlobalsForRuntime(runtimeGlobals);

  if (config.injectGlobals) {
    Object.assign(environment.global, runtimeGlobals);
  }

  await dispatch({
    name: 'setup',
    parentProcess,
    runtimeGlobals,
    testNamePattern: globalConfig.testNamePattern,
  });

  if (config.testLocationInResults) {
    await dispatch({name: 'include_test_location_in_result'});
  }

  // Jest tests snapshotSerializers in order preceding built-in serializers.
  // Therefore, add in reverse because the last added is the first tested.
  config.snapshotSerializers
    .concat()
    .reverse()
    .forEach(path => addSerializer(localRequire(path)));

  const {expand, updateSnapshot} = globalConfig;
  const snapshotResolver = await buildSnapshotResolver(config, localRequire);
  const snapshotPath = snapshotResolver.resolveSnapshotPath(testPath);
  const snapshotState = new SnapshotState(snapshotPath, {
    expand,
    prettierPath: config.prettierPath,
    snapshotFormat: config.snapshotFormat,
    updateSnapshot,
  });
<<<<<<< HEAD

  setState({snapshotState, testPath});
=======
  // @ts-expect-error: snapshotState is a jest extension of `expect`
  expect.setState({snapshotState, testPath});
>>>>>>> 29534331

  addEventHandler(handleSnapshotStateAfterRetry(snapshotState));
  if (sendMessageToJest) {
    addEventHandler(testCaseReportHandler(testPath, sendMessageToJest));
  }

  // Return it back to the outer scope (test runner outside the VM).
  return {globals: globalsObject, snapshotState};
};

export const runAndTransformResultsToJestFormat = async ({
  config,
  globalConfig,
  testPath,
}: {
  config: Config.ProjectConfig;
  globalConfig: Config.GlobalConfig;
  testPath: string;
}): Promise<TestResult> => {
  const runResult: Circus.RunResult = await run();

  let numFailingTests = 0;
  let numPassingTests = 0;
  let numPendingTests = 0;
  let numTodoTests = 0;

  const assertionResults: Array<AssertionResult> = runResult.testResults.map(
    testResult => {
      let status: Status;
      if (testResult.status === 'skip') {
        status = 'pending';
        numPendingTests += 1;
      } else if (testResult.status === 'todo') {
        status = 'todo';
        numTodoTests += 1;
      } else if (testResult.errors.length) {
        status = 'failed';
        numFailingTests += 1;
      } else {
        status = 'passed';
        numPassingTests += 1;
      }

      const ancestorTitles = testResult.testPath.filter(
        name => name !== ROOT_DESCRIBE_BLOCK_NAME,
      );
      const title = ancestorTitles.pop();

      return {
        ancestorTitles,
        duration: testResult.duration,
        failureDetails: testResult.errorsDetailed,
        failureMessages: testResult.errors,
        fullName: title
          ? ancestorTitles.concat(title).join(' ')
          : ancestorTitles.join(' '),
        invocations: testResult.invocations,
        location: testResult.location,
        numPassingAsserts: 0,
        status,
        title: testResult.testPath[testResult.testPath.length - 1],
      };
    },
  );

  let failureMessage = formatResultsErrors(
    assertionResults,
    config,
    globalConfig,
    testPath,
  );
  let testExecError;

  if (runResult.unhandledErrors.length) {
    testExecError = {
      message: '',
      stack: runResult.unhandledErrors.join('\n'),
    };
    failureMessage =
      (failureMessage || '') +
      '\n\n' +
      runResult.unhandledErrors
        .map(err => formatExecError(err, config, globalConfig))
        .join('\n');
  }

  await dispatch({name: 'teardown'});

  return {
    ...createEmptyTestResult(),
    console: undefined,
    displayName: config.displayName,
    failureMessage,
    numFailingTests,
    numPassingTests,
    numPendingTests,
    numTodoTests,
    testExecError,
    testFilePath: testPath,
    testResults: assertionResults,
  };
};

const handleSnapshotStateAfterRetry =
  (snapshotState: SnapshotState) => (event: Circus.Event) => {
    switch (event.name) {
      case 'test_retry': {
        // Clear any snapshot data that occurred in previous test run
        snapshotState.clear();
      }
    }
  };

const eventHandler = async (event: Circus.Event) => {
  switch (event.name) {
    case 'test_start': {
      expect.setState({currentTestName: getTestID(event.test)});
      break;
    }
    case 'test_done': {
      _addSuppressedErrors(event.test);
      _addExpectedAssertionErrors(event.test);
      break;
    }
  }
};

const _addExpectedAssertionErrors = (test: Circus.TestEntry) => {
  const failures = expect.extractExpectedAssertionsErrors();
  const errors = failures.map(failure => failure.error);
  test.errors = test.errors.concat(errors);
};

// Get suppressed errors from ``jest-matchers`` that weren't throw during
// test execution and add them to the test result, potentially failing
// a passing test.
const _addSuppressedErrors = (test: Circus.TestEntry) => {
  const {suppressedErrors} = expect.getState();
  expect.setState({suppressedErrors: []});
  if (suppressedErrors.length) {
    test.errors = test.errors.concat(suppressedErrors);
  }
};<|MERGE_RESOLUTION|>--- conflicted
+++ resolved
@@ -15,7 +15,7 @@
   createEmptyTestResult,
 } from '@jest/test-result';
 import type {Circus, Config, Global} from '@jest/types';
-import {Expect, expect} from 'expect';
+import {expect} from 'expect';
 import {bind} from 'jest-each';
 import {formatExecError, formatResultsErrors} from 'jest-message-util';
 import {
@@ -157,13 +157,8 @@
     snapshotFormat: config.snapshotFormat,
     updateSnapshot,
   });
-<<<<<<< HEAD
-
-  setState({snapshotState, testPath});
-=======
-  // @ts-expect-error: snapshotState is a jest extension of `expect`
+
   expect.setState({snapshotState, testPath});
->>>>>>> 29534331
 
   addEventHandler(handleSnapshotStateAfterRetry(snapshotState));
   if (sendMessageToJest) {
