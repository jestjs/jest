/**
 * Copyright (c) Facebook, Inc. and its affiliates. All Rights Reserved.
 *
 * This source code is licensed under the MIT license found in the
 * LICENSE file in the root directory of this source tree.
 */

import type BabelTraverse from '@babel/traverse';
import throat from 'throat';
import type {JestEnvironment} from '@jest/environment';
import {
  AssertionResult,
  Status,
  TestResult,
  createEmptyTestResult,
} from '@jest/test-result';
import type {Circus, Config, Global} from '@jest/types';
import {extractExpectedAssertionsErrors, getState, setState} from 'expect';
import {bind} from 'jest-each';
import {formatExecError, formatResultsErrors} from 'jest-message-util';
import type {TestFileEvent} from 'jest-runner';
import {
  SnapshotState,
  SnapshotStateType,
  addSerializer,
  buildSnapshotResolver,
} from 'jest-snapshot';
import globals from '..';
import run from '../run';
import {
  ROOT_DESCRIBE_BLOCK_NAME,
  addEventHandler,
  dispatch,
  getState as getRunnerState,
} from '../state';
import testCaseReportHandler from '../testCaseReportHandler';
import {getTestID} from '../utils';
import createExpect, {Expect} from './jestExpect';

type Process = NodeJS.Process;

interface JestGlobals extends Global.TestFrameworkGlobals {
  expect: Expect;
}

export const initialize = async ({
  config,
  environment,
  globalConfig,
  localRequire,
  parentProcess,
<<<<<<< HEAD
  prettierPath,
=======
  sendMessageToJest,
  setGlobalsForRuntime,
>>>>>>> 4f84f614
  testPath,
}: {
  config: Config.ProjectConfig;
  environment: JestEnvironment;
<<<<<<< HEAD
=======
  getPrettier: () => null | any;
  getBabelTraverse: () => typeof BabelTraverse;
>>>>>>> 4f84f614
  globalConfig: Config.GlobalConfig;
  localRequire: <T = unknown>(path: Config.Path) => T;
  testPath: Config.Path;
  parentProcess: Process;
<<<<<<< HEAD
  prettierPath: Config.Path;
}) => {
=======
  sendMessageToJest?: TestFileEvent;
  setGlobalsForRuntime?: (globals: JestGlobals) => void;
}): Promise<{
  globals: Global.TestFrameworkGlobals;
  snapshotState: SnapshotStateType;
}> => {
>>>>>>> 4f84f614
  if (globalConfig.testTimeout) {
    getRunnerState().testTimeout = globalConfig.testTimeout;
  }

  const mutex = throat(globalConfig.maxConcurrency);

  // @ts-expect-error
  const globalsObject: Global.TestFrameworkGlobals = {
    ...globals,
    fdescribe: globals.describe.only,
    fit: globals.it.only,
    xdescribe: globals.describe.skip,
    xit: globals.it.skip,
    xtest: globals.it.skip,
  };

  globalsObject.test.concurrent = (test => {
    const concurrent = (
      testName: string,
      testFn: () => Promise<unknown>,
      timeout?: number,
    ) => {
      // For concurrent tests we first run the function that returns promise, and then register a
      // normal test that will be waiting on the returned promise (when we start the test, the promise
      // will already be in the process of execution).
      // Unfortunately at this stage there's no way to know if there are any `.only` tests in the suite
      // that will result in this test to be skipped, so we'll be executing the promise function anyway,
      // even if it ends up being skipped.
      const promise = mutex(() => testFn());
      globalsObject.test(testName, () => promise, timeout);
    };

    const only = (
      testName: string,
      testFn: () => Promise<unknown>,
      timeout?: number,
    ) => {
      const promise = mutex(() => testFn());
      // eslint-disable-next-line jest/no-focused-tests
      test.only(testName, () => promise, timeout);
    };

    concurrent.only = only;
    concurrent.skip = test.skip;

    concurrent.each = bind(test, false);
    concurrent.skip.each = bind(test.skip, false);
    only.each = bind(test.only, false);

    return concurrent;
  })(globalsObject.test);

  addEventHandler(eventHandler);

  if (environment.handleTestEvent) {
    addEventHandler(environment.handleTestEvent.bind(environment));
  }

  const runtimeGlobals: JestGlobals = {
    ...globalsObject,
    expect: createExpect(globalConfig),
  };
  // TODO: `jest-circus` might be newer than `jest-runtime` - remove `?.` for Jest 27
  setGlobalsForRuntime?.(runtimeGlobals);

  // TODO: `jest-circus` might be newer than `jest-config` - remove `??` for Jest 27
  if (config.injectGlobals ?? true) {
    Object.assign(environment.global, runtimeGlobals);
  }

  await dispatch({
    name: 'setup',
    parentProcess,
    runtimeGlobals,
    testNamePattern: globalConfig.testNamePattern,
  });

  if (config.testLocationInResults) {
    await dispatch({name: 'include_test_location_in_result'});
  }

  // Jest tests snapshotSerializers in order preceding built-in serializers.
  // Therefore, add in reverse because the last added is the first tested.
  config.snapshotSerializers
    .concat()
    .reverse()
    .forEach(path => addSerializer(localRequire(path)));

  const {expand, updateSnapshot} = globalConfig;
  const snapshotResolver = buildSnapshotResolver(config);
  const snapshotPath = snapshotResolver.resolveSnapshotPath(testPath);
  const snapshotState = new SnapshotState(snapshotPath, {
    expand,
    prettierPath,
    updateSnapshot,
  });
  // @ts-expect-error: snapshotState is a jest extension of `expect`
  setState({snapshotState, testPath});

  addEventHandler(handleSnapshotStateAfterRetry(snapshotState));
  if (sendMessageToJest) {
    addEventHandler(testCaseReportHandler(testPath, sendMessageToJest));
  }

  // Return it back to the outer scope (test runner outside the VM).
  return {globals: globalsObject, snapshotState};
};

export const runAndTransformResultsToJestFormat = async ({
  config,
  globalConfig,
  testPath,
}: {
  config: Config.ProjectConfig;
  globalConfig: Config.GlobalConfig;
  testPath: string;
}): Promise<TestResult> => {
  const runResult: Circus.RunResult = await run();

  let numFailingTests = 0;
  let numPassingTests = 0;
  let numPendingTests = 0;
  let numTodoTests = 0;

  const assertionResults: Array<AssertionResult> = runResult.testResults.map(
    testResult => {
      let status: Status;
      if (testResult.status === 'skip') {
        status = 'pending';
        numPendingTests += 1;
      } else if (testResult.status === 'todo') {
        status = 'todo';
        numTodoTests += 1;
      } else if (testResult.errors.length) {
        status = 'failed';
        numFailingTests += 1;
      } else {
        status = 'passed';
        numPassingTests += 1;
      }

      const ancestorTitles = testResult.testPath.filter(
        name => name !== ROOT_DESCRIBE_BLOCK_NAME,
      );
      const title = ancestorTitles.pop();

      return {
        ancestorTitles,
        duration: testResult.duration,
        failureDetails: testResult.errorsDetailed,
        failureMessages: testResult.errors,
        fullName: title
          ? ancestorTitles.concat(title).join(' ')
          : ancestorTitles.join(' '),
        invocations: testResult.invocations,
        location: testResult.location,
        numPassingAsserts: 0,
        status,
        title: testResult.testPath[testResult.testPath.length - 1],
      };
    },
  );

  let failureMessage = formatResultsErrors(
    assertionResults,
    config,
    globalConfig,
    testPath,
  );
  let testExecError;

  if (runResult.unhandledErrors.length) {
    testExecError = {
      message: '',
      stack: runResult.unhandledErrors.join('\n'),
    };
    failureMessage =
      (failureMessage || '') +
      '\n\n' +
      runResult.unhandledErrors
        .map(err => formatExecError(err, config, globalConfig))
        .join('\n');
  }

  await dispatch({name: 'teardown'});

  return {
    ...createEmptyTestResult(),
    console: undefined,
    displayName: config.displayName,
    failureMessage,
    numFailingTests,
    numPassingTests,
    numPendingTests,
    numTodoTests,
    sourceMaps: {},
    testExecError,
    testFilePath: testPath,
    testResults: assertionResults,
  };
};

const handleSnapshotStateAfterRetry = (snapshotState: SnapshotStateType) => (
  event: Circus.Event,
) => {
  switch (event.name) {
    case 'test_retry': {
      // Clear any snapshot data that occurred in previous test run
      snapshotState.clear();
    }
  }
};

const eventHandler = async (event: Circus.Event) => {
  switch (event.name) {
    case 'test_start': {
      setState({currentTestName: getTestID(event.test)});
      break;
    }
    case 'test_done': {
      _addSuppressedErrors(event.test);
      _addExpectedAssertionErrors(event.test);
      break;
    }
  }
};

const _addExpectedAssertionErrors = (test: Circus.TestEntry) => {
  const failures = extractExpectedAssertionsErrors();
  const errors = failures.map(failure => failure.error);
  test.errors = test.errors.concat(errors);
};

// Get suppressed errors from ``jest-matchers`` that weren't throw during
// test execution and add them to the test result, potentially failing
// a passing test.
const _addSuppressedErrors = (test: Circus.TestEntry) => {
  const {suppressedErrors} = getState();
  setState({suppressedErrors: []});
  if (suppressedErrors.length) {
    test.errors = test.errors.concat(suppressedErrors);
  }
};<|MERGE_RESOLUTION|>--- conflicted
+++ resolved
@@ -49,36 +49,24 @@
   globalConfig,
   localRequire,
   parentProcess,
-<<<<<<< HEAD
   prettierPath,
-=======
   sendMessageToJest,
   setGlobalsForRuntime,
->>>>>>> 4f84f614
   testPath,
 }: {
   config: Config.ProjectConfig;
   environment: JestEnvironment;
-<<<<<<< HEAD
-=======
-  getPrettier: () => null | any;
-  getBabelTraverse: () => typeof BabelTraverse;
->>>>>>> 4f84f614
   globalConfig: Config.GlobalConfig;
   localRequire: <T = unknown>(path: Config.Path) => T;
   testPath: Config.Path;
   parentProcess: Process;
-<<<<<<< HEAD
   prettierPath: Config.Path;
-}) => {
-=======
   sendMessageToJest?: TestFileEvent;
   setGlobalsForRuntime?: (globals: JestGlobals) => void;
 }): Promise<{
   globals: Global.TestFrameworkGlobals;
   snapshotState: SnapshotStateType;
 }> => {
->>>>>>> 4f84f614
   if (globalConfig.testTimeout) {
     getRunnerState().testTimeout = globalConfig.testTimeout;
   }
