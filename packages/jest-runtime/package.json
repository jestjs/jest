--- conflicted
+++ resolved
@@ -9,25 +9,11 @@
   "main": "build/index.js",
   "dependencies": {
     "babel-core": "^6.0.0",
-<<<<<<< HEAD
-    "babel-jest": "^18.0.0",
-    "babel-plugin-istanbul": "^3.1.2",
-=======
     "babel-jest": "^19.0.0",
     "babel-plugin-istanbul": "^4.0.0",
->>>>>>> 3002e057
     "chalk": "^1.1.3",
     "convert-source-map": "^1.3.0",
     "graceful-fs": "^4.1.6",
-<<<<<<< HEAD
-    "istanbul-lib-instrument": "^1.3.0",
-    "jest-config": "^18.1.0",
-    "jest-file-exists": "^17.0.0",
-    "jest-haste-map": "^18.1.0",
-    "jest-regex-util": "^18.1.0",
-    "jest-resolve": "^18.1.0",
-    "jest-util": "^18.1.0",
-=======
     "jest-config": "^19.0.1",
     "jest-file-exists": "^19.0.0",
     "jest-haste-map": "^19.0.0",
@@ -35,7 +21,6 @@
     "jest-resolve": "^19.0.0",
     "jest-util": "^19.0.1",
     "json-stable-stringify": "^1.0.1",
->>>>>>> 3002e057
     "micromatch": "^2.3.11",
     "strip-bom": "3.0.0",
     "yargs": "^6.3.0"
