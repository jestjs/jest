{
  "name": "jest-runtime",
  "version": "30.0.0-alpha.2",
  "repository": {
    "type": "git",
    "url": "https://github.com/jestjs/jest.git",
    "directory": "packages/jest-runtime"
  },
  "license": "MIT",
  "main": "./build/index.js",
  "types": "./build/index.d.ts",
  "exports": {
    ".": {
      "types": "./build/index.d.ts",
      "require": "./build/index.js",
      "import": "./build/index.mjs",
      "default": "./build/index.js"
    },
    "./package.json": "./package.json"
  },
  "dependencies": {
    "@jest/environment": "workspace:*",
    "@jest/fake-timers": "workspace:*",
    "@jest/globals": "workspace:*",
    "@jest/source-map": "workspace:*",
    "@jest/test-result": "workspace:*",
    "@jest/transform": "workspace:*",
    "@jest/types": "workspace:*",
    "@types/node": "*",
    "chalk": "^4.0.0",
    "cjs-module-lexer": "^1.0.0",
    "collect-v8-coverage": "^1.0.0",
    "glob": "^10.3.4",
    "graceful-fs": "^4.2.9",
    "jest-haste-map": "workspace:*",
    "jest-message-util": "workspace:*",
    "jest-mock": "workspace:*",
    "jest-regex-util": "workspace:*",
    "jest-resolve": "workspace:*",
    "jest-snapshot": "workspace:*",
    "jest-util": "workspace:*",
    "slash": "^3.0.0",
    "strip-bom": "^4.0.0"
  },
  "devDependencies": {
<<<<<<< HEAD
    "@jest/test-utils": "workspace:^",
=======
    "@jest/test-utils": "workspace:*",
    "@types/glob": "^7.1.1",
>>>>>>> 2f5ace51
    "@types/graceful-fs": "^4.1.3",
    "jest-environment-node": "workspace:*"
  },
  "engines": {
    "node": "^16.10.0 || ^18.12.0 || >=20.0.0"
  },
  "publishConfig": {
    "access": "public"
  }
}<|MERGE_RESOLUTION|>--- conflicted
+++ resolved
@@ -43,12 +43,7 @@
     "strip-bom": "^4.0.0"
   },
   "devDependencies": {
-<<<<<<< HEAD
-    "@jest/test-utils": "workspace:^",
-=======
     "@jest/test-utils": "workspace:*",
-    "@types/glob": "^7.1.1",
->>>>>>> 2f5ace51
     "@types/graceful-fs": "^4.1.3",
     "jest-environment-node": "workspace:*"
   },
