--- conflicted
+++ resolved
@@ -14,7 +14,6 @@
 const {escapePathForRegex} = require('jest-regex-util');
 const micromatch = require('micromatch');
 const path = require('path');
-const mocksPattern = require('jest-haste-map').mocksPattern;
 
 const MOCKS_PATTERN =
   new RegExp(escapePathForRegex(path.sep + '__mocks__' + path.sep));
@@ -63,11 +62,7 @@
     return false;
   }
 
-<<<<<<< HEAD
-  if (mocksPattern.test(filename)) {
-=======
   if (MOCKS_PATTERN.test(filename)) {
->>>>>>> 69c64930
     return false;
   }
 
