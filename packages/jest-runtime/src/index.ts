/**
 * Copyright (c) Facebook, Inc. and its affiliates. All Rights Reserved.
 *
 * This source code is licensed under the MIT license found in the
 * LICENSE file in the root directory of this source tree.
 */

import {URL, fileURLToPath, pathToFileURL} from 'url';
import * as path from 'path';
import {
  Script,
  // @ts-expect-error: experimental, not added to the types
  SourceTextModule,
  // @ts-expect-error: experimental, not added to the types
  SyntheticModule,
  Context as VMContext,
  // @ts-expect-error: experimental, not added to the types
  Module as VMModule,
  compileFunction,
} from 'vm';
import * as nativeModule from 'module';
import type {Config, Global} from '@jest/types';
import type {
  Jest,
  JestEnvironment,
  Module,
  ModuleWrapper,
} from '@jest/environment';
import type * as JestGlobals from '@jest/globals';
import type {SourceMapRegistry} from '@jest/source-map';
import {LegacyFakeTimers, ModernFakeTimers} from '@jest/fake-timers';
import {formatStackTrace, separateMessageFromStack} from 'jest-message-util';
import {createDirectory, deepCyclicCopy} from 'jest-util';
import {escapePathForRegex} from 'jest-regex-util';
import {
  ScriptTransformer,
  ShouldInstrumentOptions,
  TransformResult,
  TransformationOptions,
  handlePotentialSyntaxError,
  shouldInstrument,
} from '@jest/transform';
import type {V8CoverageResult} from '@jest/test-result';
import {CoverageInstrumenter, V8Coverage} from 'collect-v8-coverage';
import * as fs from 'graceful-fs';
import {run as cliRun} from './cli';
import {options as cliOptions} from './cli/args';
import {
  createOutsideJestVmPath,
  decodePossibleOutsideJestVmPath,
  findSiblingsWithFileExtension,
} from './helpers';
import type {Context as JestContext} from './types';
import jestMock = require('jest-mock');
import HasteMap = require('jest-haste-map');
import Resolver = require('jest-resolve');
import Snapshot = require('jest-snapshot');
import stripBOM = require('strip-bom');

interface JestGlobalsValues extends Global.TestFrameworkGlobals {
  jest: typeof JestGlobals.jest;
  expect: typeof JestGlobals.expect;
}

type HasteMapOptions = {
  console?: Console;
  maxWorkers: number;
  resetCache: boolean;
  watch?: boolean;
  watchman: boolean;
};

type InternalModuleOptions = {
  isInternalModule: boolean;
  supportsDynamicImport: boolean;
  supportsStaticESM: boolean;
};

const defaultTransformOptions: InternalModuleOptions = {
  isInternalModule: false,
  supportsDynamicImport: false,
  supportsStaticESM: false,
};

type InitialModule = Partial<Module> &
  Pick<Module, 'children' | 'exports' | 'filename' | 'id' | 'loaded'>;
type ModuleRegistry = Map<string, InitialModule | Module>;

const OUTSIDE_JEST_VM_RESOLVE_OPTION = Symbol.for(
  'OUTSIDE_JEST_VM_RESOLVE_OPTION',
);
type ResolveOptions = Parameters<typeof require.resolve>[1] & {
  [OUTSIDE_JEST_VM_RESOLVE_OPTION]?: true;
};

type StringMap = Map<string, string>;
type BooleanMap = Map<string, boolean>;

const fromEntries: typeof Object.fromEntries =
  Object.fromEntries ??
  function fromEntries<T>(iterable: Iterable<[string, T]>) {
    return [...iterable].reduce<Record<string, T>>((obj, [key, val]) => {
      obj[key] = val;
      return obj;
    }, {});
  };

namespace Runtime {
  export type Context = JestContext;
  // ditch this export when moving to esm - for now we need it for to avoid faulty type elision
  export type RuntimeType = Runtime;
}

const testTimeoutSymbol = Symbol.for('TEST_TIMEOUT_SYMBOL');
const retryTimesSymbol = Symbol.for('RETRY_TIMES');

const NODE_MODULES = path.sep + 'node_modules' + path.sep;

const getModuleNameMapper = (config: Config.ProjectConfig) => {
  if (
    Array.isArray(config.moduleNameMapper) &&
    config.moduleNameMapper.length
  ) {
    return config.moduleNameMapper.map(([regex, moduleName]) => ({
      moduleName,
      regex: new RegExp(regex),
    }));
  }
  return null;
};

const unmockRegExpCache = new WeakMap();

const EVAL_RESULT_VARIABLE = 'Object.<anonymous>';

type RunScriptEvalResult = {[EVAL_RESULT_VARIABLE]: ModuleWrapper};

const runtimeSupportsVmModules = typeof SyntheticModule === 'function';

/* eslint-disable-next-line no-redeclare */
class Runtime {
  private _cacheFS: StringMap;
  private _config: Config.ProjectConfig;
  private _coverageOptions: ShouldInstrumentOptions;
  private _currentlyExecutingModulePath: string;
  private _environment: JestEnvironment;
  private _explicitShouldMock: BooleanMap;
  private _fakeTimersImplementation:
    | LegacyFakeTimers<unknown>
    | ModernFakeTimers
    | null;
  private _internalModuleRegistry: ModuleRegistry;
  private _isCurrentlyExecutingManualMock: string | null;
  private _mockFactories: Map<string, () => unknown>;
  private _mockMetaDataCache: Map<
    string,
    jestMock.MockFunctionMetadata<unknown, Array<unknown>>
  >;
  private _mockRegistry: Map<string, any>;
  private _isolatedMockRegistry: Map<string, any> | null;
  private _moduleMocker: typeof jestMock;
  private _isolatedModuleRegistry: ModuleRegistry | null;
  private _moduleRegistry: ModuleRegistry;
  private _esmoduleRegistry: Map<string, Promise<VMModule>>;
  private _resolver: Resolver;
  private _shouldAutoMock: boolean;
  private _shouldMockModuleCache: BooleanMap;
  private _shouldUnmockTransitiveDependenciesCache: BooleanMap;
  private _sourceMapRegistry: StringMap;
  private _scriptTransformer: ScriptTransformer;
  private _fileTransforms: Map<string, TransformResult>;
  private _v8CoverageInstrumenter: CoverageInstrumenter | undefined;
  private _v8CoverageResult: V8Coverage | undefined;
  private _transitiveShouldMock: BooleanMap;
  private _unmockList: RegExp | undefined;
  private _virtualMocks: BooleanMap;
  private _moduleImplementation?: typeof nativeModule.Module;
  private jestObjectCaches: Map<string, Jest>;

  constructor(
    config: Config.ProjectConfig,
    environment: JestEnvironment,
    resolver: Resolver,
    cacheFS: Record<string, string> = {},
    coverageOptions?: ShouldInstrumentOptions,
  ) {
    this._cacheFS = new Map(Object.entries(cacheFS));
    this._config = config;
    this._coverageOptions = coverageOptions || {
      changedFiles: undefined,
      collectCoverage: false,
      collectCoverageFrom: [],
      collectCoverageOnlyFrom: undefined,
      coverageProvider: 'babel',
      sourcesRelatedToTestsInChangedFiles: undefined,
    };
    this._currentlyExecutingModulePath = '';
    this._environment = environment;
    this._explicitShouldMock = new Map();
    this._internalModuleRegistry = new Map();
    this._isCurrentlyExecutingManualMock = null;
    this._mockFactories = new Map();
    this._mockRegistry = new Map();
    // during setup, this cannot be null (and it's fine to explode if it is)
    this._moduleMocker = this._environment.moduleMocker!;
    this._isolatedModuleRegistry = null;
    this._isolatedMockRegistry = null;
    this._moduleRegistry = new Map();
    this._esmoduleRegistry = new Map();
    this._resolver = resolver;
    this._scriptTransformer = new ScriptTransformer(config);
    this._shouldAutoMock = config.automock;
    this._sourceMapRegistry = new Map();
    this._fileTransforms = new Map();
    this._virtualMocks = new Map();
    this.jestObjectCaches = new Map();

    this._mockMetaDataCache = new Map();
    this._shouldMockModuleCache = new Map();
    this._shouldUnmockTransitiveDependenciesCache = new Map();
    this._transitiveShouldMock = new Map();

    this._fakeTimersImplementation =
      config.timers === 'modern'
        ? this._environment.fakeTimersModern
        : this._environment.fakeTimers;

    this._unmockList = unmockRegExpCache.get(config);
    if (!this._unmockList && config.unmockedModulePathPatterns) {
      this._unmockList = new RegExp(
        config.unmockedModulePathPatterns.join('|'),
      );
      unmockRegExpCache.set(config, this._unmockList);
    }

    if (config.automock) {
      const virtualMocks = fromEntries(this._virtualMocks);
      config.setupFiles.forEach(filePath => {
        if (filePath && filePath.includes(NODE_MODULES)) {
          const moduleID = this._resolver.getModuleID(virtualMocks, filePath);
          this._transitiveShouldMock.set(moduleID, false);
        }
      });
    }

    this.resetModules();
  }

  static shouldInstrument = shouldInstrument;

  static createContext(
    config: Config.ProjectConfig,
    options: {
      console?: Console;
      maxWorkers: number;
      watch?: boolean;
      watchman: boolean;
    },
  ): Promise<JestContext> {
    createDirectory(config.cacheDirectory);
    const instance = Runtime.createHasteMap(config, {
      console: options.console,
      maxWorkers: options.maxWorkers,
      resetCache: !config.cache,
      watch: options.watch,
      watchman: options.watchman,
    });
    return instance.build().then(
      hasteMap => ({
        config,
        hasteFS: hasteMap.hasteFS,
        moduleMap: hasteMap.moduleMap,
        resolver: Runtime.createResolver(config, hasteMap.moduleMap),
      }),
      error => {
        throw error;
      },
    );
  }

  static createHasteMap(
    config: Config.ProjectConfig,
    options?: HasteMapOptions,
  ): HasteMap {
    const ignorePatternParts = [
      ...config.modulePathIgnorePatterns,
      ...(options && options.watch ? config.watchPathIgnorePatterns : []),
      config.cacheDirectory.startsWith(config.rootDir + path.sep) &&
        config.cacheDirectory,
    ].filter(Boolean);
    const ignorePattern =
      ignorePatternParts.length > 0
        ? new RegExp(ignorePatternParts.join('|'))
        : undefined;

    return new HasteMap({
      cacheDirectory: config.cacheDirectory,
      computeSha1: config.haste.computeSha1,
      console: options && options.console,
      dependencyExtractor: config.dependencyExtractor,
      extensions: [Snapshot.EXTENSION].concat(config.moduleFileExtensions),
      hasteImplModulePath: config.haste.hasteImplModulePath,
      ignorePattern,
      maxWorkers: (options && options.maxWorkers) || 1,
      mocksPattern: escapePathForRegex(path.sep + '__mocks__' + path.sep),
      name: config.name,
      platforms: config.haste.platforms || ['ios', 'android'],
      resetCache: options && options.resetCache,
      retainAllFiles: false,
      rootDir: config.rootDir,
      roots: config.roots,
      throwOnModuleCollision: config.haste.throwOnModuleCollision,
      useWatchman: options && options.watchman,
      watch: options && options.watch,
    });
  }

  static createResolver(
    config: Config.ProjectConfig,
    moduleMap: HasteMap.ModuleMap,
  ): Resolver {
    return new Resolver(moduleMap, {
      defaultPlatform: config.haste.defaultPlatform,
      extensions: config.moduleFileExtensions.map(extension => '.' + extension),
      hasCoreModules: true,
      moduleDirectories: config.moduleDirectories,
      moduleNameMapper: getModuleNameMapper(config),
      modulePaths: config.modulePaths,
      platforms: config.haste.platforms,
      resolver: config.resolver,
      rootDir: config.rootDir,
    });
  }

  static runCLI(args?: Config.Argv, info?: Array<string>): Promise<void> {
    return cliRun(args, info);
  }

  static getCLIOptions(): typeof cliOptions {
    return cliOptions;
  }

  // unstable as it should be replaced by https://github.com/nodejs/modules/issues/393, and we don't want people to use it
  unstable_shouldLoadAsEsm = Resolver.unstable_shouldLoadAsEsm;

  private async loadEsmModule(
    modulePath: Config.Path,
    query = '',
  ): Promise<VMModule> {
    const cacheKey = modulePath + query;

    if (!this._esmoduleRegistry.has(cacheKey)) {
      invariant(
        typeof this._environment.getVmContext === 'function',
        'ES Modules are only supported if your test environment has the `getVmContext` function',
      );

      const context = this._environment.getVmContext();

      invariant(context);

      if (this._resolver.isCoreModule(modulePath)) {
        const core = await this._importCoreModule(modulePath, context);
        this._esmoduleRegistry.set(cacheKey, core);
        return core;
      }

      const transformedCode = this.transformFile(modulePath, {
        isInternalModule: false,
        supportsDynamicImport: true,
        supportsStaticESM: true,
      });

      const module = new SourceTextModule(transformedCode, {
        context,
        identifier: modulePath,
        importModuleDynamically: this.linkModules.bind(this),
        initializeImportMeta(meta: ImportMeta) {
          meta.url = pathToFileURL(modulePath).href;
        },
      });

      this._esmoduleRegistry.set(
        cacheKey,
        // we wanna put the linking promise in the cache so modules loaded in
        // parallel can all await it. We then await it synchronously below, so
        // we shouldn't get any unhandled rejections
        module
          .link(this.linkModules.bind(this))
          .then(() => module.evaluate())
          .then(() => module),
      );
    }

    const module = this._esmoduleRegistry.get(cacheKey);

    invariant(module);

    return module;
  }

  private linkModules(specifier: string, referencingModule: VMModule) {
    if (specifier === '@jest/globals') {
      const fromCache = this._esmoduleRegistry.get('@jest/globals');

      if (fromCache) {
        return fromCache;
      }
      const globals = this.getGlobalsForEsm(
        referencingModule.identifier,
        referencingModule.context,
      );
      this._esmoduleRegistry.set('@jest/globals', globals);

      return globals;
    }

    const [path, query] = specifier.split('?');

    const resolved = this._resolveModule(referencingModule.identifier, path);

    if (
      this._resolver.isCoreModule(resolved) ||
      this.unstable_shouldLoadAsEsm(resolved)
    ) {
      return this.loadEsmModule(resolved, query);
    }

    return this.loadCjsAsEsm(
      referencingModule.identifier,
      resolved,
      referencingModule.context,
    );
  }

  async unstable_importModule(
    from: Config.Path,
    moduleName?: string,
  ): Promise<void> {
    invariant(
      runtimeSupportsVmModules,
      'You need to run with a version of node that supports ES Modules in the VM API.',
    );

    const [path, query] = (moduleName ?? '').split('?');

    const modulePath = this._resolveModule(from, path);

    return this.loadEsmModule(modulePath, query);
  }

  private async loadCjsAsEsm(
    from: Config.Path,
    modulePath: Config.Path,
    context: VMContext,
  ) {
    // CJS loaded via `import` should share cache with other CJS: https://github.com/nodejs/modules/issues/503
    const cjs = this.requireModuleOrMock(from, modulePath);

    const module = new SyntheticModule(
      ['default'],
      function () {
        // @ts-expect-error: TS doesn't know what `this` is
        this.setExport('default', cjs);
      },
      {context, identifier: modulePath},
    );

    await module.link(() => {
      throw new Error('This should never happen');
    });

    await module.evaluate();

    return module;
  }

  requireModule<T = unknown>(
    from: Config.Path,
    moduleName?: string,
    options?: InternalModuleOptions,
    isRequireActual?: boolean | null,
  ): T {
    const moduleID = this._resolver.getModuleID(
      fromEntries(this._virtualMocks),
      from,
      moduleName,
    );
    let modulePath: string | undefined;

    // Some old tests rely on this mocking behavior. Ideally we'll change this
    // to be more explicit.
    const moduleResource = moduleName && this._resolver.getModule(moduleName);
    const manualMock =
      moduleName && this._resolver.getMockModule(from, moduleName);
    if (
      !options?.isInternalModule &&
      !isRequireActual &&
      !moduleResource &&
      manualMock &&
      manualMock !== this._isCurrentlyExecutingManualMock &&
      this._explicitShouldMock.get(moduleID) !== false
    ) {
      modulePath = manualMock;
    }

    if (moduleName && this._resolver.isCoreModule(moduleName)) {
      return this._requireCoreModule(moduleName);
    }

    if (!modulePath) {
      modulePath = this._resolveModule(from, moduleName);
    }

    let moduleRegistry;

    if (options?.isInternalModule) {
      moduleRegistry = this._internalModuleRegistry;
    } else {
      if (
        this._moduleRegistry.get(modulePath) ||
        !this._isolatedModuleRegistry
      ) {
        moduleRegistry = this._moduleRegistry;
      } else {
        moduleRegistry = this._isolatedModuleRegistry;
      }
    }

    const module = moduleRegistry.get(modulePath);
    if (module) {
      return module.exports;
    }

    // We must register the pre-allocated module object first so that any
    // circular dependencies that may arise while evaluating the module can
    // be satisfied.
    const localModule: InitialModule = {
      children: [],
      exports: {},
      filename: modulePath,
      id: modulePath,
      loaded: false,
    };
    moduleRegistry.set(modulePath, localModule);

    this._loadModule(
      localModule,
      from,
      moduleName,
      modulePath,
      options,
      moduleRegistry,
    );

    return localModule.exports;
  }

  requireInternalModule<T = unknown>(from: Config.Path, to?: string): T {
    if (to) {
      const outsideJestVmPath = decodePossibleOutsideJestVmPath(to);
      if (outsideJestVmPath) {
        return require(outsideJestVmPath);
      }
    }

    return this.requireModule(from, to, {
      isInternalModule: true,
      supportsDynamicImport: false,
      supportsStaticESM: false,
    });
  }

  requireActual<T = unknown>(from: Config.Path, moduleName: string): T {
    return this.requireModule(from, moduleName, undefined, true);
  }

  requireMock<T = unknown>(from: Config.Path, moduleName: string): T {
    const moduleID = this._resolver.getModuleID(
      fromEntries(this._virtualMocks),
      from,
      moduleName,
    );

    if (
      this._isolatedMockRegistry &&
      this._isolatedMockRegistry.get(moduleID)
    ) {
      return this._isolatedMockRegistry.get(moduleID);
    } else if (this._mockRegistry.get(moduleID)) {
      return this._mockRegistry.get(moduleID);
    }

    const mockRegistry = this._isolatedMockRegistry || this._mockRegistry;

    if (this._mockFactories.has(moduleID)) {
      // has check above makes this ok
      const module = this._mockFactories.get(moduleID)!();
      mockRegistry.set(moduleID, module);
      return module as T;
    }

    const manualMockOrStub = this._resolver.getMockModule(from, moduleName);

    let modulePath =
      this._resolver.getMockModule(from, moduleName) ||
      this._resolveModule(from, moduleName);

    let isManualMock =
      manualMockOrStub &&
      !this._resolver.resolveStubModuleName(from, moduleName);
    if (!isManualMock) {
      // If the actual module file has a __mocks__ dir sitting immediately next
      // to it, look to see if there is a manual mock for this file.
      //
      // subDir1/my_module.js
      // subDir1/__mocks__/my_module.js
      // subDir2/my_module.js
      // subDir2/__mocks__/my_module.js
      //
      // Where some other module does a relative require into each of the
      // respective subDir{1,2} directories and expects a manual mock
      // corresponding to that particular my_module.js file.

      const moduleDir = path.dirname(modulePath);
      const moduleFileName = path.basename(modulePath);
      const potentialManualMock = path.join(
        moduleDir,
        '__mocks__',
        moduleFileName,
      );
      if (fs.existsSync(potentialManualMock)) {
        isManualMock = true;
        modulePath = potentialManualMock;
      }
    }
    if (isManualMock) {
      const localModule: InitialModule = {
        children: [],
        exports: {},
        filename: modulePath,
        id: modulePath,
        loaded: false,
      };

      this._loadModule(
        localModule,
        from,
        moduleName,
        modulePath,
        undefined,
        mockRegistry,
      );

      mockRegistry.set(moduleID, localModule.exports);
    } else {
      // Look for a real module to generate an automock from
      mockRegistry.set(moduleID, this._generateMock(from, moduleName));
    }

    return mockRegistry.get(moduleID);
  }

  private _loadModule(
    localModule: InitialModule,
    from: Config.Path,
    moduleName: string | undefined,
    modulePath: Config.Path,
    options: InternalModuleOptions | undefined,
    moduleRegistry: ModuleRegistry,
  ) {
    if (path.extname(modulePath) === '.json') {
      const text = stripBOM(this.readFile(modulePath));

      const transformedFile = this._scriptTransformer.transformJson(
        modulePath,
        this._getFullTransformationOptions(options),
        text,
      );

      localModule.exports = this._environment.global.JSON.parse(
        transformedFile,
      );
    } else if (path.extname(modulePath) === '.node') {
      localModule.exports = require(modulePath);
    } else {
      // Only include the fromPath if a moduleName is given. Else treat as root.
      const fromPath = moduleName ? from : null;
      this._execModule(localModule, options, moduleRegistry, fromPath);
    }
    localModule.loaded = true;
  }

  private _getFullTransformationOptions(
    options: InternalModuleOptions = defaultTransformOptions,
  ): TransformationOptions {
    return {
      ...options,
      ...this._coverageOptions,
    };
  }

  requireModuleOrMock<T = unknown>(from: Config.Path, moduleName: string): T {
    // this module is unmockable
    if (moduleName === '@jest/globals') {
      // @ts-expect-error: we don't care that it's not assignable to T
      return this.getGlobalsForCjs(from);
    }

    try {
      if (this._shouldMock(from, moduleName)) {
        return this.requireMock<T>(from, moduleName);
      } else {
        return this.requireModule<T>(from, moduleName);
      }
    } catch (e) {
      const moduleNotFound = Resolver.tryCastModuleNotFoundError(e);
      if (moduleNotFound) {
        if (
          moduleNotFound.siblingWithSimilarExtensionFound === null ||
          moduleNotFound.siblingWithSimilarExtensionFound === undefined
        ) {
          moduleNotFound.hint = findSiblingsWithFileExtension(
            this._config.moduleFileExtensions,
            from,
            moduleNotFound.moduleName || moduleName,
          );
          moduleNotFound.siblingWithSimilarExtensionFound = Boolean(
            moduleNotFound.hint,
          );
        }
        moduleNotFound.buildMessage(this._config.rootDir);
        throw moduleNotFound;
      }
      throw e;
    }
  }

  isolateModules(fn: () => void): void {
    if (this._isolatedModuleRegistry || this._isolatedMockRegistry) {
      throw new Error(
        'isolateModules cannot be nested inside another isolateModules.',
      );
    }
    this._isolatedModuleRegistry = new Map();
    this._isolatedMockRegistry = new Map();
    try {
      fn();
    } finally {
      // might be cleared within the callback
      this._isolatedModuleRegistry?.clear();
      this._isolatedMockRegistry?.clear();
      this._isolatedModuleRegistry = null;
      this._isolatedMockRegistry = null;
    }
  }

  resetModules(): void {
    this._isolatedModuleRegistry?.clear();
    this._isolatedMockRegistry?.clear();
    this._isolatedModuleRegistry = null;
    this._isolatedMockRegistry = null;
    this._mockRegistry.clear();
    this._moduleRegistry.clear();
    this._esmoduleRegistry.clear();

    if (this._environment) {
      if (this._environment.global) {
        const envGlobal = this._environment.global;
        (Object.keys(envGlobal) as Array<keyof NodeJS.Global>).forEach(key => {
          const globalMock = envGlobal[key];
          if (
            ((typeof globalMock === 'object' && globalMock !== null) ||
              typeof globalMock === 'function') &&
            globalMock._isMockFunction === true
          ) {
            globalMock.mockClear();
          }
        });
      }

      if (this._environment.fakeTimers) {
        this._environment.fakeTimers.clearAllTimers();
      }
    }
  }

  async collectV8Coverage(): Promise<void> {
    this._v8CoverageInstrumenter = new CoverageInstrumenter();

    await this._v8CoverageInstrumenter.startInstrumenting();
  }

  async stopCollectingV8Coverage(): Promise<void> {
    if (!this._v8CoverageInstrumenter) {
      throw new Error('You need to call `collectV8Coverage` first.');
    }
    this._v8CoverageResult = await this._v8CoverageInstrumenter.stopInstrumenting();
  }

  getAllCoverageInfoCopy(): JestEnvironment['global']['__coverage__'] {
    return deepCyclicCopy(this._environment.global.__coverage__);
  }

  getAllV8CoverageInfoCopy(): V8CoverageResult {
    if (!this._v8CoverageResult) {
      throw new Error('You need to `stopCollectingV8Coverage` first');
    }

    return this._v8CoverageResult
      .filter(res => res.url.startsWith('file://'))
      .map(res => ({...res, url: fileURLToPath(res.url)}))
      .filter(
        res =>
          // TODO: will this work on windows? It might be better if `shouldInstrument` deals with it anyways
          res.url.startsWith(this._config.rootDir) &&
          this._fileTransforms.has(res.url) &&
          shouldInstrument(res.url, this._coverageOptions, this._config),
      )
      .map(result => {
        const transformedFile = this._fileTransforms.get(result.url);

        return {
          codeTransformResult: transformedFile,
          result,
        };
      });
  }

  // TODO - remove in Jest 26
  getSourceMapInfo(_coveredFiles: Set<string>): Record<string, string> {
    return {};
  }

  getSourceMaps(): SourceMapRegistry {
    return fromEntries(this._sourceMapRegistry);
  }

  setMock(
    from: string,
    moduleName: string,
    mockFactory: () => unknown,
    options?: {virtual?: boolean},
  ): void {
    if (options?.virtual) {
      const mockPath = this._resolver.getModulePath(from, moduleName);

      this._virtualMocks.set(mockPath, true);
    }
    const moduleID = this._resolver.getModuleID(
      fromEntries(this._virtualMocks),
      from,
      moduleName,
    );
    this._explicitShouldMock.set(moduleID, true);
    this._mockFactories.set(moduleID, mockFactory);
  }

  restoreAllMocks(): void {
    this._moduleMocker.restoreAllMocks();
  }

  resetAllMocks(): void {
    this._moduleMocker.resetAllMocks();
  }

  clearAllMocks(): void {
    this._moduleMocker.clearAllMocks();
  }

  teardown(): void {
    this.restoreAllMocks();
    this.resetAllMocks();
    this.resetModules();

    this._internalModuleRegistry.clear();
    this._mockFactories.clear();
    this._mockMetaDataCache.clear();
    this._shouldMockModuleCache.clear();
    this._shouldUnmockTransitiveDependenciesCache.clear();
    this._explicitShouldMock.clear();
    this._transitiveShouldMock.clear();
    this._virtualMocks.clear();
    this._cacheFS.clear();
    this._unmockList = undefined;

    this._sourceMapRegistry.clear();

    this._fileTransforms.clear();
    this.jestObjectCaches.clear();

    this._v8CoverageResult = [];
    this._v8CoverageInstrumenter = undefined;
    this._moduleImplementation = undefined;
  }

  private _resolveModule(from: Config.Path, to?: string) {
    return to ? this._resolver.resolveModule(from, to) : from;
  }

  private _requireResolve(
    from: Config.Path,
    moduleName?: string,
    options: ResolveOptions = {},
  ) {
    if (moduleName == null) {
      throw new Error(
        'The first argument to require.resolve must be a string. Received null or undefined.',
      );
    }

    const {paths} = options;

    if (paths) {
      for (const p of paths) {
        const absolutePath = path.resolve(from, '..', p);
        const module = this._resolver.resolveModuleFromDirIfExists(
          absolutePath,
          moduleName,
          // required to also resolve files without leading './' directly in the path
          {paths: [absolutePath]},
        );
        if (module) {
          return module;
        }
      }

      throw new Resolver.ModuleNotFoundError(
        `Cannot resolve module '${moduleName}' from paths ['${paths.join(
          "', '",
        )}'] from ${from}`,
      );
    }
    try {
      return this._resolveModule(from, moduleName);
    } catch (err) {
      const module = this._resolver.getMockModule(from, moduleName);

      if (module) {
        return module;
      } else {
        throw err;
      }
    }
  }

  private _requireResolvePaths(from: Config.Path, moduleName?: string) {
    if (moduleName == null) {
      throw new Error(
        'The first argument to require.resolve.paths must be a string. Received null or undefined.',
      );
    }
    if (!moduleName.length) {
      throw new Error(
        'The first argument to require.resolve.paths must not be the empty string.',
      );
    }

    if (moduleName[0] === '.') {
      return [path.resolve(from, '..')];
    }
    if (this._resolver.isCoreModule(moduleName)) {
      return null;
    }
    return this._resolver.getModulePaths(path.resolve(from, '..'));
  }

  private _execModule(
    localModule: InitialModule,
    options: InternalModuleOptions | undefined,
    moduleRegistry: ModuleRegistry,
    from: Config.Path | null,
  ) {
    // If the environment was disposed, prevent this module from being executed.
    if (!this._environment.global) {
      return;
    }

    const filename = localModule.filename;
    const lastExecutingModulePath = this._currentlyExecutingModulePath;
    this._currentlyExecutingModulePath = filename;
    const origCurrExecutingManualMock = this._isCurrentlyExecutingManualMock;
    this._isCurrentlyExecutingManualMock = filename;

    const dirname = path.dirname(filename);
    localModule.children = [];

    Object.defineProperty(localModule, 'parent', {
      enumerable: true,
      get() {
        const key = from || '';
        return moduleRegistry.get(key) || null;
      },
    });

    localModule.paths = this._resolver.getModulePaths(dirname);
    Object.defineProperty(localModule, 'require', {
      value: this._createRequireImplementation(localModule, options),
    });

    const transformedCode = this.transformFile(filename, options);

    let compiledFunction: ModuleWrapper | null = null;

    // Use this if available instead of deprecated `JestEnvironment.runScript`
    if (typeof this._environment.getVmContext === 'function') {
      const vmContext = this._environment.getVmContext();

      if (vmContext) {
        try {
          compiledFunction = compileFunction(
            transformedCode,
            this.constructInjectedModuleParameters(),
            {
              filename,
              parsingContext: vmContext,
            },
          ) as ModuleWrapper;
        } catch (e) {
          throw handlePotentialSyntaxError(e);
        }
      }
    } else {
      const script = this.createScriptFromCode(transformedCode, filename);

      const runScript = this._environment.runScript<RunScriptEvalResult>(
        script,
      );

      if (runScript === null) {
        compiledFunction = null;
      } else {
        compiledFunction = runScript[EVAL_RESULT_VARIABLE];
      }
    }

    if (compiledFunction === null) {
      this._logFormattedReferenceError(
        'You are trying to `import` a file after the Jest environment has been torn down.',
      );
      process.exitCode = 1;
      return;
    }

    const jestObject = this._createJestObjectFor(filename);

    this.jestObjectCaches.set(filename, jestObject);

    try {
      compiledFunction.call(
        localModule.exports,
        localModule as NodeModule, // module object
        localModule.exports, // module exports
        localModule.require as typeof require, // require implementation
        dirname, // __dirname
        filename, // __filename
        this._environment.global, // global object
        jestObject, // jest object
        ...this._config.extraGlobals.map(globalVariable => {
          if (this._environment.global[globalVariable]) {
            return this._environment.global[globalVariable];
          }

          throw new Error(
            `You have requested '${globalVariable}' as a global variable, but it was not present. Please check your config or your global environment.`,
          );
        }),
      );
    } catch (error) {
      this.handleExecutionError(error, localModule);
    }

    this._isCurrentlyExecutingManualMock = origCurrExecutingManualMock;
    this._currentlyExecutingModulePath = lastExecutingModulePath;
  }

  private transformFile(
    filename: string,
    options?: InternalModuleOptions,
  ): string {
    const source = this.readFile(filename);

    if (options?.isInternalModule) {
      return source;
    }

    const transformedFile = this._scriptTransformer.transform(
      filename,
      this._getFullTransformationOptions(options),
      source,
    );

    this._fileTransforms.set(filename, transformedFile);

    if (transformedFile.sourceMapPath) {
      this._sourceMapRegistry.set(filename, transformedFile.sourceMapPath);
    }
    return transformedFile.code;
  }

  private createScriptFromCode(scriptSource: string, filename: string) {
    try {
      return new Script(this.wrapCodeInModuleWrapper(scriptSource), {
        displayErrors: true,
        filename: this._resolver.isCoreModule(filename)
          ? `jest-nodejs-core-${filename}`
          : filename,
      });
    } catch (e) {
      throw handlePotentialSyntaxError(e);
    }
  }

  private _requireCoreModule(moduleName: string) {
    if (moduleName === 'process') {
      return this._environment.global.process;
    }

    if (moduleName === 'module') {
      return this._getMockedNativeModule();
    }

    return require(moduleName);
  }

  private _importCoreModule(moduleName: string, context: VMContext) {
    const required = this._requireCoreModule(moduleName);

    return new SyntheticModule(
      ['default', ...Object.keys(required)],
      function () {
        // @ts-expect-error: TS doesn't know what `this` is
        this.setExport('default', required);
        Object.entries(required).forEach(([key, value]) => {
          // @ts-expect-error: TS doesn't know what `this` is
          this.setExport(key, value);
        });
      },
      // should identifier be `node://${moduleName}`?
      {context, identifier: moduleName},
    );
  }

  private _getMockedNativeModule(): typeof nativeModule.Module {
    if (this._moduleImplementation) {
      return this._moduleImplementation;
    }

    const createRequire = (modulePath: string | URL) => {
      const filename =
        typeof modulePath === 'string'
          ? modulePath.startsWith('file:///')
            ? fileURLToPath(new URL(modulePath))
            : modulePath
          : fileURLToPath(modulePath);

      if (!path.isAbsolute(filename)) {
        const error = new TypeError(
          `The argument 'filename' must be a file URL object, file URL string, or absolute path string. Received '${filename}'`,
        );
        // @ts-expect-error
        error.code = 'ERR_INVALID_ARG_TYPE';
        throw error;
      }

      return this._createRequireImplementation({
        children: [],
        exports: {},
        filename,
        id: filename,
        loaded: false,
      });
    };

    // should we implement the class ourselves?
    class Module extends nativeModule.Module {}

    Object.entries(nativeModule.Module).forEach(([key, value]) => {
      // @ts-expect-error
      Module[key] = value;
    });

    Module.Module = Module;

    if ('createRequire' in nativeModule) {
      Module.createRequire = createRequire;
    }
    if ('createRequireFromPath' in nativeModule) {
      Module.createRequireFromPath = function createRequireFromPath(
        filename: string | URL,
      ) {
        if (typeof filename !== 'string') {
          const error = new TypeError(
            `The argument 'filename' must be string. Received '${filename}'.${
              filename instanceof URL
                ? ' Use createRequire for URL filename.'
                : ''
            }`,
          );
          // @ts-expect-error
          error.code = 'ERR_INVALID_ARG_TYPE';
          throw error;
        }
        return createRequire(filename);
      };
    }
    if ('syncBuiltinESMExports' in nativeModule) {
      Module.syncBuiltinESMExports = function syncBuiltinESMExports() {};
    }

    this._moduleImplementation = Module;

    return Module;
  }

  private _generateMock(from: Config.Path, moduleName: string) {
    const modulePath =
      this._resolver.resolveStubModuleName(from, moduleName) ||
      this._resolveModule(from, moduleName);
    if (!this._mockMetaDataCache.has(modulePath)) {
      // This allows us to handle circular dependencies while generating an
      // automock

      this._mockMetaDataCache.set(
        modulePath,
        this._moduleMocker.getMetadata({}) || {},
      );

      // In order to avoid it being possible for automocking to potentially
      // cause side-effects within the module environment, we need to execute
      // the module in isolation. This could cause issues if the module being
      // mocked has calls into side-effectful APIs on another module.
      const origMockRegistry = this._mockRegistry;
      const origModuleRegistry = this._moduleRegistry;
      this._mockRegistry = new Map();
      this._moduleRegistry = new Map();

      const moduleExports = this.requireModule(from, moduleName);

      // Restore the "real" module/mock registries
      this._mockRegistry = origMockRegistry;
      this._moduleRegistry = origModuleRegistry;

      const mockMetadata = this._moduleMocker.getMetadata(moduleExports);
      if (mockMetadata == null) {
        throw new Error(
          `Failed to get mock metadata: ${modulePath}\n\n` +
            `See: https://jestjs.io/docs/manual-mocks.html#content`,
        );
      }
      this._mockMetaDataCache.set(modulePath, mockMetadata);
    }
    return this._moduleMocker.generateFromMetadata(
      // added above if missing
      this._mockMetaDataCache.get(modulePath)!,
    );
  }

  private _shouldMock(from: Config.Path, moduleName: string): boolean {
    const explicitShouldMock = this._explicitShouldMock;
    const moduleID = this._resolver.getModuleID(
      fromEntries(this._virtualMocks),
      from,
      moduleName,
    );
    const key = from + path.delimiter + moduleID;

    if (explicitShouldMock.has(moduleID)) {
      // guaranteed by `has` above
      return explicitShouldMock.get(moduleID)!;
    }

    if (
      !this._shouldAutoMock ||
      this._resolver.isCoreModule(moduleName) ||
      this._shouldUnmockTransitiveDependenciesCache.get(key)
    ) {
      return false;
    }

    if (this._shouldMockModuleCache.has(moduleID)) {
      // guaranteed by `has` above
      return this._shouldMockModuleCache.get(moduleID)!;
    }

    let modulePath;
    try {
      modulePath = this._resolveModule(from, moduleName);
    } catch (e) {
      const manualMock = this._resolver.getMockModule(from, moduleName);
      if (manualMock) {
        this._shouldMockModuleCache.set(moduleID, true);
        return true;
      }
      throw e;
    }

    if (this._unmockList && this._unmockList.test(modulePath)) {
      this._shouldMockModuleCache.set(moduleID, false);
      return false;
    }

    // transitive unmocking for package managers that store flat packages (npm3)
    const currentModuleID = this._resolver.getModuleID(
      fromEntries(this._virtualMocks),
      from,
    );
    if (
      this._transitiveShouldMock.get(currentModuleID) === false ||
      (from.includes(NODE_MODULES) &&
        modulePath.includes(NODE_MODULES) &&
        ((this._unmockList && this._unmockList.test(from)) ||
          explicitShouldMock.get(currentModuleID) === false))
    ) {
      this._transitiveShouldMock.set(moduleID, false);
      this._shouldUnmockTransitiveDependenciesCache.set(key, true);
      return false;
    }
    this._shouldMockModuleCache.set(moduleID, true);
    return true;
  }

  private _createRequireImplementation(
    from: InitialModule,
    options?: InternalModuleOptions,
<<<<<<< HEAD
  ): LocalModuleRequire {
    const resolve = (moduleName: string, resolveOptions?: ResolveOptions) => {
      const resolved = this._requireResolve(
        from.filename,
        moduleName,
        resolveOptions,
      );
      if (
        resolveOptions?.[OUTSIDE_JEST_VM_RESOLVE_OPTION] &&
        options?.isInternalModule
      ) {
        return createOutsideJestVmPath(resolved);
      }
      return resolved;
    };
=======
  ): NodeRequire {
    // TODO: somehow avoid having to type the arguments - they should come from `NodeRequire/LocalModuleRequire.resolve`
    const resolve = (moduleName: string, options: ResolveOptions) =>
      this._requireResolve(from.filename, moduleName, options);
>>>>>>> 81712ba8
    resolve.paths = (moduleName: string) =>
      this._requireResolvePaths(from.filename, moduleName);

    const moduleRequire = (options?.isInternalModule
      ? (moduleName: string) =>
          this.requireInternalModule(from.filename, moduleName)
      : this.requireModuleOrMock.bind(this, from.filename)) as NodeRequire;
    moduleRequire.extensions = Object.create(null);
    moduleRequire.resolve = resolve;
    moduleRequire.cache = (() => {
      // TODO: consider warning somehow that this does nothing. We should support deletions, anyways
      const notPermittedMethod = () => true;
      return new Proxy<typeof moduleRequire['cache']>(Object.create(null), {
        defineProperty: notPermittedMethod,
        deleteProperty: notPermittedMethod,
        get: (_target, key) =>
          typeof key === 'string' ? this._moduleRegistry.get(key) : undefined,
        getOwnPropertyDescriptor() {
          return {
            configurable: true,
            enumerable: true,
          };
        },
        has: (_target, key) =>
          typeof key === 'string' && this._moduleRegistry.has(key),
        ownKeys: () => Array.from(this._moduleRegistry.keys()),
        set: notPermittedMethod,
      });
    })();

    Object.defineProperty(moduleRequire, 'main', {
      enumerable: true,
      get() {
        let mainModule = from.parent;
        while (
          mainModule &&
          mainModule.parent &&
          mainModule.id !== mainModule.parent.id
        ) {
          mainModule = mainModule.parent;
        }
        return mainModule;
      },
    });
    return moduleRequire;
  }

  private _createJestObjectFor(from: Config.Path): Jest {
    const disableAutomock = () => {
      this._shouldAutoMock = false;
      return jestObject;
    };
    const enableAutomock = () => {
      this._shouldAutoMock = true;
      return jestObject;
    };
    const unmock = (moduleName: string) => {
      const moduleID = this._resolver.getModuleID(
        fromEntries(this._virtualMocks),
        from,
        moduleName,
      );
      this._explicitShouldMock.set(moduleID, false);
      return jestObject;
    };
    const deepUnmock = (moduleName: string) => {
      const moduleID = this._resolver.getModuleID(
        fromEntries(this._virtualMocks),
        from,
        moduleName,
      );
      this._explicitShouldMock.set(moduleID, false);
      this._transitiveShouldMock.set(moduleID, false);
      return jestObject;
    };
    const mock: Jest['mock'] = (moduleName, mockFactory, options) => {
      if (mockFactory !== undefined) {
        return setMockFactory(moduleName, mockFactory, options);
      }

      const moduleID = this._resolver.getModuleID(
        fromEntries(this._virtualMocks),
        from,
        moduleName,
      );
      this._explicitShouldMock.set(moduleID, true);
      return jestObject;
    };
    const setMockFactory = (
      moduleName: string,
      mockFactory: () => unknown,
      options?: {virtual?: boolean},
    ) => {
      this.setMock(from, moduleName, mockFactory, options);
      return jestObject;
    };
    const clearAllMocks = () => {
      this.clearAllMocks();
      return jestObject;
    };
    const resetAllMocks = () => {
      this.resetAllMocks();
      return jestObject;
    };
    const restoreAllMocks = () => {
      this.restoreAllMocks();
      return jestObject;
    };
    const _getFakeTimers = () => {
      if (
        !(this._environment.fakeTimers || this._environment.fakeTimersModern)
      ) {
        this._logFormattedReferenceError(
          'You are trying to access a property or method of the Jest environment after it has been torn down.',
        );
        process.exitCode = 1;
      }

      return this._fakeTimersImplementation!;
    };
    const useFakeTimers = (type: string = 'legacy') => {
      if (type === 'modern') {
        this._fakeTimersImplementation = this._environment.fakeTimersModern;
      } else {
        this._fakeTimersImplementation = this._environment.fakeTimers;
      }
      this._fakeTimersImplementation!.useFakeTimers();
      return jestObject;
    };
    const useRealTimers = () => {
      _getFakeTimers().useRealTimers();
      return jestObject;
    };
    const resetModules = () => {
      this.resetModules();
      return jestObject;
    };
    const isolateModules = (fn: () => void) => {
      this.isolateModules(fn);
      return jestObject;
    };
    const fn = this._moduleMocker.fn.bind(this._moduleMocker);
    const spyOn = this._moduleMocker.spyOn.bind(this._moduleMocker);

    const setTimeout = (timeout: number) => {
      if (this._environment.global.jasmine) {
        this._environment.global.jasmine._DEFAULT_TIMEOUT_INTERVAL = timeout;
      } else {
        // @ts-expect-error: https://github.com/Microsoft/TypeScript/issues/24587
        this._environment.global[testTimeoutSymbol] = timeout;
      }
      return jestObject;
    };

    const retryTimes = (numTestRetries: number) => {
      // @ts-expect-error: https://github.com/Microsoft/TypeScript/issues/24587
      this._environment.global[retryTimesSymbol] = numTestRetries;
      return jestObject;
    };

    const jestObject: Jest = {
      addMatchers: (matchers: Record<string, any>) =>
        this._environment.global.jasmine.addMatchers(matchers),
      advanceTimersByTime: (msToRun: number) =>
        _getFakeTimers().advanceTimersByTime(msToRun),
      advanceTimersToNextTimer: (steps?: number) =>
        _getFakeTimers().advanceTimersToNextTimer(steps),
      autoMockOff: disableAutomock,
      autoMockOn: enableAutomock,
      clearAllMocks,
      clearAllTimers: () => _getFakeTimers().clearAllTimers(),
      createMockFromModule: (moduleName: string) =>
        this._generateMock(from, moduleName),
      deepUnmock,
      disableAutomock,
      doMock: mock,
      dontMock: unmock,
      enableAutomock,
      fn,
      genMockFromModule: (moduleName: string) =>
        this._generateMock(from, moduleName),
      getRealSystemTime: () => {
        const fakeTimers = _getFakeTimers();

        if (fakeTimers instanceof ModernFakeTimers) {
          return fakeTimers.getRealSystemTime();
        } else {
          throw new TypeError(
            'getRealSystemTime is not available when not using modern timers',
          );
        }
      },
      getTimerCount: () => _getFakeTimers().getTimerCount(),
      isMockFunction: this._moduleMocker.isMockFunction,
      isolateModules,
      mock,
      requireActual: this.requireActual.bind(this, from),
      requireMock: this.requireMock.bind(this, from),
      resetAllMocks,
      resetModuleRegistry: resetModules,
      resetModules,
      restoreAllMocks,
      retryTimes,
      runAllImmediates: () => {
        const fakeTimers = _getFakeTimers();

        if (fakeTimers instanceof LegacyFakeTimers) {
          fakeTimers.runAllImmediates();
        } else {
          throw new TypeError(
            'runAllImmediates is not available when using modern timers',
          );
        }
      },
      runAllTicks: () => _getFakeTimers().runAllTicks(),
      runAllTimers: () => _getFakeTimers().runAllTimers(),
      runOnlyPendingTimers: () => _getFakeTimers().runOnlyPendingTimers(),
      runTimersToTime: (msToRun: number) =>
        _getFakeTimers().advanceTimersByTime(msToRun),
      setMock: (moduleName: string, mock: unknown) =>
        setMockFactory(moduleName, () => mock),
      setSystemTime: (now?: number) => {
        const fakeTimers = _getFakeTimers();

        if (fakeTimers instanceof ModernFakeTimers) {
          fakeTimers.setSystemTime(now);
        } else {
          throw new TypeError(
            'setSystemTime is not available when not using modern timers',
          );
        }
      },
      setTimeout,
      spyOn,
      unmock,
      useFakeTimers,
      useRealTimers,
    };
    return jestObject;
  }

  private _logFormattedReferenceError(errorMessage: string) {
    const originalStack = new ReferenceError(errorMessage)
      .stack!.split('\n')
      // Remove this file from the stack (jest-message-utils will keep one line)
      .filter(line => line.indexOf(__filename) === -1)
      .join('\n');

    const {message, stack} = separateMessageFromStack(originalStack);

    console.error(
      `\n${message}\n` +
        formatStackTrace(stack, this._config, {noStackTrace: false}),
    );
  }

  private wrapCodeInModuleWrapper(content: string) {
    const args = this.constructInjectedModuleParameters();

    return (
      '({"' +
      EVAL_RESULT_VARIABLE +
      `":function(${args.join(',')}){` +
      content +
      '\n}});'
    );
  }

  private constructInjectedModuleParameters() {
    return [
      'module',
      'exports',
      'require',
      '__dirname',
      '__filename',
      'global',
      'jest',
      ...this._config.extraGlobals,
    ];
  }

  private handleExecutionError(e: Error, module: InitialModule): never {
    const moduleNotFoundError = Resolver.tryCastModuleNotFoundError(e);
    if (moduleNotFoundError) {
      if (!moduleNotFoundError.requireStack) {
        moduleNotFoundError.requireStack = [module.filename || module.id];

        for (let cursor = module.parent; cursor; cursor = cursor.parent) {
          moduleNotFoundError.requireStack.push(cursor.filename || cursor.id);
        }

        moduleNotFoundError.buildMessage(this._config.rootDir);
      }
      throw moduleNotFoundError;
    }

    throw e;
  }

  private getGlobalsForCjs(from: Config.Path): JestGlobalsValues {
    const jest = this.jestObjectCaches.get(from);

    invariant(jest, 'There should always be a Jest object already');

    return {...this.getGlobalsFromEnvironment(), jest};
  }

  private async getGlobalsForEsm(
    from: Config.Path,
    context: VMContext,
  ): Promise<VMModule> {
    let jest = this.jestObjectCaches.get(from);

    if (!jest) {
      jest = this._createJestObjectFor(from);

      this.jestObjectCaches.set(from, jest);
    }

    const globals: JestGlobalsValues = {
      ...this.getGlobalsFromEnvironment(),
      jest,
    };

    const module = new SyntheticModule(
      Object.keys(globals),
      function () {
        Object.entries(globals).forEach(([key, value]) => {
          // @ts-expect-error: TS doesn't know what `this` is
          this.setExport(key, value);
        });
      },
      {context, identifier: '@jest/globals'},
    );

    await module.link(() => {
      throw new Error('This should never happen');
    });

    await module.evaluate();

    return module;
  }

  private getGlobalsFromEnvironment(): Omit<JestGlobalsValues, 'jest'> {
    return {
      afterAll: this._environment.global.afterAll,
      afterEach: this._environment.global.afterEach,
      beforeAll: this._environment.global.beforeAll,
      beforeEach: this._environment.global.beforeEach,
      describe: this._environment.global.describe,
      expect: this._environment.global.expect,
      fdescribe: this._environment.global.fdescribe,
      fit: this._environment.global.fit,
      it: this._environment.global.it,
      test: this._environment.global.test,
      xdescribe: this._environment.global.xdescribe,
      xit: this._environment.global.xit,
      xtest: this._environment.global.xtest,
    };
  }

  private readFile(filename: Config.Path): string {
    let source = this._cacheFS.get(filename);

    if (!source) {
      source = fs.readFileSync(filename, 'utf8');

      this._cacheFS.set(filename, source);
    }

    return source;
  }
}

function invariant(condition: unknown, message?: string): asserts condition {
  if (!condition) {
    throw new Error(message);
  }
}

export = Runtime;<|MERGE_RESOLUTION|>--- conflicted
+++ resolved
@@ -1323,8 +1323,7 @@
   private _createRequireImplementation(
     from: InitialModule,
     options?: InternalModuleOptions,
-<<<<<<< HEAD
-  ): LocalModuleRequire {
+  ): NodeRequire {
     const resolve = (moduleName: string, resolveOptions?: ResolveOptions) => {
       const resolved = this._requireResolve(
         from.filename,
@@ -1339,12 +1338,6 @@
       }
       return resolved;
     };
-=======
-  ): NodeRequire {
-    // TODO: somehow avoid having to type the arguments - they should come from `NodeRequire/LocalModuleRequire.resolve`
-    const resolve = (moduleName: string, options: ResolveOptions) =>
-      this._requireResolve(from.filename, moduleName, options);
->>>>>>> 81712ba8
     resolve.paths = (moduleName: string) =>
       this._requireResolvePaths(from.filename, moduleName);
 
