--- conflicted
+++ resolved
@@ -1359,20 +1359,11 @@
     from: InitialModule,
     options?: InternalModuleOptions,
   ): NodeRequire {
-<<<<<<< HEAD
     const filenameOverride = options?.filenameOverride;
 
-    // TODO: somehow avoid having to type the arguments - they should come from `NodeRequire/LocalModuleRequire.resolve`
-    const resolve = (moduleName: string, options: ResolveOptions) =>
-      this._requireResolve(
-        filenameOverride ?? from.filename,
-        moduleName,
-        options,
-      );
-=======
     const resolve = (moduleName: string, resolveOptions?: ResolveOptions) => {
       const resolved = this._requireResolve(
-        from.filename,
+        filenameOverride ?? from.filename,
         moduleName,
         resolveOptions,
       );
@@ -1384,7 +1375,6 @@
       }
       return resolved;
     };
->>>>>>> 5fe8b080
     resolve.paths = (moduleName: string) =>
       this._requireResolvePaths(filenameOverride ?? from.filename, moduleName);
 
