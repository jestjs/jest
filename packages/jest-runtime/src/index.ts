/**
 * Copyright (c) Facebook, Inc. and its affiliates. All Rights Reserved.
 *
 * This source code is licensed under the MIT license found in the
 * LICENSE file in the root directory of this source tree.
 */

import nativeModule = require('module');
import * as path from 'path';
import {URL, fileURLToPath, pathToFileURL} from 'url';
import {
  Script,
  // @ts-expect-error: experimental, not added to the types
  SourceTextModule,
  // @ts-expect-error: experimental, not added to the types
  SyntheticModule,
  Context as VMContext,
  // @ts-expect-error: experimental, not added to the types
  Module as VMModule,
} from 'vm';
import {parse as parseCjs} from 'cjs-module-lexer';
import {CoverageInstrumenter, V8Coverage} from 'collect-v8-coverage';
import execa = require('execa');
import * as fs from 'graceful-fs';
import slash = require('slash');
import stripBOM = require('strip-bom');
import type {
  Jest,
  JestEnvironment,
  Module,
  ModuleWrapper,
} from '@jest/environment';
import type {LegacyFakeTimers, ModernFakeTimers} from '@jest/fake-timers';
import type * as JestGlobals from '@jest/globals';
import type {SourceMapRegistry} from '@jest/source-map';
import type {RuntimeTransformResult, V8CoverageResult} from '@jest/test-result';
import {
  CallerTransformOptions,
  ScriptTransformer,
  ShouldInstrumentOptions,
  TransformResult,
  TransformationOptions,
  handlePotentialSyntaxError,
  shouldInstrument,
} from '@jest/transform';
import type {Config, Global} from '@jest/types';
import type {IModuleMap} from 'jest-haste-map';
import HasteMap from 'jest-haste-map';
import {formatStackTrace, separateMessageFromStack} from 'jest-message-util';
import type {MockFunctionMetadata, ModuleMocker} from 'jest-mock';
import {escapePathForRegex} from 'jest-regex-util';
import Resolver, {ResolveModuleConfig} from 'jest-resolve';
import {EXTENSION as SnapshotExtension} from 'jest-snapshot';
import {createDirectory, deepCyclicCopy} from 'jest-util';
import {
  createOutsideJestVmPath,
  decodePossibleOutsideJestVmPath,
  findSiblingsWithFileExtension,
} from './helpers';
import type {Context} from './types';

export type {Context} from './types';

const esmIsAvailable = typeof SourceTextModule === 'function';

const dataURIRegex =
  /^data:(?<mime>text\/javascript|application\/json|application\/wasm)(?:;(?<encoding>charset=utf-8|base64))?,(?<code>.*)$/;

interface JestGlobals extends Global.TestFrameworkGlobals {
  expect: typeof JestGlobals.expect;
}

interface JestGlobalsWithJest extends JestGlobals {
  jest: typeof JestGlobals.jest;
}

type HasteMapOptions = {
  console?: Console;
  maxWorkers: number;
  resetCache: boolean;
  watch?: boolean;
  watchman: boolean;
};

interface InternalModuleOptions extends Required<CallerTransformOptions> {
  isInternalModule: boolean;
}

const defaultTransformOptions: InternalModuleOptions = {
  isInternalModule: false,
  supportsDynamicImport: esmIsAvailable,
  supportsExportNamespaceFrom: false,
  supportsStaticESM: false,
  supportsTopLevelAwait: false,
};

type InitialModule = Omit<Module, 'require' | 'parent' | 'paths'>;
type ModuleRegistry = Map<string, InitialModule | Module>;

// These are modules that we know
// * are safe to require from the outside (not stateful, not prone to errors passing in instances from different realms), and
// * take sufficiently long to require to warrant an optimization.
// When required from the outside, they use the worker's require cache and are thus
// only loaded once per worker, not once per test file.
// Use /benchmarks/test-file-overhead to measure the impact.
// Note that this only applies when they are required in an internal context;
// users who require one of these modules in their tests will still get the module from inside the VM.
// Prefer listing a module here only if it is impractical to use the jest-resolve-outside-vm-option where it is required,
// e.g. because there are many require sites spread across the dependency graph.
const INTERNAL_MODULE_REQUIRE_OUTSIDE_OPTIMIZED_MODULES = new Set(['chalk']);
const JEST_RESOLVE_OUTSIDE_VM_OPTION = Symbol.for(
  'jest-resolve-outside-vm-option',
);
type ResolveOptions = Parameters<typeof require.resolve>[1] & {
  [JEST_RESOLVE_OUTSIDE_VM_OPTION]?: true;
};

const testTimeoutSymbol = Symbol.for('TEST_TIMEOUT_SYMBOL');
const retryTimesSymbol = Symbol.for('RETRY_TIMES');

const NODE_MODULES = `${path.sep}node_modules${path.sep}`;

const getModuleNameMapper = (config: Config.ProjectConfig) => {
  if (
    Array.isArray(config.moduleNameMapper) &&
    config.moduleNameMapper.length
  ) {
    return config.moduleNameMapper.map(([regex, moduleName]) => ({
      moduleName,
      regex: new RegExp(regex),
    }));
  }
  return null;
};

const unmockRegExpCache = new WeakMap();

const EVAL_RESULT_VARIABLE = 'Object.<anonymous>';

type RunScriptEvalResult = {[EVAL_RESULT_VARIABLE]: ModuleWrapper};

const runtimeSupportsVmModules = typeof SyntheticModule === 'function';

const supportsTopLevelAwait =
  runtimeSupportsVmModules &&
  (() => {
    try {
      // eslint-disable-next-line no-new
      new SourceTextModule('await Promise.resolve()');

      return true;
    } catch {
      return false;
    }
  })();

const supportsNodeColonModulePrefixInRequire = (() => {
  try {
    require('node:fs');

    return true;
  } catch {
    return false;
  }
})();

const supportsNodeColonModulePrefixInImport = (() => {
  const {stdout} = execa.sync(
    'node',
    [
      '--eval',
      'import("node:fs").then(() => console.log(true), () => console.log(false));',
    ],
    {reject: false},
  );

  return stdout === 'true';
})();

export default class Runtime {
  private readonly _cacheFS: Map<string, string>;
  private readonly _config: Config.ProjectConfig;
  private readonly _coverageOptions: ShouldInstrumentOptions;
  private _currentlyExecutingModulePath: string;
  private readonly _environment: JestEnvironment;
  private readonly _explicitShouldMock: Map<string, boolean>;
  private readonly _explicitShouldMockModule: Map<string, boolean>;
  private _fakeTimersImplementation:
    | LegacyFakeTimers<unknown>
    | ModernFakeTimers
    | null;
  private readonly _internalModuleRegistry: ModuleRegistry;
  private _isCurrentlyExecutingManualMock: string | null;
  private _mainModule: Module | null;
  private readonly _mockFactories: Map<string, () => unknown>;
  private readonly _mockMetaDataCache: Map<string, MockFunctionMetadata>;
  private _mockRegistry: Map<string, any>;
  private _isolatedMockRegistry: Map<string, any> | null;
  private _moduleMockRegistry: Map<string, VMModule>;
  private readonly _moduleMockFactories: Map<string, () => unknown>;
  private readonly _moduleMocker: ModuleMocker;
  private _isolatedModuleRegistry: ModuleRegistry | null;
  private _moduleRegistry: ModuleRegistry;
  private readonly _esmoduleRegistry: Map<string, VMModule>;
  private readonly _cjsNamedExports: Map<string, Set<string>>;
  private readonly _esmModuleLinkingMap: WeakMap<VMModule, Promise<unknown>>;
  private readonly _testPath: string;
  private readonly _resolver: Resolver;
  private _shouldAutoMock: boolean;
  private readonly _shouldMockModuleCache: Map<string, boolean>;
  private readonly _shouldUnmockTransitiveDependenciesCache: Map<
    string,
    boolean
  >;
  private readonly _sourceMapRegistry: SourceMapRegistry;
  private readonly _scriptTransformer: ScriptTransformer;
  private readonly _fileTransforms: Map<string, RuntimeTransformResult>;
  private readonly _fileTransformsMutex: Map<string, Promise<void>>;
  private _v8CoverageInstrumenter: CoverageInstrumenter | undefined;
  private _v8CoverageResult: V8Coverage | undefined;
  private readonly _transitiveShouldMock: Map<string, boolean>;
  private _unmockList: RegExp | undefined;
  private readonly _virtualMocks: Map<string, boolean>;
  private readonly _virtualModuleMocks: Map<string, boolean>;
  private _moduleImplementation?: typeof nativeModule.Module;
  private readonly jestObjectCaches: Map<string, Jest>;
  private jestGlobals?: JestGlobals;
  private readonly esmConditions: Array<string>;
  private readonly cjsConditions: Array<string>;
  private isTornDown = false;

  constructor(
    config: Config.ProjectConfig,
    environment: JestEnvironment,
    resolver: Resolver,
    transformer: ScriptTransformer,
    cacheFS: Map<string, string>,
    coverageOptions: ShouldInstrumentOptions,
    testPath: string,
  ) {
    this._cacheFS = cacheFS;
    this._config = config;
    this._coverageOptions = coverageOptions;
    this._currentlyExecutingModulePath = '';
    this._environment = environment;
    this._explicitShouldMock = new Map();
    this._explicitShouldMockModule = new Map();
    this._internalModuleRegistry = new Map();
    this._isCurrentlyExecutingManualMock = null;
    this._mainModule = null;
    this._mockFactories = new Map();
    this._mockRegistry = new Map();
    this._moduleMockRegistry = new Map();
    this._moduleMockFactories = new Map();
    invariant(
      this._environment.moduleMocker,
      '`moduleMocker` must be set on an environment when created',
    );
    this._moduleMocker = this._environment.moduleMocker;
    this._isolatedModuleRegistry = null;
    this._isolatedMockRegistry = null;
    this._moduleRegistry = new Map();
    this._esmoduleRegistry = new Map();
    this._cjsNamedExports = new Map();
    this._esmModuleLinkingMap = new WeakMap();
    this._testPath = testPath;
    this._resolver = resolver;
    this._scriptTransformer = transformer;
    this._shouldAutoMock = config.automock;
    this._sourceMapRegistry = new Map();
    this._fileTransforms = new Map();
    this._fileTransformsMutex = new Map();
    this._virtualMocks = new Map();
    this._virtualModuleMocks = new Map();
    this.jestObjectCaches = new Map();

    this._mockMetaDataCache = new Map();
    this._shouldMockModuleCache = new Map();
    this._shouldUnmockTransitiveDependenciesCache = new Map();
    this._transitiveShouldMock = new Map();

    this._fakeTimersImplementation = config.fakeTimers.legacyFakeTimers
      ? this._environment.fakeTimers
      : this._environment.fakeTimersModern;

    this._unmockList = unmockRegExpCache.get(config);
    if (!this._unmockList && config.unmockedModulePathPatterns) {
      this._unmockList = new RegExp(
        config.unmockedModulePathPatterns.join('|'),
      );
      unmockRegExpCache.set(config, this._unmockList);
    }

    const envExportConditions = this._environment.exportConditions?.() ?? [];

    this.esmConditions = Array.from(
      new Set(['import', 'default', ...envExportConditions]),
    );
    this.cjsConditions = Array.from(
      new Set(['require', 'default', ...envExportConditions]),
    );

    if (config.automock) {
      config.setupFiles.forEach(filePath => {
        if (filePath.includes(NODE_MODULES)) {
          const moduleID = this._resolver.getModuleID(
            this._virtualMocks,
            filePath,
            undefined,
            // shouldn't really matter, but in theory this will make sure the caching is correct
            {
              conditions: this.unstable_shouldLoadAsEsm(filePath)
                ? this.esmConditions
                : this.cjsConditions,
            },
          );
          this._transitiveShouldMock.set(moduleID, false);
        }
      });
    }

    this.resetModules();
  }

  static shouldInstrument = shouldInstrument;

  static async createContext(
    config: Config.ProjectConfig,
    options: {
      console?: Console;
      maxWorkers: number;
      watch?: boolean;
      watchman: boolean;
    },
  ): Promise<Context> {
    createDirectory(config.cacheDirectory);
    const instance = await Runtime.createHasteMap(config, {
      console: options.console,
      maxWorkers: options.maxWorkers,
      resetCache: !config.cache,
      watch: options.watch,
      watchman: options.watchman,
    });
    const hasteMap = await instance.build();

    return {
      config,
      hasteFS: hasteMap.hasteFS,
      moduleMap: hasteMap.moduleMap,
      resolver: Runtime.createResolver(config, hasteMap.moduleMap),
    };
  }

  static createHasteMap(
    config: Config.ProjectConfig,
    options?: HasteMapOptions,
  ): Promise<HasteMap> {
    const ignorePatternParts = [
      ...config.modulePathIgnorePatterns,
      ...(options && options.watch ? config.watchPathIgnorePatterns : []),
      config.cacheDirectory.startsWith(config.rootDir + path.sep) &&
        config.cacheDirectory,
    ].filter(Boolean);
    const ignorePattern =
      ignorePatternParts.length > 0
        ? new RegExp(ignorePatternParts.join('|'))
        : undefined;

    return HasteMap.create({
      cacheDirectory: config.cacheDirectory,
      computeSha1: config.haste.computeSha1,
      console: options?.console,
      dependencyExtractor: config.dependencyExtractor,
      enableSymlinks: config.haste.enableSymlinks,
      extensions: [SnapshotExtension].concat(config.moduleFileExtensions),
      forceNodeFilesystemAPI: config.haste.forceNodeFilesystemAPI,
      hasteImplModulePath: config.haste.hasteImplModulePath,
      hasteMapModulePath: config.haste.hasteMapModulePath,
      id: config.id,
      ignorePattern,
      maxWorkers: options?.maxWorkers || 1,
<<<<<<< HEAD
      mocksPattern: escapePathForRegex(path.sep + '__mocks__' + path.sep),
=======
      mocksPattern: escapePathForRegex(`${path.sep}__mocks__${path.sep}`),
      name: config.name,
>>>>>>> a5f1ef43
      platforms: config.haste.platforms || ['ios', 'android'],
      resetCache: options?.resetCache,
      retainAllFiles: config.haste.retainAllFiles || false,
      rootDir: config.rootDir,
      roots: config.roots,
      throwOnModuleCollision: config.haste.throwOnModuleCollision,
      useWatchman: options?.watchman,
      watch: options?.watch,
    });
  }

  static createResolver(
    config: Config.ProjectConfig,
    moduleMap: IModuleMap,
  ): Resolver {
    return new Resolver(moduleMap, {
      defaultPlatform: config.haste.defaultPlatform,
      extensions: config.moduleFileExtensions.map(extension => `.${extension}`),
      hasCoreModules: true,
      moduleDirectories: config.moduleDirectories,
      moduleNameMapper: getModuleNameMapper(config),
      modulePaths: config.modulePaths,
      platforms: config.haste.platforms,
      resolver: config.resolver,
      rootDir: config.rootDir,
    });
  }

  static async runCLI(): Promise<never> {
    throw new Error('The jest-runtime CLI has been moved into jest-repl');
  }

  static getCLIOptions(): never {
    throw new Error('The jest-runtime CLI has been moved into jest-repl');
  }

  // unstable as it should be replaced by https://github.com/nodejs/modules/issues/393, and we don't want people to use it
  unstable_shouldLoadAsEsm(path: string): boolean {
    return Resolver.unstable_shouldLoadAsEsm(
      path,
      this._config.extensionsToTreatAsEsm,
    );
  }

  // not async _now_, but transform will be
  private async loadEsmModule(
    modulePath: string,
    query = '',
  ): Promise<VMModule> {
    const cacheKey = modulePath + query;

    if (this._fileTransformsMutex.has(cacheKey)) {
      await this._fileTransformsMutex.get(cacheKey);
    }

    if (!this._esmoduleRegistry.has(cacheKey)) {
      invariant(
        typeof this._environment.getVmContext === 'function',
        'ES Modules are only supported if your test environment has the `getVmContext` function',
      );

      const context = this._environment.getVmContext();

      invariant(context, 'Test environment has been torn down');

      let transformResolve: () => void;
      let transformReject: (error?: unknown) => void;

      this._fileTransformsMutex.set(
        cacheKey,
        new Promise((resolve, reject) => {
          transformResolve = resolve;
          transformReject = reject;
        }),
      );

      invariant(
        transformResolve! && transformReject!,
        'Promise initialization should be sync - please report this bug to Jest!',
      );

      if (this._resolver.isCoreModule(modulePath)) {
        const core = this._importCoreModule(modulePath, context);
        this._esmoduleRegistry.set(cacheKey, core);

        transformResolve();

        return core;
      }

      const transformedCode = await this.transformFileAsync(modulePath, {
        isInternalModule: false,
        supportsDynamicImport: true,
        supportsExportNamespaceFrom: true,
        supportsStaticESM: true,
        supportsTopLevelAwait,
      });

      try {
        const module = new SourceTextModule(transformedCode, {
          context,
          identifier: modulePath,
          importModuleDynamically: async (
            specifier: string,
            referencingModule: VMModule,
          ) => {
            invariant(
              runtimeSupportsVmModules,
              'You need to run with a version of node that supports ES Modules in the VM API. See https://jestjs.io/docs/ecmascript-modules',
            );
            const module = await this.resolveModule(
              specifier,
              referencingModule.identifier,
              referencingModule.context,
            );

            return this.linkAndEvaluateModule(module);
          },
          initializeImportMeta(meta: ImportMeta) {
            meta.url = pathToFileURL(modulePath).href;
          },
        });

        invariant(
          !this._esmoduleRegistry.has(cacheKey),
          `Module cache already has entry ${cacheKey}. This is a bug in Jest, please report it!`,
        );

        this._esmoduleRegistry.set(cacheKey, module);

        transformResolve();
      } catch (error) {
        transformReject(error);
        throw error;
      }
    }

    const module = this._esmoduleRegistry.get(cacheKey);

    invariant(
      module,
      'Module cache does not contain module. This is a bug in Jest, please open up an issue',
    );

    return module;
  }

  private async resolveModule<T = unknown>(
    specifier: string,
    referencingIdentifier: string,
    context: VMContext,
  ): Promise<T> {
    if (this.isTornDown) {
      this._logFormattedReferenceError(
        'You are trying to `import` a file after the Jest environment has been torn down.',
      );
      process.exitCode = 1;
      // @ts-expect-error - exiting
      return;
    }

    if (specifier === '@jest/globals') {
      const fromCache = this._esmoduleRegistry.get('@jest/globals');

      if (fromCache) {
        return fromCache;
      }
      const globals = this.getGlobalsForEsm(referencingIdentifier, context);
      this._esmoduleRegistry.set('@jest/globals', globals);

      return globals;
    }

    if (specifier.startsWith('data:')) {
      if (
        await this._shouldMockModule(
          referencingIdentifier,
          specifier,
          this._explicitShouldMockModule,
          {conditions: this.esmConditions},
        )
      ) {
        return this.importMock(referencingIdentifier, specifier, context);
      }

      const fromCache = this._esmoduleRegistry.get(specifier);

      if (fromCache) {
        return fromCache;
      }

      const match = specifier.match(dataURIRegex);

      if (!match || !match.groups) {
        throw new Error('Invalid data URI');
      }

      const mime = match.groups.mime;
      if (mime === 'application/wasm') {
        throw new Error('WASM is currently not supported');
      }

      const encoding = match.groups.encoding;
      let code = match.groups.code;
      if (!encoding || encoding === 'charset=utf-8') {
        code = decodeURIComponent(code);
      } else if (encoding === 'base64') {
        code = Buffer.from(code, 'base64').toString();
      } else {
        throw new Error(`Invalid data URI encoding: ${encoding}`);
      }

      let module;
      if (mime === 'application/json') {
        module = new SyntheticModule(
          ['default'],
          function () {
            const obj = JSON.parse(code);
            // @ts-expect-error: TS doesn't know what `this` is
            this.setExport('default', obj);
          },
          {context, identifier: specifier},
        );
      } else {
        module = new SourceTextModule(code, {
          context,
          identifier: specifier,
          importModuleDynamically: async (
            specifier: string,
            referencingModule: VMModule,
          ) => {
            invariant(
              runtimeSupportsVmModules,
              'You need to run with a version of node that supports ES Modules in the VM API. See https://jestjs.io/docs/ecmascript-modules',
            );
            const module = await this.resolveModule(
              specifier,
              referencingModule.identifier,
              referencingModule.context,
            );

            return this.linkAndEvaluateModule(module);
          },
          initializeImportMeta(meta: ImportMeta) {
            meta.url = specifier;
          },
        });
      }

      this._esmoduleRegistry.set(specifier, module);
      return module;
    }

    if (specifier.startsWith('file://')) {
      specifier = fileURLToPath(specifier);
    }

    const [path, query] = specifier.split('?');

    if (
      await this._shouldMockModule(
        referencingIdentifier,
        path,
        this._explicitShouldMockModule,
        {conditions: this.esmConditions},
      )
    ) {
      return this.importMock(referencingIdentifier, path, context);
    }

    const resolved = await this._resolveModule(referencingIdentifier, path, {
      conditions: this.esmConditions,
    });

    if (
      this._resolver.isCoreModule(resolved) ||
      this.unstable_shouldLoadAsEsm(resolved)
    ) {
      return this.loadEsmModule(resolved, query);
    }

    return this.loadCjsAsEsm(referencingIdentifier, resolved, context);
  }

  private async linkAndEvaluateModule(
    module: VMModule,
  ): Promise<VMModule | void> {
    if (this.isTornDown) {
      this._logFormattedReferenceError(
        'You are trying to `import` a file after the Jest environment has been torn down.',
      );
      process.exitCode = 1;
      return;
    }

    if (module.status === 'unlinked') {
      // since we might attempt to link the same module in parallel, stick the promise in a weak map so every call to
      // this method can await it
      this._esmModuleLinkingMap.set(
        module,
        module.link((specifier: string, referencingModule: VMModule) =>
          this.resolveModule(
            specifier,
            referencingModule.identifier,
            referencingModule.context,
          ),
        ),
      );
    }

    await this._esmModuleLinkingMap.get(module);

    if (module.status === 'linked') {
      await module.evaluate();
    }

    return module;
  }

  async unstable_importModule(
    from: string,
    moduleName?: string,
  ): Promise<void> {
    invariant(
      runtimeSupportsVmModules,
      'You need to run with a version of node that supports ES Modules in the VM API. See https://jestjs.io/docs/ecmascript-modules',
    );

    const [path, query] = (moduleName ?? '').split('?');

    const modulePath = await this._resolveModule(from, path, {
      conditions: this.esmConditions,
    });

    const module = await this.loadEsmModule(modulePath, query);

    return this.linkAndEvaluateModule(module);
  }

  private loadCjsAsEsm(from: string, modulePath: string, context: VMContext) {
    // CJS loaded via `import` should share cache with other CJS: https://github.com/nodejs/modules/issues/503
    const cjs = this.requireModuleOrMock(from, modulePath);

    const parsedExports = this.getExportsOfCjs(modulePath);

    const cjsExports = [...parsedExports].filter(exportName => {
      // we don't wanna respect any exports _named_ default as a named export
      if (exportName === 'default') {
        return false;
      }
      return Object.hasOwnProperty.call(cjs, exportName);
    });

    const module = new SyntheticModule(
      [...cjsExports, 'default'],
      function () {
        cjsExports.forEach(exportName => {
          // @ts-expect-error
          this.setExport(exportName, cjs[exportName]);
        });
        // @ts-expect-error: TS doesn't know what `this` is
        this.setExport('default', cjs);
      },
      {context, identifier: modulePath},
    );

    return evaluateSyntheticModule(module);
  }

  private async importMock<T = unknown>(
    from: string,
    moduleName: string,
    context: VMContext,
  ): Promise<T> {
    const moduleID = await this._resolver.getModuleIDAsync(
      this._virtualModuleMocks,
      from,
      moduleName,
      {conditions: this.esmConditions},
    );

    if (this._moduleMockRegistry.has(moduleID)) {
      return this._moduleMockRegistry.get(moduleID);
    }

    if (this._moduleMockFactories.has(moduleID)) {
      const invokedFactory: any = await this._moduleMockFactories.get(
        moduleID,
        // has check above makes this ok
      )!();

      const module = new SyntheticModule(
        Object.keys(invokedFactory),
        function () {
          Object.entries(invokedFactory).forEach(([key, value]) => {
            // @ts-expect-error: TS doesn't know what `this` is
            this.setExport(key, value);
          });
        },
        {context, identifier: moduleName},
      );

      this._moduleMockRegistry.set(moduleID, module);

      return evaluateSyntheticModule(module);
    }

    throw new Error('Attempting to import a mock without a factory');
  }

  private getExportsOfCjs(modulePath: string) {
    const cachedNamedExports = this._cjsNamedExports.get(modulePath);

    if (cachedNamedExports) {
      return cachedNamedExports;
    }

    const transformedCode =
      this._fileTransforms.get(modulePath)?.code ?? this.readFile(modulePath);

    const {exports, reexports} = parseCjs(transformedCode);

    const namedExports = new Set(exports);

    reexports.forEach(reexport => {
      const resolved = this._resolveCjsModule(modulePath, reexport, {
        conditions: this.esmConditions,
      });

      const exports = this.getExportsOfCjs(resolved);

      exports.forEach(namedExports.add, namedExports);
    });

    this._cjsNamedExports.set(modulePath, namedExports);

    return namedExports;
  }

  requireModule<T = unknown>(
    from: string,
    moduleName?: string,
    options?: InternalModuleOptions,
    isRequireActual = false,
  ): T {
    const isInternal = options?.isInternalModule ?? false;
    const moduleID = this._resolver.getModuleID(
      this._virtualMocks,
      from,
      moduleName,
      {conditions: this.cjsConditions},
    );
    let modulePath: string | undefined;

    // Some old tests rely on this mocking behavior. Ideally we'll change this
    // to be more explicit.
    const moduleResource = moduleName && this._resolver.getModule(moduleName);
    const manualMock =
      moduleName && this._resolver.getMockModule(from, moduleName);
    if (
      !options?.isInternalModule &&
      !isRequireActual &&
      !moduleResource &&
      manualMock &&
      manualMock !== this._isCurrentlyExecutingManualMock &&
      this._explicitShouldMock.get(moduleID) !== false
    ) {
      modulePath = manualMock;
    }

    if (moduleName && this._resolver.isCoreModule(moduleName)) {
      return this._requireCoreModule(
        moduleName,
        supportsNodeColonModulePrefixInRequire,
      );
    }

    if (!modulePath) {
      modulePath = this._resolveCjsModule(from, moduleName, {
        conditions: this.cjsConditions,
      });
    }

    if (this.unstable_shouldLoadAsEsm(modulePath)) {
      // Node includes more info in the message
      const error: NodeJS.ErrnoException = new Error(
        `Must use import to load ES Module: ${modulePath}`,
      );

      error.code = 'ERR_REQUIRE_ESM';

      throw error;
    }

    let moduleRegistry;

    if (isInternal) {
      moduleRegistry = this._internalModuleRegistry;
    } else if (this._isolatedModuleRegistry) {
      moduleRegistry = this._isolatedModuleRegistry;
    } else {
      moduleRegistry = this._moduleRegistry;
    }

    const module = moduleRegistry.get(modulePath);
    if (module) {
      return module.exports;
    }

    // We must register the pre-allocated module object first so that any
    // circular dependencies that may arise while evaluating the module can
    // be satisfied.
    const localModule: InitialModule = {
      children: [],
      exports: {},
      filename: modulePath,
      id: modulePath,
      loaded: false,
      path: path.dirname(modulePath),
    };
    moduleRegistry.set(modulePath, localModule);

    try {
      this._loadModule(
        localModule,
        from,
        moduleName,
        modulePath,
        options,
        moduleRegistry,
      );
    } catch (error) {
      moduleRegistry.delete(modulePath);
      throw error;
    }

    return localModule.exports;
  }

  requireInternalModule<T = unknown>(from: string, to?: string): T {
    if (to) {
      const require = (
        nativeModule.createRequire ?? nativeModule.createRequireFromPath
      )(from);
      if (INTERNAL_MODULE_REQUIRE_OUTSIDE_OPTIMIZED_MODULES.has(to)) {
        return require(to);
      }
      const outsideJestVmPath = decodePossibleOutsideJestVmPath(to);
      if (outsideJestVmPath) {
        return require(outsideJestVmPath);
      }
    }

    return this.requireModule<T>(from, to, {
      isInternalModule: true,
      supportsDynamicImport: esmIsAvailable,
      supportsExportNamespaceFrom: false,
      supportsStaticESM: false,
      supportsTopLevelAwait: false,
    });
  }

  requireActual<T = unknown>(from: string, moduleName: string): T {
    return this.requireModule<T>(from, moduleName, undefined, true);
  }

  requireMock<T = unknown>(from: string, moduleName: string): T {
    const moduleID = this._resolver.getModuleID(
      this._virtualMocks,
      from,
      moduleName,
      {conditions: this.cjsConditions},
    );

    if (this._isolatedMockRegistry?.has(moduleID)) {
      return this._isolatedMockRegistry.get(moduleID);
    } else if (this._mockRegistry.has(moduleID)) {
      return this._mockRegistry.get(moduleID);
    }

    const mockRegistry = this._isolatedMockRegistry || this._mockRegistry;

    if (this._mockFactories.has(moduleID)) {
      // has check above makes this ok
      const module = this._mockFactories.get(moduleID)!();
      mockRegistry.set(moduleID, module);
      return module as T;
    }

    const manualMockOrStub = this._resolver.getMockModule(from, moduleName);

    let modulePath =
      this._resolver.getMockModule(from, moduleName) ||
      this._resolveCjsModule(from, moduleName, {
        conditions: this.cjsConditions,
      });

    let isManualMock =
      manualMockOrStub &&
      !this._resolver.resolveStubModuleName(from, moduleName);
    if (!isManualMock) {
      // If the actual module file has a __mocks__ dir sitting immediately next
      // to it, look to see if there is a manual mock for this file.
      //
      // subDir1/my_module.js
      // subDir1/__mocks__/my_module.js
      // subDir2/my_module.js
      // subDir2/__mocks__/my_module.js
      //
      // Where some other module does a relative require into each of the
      // respective subDir{1,2} directories and expects a manual mock
      // corresponding to that particular my_module.js file.

      const moduleDir = path.dirname(modulePath);
      const moduleFileName = path.basename(modulePath);
      const potentialManualMock = path.join(
        moduleDir,
        '__mocks__',
        moduleFileName,
      );
      if (fs.existsSync(potentialManualMock)) {
        isManualMock = true;
        modulePath = potentialManualMock;
      }
    }
    if (isManualMock) {
      const localModule: InitialModule = {
        children: [],
        exports: {},
        filename: modulePath,
        id: modulePath,
        loaded: false,
        path: path.dirname(modulePath),
      };

      this._loadModule(
        localModule,
        from,
        moduleName,
        modulePath,
        undefined,
        mockRegistry,
      );

      mockRegistry.set(moduleID, localModule.exports);
    } else {
      // Look for a real module to generate an automock from
      mockRegistry.set(moduleID, this._generateMock(from, moduleName));
    }

    return mockRegistry.get(moduleID);
  }

  private _loadModule(
    localModule: InitialModule,
    from: string,
    moduleName: string | undefined,
    modulePath: string,
    options: InternalModuleOptions | undefined,
    moduleRegistry: ModuleRegistry,
  ) {
    if (path.extname(modulePath) === '.json') {
      const text = stripBOM(this.readFile(modulePath));

      const transformedFile = this._scriptTransformer.transformJson(
        modulePath,
        this._getFullTransformationOptions(options),
        text,
      );

      localModule.exports =
        this._environment.global.JSON.parse(transformedFile);
    } else if (path.extname(modulePath) === '.node') {
      localModule.exports = require(modulePath);
    } else {
      // Only include the fromPath if a moduleName is given. Else treat as root.
      const fromPath = moduleName ? from : null;
      this._execModule(localModule, options, moduleRegistry, fromPath);
    }
    localModule.loaded = true;
  }

  private _getFullTransformationOptions(
    options: InternalModuleOptions = defaultTransformOptions,
  ): TransformationOptions {
    return {
      ...options,
      ...this._coverageOptions,
    };
  }

  requireModuleOrMock<T = unknown>(from: string, moduleName: string): T {
    // this module is unmockable
    if (moduleName === '@jest/globals') {
      // @ts-expect-error: we don't care that it's not assignable to T
      return this.getGlobalsForCjs(from);
    }

    try {
      if (
        this._shouldMockCjs(from, moduleName, this._explicitShouldMock, {
          conditions: this.cjsConditions,
        })
      ) {
        return this.requireMock<T>(from, moduleName);
      } else {
        return this.requireModule<T>(from, moduleName);
      }
    } catch (e) {
      const moduleNotFound = Resolver.tryCastModuleNotFoundError(e);
      if (moduleNotFound) {
        if (
          moduleNotFound.siblingWithSimilarExtensionFound === null ||
          moduleNotFound.siblingWithSimilarExtensionFound === undefined
        ) {
          moduleNotFound.hint = findSiblingsWithFileExtension(
            this._config.moduleFileExtensions,
            from,
            moduleNotFound.moduleName || moduleName,
          );
          moduleNotFound.siblingWithSimilarExtensionFound = Boolean(
            moduleNotFound.hint,
          );
        }
        moduleNotFound.buildMessage(this._config.rootDir);
        throw moduleNotFound;
      }
      throw e;
    }
  }

  isolateModules(fn: () => void): void {
    if (this._isolatedModuleRegistry || this._isolatedMockRegistry) {
      throw new Error(
        'isolateModules cannot be nested inside another isolateModules.',
      );
    }
    this._isolatedModuleRegistry = new Map();
    this._isolatedMockRegistry = new Map();
    try {
      fn();
    } finally {
      // might be cleared within the callback
      this._isolatedModuleRegistry?.clear();
      this._isolatedMockRegistry?.clear();
      this._isolatedModuleRegistry = null;
      this._isolatedMockRegistry = null;
    }
  }

  resetModules(): void {
    this._isolatedModuleRegistry?.clear();
    this._isolatedMockRegistry?.clear();
    this._isolatedModuleRegistry = null;
    this._isolatedMockRegistry = null;
    this._mockRegistry.clear();
    this._moduleRegistry.clear();
    this._esmoduleRegistry.clear();
    this._cjsNamedExports.clear();
    this._moduleMockRegistry.clear();
    this._cacheFS.clear();
    this._fileTransforms.clear();

    if (this._environment) {
      if (this._environment.global) {
        const envGlobal = this._environment.global;
        (Object.keys(envGlobal) as Array<keyof typeof globalThis>).forEach(
          key => {
            const globalMock = envGlobal[key];
            if (
              ((typeof globalMock === 'object' && globalMock !== null) ||
                typeof globalMock === 'function') &&
              globalMock._isMockFunction === true
            ) {
              globalMock.mockClear();
            }
          },
        );
      }

      if (this._environment.fakeTimers) {
        this._environment.fakeTimers.clearAllTimers();
      }
    }
  }

  async collectV8Coverage(): Promise<void> {
    this._v8CoverageInstrumenter = new CoverageInstrumenter();

    await this._v8CoverageInstrumenter.startInstrumenting();
  }

  async stopCollectingV8Coverage(): Promise<void> {
    if (!this._v8CoverageInstrumenter) {
      throw new Error('You need to call `collectV8Coverage` first.');
    }
    this._v8CoverageResult =
      await this._v8CoverageInstrumenter.stopInstrumenting();
  }

  getAllCoverageInfoCopy(): JestEnvironment['global']['__coverage__'] {
    return deepCyclicCopy(this._environment.global.__coverage__);
  }

  getAllV8CoverageInfoCopy(): V8CoverageResult {
    if (!this._v8CoverageResult) {
      throw new Error('You need to `stopCollectingV8Coverage` first');
    }

    return this._v8CoverageResult
      .filter(res => res.url.startsWith('file://'))
      .map(res => ({...res, url: fileURLToPath(res.url)}))
      .filter(
        res =>
          // TODO: will this work on windows? It might be better if `shouldInstrument` deals with it anyways
          res.url.startsWith(this._config.rootDir) &&
          this._fileTransforms.has(res.url) &&
          shouldInstrument(res.url, this._coverageOptions, this._config),
      )
      .map(result => {
        const transformedFile = this._fileTransforms.get(result.url);

        return {
          codeTransformResult: transformedFile,
          result,
        };
      });
  }

  getSourceMaps(): SourceMapRegistry {
    return this._sourceMapRegistry;
  }

  setMock(
    from: string,
    moduleName: string,
    mockFactory: () => unknown,
    options?: {virtual?: boolean},
  ): void {
    if (options?.virtual) {
      const mockPath = this._resolver.getModulePath(from, moduleName);

      this._virtualMocks.set(mockPath, true);
    }
    const moduleID = this._resolver.getModuleID(
      this._virtualMocks,
      from,
      moduleName,
      {conditions: this.cjsConditions},
    );
    this._explicitShouldMock.set(moduleID, true);
    this._mockFactories.set(moduleID, mockFactory);
  }

  private setModuleMock(
    from: string,
    moduleName: string,
    mockFactory: () => Promise<unknown> | unknown,
    options?: {virtual?: boolean},
  ): void {
    if (options?.virtual) {
      const mockPath = this._resolver.getModulePath(from, moduleName);

      this._virtualModuleMocks.set(mockPath, true);
    }
    const moduleID = this._resolver.getModuleID(
      this._virtualModuleMocks,
      from,
      moduleName,
      {conditions: this.esmConditions},
    );
    this._explicitShouldMockModule.set(moduleID, true);
    this._moduleMockFactories.set(moduleID, mockFactory);
  }

  restoreAllMocks(): void {
    this._moduleMocker.restoreAllMocks();
  }

  resetAllMocks(): void {
    this._moduleMocker.resetAllMocks();
  }

  clearAllMocks(): void {
    this._moduleMocker.clearAllMocks();
  }

  teardown(): void {
    this.restoreAllMocks();
    this.resetAllMocks();
    this.resetModules();

    this._internalModuleRegistry.clear();
    this._mainModule = null;
    this._mockFactories.clear();
    this._moduleMockFactories.clear();
    this._mockMetaDataCache.clear();
    this._shouldMockModuleCache.clear();
    this._shouldUnmockTransitiveDependenciesCache.clear();
    this._explicitShouldMock.clear();
    this._explicitShouldMockModule.clear();
    this._transitiveShouldMock.clear();
    this._virtualMocks.clear();
    this._virtualModuleMocks.clear();
    this._cacheFS.clear();
    this._unmockList = undefined;

    this._sourceMapRegistry.clear();

    this._fileTransforms.clear();
    this._fileTransformsMutex.clear();
    this.jestObjectCaches.clear();

    this._v8CoverageResult = [];
    this._v8CoverageInstrumenter = undefined;
    this._moduleImplementation = undefined;

    this.isTornDown = true;
  }

  private _resolveCjsModule(
    from: string,
    to: string | undefined,
    options?: ResolveModuleConfig,
  ) {
    return to ? this._resolver.resolveModule(from, to, options) : from;
  }

  private _resolveModule(
    from: string,
    to: string | undefined,
    options?: ResolveModuleConfig,
  ) {
    return to ? this._resolver.resolveModuleAsync(from, to, options) : from;
  }

  private _requireResolve(
    from: string,
    moduleName?: string,
    options: ResolveOptions = {},
  ) {
    if (moduleName == null) {
      throw new Error(
        'The first argument to require.resolve must be a string. Received null or undefined.',
      );
    }

    if (path.isAbsolute(moduleName)) {
      const module = this._resolver.resolveModuleFromDirIfExists(
        moduleName,
        moduleName,
        {conditions: this.cjsConditions, paths: []},
      );
      if (module) {
        return module;
      }
    } else {
      const {paths} = options;
      if (paths) {
        for (const p of paths) {
          const absolutePath = path.resolve(from, '..', p);
          const module = this._resolver.resolveModuleFromDirIfExists(
            absolutePath,
            moduleName,
            // required to also resolve files without leading './' directly in the path
            {conditions: this.cjsConditions, paths: [absolutePath]},
          );
          if (module) {
            return module;
          }
        }

        throw new Resolver.ModuleNotFoundError(
          `Cannot resolve module '${moduleName}' from paths ['${paths.join(
            "', '",
          )}'] from ${from}`,
        );
      }
    }

    try {
      return this._resolveCjsModule(from, moduleName, {
        conditions: this.cjsConditions,
      });
    } catch (err) {
      const module = this._resolver.getMockModule(from, moduleName);

      if (module) {
        return module;
      } else {
        throw err;
      }
    }
  }

  private _requireResolvePaths(from: string, moduleName?: string) {
    if (moduleName == null) {
      throw new Error(
        'The first argument to require.resolve.paths must be a string. Received null or undefined.',
      );
    }
    if (!moduleName.length) {
      throw new Error(
        'The first argument to require.resolve.paths must not be the empty string.',
      );
    }

    if (moduleName[0] === '.') {
      return [path.resolve(from, '..')];
    }
    if (this._resolver.isCoreModule(moduleName)) {
      return null;
    }
    return this._resolver.getModulePaths(path.resolve(from, '..'));
  }

  private _execModule(
    localModule: InitialModule,
    options: InternalModuleOptions | undefined,
    moduleRegistry: ModuleRegistry,
    from: string | null,
  ) {
    if (this.isTornDown) {
      this._logFormattedReferenceError(
        'You are trying to `import` a file after the Jest environment has been torn down.',
      );
      process.exitCode = 1;
      return;
    }

    // If the environment was disposed, prevent this module from being executed.
    if (!this._environment.global) {
      return;
    }

    const module = localModule as Module;

    const filename = module.filename;
    const lastExecutingModulePath = this._currentlyExecutingModulePath;
    this._currentlyExecutingModulePath = filename;
    const origCurrExecutingManualMock = this._isCurrentlyExecutingManualMock;
    this._isCurrentlyExecutingManualMock = filename;

    module.children = [];

    Object.defineProperty(module, 'parent', {
      enumerable: true,
      get() {
        const key = from || '';
        return moduleRegistry.get(key) || null;
      },
    });

    module.paths = this._resolver.getModulePaths(module.path);
    Object.defineProperty(module, 'require', {
      value: this._createRequireImplementation(module, options),
    });

    const transformedCode = this.transformFile(filename, options);

    let compiledFunction: ModuleWrapper | null = null;

    const script = this.createScriptFromCode(transformedCode, filename);

    let runScript: RunScriptEvalResult | null = null;

    const vmContext = this._environment.getVmContext();

    if (vmContext) {
      runScript = script.runInContext(vmContext, {filename});
    }

    if (runScript !== null) {
      compiledFunction = runScript[EVAL_RESULT_VARIABLE];
    }

    if (compiledFunction === null) {
      this._logFormattedReferenceError(
        'You are trying to `import` a file after the Jest environment has been torn down.',
      );
      process.exitCode = 1;
      return;
    }

    const jestObject = this._createJestObjectFor(filename);

    this.jestObjectCaches.set(filename, jestObject);

    const lastArgs: [Jest | undefined, ...Array<Global.Global>] = [
      this._config.injectGlobals ? jestObject : undefined, // jest object
      ...this._config.sandboxInjectedGlobals.map<Global.Global>(
        globalVariable => {
          if (this._environment.global[globalVariable]) {
            return this._environment.global[globalVariable];
          }

          throw new Error(
            `You have requested '${globalVariable}' as a global variable, but it was not present. Please check your config or your global environment.`,
          );
        },
      ),
    ];

    if (!this._mainModule && filename === this._testPath) {
      this._mainModule = module;
    }

    Object.defineProperty(module, 'main', {
      enumerable: true,
      value: this._mainModule,
    });

    try {
      compiledFunction.call(
        module.exports,
        module, // module object
        module.exports, // module exports
        module.require, // require implementation
        module.path, // __dirname
        module.filename, // __filename
        // @ts-expect-error
        ...lastArgs.filter(notEmpty),
      );
    } catch (error: any) {
      this.handleExecutionError(error, module);
    }

    this._isCurrentlyExecutingManualMock = origCurrExecutingManualMock;
    this._currentlyExecutingModulePath = lastExecutingModulePath;
  }

  private transformFile(
    filename: string,
    options?: InternalModuleOptions,
  ): string {
    const source = this.readFile(filename);

    if (options?.isInternalModule) {
      return source;
    }

    let transformedFile: TransformResult | undefined =
      this._fileTransforms.get(filename);

    if (transformedFile) {
      return transformedFile.code;
    }

    transformedFile = this._scriptTransformer.transform(
      filename,
      this._getFullTransformationOptions(options),
      source,
    );

    this._fileTransforms.set(filename, {
      ...transformedFile,
      wrapperLength: this.constructModuleWrapperStart().length,
    });

    if (transformedFile.sourceMapPath) {
      this._sourceMapRegistry.set(filename, transformedFile.sourceMapPath);
    }
    return transformedFile.code;
  }

  private async transformFileAsync(
    filename: string,
    options?: InternalModuleOptions,
  ): Promise<string> {
    const source = this.readFile(filename);

    if (options?.isInternalModule) {
      return source;
    }

    let transformedFile: TransformResult | undefined =
      this._fileTransforms.get(filename);

    if (transformedFile) {
      return transformedFile.code;
    }

    transformedFile = await this._scriptTransformer.transformAsync(
      filename,
      this._getFullTransformationOptions(options),
      source,
    );

    this._fileTransforms.set(filename, {
      ...transformedFile,
      wrapperLength: 0,
    });

    if (transformedFile.sourceMapPath) {
      this._sourceMapRegistry.set(filename, transformedFile.sourceMapPath);
    }
    return transformedFile.code;
  }

  private createScriptFromCode(scriptSource: string, filename: string) {
    try {
      const scriptFilename = this._resolver.isCoreModule(filename)
        ? `jest-nodejs-core-${filename}`
        : filename;
      return new Script(this.wrapCodeInModuleWrapper(scriptSource), {
        displayErrors: true,
        filename: scriptFilename,
        // @ts-expect-error: Experimental ESM API
        importModuleDynamically: async (specifier: string) => {
          invariant(
            runtimeSupportsVmModules,
            'You need to run with a version of node that supports ES Modules in the VM API. See https://jestjs.io/docs/ecmascript-modules',
          );

          const context = this._environment.getVmContext?.();

          invariant(context, 'Test environment has been torn down');

          const module = await this.resolveModule(
            specifier,
            scriptFilename,
            context,
          );

          return this.linkAndEvaluateModule(module);
        },
      });
    } catch (e: any) {
      throw handlePotentialSyntaxError(e);
    }
  }

  private _requireCoreModule(moduleName: string, supportPrefix: boolean) {
    const moduleWithoutNodePrefix =
      supportPrefix && moduleName.startsWith('node:')
        ? moduleName.slice('node:'.length)
        : moduleName;

    if (moduleWithoutNodePrefix === 'process') {
      return this._environment.global.process;
    }

    if (moduleWithoutNodePrefix === 'module') {
      return this._getMockedNativeModule();
    }

    return require(moduleWithoutNodePrefix);
  }

  private _importCoreModule(moduleName: string, context: VMContext) {
    const required = this._requireCoreModule(
      moduleName,
      supportsNodeColonModulePrefixInImport,
    );

    const module = new SyntheticModule(
      ['default', ...Object.keys(required)],
      function () {
        // @ts-expect-error: TS doesn't know what `this` is
        this.setExport('default', required);
        Object.entries(required).forEach(([key, value]) => {
          // @ts-expect-error: TS doesn't know what `this` is
          this.setExport(key, value);
        });
      },
      // should identifier be `node://${moduleName}`?
      {context, identifier: moduleName},
    );

    return evaluateSyntheticModule(module);
  }

  private _getMockedNativeModule(): typeof nativeModule.Module {
    if (this._moduleImplementation) {
      return this._moduleImplementation;
    }

    const createRequire = (modulePath: string | URL) => {
      const filename =
        typeof modulePath === 'string'
          ? modulePath.startsWith('file:///')
            ? fileURLToPath(new URL(modulePath))
            : modulePath
          : fileURLToPath(modulePath);

      if (!path.isAbsolute(filename)) {
        const error = new TypeError(
          `The argument 'filename' must be a file URL object, file URL string, or absolute path string. Received '${filename}'`,
        );
        // @ts-expect-error
        error.code = 'ERR_INVALID_ARG_TYPE';
        throw error;
      }

      return this._createRequireImplementation({
        children: [],
        exports: {},
        filename,
        id: filename,
        loaded: false,
        path: path.dirname(filename),
      });
    };

    // should we implement the class ourselves?
    class Module extends nativeModule.Module {}

    Object.entries(nativeModule.Module).forEach(([key, value]) => {
      // @ts-expect-error
      Module[key] = value;
    });

    Module.Module = Module;

    if ('createRequire' in nativeModule) {
      Module.createRequire = createRequire;
    }
    if ('createRequireFromPath' in nativeModule) {
      Module.createRequireFromPath = function createRequireFromPath(
        filename: string | URL,
      ) {
        if (typeof filename !== 'string') {
          const error = new TypeError(
            `The argument 'filename' must be string. Received '${filename}'.${
              filename instanceof URL
                ? ' Use createRequire for URL filename.'
                : ''
            }`,
          );
          // @ts-expect-error
          error.code = 'ERR_INVALID_ARG_TYPE';
          throw error;
        }
        return createRequire(filename);
      };
    }
    if ('syncBuiltinESMExports' in nativeModule) {
      // cast since TS seems very confused about whether it exists or not
      (Module as any).syncBuiltinESMExports =
        function syncBuiltinESMExports() {};
    }

    this._moduleImplementation = Module;

    return Module;
  }

  private _generateMock(from: string, moduleName: string) {
    const modulePath =
      this._resolver.resolveStubModuleName(from, moduleName) ||
      this._resolveCjsModule(from, moduleName, {
        conditions: this.cjsConditions,
      });
    if (!this._mockMetaDataCache.has(modulePath)) {
      // This allows us to handle circular dependencies while generating an
      // automock

      this._mockMetaDataCache.set(
        modulePath,
        this._moduleMocker.getMetadata({}) || {},
      );

      // In order to avoid it being possible for automocking to potentially
      // cause side-effects within the module environment, we need to execute
      // the module in isolation. This could cause issues if the module being
      // mocked has calls into side-effectful APIs on another module.
      const origMockRegistry = this._mockRegistry;
      const origModuleRegistry = this._moduleRegistry;
      this._mockRegistry = new Map();
      this._moduleRegistry = new Map();

      const moduleExports = this.requireModule(from, moduleName);

      // Restore the "real" module/mock registries
      this._mockRegistry = origMockRegistry;
      this._moduleRegistry = origModuleRegistry;

      const mockMetadata = this._moduleMocker.getMetadata(moduleExports);
      if (mockMetadata == null) {
        throw new Error(
          `Failed to get mock metadata: ${modulePath}\n\n` +
            'See: https://jestjs.io/docs/manual-mocks#content',
        );
      }
      this._mockMetaDataCache.set(modulePath, mockMetadata);
    }
    return this._moduleMocker.generateFromMetadata(
      // added above if missing
      this._mockMetaDataCache.get(modulePath)!,
    );
  }

  private _shouldMockCjs(
    from: string,
    moduleName: string,
    explicitShouldMock: Map<string, boolean>,
    options: ResolveModuleConfig,
  ): boolean {
    const moduleID = this._resolver.getModuleID(
      this._virtualMocks,
      from,
      moduleName,
      options,
    );
    const key = from + path.delimiter + moduleID;

    if (explicitShouldMock.has(moduleID)) {
      // guaranteed by `has` above
      return explicitShouldMock.get(moduleID)!;
    }

    if (
      !this._shouldAutoMock ||
      this._resolver.isCoreModule(moduleName) ||
      this._shouldUnmockTransitiveDependenciesCache.get(key)
    ) {
      return false;
    }

    if (this._shouldMockModuleCache.has(moduleID)) {
      // guaranteed by `has` above
      return this._shouldMockModuleCache.get(moduleID)!;
    }

    let modulePath;
    try {
      modulePath = this._resolveCjsModule(from, moduleName, options);
    } catch (e) {
      const manualMock = this._resolver.getMockModule(from, moduleName);
      if (manualMock) {
        this._shouldMockModuleCache.set(moduleID, true);
        return true;
      }
      throw e;
    }

    if (this._unmockList && this._unmockList.test(modulePath)) {
      this._shouldMockModuleCache.set(moduleID, false);
      return false;
    }

    // transitive unmocking for package managers that store flat packages (npm3)
    const currentModuleID = this._resolver.getModuleID(
      this._virtualMocks,
      from,
      undefined,
      options,
    );
    if (
      this._transitiveShouldMock.get(currentModuleID) === false ||
      (from.includes(NODE_MODULES) &&
        modulePath.includes(NODE_MODULES) &&
        ((this._unmockList && this._unmockList.test(from)) ||
          explicitShouldMock.get(currentModuleID) === false))
    ) {
      this._transitiveShouldMock.set(moduleID, false);
      this._shouldUnmockTransitiveDependenciesCache.set(key, true);
      return false;
    }
    this._shouldMockModuleCache.set(moduleID, true);
    return true;
  }

  private async _shouldMockModule(
    from: string,
    moduleName: string,
    explicitShouldMock: Map<string, boolean>,
    options: ResolveModuleConfig,
  ): Promise<boolean> {
    const moduleID = await this._resolver.getModuleIDAsync(
      this._virtualMocks,
      from,
      moduleName,
      options,
    );
    const key = from + path.delimiter + moduleID;

    if (explicitShouldMock.has(moduleID)) {
      // guaranteed by `has` above
      return explicitShouldMock.get(moduleID)!;
    }

    if (
      !this._shouldAutoMock ||
      this._resolver.isCoreModule(moduleName) ||
      this._shouldUnmockTransitiveDependenciesCache.get(key)
    ) {
      return false;
    }

    if (this._shouldMockModuleCache.has(moduleID)) {
      // guaranteed by `has` above
      return this._shouldMockModuleCache.get(moduleID)!;
    }

    let modulePath;
    try {
      modulePath = await this._resolveModule(from, moduleName, options);
    } catch (e) {
      const manualMock = await this._resolver.getMockModuleAsync(
        from,
        moduleName,
      );
      if (manualMock) {
        this._shouldMockModuleCache.set(moduleID, true);
        return true;
      }
      throw e;
    }

    if (this._unmockList && this._unmockList.test(modulePath)) {
      this._shouldMockModuleCache.set(moduleID, false);
      return false;
    }

    // transitive unmocking for package managers that store flat packages (npm3)
    const currentModuleID = await this._resolver.getModuleIDAsync(
      this._virtualMocks,
      from,
      undefined,
      options,
    );
    if (
      this._transitiveShouldMock.get(currentModuleID) === false ||
      (from.includes(NODE_MODULES) &&
        modulePath.includes(NODE_MODULES) &&
        ((this._unmockList && this._unmockList.test(from)) ||
          explicitShouldMock.get(currentModuleID) === false))
    ) {
      this._transitiveShouldMock.set(moduleID, false);
      this._shouldUnmockTransitiveDependenciesCache.set(key, true);
      return false;
    }
    this._shouldMockModuleCache.set(moduleID, true);
    return true;
  }

  private _createRequireImplementation(
    from: InitialModule,
    options?: InternalModuleOptions,
  ): NodeRequire {
    const resolve = (moduleName: string, resolveOptions?: ResolveOptions) => {
      const resolved = this._requireResolve(
        from.filename,
        moduleName,
        resolveOptions,
      );
      if (
        resolveOptions?.[JEST_RESOLVE_OUTSIDE_VM_OPTION] &&
        options?.isInternalModule
      ) {
        return createOutsideJestVmPath(resolved);
      }
      return resolved;
    };
    resolve.paths = (moduleName: string) =>
      this._requireResolvePaths(from.filename, moduleName);

    const moduleRequire = (
      options?.isInternalModule
        ? (moduleName: string) =>
            this.requireInternalModule(from.filename, moduleName)
        : this.requireModuleOrMock.bind(this, from.filename)
    ) as NodeRequire;
    moduleRequire.extensions = Object.create(null);
    moduleRequire.resolve = resolve;
    moduleRequire.cache = (() => {
      // TODO: consider warning somehow that this does nothing. We should support deletions, anyways
      const notPermittedMethod = () => true;
      return new Proxy<typeof moduleRequire['cache']>(Object.create(null), {
        defineProperty: notPermittedMethod,
        deleteProperty: notPermittedMethod,
        get: (_target, key) =>
          typeof key === 'string' ? this._moduleRegistry.get(key) : undefined,
        getOwnPropertyDescriptor() {
          return {
            configurable: true,
            enumerable: true,
          };
        },
        has: (_target, key) =>
          typeof key === 'string' && this._moduleRegistry.has(key),
        ownKeys: () => Array.from(this._moduleRegistry.keys()),
        set: notPermittedMethod,
      });
    })();

    Object.defineProperty(moduleRequire, 'main', {
      enumerable: true,
      value: this._mainModule,
    });

    return moduleRequire;
  }

  private _createJestObjectFor(from: string): Jest {
    const disableAutomock = () => {
      this._shouldAutoMock = false;
      return jestObject;
    };
    const enableAutomock = () => {
      this._shouldAutoMock = true;
      return jestObject;
    };
    const unmock = (moduleName: string) => {
      const moduleID = this._resolver.getModuleID(
        this._virtualMocks,
        from,
        moduleName,
        {conditions: this.cjsConditions},
      );
      this._explicitShouldMock.set(moduleID, false);
      return jestObject;
    };
    const deepUnmock = (moduleName: string) => {
      const moduleID = this._resolver.getModuleID(
        this._virtualMocks,
        from,
        moduleName,
        {conditions: this.cjsConditions},
      );
      this._explicitShouldMock.set(moduleID, false);
      this._transitiveShouldMock.set(moduleID, false);
      return jestObject;
    };
    const mock: Jest['mock'] = (moduleName, mockFactory, options) => {
      if (mockFactory !== undefined) {
        return setMockFactory(moduleName, mockFactory, options);
      }

      const moduleID = this._resolver.getModuleID(
        this._virtualMocks,
        from,
        moduleName,
        {conditions: this.cjsConditions},
      );
      this._explicitShouldMock.set(moduleID, true);
      return jestObject;
    };
    const setMockFactory = (
      moduleName: string,
      mockFactory: () => unknown,
      options?: {virtual?: boolean},
    ) => {
      this.setMock(from, moduleName, mockFactory, options);
      return jestObject;
    };
    const mockModule: Jest['unstable_mockModule'] = (
      moduleName,
      mockFactory,
      options,
    ) => {
      if (typeof mockFactory !== 'function') {
        throw new Error('`unstable_mockModule` must be passed a mock factory');
      }

      this.setModuleMock(from, moduleName, mockFactory, options);
      return jestObject;
    };
    const clearAllMocks = () => {
      this.clearAllMocks();
      return jestObject;
    };
    const resetAllMocks = () => {
      this.resetAllMocks();
      return jestObject;
    };
    const restoreAllMocks = () => {
      this.restoreAllMocks();
      return jestObject;
    };
    const _getFakeTimers = () => {
      if (
        this.isTornDown ||
        !(this._environment.fakeTimers || this._environment.fakeTimersModern)
      ) {
        this._logFormattedReferenceError(
          'You are trying to access a property or method of the Jest environment after it has been torn down.',
        );
        process.exitCode = 1;
      }

      return this._fakeTimersImplementation!;
    };
    const useFakeTimers: Jest['useFakeTimers'] = fakeTimersConfig => {
      fakeTimersConfig = {
        ...this._config.fakeTimers,
        ...fakeTimersConfig,
      } as Config.FakeTimersConfig;
      if (fakeTimersConfig?.legacyFakeTimers) {
        this._fakeTimersImplementation = this._environment.fakeTimers;
      } else {
        this._fakeTimersImplementation = this._environment.fakeTimersModern;
      }
      this._fakeTimersImplementation!.useFakeTimers(fakeTimersConfig);
      return jestObject;
    };
    const useRealTimers = () => {
      _getFakeTimers().useRealTimers();
      return jestObject;
    };
    const resetModules = () => {
      this.resetModules();
      return jestObject;
    };
    const isolateModules = (fn: () => void) => {
      this.isolateModules(fn);
      return jestObject;
    };
    const fn = this._moduleMocker.fn.bind(this._moduleMocker);
    const spyOn = this._moduleMocker.spyOn.bind(this._moduleMocker);
    const mocked =
      this._moduleMocker.mocked?.bind(this._moduleMocker) ??
      (() => {
        throw new Error(
          'Your test environment does not support `mocked`, please update it.',
        );
      });

    const setTimeout = (timeout: number) => {
      // @ts-expect-error: https://github.com/Microsoft/TypeScript/issues/24587
      this._environment.global[testTimeoutSymbol] = timeout;
      return jestObject;
    };

    const retryTimes = (numTestRetries: number) => {
      // @ts-expect-error: https://github.com/Microsoft/TypeScript/issues/24587
      this._environment.global[retryTimesSymbol] = numTestRetries;
      return jestObject;
    };

    const jestObject: Jest = {
      advanceTimersByTime: (msToRun: number) =>
        _getFakeTimers().advanceTimersByTime(msToRun),
      advanceTimersToNextTimer: (steps?: number) =>
        _getFakeTimers().advanceTimersToNextTimer(steps),
      autoMockOff: disableAutomock,
      autoMockOn: enableAutomock,
      clearAllMocks,
      clearAllTimers: () => _getFakeTimers().clearAllTimers(),
      createMockFromModule: (moduleName: string) =>
        this._generateMock(from, moduleName),
      deepUnmock,
      disableAutomock,
      doMock: mock,
      dontMock: unmock,
      enableAutomock,
      fn,
      genMockFromModule: (moduleName: string) =>
        this._generateMock(from, moduleName),
      getRealSystemTime: () => {
        const fakeTimers = _getFakeTimers();

        if (fakeTimers === this._environment.fakeTimersModern) {
          return fakeTimers.getRealSystemTime();
        } else {
          throw new TypeError(
            '`jest.getRealSystemTime()` is not available when using legacy fake timers.',
          );
        }
      },
      getTimerCount: () => _getFakeTimers().getTimerCount(),
      isMockFunction: this._moduleMocker.isMockFunction,
      isolateModules,
      mock,
      mocked,
      requireActual: this.requireActual.bind(this, from),
      requireMock: this.requireMock.bind(this, from),
      resetAllMocks,
      resetModules,
      restoreAllMocks,
      retryTimes,
      runAllImmediates: () => {
        const fakeTimers = _getFakeTimers();

        if (fakeTimers === this._environment.fakeTimers) {
          fakeTimers.runAllImmediates();
        } else {
          throw new TypeError(
            '`jest.runAllImmediates()` is only available when using legacy fake timers.',
          );
        }
      },
      runAllTicks: () => _getFakeTimers().runAllTicks(),
      runAllTimers: () => _getFakeTimers().runAllTimers(),
      runOnlyPendingTimers: () => _getFakeTimers().runOnlyPendingTimers(),
      setMock: (moduleName: string, mock: unknown) =>
        setMockFactory(moduleName, () => mock),
      setSystemTime: (now?: number | Date) => {
        const fakeTimers = _getFakeTimers();

        if (fakeTimers === this._environment.fakeTimersModern) {
          fakeTimers.setSystemTime(now);
        } else {
          throw new TypeError(
            '`jest.setSystemTime()` is not available when using legacy fake timers.',
          );
        }
      },
      setTimeout,
      spyOn,
      unmock,
      unstable_mockModule: mockModule,
      useFakeTimers,
      useRealTimers,
    };
    return jestObject;
  }

  private _logFormattedReferenceError(errorMessage: string) {
    const testPath = this._testPath
      ? ` From ${slash(path.relative(this._config.rootDir, this._testPath))}.`
      : '';
    const originalStack = new ReferenceError(`${errorMessage}${testPath}`)
      .stack!.split('\n')
      // Remove this file from the stack (jest-message-utils will keep one line)
      .filter(line => line.indexOf(__filename) === -1)
      .join('\n');

    const {message, stack} = separateMessageFromStack(originalStack);

    console.error(
      `\n${message}\n${formatStackTrace(stack, this._config, {
        noStackTrace: false,
      })}`,
    );
  }

  private wrapCodeInModuleWrapper(content: string) {
    return `${this.constructModuleWrapperStart() + content}\n}});`;
  }

  private constructModuleWrapperStart() {
    const args = this.constructInjectedModuleParameters();

    return `({"${EVAL_RESULT_VARIABLE}":function(${args.join(',')}){`;
  }

  private constructInjectedModuleParameters(): Array<string> {
    return [
      'module',
      'exports',
      'require',
      '__dirname',
      '__filename',
      this._config.injectGlobals ? 'jest' : undefined,
      ...this._config.sandboxInjectedGlobals,
    ].filter(notEmpty);
  }

  private handleExecutionError(e: Error, module: Module): never {
    const moduleNotFoundError = Resolver.tryCastModuleNotFoundError(e);
    if (moduleNotFoundError) {
      if (!moduleNotFoundError.requireStack) {
        moduleNotFoundError.requireStack = [module.filename || module.id];

        for (let cursor = module.parent; cursor; cursor = cursor.parent) {
          moduleNotFoundError.requireStack.push(cursor.filename || cursor.id);
        }

        moduleNotFoundError.buildMessage(this._config.rootDir);
      }
      throw moduleNotFoundError;
    }

    throw e;
  }

  private getGlobalsForCjs(from: string): JestGlobalsWithJest {
    const jest = this.jestObjectCaches.get(from);

    invariant(jest, 'There should always be a Jest object already');

    return {...this.getGlobalsFromEnvironment(), jest};
  }

  private getGlobalsForEsm(
    from: string,
    context: VMContext,
  ): Promise<VMModule> {
    let jest = this.jestObjectCaches.get(from);

    if (!jest) {
      jest = this._createJestObjectFor(from);

      this.jestObjectCaches.set(from, jest);
    }

    const globals: JestGlobalsWithJest = {
      ...this.getGlobalsFromEnvironment(),
      jest,
    };

    const module = new SyntheticModule(
      Object.keys(globals),
      function () {
        Object.entries(globals).forEach(([key, value]) => {
          // @ts-expect-error: TS doesn't know what `this` is
          this.setExport(key, value);
        });
      },
      {context, identifier: '@jest/globals'},
    );

    return evaluateSyntheticModule(module);
  }

  private getGlobalsFromEnvironment(): JestGlobals {
    if (this.jestGlobals) {
      return {...this.jestGlobals};
    }

    return {
      afterAll: this._environment.global.afterAll,
      afterEach: this._environment.global.afterEach,
      beforeAll: this._environment.global.beforeAll,
      beforeEach: this._environment.global.beforeEach,
      describe: this._environment.global.describe,
      expect: this._environment.global.expect as any,
      fdescribe: this._environment.global.fdescribe,
      fit: this._environment.global.fit,
      it: this._environment.global.it,
      test: this._environment.global.test,
      xdescribe: this._environment.global.xdescribe,
      xit: this._environment.global.xit,
      xtest: this._environment.global.xtest,
    };
  }

  private readFile(filename: string): string {
    let source = this._cacheFS.get(filename);

    if (!source) {
      source = fs.readFileSync(filename, 'utf8');

      this._cacheFS.set(filename, source);
    }

    return source;
  }

  setGlobalsForRuntime(globals: JestGlobals): void {
    this.jestGlobals = globals;
  }
}

function invariant(condition: unknown, message?: string): asserts condition {
  if (!condition) {
    throw new Error(message);
  }
}

function notEmpty<T>(value: T | null | undefined): value is T {
  return value !== null && value !== undefined;
}

async function evaluateSyntheticModule(module: SyntheticModule) {
  await module.link(() => {
    throw new Error('This should never happen');
  });

  await module.evaluate();

  return module;
}<|MERGE_RESOLUTION|>--- conflicted
+++ resolved
@@ -379,12 +379,7 @@
       id: config.id,
       ignorePattern,
       maxWorkers: options?.maxWorkers || 1,
-<<<<<<< HEAD
-      mocksPattern: escapePathForRegex(path.sep + '__mocks__' + path.sep),
-=======
       mocksPattern: escapePathForRegex(`${path.sep}__mocks__${path.sep}`),
-      name: config.name,
->>>>>>> a5f1ef43
       platforms: config.haste.platforms || ['ios', 'android'],
       resetCache: options?.resetCache,
       retainAllFiles: config.haste.retainAllFiles || false,
