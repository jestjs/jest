--- conflicted
+++ resolved
@@ -997,10 +997,7 @@
       return;
     }
 
-    const jestObject = this._createJestObjectFor(
-      filename,
-      localModule.require as LocalModuleRequire,
-    );
+    const jestObject = this._createJestObjectFor(filename);
 
     this.jestObjectCaches.set(filename, jestObject);
 
@@ -1013,11 +1010,7 @@
         dirname, // __dirname
         filename, // __filename
         this._environment.global, // global object
-<<<<<<< HEAD
         jestObject, // jest object
-=======
-        this._createJestObjectFor(filename), // jest object
->>>>>>> fc5a6ca8
         ...this._config.extraGlobals.map(globalVariable => {
           if (this._environment.global[globalVariable]) {
             return this._environment.global[globalVariable];
@@ -1563,10 +1556,7 @@
     let jest = this.jestObjectCaches.get(from);
 
     if (!jest) {
-      jest = this._createJestObjectFor(
-        from,
-        this._getMockedNativeModule().createRequire(from),
-      );
+      jest = this._createJestObjectFor(from);
 
       this.jestObjectCaches.set(from, jest);
     }
