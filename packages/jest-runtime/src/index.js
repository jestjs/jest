--- conflicted
+++ resolved
@@ -198,16 +198,11 @@
       cacheDirectory: config.cacheDirectory,
       console: options && options.console,
       extensions: [SNAPSHOT_EXTENSION].concat(config.moduleFileExtensions),
-<<<<<<< HEAD
       globalMocks: config.globalMocks,
-      ignorePattern,
-      maxWorkers: (options && options.maxWorkers) || 1,
-=======
       hasteImplModulePath: config.haste.hasteImplModulePath,
       ignorePattern,
       maxWorkers: (options && options.maxWorkers) || 1,
       mocksPattern: escapePathForRegex(path.sep + '__mocks__' + path.sep),
->>>>>>> 69c64930
       name: config.name,
       platforms: config.haste.platforms || ['ios', 'android'],
       providesModuleNodeModules: config.haste.providesModuleNodeModules,
