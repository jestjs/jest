--- conflicted
+++ resolved
@@ -473,21 +473,6 @@
     this._sandboxMockRegistry = null;
     this._mockRegistry = Object.create(null);
     this._moduleRegistry = Object.create(null);
-<<<<<<< HEAD
-    if (this._environment && this._environment.global) {
-      const envGlobal = this._environment.global;
-      Object.keys(envGlobal).forEach(key => {
-        const globalMock = envGlobal[key];
-        if (
-          (typeof globalMock === 'object' && globalMock !== null) ||
-          typeof globalMock === 'function'
-        ) {
-          globalMock._isMockFunction === true && globalMock.mockClear();
-        }
-      });
-      if (envGlobal.mockClearTimers) {
-        envGlobal.mockClearTimers();
-=======
 
     if (this._environment) {
       if (this._environment.global) {
@@ -505,7 +490,6 @@
 
       if (this._environment.fakeTimers) {
         this._environment.fakeTimers.clearAllTimers();
->>>>>>> c22d9f58
       }
     }
   }
