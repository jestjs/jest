/**
 * Copyright (c) Facebook, Inc. and its affiliates. All Rights Reserved.
 *
 * This source code is licensed under the MIT license found in the
 * LICENSE file in the root directory of this source tree.
 *
 */

'use strict';

const moduleNameMapper = {
  '\\.css$': '<rootDir>/__mocks__/ManuallyMocked',
  '^[./a-zA-Z0-9$_-]+.png$': 'RelativeImageStub',
  '^image![a-zA-Z0-9$_-]+$': 'global_image_stub',
  mappedToDirectory: '<rootDir>/MyDirectoryModule',
  mappedToModule: '<rootDir>/TestModuleNameMapperResolution',
  mappedToPath: '<rootDir>/global_image_stub.js',
  'module/name/(.*)': '<rootDir>/mapped_module_$1.js',
};

let createRuntime;

beforeEach(() => {
  createRuntime = require('createRuntime');
});

it('mocks modules by default when using automocking', async () => {
  const runtime = await createRuntime(__filename, {
    automock: true,
    moduleNameMapper,
  });
  const exports = runtime.requireModuleOrMock(
    runtime.__mockRootPath,
    'RegularModule',
  );
  expect(exports.setModuleStateValue._isMockFunction).toBe(true);
});

it("doesn't mock modules when explicitly unmocked when using automocking", async () => {
  const runtime = await createRuntime(__filename, {
    automock: true,
    moduleNameMapper,
  });
  const root = runtime.requireModule(runtime.__mockRootPath);
  root.jest.unmock('RegularModule');
  const exports = runtime.requireModuleOrMock(
    runtime.__mockRootPath,
    'RegularModule',
  );
  expect(exports.isRealModule).toBe(true);
});

it("doesn't mock modules when explicitly unmocked via a different name", async () => {
  const runtime = await createRuntime(__filename, {
    automock: true,
    moduleNameMapper,
  });
  const root = runtime.requireModule(runtime.__mockRootPath);
  root.jest.unmock('./RegularModule');
  const exports = runtime.requireModuleOrMock(
    runtime.__mockRootPath,
    'RegularModule',
  );
  expect(exports.isRealModule).toBe(true);
});

it("doesn't mock modules when disableAutomock() has been called", async () => {
  const runtime = await createRuntime(__filename, {moduleNameMapper});
  const root = runtime.requireModule(runtime.__mockRootPath);
  root.jest.disableAutomock();
  const exports = runtime.requireModuleOrMock(
    runtime.__mockRootPath,
    'RegularModule',
  );
  expect(exports.isRealModule).toBe(true);
});

it('uses manual mock when automocking on and mock is available', async () => {
  const runtime = await createRuntime(__filename, {
    automock: true,
    moduleNameMapper,
  });
  const exports = runtime.requireModuleOrMock(
    runtime.__mockRootPath,
    'ManuallyMocked',
  );
  expect(exports.isManualMockModule).toBe(true);
});

it('does not use manual mock when automocking is off and a real module is available', async () => {
  const runtime = await createRuntime(__filename, {moduleNameMapper});
  const root = runtime.requireModule(runtime.__mockRootPath);
  root.jest.disableAutomock();
  const exports = runtime.requireModuleOrMock(
    runtime.__mockRootPath,
    'ManuallyMocked',
  );
  expect(exports.isManualMockModule).toBe(false);
});

it('resolves mapped module names and unmocks them by default', async () => {
  const runtime = await createRuntime(__filename, {
    moduleFileExtensions: ['js', 'jsx'],
    moduleNameMapper,
  });
  let exports = runtime.requireModuleOrMock(
    runtime.__mockRootPath,
    'image!not_really_a_module',
  );
  expect(exports.isGlobalImageStub).toBe(true);
  exports = runtime.requireModuleOrMock(runtime.__mockRootPath, 'mappedToPath');
  expect(exports.isGlobalImageStub).toBe(true);

  exports = runtime.requireModuleOrMock(
    runtime.__mockRootPath,
    'mappedToModule',
  );
  expect(exports.moduleNameMapperResolutionWorks).toBe(true);

  exports = runtime.requireModuleOrMock(
    runtime.__mockRootPath,
    'mappedToDirectory',
  );
  expect(exports.isIndex).toBe(true);

  exports = runtime.requireModuleOrMock(runtime.__mockRootPath, 'cat.png');
  expect(exports.isRelativeImageStub).toBe(true);

  exports = runtime.requireModuleOrMock(
    runtime.__mockRootPath,
    '../photos/dog.png',
  );
  expect(exports.isRelativeImageStub).toBe(true);

  exports = runtime.requireModuleOrMock(
    runtime.__mockRootPath,
    'module/name/test',
  );
  expect(exports).toBe('mapped_module');

  exports = runtime.requireModuleOrMock(
    runtime.__mockRootPath,
    'subdir1/style.css',
  );
  expect(exports.isManualMockModule).toBe(true);
});

it('automocking is disabled by default', async () => {
  const runtime = await createRuntime(__filename, {
    moduleNameMapper,
  });
  const exports = runtime.requireModuleOrMock(
    runtime.__mockRootPath,
    'RegularModule',
  );
  expect(exports.setModuleStateValue._isMockFunction).toBe(undefined);
});

it('unmocks modules in config.unmockedModulePathPatterns for tests with automock enabled when automock is false', async () => {
  const runtime = await createRuntime(__filename, {
    automock: false,
    moduleNameMapper,
    unmockedModulePathPatterns: ['npm3-main-dep'],
  });
  const root = runtime.requireModule(runtime.__mockRootPath);
  root.jest.enableAutomock();
  const nodeModule = runtime.requireModuleOrMock(
    runtime.__mockRootPath,
    'npm3-main-dep',
  );
  const moduleData = nodeModule();
  expect(moduleData.isUnmocked()).toBe(true);
});

it('unmocks virtual mocks after they have been mocked previously', async () => {
  const runtime = await createRuntime(__filename);
  const root = runtime.requireModule(runtime.__mockRootPath);

  const mockImpl = {foo: 'bar'};
  root.jest.mock('my-virtual-module', () => mockImpl, {virtual: true});

  expect(
    runtime.requireModuleOrMock(runtime.__mockRootPath, 'my-virtual-module'),
  ).toEqual(mockImpl);

  root.jest.unmock('my-virtual-module');

  expect(() => {
    runtime.requireModuleOrMock(runtime.__mockRootPath, 'my-virtual-module');
  }).toThrowError(
    new Error("Cannot find module 'my-virtual-module' from 'root.js'"),
  );
});

describe('resetModules', () => {
  it('resets all the modules', async () => {
    const runtime = await createRuntime(__filename, {
      moduleNameMapper,
    });
    let exports = runtime.requireModuleOrMock(
      runtime.__mockRootPath,
      'ModuleWithState',
    );
    expect(exports.getState()).toBe(1);
    exports.increment();
    expect(exports.getState()).toBe(2);
    runtime.resetModules();
    exports = runtime.requireModuleOrMock(
      runtime.__mockRootPath,
      'ModuleWithState',
    );
    expect(exports.getState()).toBe(1);
  });
});

describe('isolateModules', () => {
  it("keeps it's registry isolated from global one", async () => {
    const runtime = await createRuntime(__filename, {
      moduleNameMapper,
    });
    let exports;
    exports = runtime.requireModuleOrMock(
      runtime.__mockRootPath,
      'ModuleWithState',
    );
    exports.increment();
    expect(exports.getState()).toBe(2);

    runtime.isolateModules(() => {
      exports = runtime.requireModuleOrMock(
        runtime.__mockRootPath,
        'ModuleWithState',
      );
      expect(exports.getState()).toBe(1);
    });

    exports = runtime.requireModuleOrMock(
      runtime.__mockRootPath,
      'ModuleWithState',
    );
    expect(exports.getState()).toBe(2);
  });

  it('resets all modules after the block', async () => {
    const runtime = await createRuntime(__filename, {
      moduleNameMapper,
    });
    let exports;
    runtime.isolateModules(() => {
      exports = runtime.requireModuleOrMock(
        runtime.__mockRootPath,
        'ModuleWithState',
      );
      expect(exports.getState()).toBe(1);
      exports.increment();
      expect(exports.getState()).toBe(2);
    });

    exports = runtime.requireModuleOrMock(
      runtime.__mockRootPath,
      'ModuleWithState',
    );
    expect(exports.getState()).toBe(1);
  });

  it('resets module after failing', async () => {
    const runtime = await createRuntime(__filename, {
      moduleNameMapper,
    });
    expect(() =>
      runtime.isolateModules(() => {
        throw new Error('Error from isolated module');
      }),
    ).toThrowError('Error from isolated module');

    runtime.isolateModules(() => {
      expect(true).toBe(true);
    });
  });

  it('cannot nest isolateModules blocks', async () => {
    const runtime = await createRuntime(__filename, {
      moduleNameMapper,
    });
    expect(() => {
      runtime.isolateModules(() => {
        runtime.isolateModules(() => {});
      });
    }).toThrowError(
      'isolateModules cannot be nested inside another isolateModules.',
    );
  });

<<<<<<< HEAD
  it('isolates module after module has already been required', () =>
    createRuntime(__filename, {
      moduleNameMapper,
    }).then(runtime => {
      let exports;

      exports = runtime.requireModuleOrMock(
        runtime.__mockRootPath,
        'ModuleWithState',
      );
      exports.increment();
      expect(exports.getState()).toBe(2);

      runtime.isolateModules(() => {
        exports = runtime.requireModuleOrMock(
          runtime.__mockRootPath,
          'ModuleWithState',
        );
        expect(exports.getState()).toBe(1);
      });
    }));

  it('can isolate the same module multiple times', () =>
    createRuntime(__filename, {
      moduleNameMapper,
    }).then(runtime => {
      runtime.isolateModules(() => {
        const exports = runtime.requireModuleOrMock(
          runtime.__mockRootPath,
          'ModuleWithState',
        );
        exports.increment();
        expect(exports.getState()).toBe(2);
      });

      runtime.isolateModules(() => {
        const exports = runtime.requireModuleOrMock(
          runtime.__mockRootPath,
          'ModuleWithState',
        );
        expect(exports.getState()).toBe(1);
      });
    }));

  it("doesn't isolate higher dependencies within the isolated module", () =>
    createRuntime(__filename, {
      moduleNameMapper,
    }).then(runtime => {
      const exports = runtime.requireModuleOrMock(
        runtime.__mockRootPath,
        'ModuleWithStatefulImport',
      );
      exports.increment();
      expect(exports.getState()).toBe(2);

      let isolatedExports;
      runtime.isolateModules(
        () =>
          (isolatedExports = runtime.requireModuleOrMock(
            runtime.__mockRootPath,
            'ModuleWithStatefulImport',
          )),
      );

      // Higher dependency's state is unaffected
      expect(exports.getState()).toBe(isolatedExports.getState());
      // Internal object within isolated module becomes a copy
      expect(exports.scopedObject).toEqual(isolatedExports.scopedObject);
      expect(exports.scopedObject).not.toBe(isolatedExports.scopedObject);
    }));

  it('can isolate mocks', () =>
    createRuntime(__filename, {
      moduleNameMapper,
    }).then(runtime => {
      runtime.setMock(runtime.__mockRootPath, 'ModuleWithState', () => {
        let state = 50;
        return {
          getState: () => state,
          increment: () => state++,
        };
      });

      const exports = runtime.requireModuleOrMock(
        runtime.__mockRootPath,
        'ModuleWithStatefulImport',
      );
      exports.increment();
      expect(exports.getState()).toBe(51);

      runtime.isolateModules(() => {
        const isolatedMock = runtime.requireMock(
          runtime.__mockRootPath,
          'ModuleWithState',
        );
        expect(isolatedMock.getState()).toBe(50);
      });
    }));

  it('cannot nest isolateModules blocks', () =>
    createRuntime(__filename, {
=======
  it('can call resetModules within a isolateModules block', async () => {
    const runtime = await createRuntime(__filename, {
>>>>>>> 448eed8d
      moduleNameMapper,
    });
    let exports;
    runtime.isolateModules(() => {
      exports = runtime.requireModuleOrMock(
        runtime.__mockRootPath,
        'ModuleWithState',
      );
      expect(exports.getState()).toBe(1);

      exports.increment();
      runtime.resetModules();

      exports = runtime.requireModuleOrMock(
        runtime.__mockRootPath,
        'ModuleWithState',
      );
      expect(exports.getState()).toBe(1);
    });

    exports = runtime.requireModuleOrMock(
      runtime.__mockRootPath,
      'ModuleWithState',
    );
    expect(exports.getState()).toBe(1);
  });

  describe('can use isolateModules from a beforeEach block', () => {
    let exports;
    beforeEach(() => {
      jest.isolateModules(() => {
        exports = require('./test_root/ModuleWithState');
      });
    });

    it('can use the required module from beforeEach and re-require it', () => {
      expect(exports.getState()).toBe(1);
      exports.increment();
      expect(exports.getState()).toBe(2);

      exports = require('./test_root/ModuleWithState');
      expect(exports.getState()).toBe(1);
      exports.increment();
      expect(exports.getState()).toBe(2);
    });
  });
});<|MERGE_RESOLUTION|>--- conflicted
+++ resolved
@@ -278,20 +278,6 @@
     });
   });
 
-  it('cannot nest isolateModules blocks', async () => {
-    const runtime = await createRuntime(__filename, {
-      moduleNameMapper,
-    });
-    expect(() => {
-      runtime.isolateModules(() => {
-        runtime.isolateModules(() => {});
-      });
-    }).toThrowError(
-      'isolateModules cannot be nested inside another isolateModules.',
-    );
-  });
-
-<<<<<<< HEAD
   it('isolates module after module has already been required', () =>
     createRuntime(__filename, {
       moduleNameMapper,
@@ -391,12 +377,21 @@
       });
     }));
 
-  it('cannot nest isolateModules blocks', () =>
-    createRuntime(__filename, {
-=======
+  it('cannot nest isolateModules blocks', async () => {
+    const runtime = await createRuntime(__filename, {
+      moduleNameMapper,
+    });
+    expect(() => {
+      runtime.isolateModules(() => {
+        runtime.isolateModules(() => {});
+      });
+    }).toThrowError(
+      'isolateModules cannot be nested inside another isolateModules.',
+    );
+  });
+
   it('can call resetModules within a isolateModules block', async () => {
     const runtime = await createRuntime(__filename, {
->>>>>>> 448eed8d
       moduleNameMapper,
     });
     let exports;
