/**
 * Copyright (c) Facebook, Inc. and its affiliates. All Rights Reserved.
 *
 * This source code is licensed under the MIT license found in the
 * LICENSE file in the root directory of this source tree.
 */

import {Context, createContext, runInContext} from 'vm';
import type {
  EnvironmentContext,
  JestEnvironment,
  JestEnvironmentConfig,
} from '@jest/environment';
import {LegacyFakeTimers, ModernFakeTimers} from '@jest/fake-timers';
import type {Global} from '@jest/types';
import {ModuleMocker} from 'jest-mock';
import {installCommonGlobals} from 'jest-util';

type Timer = {
  id: number;
  ref: () => Timer;
  unref: () => Timer;
};

// some globals we do not want, either because deprecated or we set it ourselves
const denyList = new Set([
  'GLOBAL',
  'root',
  'global',
  'Buffer',
  'ArrayBuffer',
  'Uint8Array',
  // if env is loaded within a jest test
  'jest-symbol-do-not-touch',
]);

const nodeGlobals = new Map(
  Object.getOwnPropertyNames(globalThis)
    .filter(global => !denyList.has(global))
    .map(nodeGlobalsKey => {
      const descriptor = Object.getOwnPropertyDescriptor(
        globalThis,
        nodeGlobalsKey,
      );

      if (!descriptor) {
        throw new Error(
          `No property descriptor for ${nodeGlobalsKey}, this is a bug in Jest.`,
        );
      }

      return [nodeGlobalsKey, descriptor];
    }),
);

export default class NodeEnvironment implements JestEnvironment<Timer> {
  context: Context | null;
  fakeTimers: LegacyFakeTimers<Timer> | null;
  fakeTimersModern: ModernFakeTimers | null;
  global: Global.Global;
  moduleMocker: ModuleMocker | null;

  // while `context` is unused, it should always be passed
  constructor(config: JestEnvironmentConfig, _context: EnvironmentContext) {
    const {projectConfig} = config;
    this.context = createContext();
    const global = (this.global = runInContext(
      'this',
      Object.assign(this.context, projectConfig.testEnvironmentOptions),
    ));

    const contextGlobals = new Set(Object.getOwnPropertyNames(global));
    for (const [nodeGlobalsKey, descriptor] of nodeGlobals) {
      if (!contextGlobals.has(nodeGlobalsKey)) {
        Object.defineProperty(global, nodeGlobalsKey, {
          configurable: descriptor.configurable,
          enumerable: descriptor.enumerable,
          get() {
            // @ts-expect-error
<<<<<<< HEAD
            return globalThis[nodeGlobalsKey];
=======
            const val = globalThis[nodeGlobalsKey];

            // override lazy getter
            Object.defineProperty(global, nodeGlobalsKey, {
              configurable: descriptor.configurable,
              enumerable: descriptor.enumerable,
              value: val,
              writable: descriptor.writable,
            });
            return val;
>>>>>>> 78d4088e
          },
          set(val) {
            // override lazy getter
            Object.defineProperty(global, nodeGlobalsKey, {
              configurable: descriptor.configurable,
              enumerable: descriptor.enumerable,
              value: val,
              writable: true,
            });
          },
        });
      }
    }

    global.global = global;
    global.Buffer = Buffer;
    global.ArrayBuffer = ArrayBuffer;
    // TextEncoder (global or via 'util') references a Uint8Array constructor
    // different than the global one used by users in tests. This makes sure the
    // same constructor is referenced by both.
    global.Uint8Array = Uint8Array;

    installCommonGlobals(global, projectConfig.globals);

    this.moduleMocker = new ModuleMocker(global);

    const timerIdToRef = (id: number) => ({
      id,
      ref() {
        return this;
      },
      unref() {
        return this;
      },
    });

    const timerRefToId = (timer: Timer): number | undefined =>
      (timer && timer.id) || undefined;

    this.fakeTimers = new LegacyFakeTimers({
      config: projectConfig,
      global,
      moduleMocker: this.moduleMocker,
      timerConfig: {
        idToRef: timerIdToRef,
        refToId: timerRefToId,
      },
    });

    this.fakeTimersModern = new ModernFakeTimers({
      config: projectConfig,
      global,
    });
  }

  async setup(): Promise<void> {}

  async teardown(): Promise<void> {
    if (this.fakeTimers) {
      this.fakeTimers.dispose();
    }
    if (this.fakeTimersModern) {
      this.fakeTimersModern.dispose();
    }
    this.context = null;
    this.fakeTimers = null;
    this.fakeTimersModern = null;
  }

  exportConditions(): Array<string> {
    return ['node', 'node-addons'];
  }

  getVmContext(): Context | null {
    return this.context;
  }
}

export const TestEnvironment = NodeEnvironment;<|MERGE_RESOLUTION|>--- conflicted
+++ resolved
@@ -77,9 +77,6 @@
           enumerable: descriptor.enumerable,
           get() {
             // @ts-expect-error
-<<<<<<< HEAD
-            return globalThis[nodeGlobalsKey];
-=======
             const val = globalThis[nodeGlobalsKey];
 
             // override lazy getter
@@ -90,7 +87,6 @@
               writable: descriptor.writable,
             });
             return val;
->>>>>>> 78d4088e
           },
           set(val) {
             // override lazy getter
