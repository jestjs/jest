{
  "name": "jest-environment-node",
<<<<<<< HEAD
  "version": "27.0.0-next.3",
=======
  "version": "27.0.0-next.4",
>>>>>>> b1764ef3
  "repository": {
    "type": "git",
    "url": "https://github.com/facebook/jest.git",
    "directory": "packages/jest-environment-node"
  },
  "license": "MIT",
  "main": "./build/index.js",
  "types": "./build/index.d.ts",
  "exports": {
    ".": "./build/index.js",
    "./package.json": "./package.json"
  },
  "dependencies": {
<<<<<<< HEAD
    "@jest/environment": "^27.0.0-next.3",
=======
    "@jest/environment": "^27.0.0-next.4",
>>>>>>> b1764ef3
    "@jest/fake-timers": "^27.0.0-next.3",
    "@jest/types": "^27.0.0-next.3",
    "@types/node": "*",
    "jest-mock": "^27.0.0-next.3",
    "jest-util": "^27.0.0-next.3"
  },
  "devDependencies": {
    "@jest/test-utils": "^27.0.0-next.3"
  },
  "engines": {
    "node": "^10.13.0 || ^12.13.0 || ^14.15.0 || >=15.0.0"
  },
  "publishConfig": {
    "access": "public"
  }
}<|MERGE_RESOLUTION|>--- conflicted
+++ resolved
@@ -1,10 +1,6 @@
 {
   "name": "jest-environment-node",
-<<<<<<< HEAD
-  "version": "27.0.0-next.3",
-=======
   "version": "27.0.0-next.4",
->>>>>>> b1764ef3
   "repository": {
     "type": "git",
     "url": "https://github.com/facebook/jest.git",
@@ -18,11 +14,7 @@
     "./package.json": "./package.json"
   },
   "dependencies": {
-<<<<<<< HEAD
-    "@jest/environment": "^27.0.0-next.3",
-=======
     "@jest/environment": "^27.0.0-next.4",
->>>>>>> b1764ef3
     "@jest/fake-timers": "^27.0.0-next.3",
     "@jest/types": "^27.0.0-next.3",
     "@types/node": "*",
