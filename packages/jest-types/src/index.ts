--- conflicted
+++ resolved
@@ -9,11 +9,6 @@
 import * as Console from './Console';
 import * as Matchers from './Matchers';
 import * as Mocks from './Mocks';
-<<<<<<< HEAD
-import * as Snapshot from './Snapshot';
-=======
-import * as PrettyFormat from './PrettyFormat';
->>>>>>> 2e41973e
 import * as SourceMaps from './SourceMaps';
 import * as TestResult from './TestResult';
 import * as Global from './Global';
@@ -24,11 +19,6 @@
   Console,
   Matchers,
   Mocks,
-<<<<<<< HEAD
-  Snapshot,
-=======
-  PrettyFormat,
->>>>>>> 2e41973e
   SourceMaps,
   TestResult,
   Global,
