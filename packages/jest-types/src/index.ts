--- conflicted
+++ resolved
@@ -13,19 +13,4 @@
 import * as TestResult from './TestResult';
 import * as Global from './Global';
 
-<<<<<<< HEAD
-export {
-  Argv,
-  Config,
-  Console,
-  Matchers,
-  Mocks,
-  PrettyFormat,
-  Snapshot,
-  SourceMaps,
-  TestResult,
-  Global,
-};
-=======
-export {Config, Console, Matchers, SourceMaps, TestResult, Global, Environment};
->>>>>>> af669ef7
+export {Argv, Config, Console, Matchers, SourceMaps, TestResult, Global};