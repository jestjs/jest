/**
 * Copyright (c) Facebook, Inc. and its affiliates. All Rights Reserved.
 *
 * This source code is licensed under the MIT license found in the
 * LICENSE file in the root directory of this source tree.
 */

import * as Config from './Config';
import * as Console from './Console';
import * as Matchers from './Matchers';
<<<<<<< HEAD
import * as Mocks from './Mocks';
=======
import * as PrettyFormat from './PrettyFormat';
>>>>>>> c6280e4d
import * as SourceMaps from './SourceMaps';
import * as TestResult from './TestResult';
import * as Global from './Global';
import * as Environment from './Environment';

export {
  Config,
  Console,
  Matchers,
<<<<<<< HEAD
  Mocks,
=======
  PrettyFormat,
>>>>>>> c6280e4d
  SourceMaps,
  TestResult,
  Global,
  Environment,
};<|MERGE_RESOLUTION|>--- conflicted
+++ resolved
@@ -8,11 +8,6 @@
 import * as Config from './Config';
 import * as Console from './Console';
 import * as Matchers from './Matchers';
-<<<<<<< HEAD
-import * as Mocks from './Mocks';
-=======
-import * as PrettyFormat from './PrettyFormat';
->>>>>>> c6280e4d
 import * as SourceMaps from './SourceMaps';
 import * as TestResult from './TestResult';
 import * as Global from './Global';
@@ -22,11 +17,6 @@
   Config,
   Console,
   Matchers,
-<<<<<<< HEAD
-  Mocks,
-=======
-  PrettyFormat,
->>>>>>> c6280e4d
   SourceMaps,
   TestResult,
   Global,
