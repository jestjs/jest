/**
 * Copyright (c) Facebook, Inc. and its affiliates. All Rights Reserved.
 *
 * This source code is licensed under the MIT license found in the
 * LICENSE file in the root directory of this source tree.
 */

import {expectAssignable, expectError, expectType} from 'tsd-lite';
import {jest} from '@jest/globals';
import type {
  Mock,
  Mocked,
<<<<<<< HEAD
  MockedShallow,
=======
  MockedClass,
  MockedFunction,
  MockedObject,
>>>>>>> 2f4340cb
  ModuleMocker,
  SpyInstance,
} from 'jest-mock';

expectType<typeof jest>(
  jest
    .autoMockOff()
    .autoMockOn()
    .clearAllMocks()
    .disableAutomock()
    .enableAutomock()
    .deepUnmock('moduleName')
    .doMock('moduleName')
    .doMock('moduleName', jest.fn())
    .doMock('moduleName', jest.fn(), {})
    .doMock('moduleName', jest.fn(), {virtual: true})
    .dontMock('moduleName')
    .isolateModules(() => {})
    .mock('moduleName')
    .mock('moduleName', jest.fn())
    .mock('moduleName', jest.fn(), {})
    .mock('moduleName', jest.fn(), {virtual: true})
    .unstable_mockModule('moduleName', jest.fn())
    .unstable_mockModule('moduleName', () => Promise.resolve(jest.fn()))
    .unstable_mockModule('moduleName', jest.fn(), {})
    .unstable_mockModule('moduleName', () => Promise.resolve(jest.fn()), {})
    .unstable_mockModule('moduleName', jest.fn(), {virtual: true})
    .unstable_mockModule('moduleName', () => Promise.resolve(jest.fn()), {
      virtual: true,
    })
    .resetAllMocks()
    .resetModules()
    .restoreAllMocks()
    .retryTimes(3)
    .setMock('moduleName', {a: 'b'})
    .setTimeout(6000)
    .unmock('moduleName')
    .useFakeTimers()
    .useFakeTimers({legacyFakeTimers: true})
    .useRealTimers(),
);

expectType<typeof jest>(jest.autoMockOff());
expectError(jest.autoMockOff(true));

expectType<typeof jest>(jest.autoMockOn());
expectError(jest.autoMockOn(false));

expectType<unknown>(jest.createMockFromModule('moduleName'));
expectError(jest.createMockFromModule());

expectType<typeof jest>(jest.deepUnmock('moduleName'));
expectError(jest.deepUnmock());

expectType<typeof jest>(jest.doMock('moduleName'));
expectType<typeof jest>(jest.doMock('moduleName', jest.fn()));
expectType<typeof jest>(jest.doMock('moduleName', jest.fn(), {}));
expectType<typeof jest>(jest.doMock('moduleName', jest.fn(), {virtual: true}));
expectError(jest.doMock());

expectType<typeof jest>(jest.dontMock('moduleName'));
expectError(jest.dontMock());

expectType<typeof jest>(jest.disableAutomock());
expectError(jest.disableAutomock(true));

expectType<typeof jest>(jest.enableAutomock());
expectError(jest.enableAutomock('moduleName'));

expectType<typeof jest>(jest.isolateModules(() => {}));
expectError(jest.isolateModules());

expectType<typeof jest>(jest.mock('moduleName'));
expectType<typeof jest>(jest.mock('moduleName', jest.fn()));
expectType<typeof jest>(jest.mock('moduleName', jest.fn(), {}));
expectType<typeof jest>(jest.mock('moduleName', jest.fn(), {virtual: true}));
expectError(jest.mock());

expectType<typeof jest>(jest.unstable_mockModule('moduleName', jest.fn()));
expectType<typeof jest>(
  jest.unstable_mockModule('moduleName', () => Promise.resolve(jest.fn())),
);
expectType<typeof jest>(jest.unstable_mockModule('moduleName', jest.fn(), {}));
expectType<typeof jest>(
  jest.unstable_mockModule('moduleName', () => Promise.resolve(jest.fn()), {}),
);
expectType<typeof jest>(
  jest.unstable_mockModule('moduleName', jest.fn(), {virtual: true}),
);
expectType<typeof jest>(
  jest.unstable_mockModule('moduleName', () => Promise.resolve(jest.fn()), {
    virtual: true,
  }),
);

expectType<unknown>(jest.requireActual('./pathToModule'));
expectError(jest.requireActual());

expectType<unknown>(jest.requireMock('./pathToModule'));
expectError(jest.requireMock());

expectType<typeof jest>(jest.resetModules());
expectError(jest.resetModules('moduleName'));

expectType<typeof jest>(jest.setMock('moduleName', {a: 'b'}));
expectError(jest.setMock('moduleName'));

expectType<typeof jest>(jest.unmock('moduleName'));
expectError(jest.unmock());

// Mock Functions

expectType<typeof jest>(jest.clearAllMocks());
expectError(jest.clearAllMocks('moduleName'));

expectType<typeof jest>(jest.resetAllMocks());
expectError(jest.resetAllMocks(true));

expectType<typeof jest>(jest.restoreAllMocks());
expectError(jest.restoreAllMocks(false));

expectType<boolean>(jest.isMockFunction(() => {}));
expectError(jest.isMockFunction());

const maybeMock = (a: string, b: number) => true;

if (jest.isMockFunction(maybeMock)) {
  expectType<Mock<(a: string, b: number) => boolean>>(maybeMock);

  maybeMock.mockReturnValueOnce(false);
  expectError(maybeMock.mockReturnValueOnce(123));
}

if (!jest.isMockFunction(maybeMock)) {
  expectType<(a: string, b: number) => boolean>(maybeMock);
}

const surelyMock = jest.fn((a: string, b: number) => true);

if (jest.isMockFunction(surelyMock)) {
  expectType<Mock<(a: string, b: number) => boolean>>(surelyMock);

  surelyMock.mockReturnValueOnce(false);
  expectError(surelyMock.mockReturnValueOnce(123));
}

if (!jest.isMockFunction(surelyMock)) {
  expectType<never>(surelyMock);
}

const spiedObject = {
  methodA(a: number, b: string) {
    return true;
  },
};

const surelySpy = jest.spyOn(spiedObject, 'methodA');

if (jest.isMockFunction(surelySpy)) {
  expectType<SpyInstance<(a: number, b: string) => boolean>>(surelySpy);

  surelySpy.mockReturnValueOnce(false);
  expectError(surelyMock.mockReturnValueOnce(123));
}

if (!jest.isMockFunction(surelySpy)) {
  expectType<never>(surelySpy);
}

declare const stringMaybeMock: string;

if (jest.isMockFunction(stringMaybeMock)) {
  expectType<string & Mock<(...args: Array<unknown>) => unknown>>(
    stringMaybeMock,
  );
}

if (!jest.isMockFunction(stringMaybeMock)) {
  expectType<string>(stringMaybeMock);
}

declare const anyMaybeMock: any;

if (jest.isMockFunction(anyMaybeMock)) {
  expectType<Mock<(...args: Array<unknown>) => unknown>>(anyMaybeMock);
}

if (!jest.isMockFunction(anyMaybeMock)) {
  expectType<any>(anyMaybeMock);
}

declare const unknownMaybeMock: unknown;

if (jest.isMockFunction(unknownMaybeMock)) {
  expectType<Mock<(...args: Array<unknown>) => unknown>>(unknownMaybeMock);
}

if (!jest.isMockFunction(unknownMaybeMock)) {
  expectType<unknown>(unknownMaybeMock);
}

expectType<ModuleMocker['fn']>(jest.fn);

expectType<ModuleMocker['spyOn']>(jest.spyOn);

<<<<<<< HEAD
// mocked()
=======
// Mocked*<T>
>>>>>>> 2f4340cb

class SomeClass {
  constructor(one: string, two?: boolean) {}

  methodA() {
    return true;
  }
  methodB(a: string, b?: number) {
    return;
  }
}

function someFunction(a: string, b?: number): boolean {
  return true;
}

const someObject = {
  SomeClass,

  methodA() {
    return;
  },
  methodB(b: string) {
    return true;
  },
  methodC: (c: number) => true,

  one: {
    more: {
      time: (t: number) => {
        return;
      },
    },
  },

  propertyA: 123,
  propertyB: 'value',

  someClassInstance: new SomeClass('value'),
};

<<<<<<< HEAD
expectType<Mocked<typeof someObject>>(jest.mocked(someObject));
expectType<Mocked<typeof someObject>>(
  jest.mocked(someObject, {shallow: false}),
);
expectType<MockedShallow<typeof someObject>>(
  jest.mocked(someObject, {shallow: true}),
);

expectError(jest.mocked('abc'));
=======
expectType<Mocked<typeof someObject>>(
  someObject as jest.Mocked<typeof someObject>,
);

expectType<MockedClass<typeof SomeClass>>(
  SomeClass as jest.MockedClass<typeof SomeClass>,
);

expectType<MockedFunction<typeof someFunction>>(
  someFunction as jest.MockedFunction<typeof someFunction>,
);

expectType<MockedObject<typeof someObject>>(
  someObject as jest.MockedObject<typeof someObject>,
);

// deep mocked()

const mockObjectA = jest.mocked(someObject, true);
>>>>>>> 2f4340cb

const mockObjectA = jest.mocked(someObject);

expectType<[]>(mockObjectA.methodA.mock.calls[0]);
expectType<[b: string]>(mockObjectA.methodB.mock.calls[0]);
expectType<[c: number]>(mockObjectA.methodC.mock.calls[0]);

expectType<[t: number]>(mockObjectA.one.more.time.mock.calls[0]);

expectType<[one: string, two?: boolean]>(mockObjectA.SomeClass.mock.calls[0]);
expectType<[]>(mockObjectA.SomeClass.prototype.methodA.mock.calls[0]);
expectType<[a: string, b?: number]>(
  mockObjectA.SomeClass.prototype.methodB.mock.calls[0],
);

expectType<[]>(mockObjectA.someClassInstance.methodA.mock.calls[0]);
expectType<[a: string, b?: number]>(
  mockObjectA.someClassInstance.methodB.mock.calls[0],
);

expectError(mockObjectA.methodA.mockReturnValue(123));
expectError(mockObjectA.methodA.mockImplementation((a: number) => 123));
expectError(mockObjectA.methodB.mockReturnValue(123));
expectError(mockObjectA.methodB.mockImplementation((b: number) => 123));
expectError(mockObjectA.methodC.mockReturnValue(123));
expectError(mockObjectA.methodC.mockImplementation((c: number) => 123));

expectError(mockObjectA.one.more.time.mockReturnValue(123));
expectError(mockObjectA.one.more.time.mockImplementation((t: boolean) => 123));

expectError(mockObjectA.SomeClass.prototype.methodA.mockReturnValue(123));
expectError(
  mockObjectA.SomeClass.prototype.methodA.mockImplementation(
    (a: number) => 123,
  ),
);
expectError(mockObjectA.SomeClass.prototype.methodB.mockReturnValue(123));
expectError(
  mockObjectA.SomeClass.prototype.methodB.mockImplementation(
    (a: number) => 123,
  ),
);

expectError(mockObjectA.someClassInstance.methodA.mockReturnValue(123));
expectError(
  mockObjectA.someClassInstance.methodA.mockImplementation((a: number) => 123),
);
expectError(mockObjectA.someClassInstance.methodB.mockReturnValue(123));
expectError(
  mockObjectA.someClassInstance.methodB.mockImplementation((a: number) => 123),
);

expectAssignable<typeof someObject>(mockObjectA);

// shallow mocked()

const mockObjectB = jest.mocked(someObject, {shallow: true});

expectType<[]>(mockObjectB.methodA.mock.calls[0]);
expectType<[b: string]>(mockObjectB.methodB.mock.calls[0]);
expectType<[c: number]>(mockObjectB.methodC.mock.calls[0]);

expectError<[t: number]>(mockObjectB.one.more.time.mock.calls[0]);

expectType<[one: string, two?: boolean]>(mockObjectB.SomeClass.mock.calls[0]);
expectType<[]>(mockObjectB.SomeClass.prototype.methodA.mock.calls[0]);
expectType<[a: string, b?: number]>(
  mockObjectB.SomeClass.prototype.methodB.mock.calls[0],
);

expectError<[]>(mockObjectB.someClassInstance.methodA.mock.calls[0]);
expectError<[a: string, b?: number]>(
  mockObjectB.someClassInstance.methodB.mock.calls[0],
);

expectError(mockObjectB.methodA.mockReturnValue(123));
expectError(mockObjectB.methodA.mockImplementation((a: number) => 123));
expectError(mockObjectB.methodB.mockReturnValue(123));
expectError(mockObjectB.methodB.mockImplementation((b: number) => 123));
expectError(mockObjectB.methodC.mockReturnValue(123));
expectError(mockObjectB.methodC.mockImplementation((c: number) => 123));

expectError(mockObjectB.SomeClass.prototype.methodA.mockReturnValue(123));
expectError(
  mockObjectB.SomeClass.prototype.methodA.mockImplementation(
    (a: number) => 123,
  ),
);
expectError(mockObjectB.SomeClass.prototype.methodB.mockReturnValue(123));
expectError(
  mockObjectB.SomeClass.prototype.methodB.mockImplementation(
    (a: number) => 123,
  ),
);

expectAssignable<typeof someObject>(mockObjectB);

// Mock Timers

expectType<void>(jest.advanceTimersByTime(6000));
expectError(jest.advanceTimersByTime());

expectType<void>(jest.advanceTimersToNextTimer());
expectType<void>(jest.advanceTimersToNextTimer(2));
expectError(jest.advanceTimersToNextTimer('2'));

expectType<void>(jest.clearAllTimers());
expectError(jest.clearAllTimers(false));

expectType<number>(jest.getTimerCount());
expectError(jest.getTimerCount(true));

expectType<number>(jest.getRealSystemTime());
expectError(jest.getRealSystemTime(true));

expectType<void>(jest.runAllImmediates());
expectError(jest.runAllImmediates(true));

expectType<void>(jest.runAllTicks());
expectError(jest.runAllTicks(true));

expectType<void>(jest.runAllTimers());
expectError(jest.runAllTimers(false));

expectType<void>(jest.runOnlyPendingTimers());
expectError(jest.runOnlyPendingTimers(true));

expectType<void>(jest.setSystemTime());
expectType<void>(jest.setSystemTime(1483228800000));
expectType<void>(jest.setSystemTime(Date.now()));
expectType<void>(jest.setSystemTime(new Date(1995, 11, 17)));
expectError(jest.setSystemTime('1995-12-17T03:24:00'));

expectType<typeof jest>(jest.useFakeTimers());

expectType<typeof jest>(jest.useFakeTimers({advanceTimers: true}));
expectType<typeof jest>(jest.useFakeTimers({advanceTimers: 10}));
expectError(jest.useFakeTimers({advanceTimers: 'fast'}));

expectType<typeof jest>(jest.useFakeTimers({doNotFake: ['Date']}));
expectType<typeof jest>(
  jest.useFakeTimers({
    doNotFake: [
      'Date',
      'hrtime',
      'nextTick',
      'performance',
      'queueMicrotask',
      'requestAnimationFrame',
      'cancelAnimationFrame',
      'requestIdleCallback',
      'cancelIdleCallback',
      'setImmediate',
      'clearImmediate',
      'setInterval',
      'clearInterval',
      'setTimeout',
      'clearTimeout',
    ],
  }),
);
expectError(jest.useFakeTimers({doNotFake: ['globalThis']}));

expectType<typeof jest>(jest.useFakeTimers({legacyFakeTimers: true}));
expectError(jest.useFakeTimers({legacyFakeTimers: 1000}));
expectError(jest.useFakeTimers({doNotFake: ['Date'], legacyFakeTimers: true}));
expectError(jest.useFakeTimers({enableGlobally: true, legacyFakeTimers: true}));
expectError(jest.useFakeTimers({legacyFakeTimers: true, now: 1483228800000}));
expectError(jest.useFakeTimers({legacyFakeTimers: true, timerLimit: 1000}));

expectType<typeof jest>(jest.useFakeTimers({now: 1483228800000}));
expectType<typeof jest>(jest.useFakeTimers({now: Date.now()}));
expectType<typeof jest>(jest.useFakeTimers({now: new Date(1995, 11, 17)}));
expectError(jest.useFakeTimers({now: '1995-12-17T03:24:00'}));

expectType<typeof jest>(jest.useFakeTimers({timerLimit: 1000}));
expectError(jest.useFakeTimers({timerLimit: true}));

expectError(jest.useFakeTimers({enableGlobally: true}));
expectError(jest.useFakeTimers('legacy'));
expectError(jest.useFakeTimers('modern'));

expectType<typeof jest>(jest.useRealTimers());
expectError(jest.useRealTimers(true));

// Misc

expectType<typeof jest>(jest.retryTimes(3));
expectType<typeof jest>(jest.retryTimes(3, {logErrorsBeforeRetry: true}));
expectError(jest.retryTimes(3, {logErrorsBeforeRetry: 'all'}));
expectError(jest.retryTimes({logErrorsBeforeRetry: true}));
expectError(jest.retryTimes());

expectType<typeof jest>(jest.setTimeout(6000));
expectError(jest.setTimeout());<|MERGE_RESOLUTION|>--- conflicted
+++ resolved
@@ -10,13 +10,10 @@
 import type {
   Mock,
   Mocked,
-<<<<<<< HEAD
-  MockedShallow,
-=======
   MockedClass,
   MockedFunction,
   MockedObject,
->>>>>>> 2f4340cb
+  MockedShallow,
   ModuleMocker,
   SpyInstance,
 } from 'jest-mock';
@@ -222,11 +219,7 @@
 
 expectType<ModuleMocker['spyOn']>(jest.spyOn);
 
-<<<<<<< HEAD
-// mocked()
-=======
 // Mocked*<T>
->>>>>>> 2f4340cb
 
 class SomeClass {
   constructor(one: string, two?: boolean) {}
@@ -268,7 +261,24 @@
   someClassInstance: new SomeClass('value'),
 };
 
-<<<<<<< HEAD
+expectType<Mocked<typeof someObject>>(
+  someObject as jest.Mocked<typeof someObject>,
+);
+
+expectType<MockedClass<typeof SomeClass>>(
+  SomeClass as jest.MockedClass<typeof SomeClass>,
+);
+
+expectType<MockedFunction<typeof someFunction>>(
+  someFunction as jest.MockedFunction<typeof someFunction>,
+);
+
+expectType<MockedObject<typeof someObject>>(
+  someObject as jest.MockedObject<typeof someObject>,
+);
+
+// mocked()
+
 expectType<Mocked<typeof someObject>>(jest.mocked(someObject));
 expectType<Mocked<typeof someObject>>(
   jest.mocked(someObject, {shallow: false}),
@@ -278,27 +288,6 @@
 );
 
 expectError(jest.mocked('abc'));
-=======
-expectType<Mocked<typeof someObject>>(
-  someObject as jest.Mocked<typeof someObject>,
-);
-
-expectType<MockedClass<typeof SomeClass>>(
-  SomeClass as jest.MockedClass<typeof SomeClass>,
-);
-
-expectType<MockedFunction<typeof someFunction>>(
-  someFunction as jest.MockedFunction<typeof someFunction>,
-);
-
-expectType<MockedObject<typeof someObject>>(
-  someObject as jest.MockedObject<typeof someObject>,
-);
-
-// deep mocked()
-
-const mockObjectA = jest.mocked(someObject, true);
->>>>>>> 2f4340cb
 
 const mockObjectA = jest.mocked(someObject);
 
