--- conflicted
+++ resolved
@@ -9,16 +9,7 @@
   "main": "build/index.js",
   "dependencies": {
     "chalk": "^1.1.1",
-<<<<<<< HEAD
     "jest-benchmark": "^18.1.0",
-    "jest-environment-jsdom": "^18.1.0",
-    "jest-environment-node": "^18.1.0",
-    "jest-jasmine2": "^18.1.0",
-    "jest-regex-util": "^18.1.0",
-    "jest-resolve": "^18.1.0",
-    "jest-validate": "^18.2.0",
-    "pretty-format": "^18.1.0"
-=======
     "jest-environment-jsdom": "^19.0.2",
     "jest-environment-node": "^19.0.2",
     "jest-jasmine2": "^19.0.2",
@@ -28,6 +19,5 @@
     "pify": "^2.3.0",
     "pretty-format": "^19.0.0",
     "read-pkg": "^1.0.0"
->>>>>>> 9874b81f
   }
 }