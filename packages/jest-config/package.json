{
  "name": "jest-config",
  "version": "25.5.4",
  "repository": {
    "type": "git",
    "url": "https://github.com/facebook/jest.git",
    "directory": "packages/jest-config"
  },
  "license": "MIT",
  "main": "build/index.js",
  "types": "build/index.d.ts",
  "dependencies": {
    "@babel/core": "^7.1.0",
<<<<<<< HEAD
    "@jest/test-sequencer": "^25.2.6",
    "@jest/types": "^25.2.6",
    "babel-jest": "^25.2.6",
    "chalk": "^4.0.0",
=======
    "@jest/test-sequencer": "^25.5.4",
    "@jest/types": "^25.5.0",
    "babel-jest": "^25.5.1",
    "chalk": "^3.0.0",
>>>>>>> 56782b95
    "deepmerge": "^4.2.2",
    "glob": "^7.1.1",
    "graceful-fs": "^4.2.4",
    "jest-environment-jsdom": "^25.5.0",
    "jest-environment-node": "^25.5.0",
    "jest-get-type": "^25.2.6",
    "jest-jasmine2": "^25.5.4",
    "jest-regex-util": "^25.2.6",
    "jest-resolve": "^25.5.1",
    "jest-util": "^25.5.0",
    "jest-validate": "^25.5.0",
    "micromatch": "^4.0.2",
    "pretty-format": "^25.5.0",
    "realpath-native": "^2.0.0"
  },
  "devDependencies": {
    "@types/babel__core": "^7.0.4",
    "@types/glob": "^7.1.1",
    "@types/graceful-fs": "^4.1.3",
    "@types/micromatch": "^4.0.0"
  },
  "engines": {
    "node": ">= 10.14.2"
  },
  "publishConfig": {
    "access": "public"
  },
  "gitHead": "170eee11d03b0ed5c60077982fdbc3bafd403638"
}<|MERGE_RESOLUTION|>--- conflicted
+++ resolved
@@ -11,17 +11,10 @@
   "types": "build/index.d.ts",
   "dependencies": {
     "@babel/core": "^7.1.0",
-<<<<<<< HEAD
-    "@jest/test-sequencer": "^25.2.6",
-    "@jest/types": "^25.2.6",
-    "babel-jest": "^25.2.6",
-    "chalk": "^4.0.0",
-=======
     "@jest/test-sequencer": "^25.5.4",
     "@jest/types": "^25.5.0",
     "babel-jest": "^25.5.1",
-    "chalk": "^3.0.0",
->>>>>>> 56782b95
+    "chalk": "^4.0.0",
     "deepmerge": "^4.2.2",
     "glob": "^7.1.1",
     "graceful-fs": "^4.2.4",
