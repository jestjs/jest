/**
 * Copyright (c) 2014-present, Facebook, Inc. All rights reserved.
 *
 * This source code is licensed under the BSD-style license found in the
 * LICENSE file in the root directory of this source tree. An additional grant
 * of patent rights can be found in the PATENTS file in the same directory.
 * @flow
 */

'use strict';

import type {InitialConfig} from 'types/Config';

const {
  BULLET,
  DOCUMENTATION_NOTE,
  _replaceRootDirInPath,
  _replaceRootDirTags,
  getTestEnvironment,
  resolve,
} = require('./utils');
const {NODE_MODULES, DEFAULT_JS_PATTERN} = require('./constants');
const {ValidationError, validate} = require('jest-validate');
const chalk = require('chalk');
const crypto = require('crypto');
const DEFAULT_CONFIG = require('./defaults');
const path = require('path');
const Resolver = require('jest-resolve');
const utils = require('jest-regex-util');
const VALID_CONFIG = require('./validConfig');
const DEPRECATED_CONFIG = require('./deprecated');
const JSON_EXTENSION = '.json';
const PRESET_NAME = 'jest-preset' + JSON_EXTENSION;
const ERROR = `${BULLET}Validation Error`;

const createConfigError = message =>
  new ValidationError(ERROR, message, DOCUMENTATION_NOTE);

const setupPreset = (config: InitialConfig, configPreset: string) => {
  let preset;
  const presetPath = _replaceRootDirInPath(config.rootDir, configPreset);
  const presetModule = Resolver.findNodeModule(
    presetPath.endsWith(JSON_EXTENSION)
      ? presetPath
      : path.join(presetPath, PRESET_NAME),
    {
      basedir: config.rootDir,
    },
  );

  try {
    // $FlowFixMe
    preset = require(presetModule);
  } catch (error) {
    throw createConfigError(`  Preset ${chalk.bold(presetPath)} not found.`);
  }

  if (config.setupFiles) {
    config.setupFiles = (preset.setupFiles || []).concat(config.setupFiles);
  }
  if (config.modulePathIgnorePatterns) {
    config.modulePathIgnorePatterns = preset.modulePathIgnorePatterns.concat(
      config.modulePathIgnorePatterns,
    );
  }
  if (config.moduleNameMapper) {
    config.moduleNameMapper = Object.assign(
      {},
      preset.moduleNameMapper,
      config.moduleNameMapper,
    );
  }
  return Object.assign({}, preset, config);
};

const setupBabelJest = (config: InitialConfig) => {
  let babelJest;
  const basedir = config.rootDir;

  if (config.transform) {
    const customJSPattern = Object.keys(config.transform).find(pattern => {
      const regex = new RegExp(pattern);
      return regex.test('a.js') || regex.test('a.jsx');
    });

    if (customJSPattern) {
      const jsTransformer = Resolver.findNodeModule(
        //$FlowFixMe
        config.transform[customJSPattern],
        {basedir},
      );
      if (
        jsTransformer && jsTransformer.includes(NODE_MODULES + 'babel-jest')
      ) {
        babelJest = jsTransformer;
      }
    }
  } else {
    babelJest = Resolver.findNodeModule('babel-jest', {basedir});
    if (babelJest) {
      config.transform = {
        [DEFAULT_JS_PATTERN]: 'babel-jest',
      };
    }
  }

  return babelJest;
};

const normalizeCollectCoverageOnlyFrom = (
  config: InitialConfig,
  key: string,
) => {
  return Object.keys(config[key]).reduce(
    (normObj, filePath) => {
      filePath = path.resolve(
        config.rootDir,
        _replaceRootDirInPath(config.rootDir, filePath),
      );
      normObj[filePath] = true;
      return normObj;
    },
    Object.create(null),
  );
};

const normalizeCollectCoverageFrom = (config: InitialConfig, key: string) => {
  let value;
  if (!config[key]) {
    value = [];
  }

  if (!Array.isArray(config[key])) {
    try {
      value = JSON.parse(config[key]);
    } catch (e) {}

    Array.isArray(value) || (value = [config[key]]);
  } else {
    value = config[key];
  }

  return value;
};

const normalizeUnmockedModulePathPatterns = (
  config: InitialConfig,
  key: string,
) => {
  // _replaceRootDirTags is specifically well-suited for substituting
  // <rootDir> in paths (it deals with properly interpreting relative path
  // separators, etc).
  //
  // For patterns, direct global substitution is far more ideal, so we
  // special case substitutions for patterns here.
  return config[key].map(pattern =>
    utils.replacePathSepForRegex(
      pattern.replace(/<rootDir>/g, config.rootDir),
    ));
};

const normalizePreprocessor = (config: InitialConfig) => {
  /* eslint-disable max-len */
  if (config.scriptPreprocessor && config.transform) {
    throw createConfigError(
      `  Options: ${chalk.bold('scriptPreprocessor')} and ${chalk.bold('transform')} cannot be used together.
  Please change your configuration to only use ${chalk.bold('transform')}.`,
    );
  }

  if (config.preprocessorIgnorePatterns && config.transformIgnorePatterns) {
    throw createConfigError(
      `  Options ${chalk.bold('preprocessorIgnorePatterns')} and ${chalk.bold('transformIgnorePatterns')} cannot be used together.
  Please change your configuration to only use ${chalk.bold('transformIgnorePatterns')}.`,
    );
  }
  /* eslint-enable max-len */

  if (config.scriptPreprocessor) {
    config.transform = {
      '.*': config.scriptPreprocessor,
    };
  }

  if (config.preprocessorIgnorePatterns) {
    config.transformIgnorePatterns = config.preprocessorIgnorePatterns;
  }

  delete config.scriptPreprocessor;
  delete config.preprocessorIgnorePatterns;
};

const normalizeMissingOptions = (config: InitialConfig) => {
  if (!config.name) {
    config.name = crypto.createHash('md5').update(config.rootDir).digest('hex');
  }

  if (!config.setupFiles) {
    config.setupFiles = [];
  }

  if (!config.testRunner || config.testRunner === 'jasmine2') {
    config.testRunner = require.resolve('jest-jasmine2');
  } else {
    config.testRunner = resolve(
      config.rootDir,
      'testRunner',
      config.testRunner,
    );
  }

  return config;
};

const normalizeRootDir = (config: InitialConfig) => {
  // Assert that there *is* a rootDir
  if (!config.hasOwnProperty('rootDir')) {
    throw createConfigError(
      `  Configuration option ${chalk.bold('rootDir')} must be specified.`,
    );
  }
  config.rootDir = path.normalize(config.rootDir);
};

const normalizeArgv = (config: InitialConfig, argv: Object) => {
  if (argv.testRunner) {
    config.testRunner = argv.testRunner;
  }

  if (argv.collectCoverageFrom) {
    config.collectCoverageFrom = argv.collectCoverageFrom;
  }

  if (argv.collectCoverageOnlyFrom) {
    const collectCoverageOnlyFrom = Object.create(null);
    argv.collectCoverageOnlyFrom.forEach(
      path => collectCoverageOnlyFrom[path] = true,
    );
    config.collectCoverageOnlyFrom = collectCoverageOnlyFrom;
  }

  if (argv.env) {
    config.testEnvironment = argv.env;
  }
};

function normalize(config: InitialConfig, argv: Object = {}) {
  const {hasDeprecationWarnings} = validate(config, {
    comment: DOCUMENTATION_NOTE,
    deprecatedConfig: DEPRECATED_CONFIG,
    exampleConfig: VALID_CONFIG,
  });

  normalizePreprocessor(config);
  normalizeRootDir(config);
  normalizeMissingOptions(config);
  normalizeArgv(config, argv);

  if (config.preset) {
    config = setupPreset(config, config.preset);
  }
  if (config.testEnvironment) {
    config.testEnvironment = getTestEnvironment(config);
  }
  if (!config.roots && config.testPathDirs) {
    config.roots = config.testPathDirs;
  }

  const babelJest = setupBabelJest(config);
  const newConfig = Object.assign({}, DEFAULT_CONFIG);

  Object.keys(config).reduce(
    (newConfig, key) => {
      let value;
      switch (key) {
        case 'collectCoverageOnlyFrom':
          value = normalizeCollectCoverageOnlyFrom(config, key);
          break;
        case 'setupFiles':
        case 'snapshotSerializers':
          //$FlowFixMe
          value = config[key].map(resolve.bind(null, config.rootDir, key));
          break;
        case 'roots':
          //$FlowFixMe
          value = config[key].map(filePath =>
            path.resolve(
              config.rootDir,
              _replaceRootDirInPath(config.rootDir, filePath),
            ));
          break;
        case 'collectCoverageFrom':
          value = normalizeCollectCoverageFrom(config, key);
          break;
        case 'cacheDirectory':
        case 'coverageDirectory':
          value = path.resolve(
            config.rootDir,
            //$FlowFixMe
            _replaceRootDirInPath(config.rootDir, config[key]),
          );
<<<<<<< HEAD
        }
        break;
      case 'automock':
      case 'bail':
      case 'browser':
      case 'cache':
      case 'clearMocks':
      case 'collectCoverage':
      case 'coverageCollector':
      case 'coverageReporters':
      case 'coverageThreshold':
      case 'globals':
      case 'logHeapUsage':
      case 'logTransformErrors':
      case 'mapCoverage':
      case 'moduleDirectories':
      case 'moduleFileExtensions':
      case 'moduleLoader':
      case 'modulePaths':
      case 'name':
      case 'noStackTrace':
      case 'notify':
      case 'persistModuleRegistryBetweenSpecs':
      case 'preset':
      case 'replname':
      case 'reporters':
        value = _replaceRootDirTags(config.rootDir, config[key]);
        break;
      case 'resetMocks':
      case 'resetModules':
      case 'rootDir':
      case 'testMatch':
      case 'testEnvironment':
      case 'testRegex':
      case 'testReporter':
      case 'testRunner':
      case 'testURL':
      case 'timers':
      case 'updateSnapshot':
      case 'verbose':
      case 'watchman':
        value = config[key];
        break;
    }
    newConfig[key] = value;
    return newConfig;
  }, newConfig);
=======
          break;
        case 'setupTestFrameworkScriptFile':
        case 'testResultsProcessor':
        case 'resolver':
          //$FlowFixMe
          value = resolve(config.rootDir, key, config[key]);
          break;
        case 'moduleNameMapper':
          //$FlowFixMe
          value = Object.keys(config[key]).map(regex => [
            regex,
            //$FlowFixMe
            _replaceRootDirTags(config.rootDir, config[key][regex]),
          ]);
          break;
        case 'transform':
          //$FlowFixMe
          value = Object.keys(config[key]).map(regex => [
            regex,
            //$FlowFixMe
            resolve(config.rootDir, key, config[key][regex]),
          ]);
          break;
        case 'coveragePathIgnorePatterns':
        case 'modulePathIgnorePatterns':
        case 'testPathIgnorePatterns':
        case 'transformIgnorePatterns':
        case 'unmockedModulePathPatterns':
          value = normalizeUnmockedModulePathPatterns(config, key);
          break;
        case 'haste':
          value = Object.assign({}, config[key]);
          if (value.hasteImplModulePath != null) {
            value.hasteImplModulePath = resolve(
              config.rootDir,
              'haste.hasteImplModulePath',
              value.hasteImplModulePath,
            );
          }
          break;
        case 'automock':
        case 'bail':
        case 'browser':
        case 'cache':
        case 'clearMocks':
        case 'collectCoverage':
        case 'coverageCollector':
        case 'coverageReporters':
        case 'coverageThreshold':
        case 'globals':
        case 'logHeapUsage':
        case 'logTransformErrors':
        case 'mapCoverage':
        case 'moduleDirectories':
        case 'moduleFileExtensions':
        case 'moduleLoader':
        case 'modulePaths':
        case 'name':
        case 'noStackTrace':
        case 'notify':
        case 'persistModuleRegistryBetweenSpecs':
        case 'preset':
        case 'replname':
        case 'resetMocks':
        case 'resetModules':
        case 'rootDir':
        case 'testMatch':
        case 'testEnvironment':
        case 'testRegex':
        case 'testReporter':
        case 'testRunner':
        case 'testURL':
        case 'timers':
        case 'updateSnapshot':
        case 'verbose':
        case 'watchman':
          value = config[key];
          break;
      }
      newConfig[key] = value;
      return newConfig;
    },
    newConfig,
  );
>>>>>>> 38ca942f

  if (babelJest) {
    const regeneratorRuntimePath = Resolver.findNodeModule(
      'regenerator-runtime/runtime',
      {basedir: config.rootDir},
    );

    if (regeneratorRuntimePath) {
      newConfig.setupFiles.unshift(regeneratorRuntimePath);
    }
  }

  if (config.testRegex && config.testMatch) {
    throw createConfigError(
      `  Configuration options ${chalk.bold('testMatch')} and` +
        ` ${chalk.bold('testRegex')} cannot be used together.`,
    );
  }

  if (config.testRegex && !config.testMatch) {
    // Prevent the default testMatch conflicting with any explicitly
    // configured `testRegex` value
    newConfig.testMatch = [];
  }

  // If argv.json is set, coverageReporters shouldn't print a text report.
  if (argv.json) {
    newConfig.coverageReporters = (newConfig.coverageReporters || [])
      .filter(reporter => reporter !== 'text');
  }

  return {
    config: _replaceRootDirTags(newConfig.rootDir, newConfig),
    hasDeprecationWarnings,
  };
}

module.exports = normalize;<|MERGE_RESOLUTION|>--- conflicted
+++ resolved
@@ -299,55 +299,6 @@
             //$FlowFixMe
             _replaceRootDirInPath(config.rootDir, config[key]),
           );
-<<<<<<< HEAD
-        }
-        break;
-      case 'automock':
-      case 'bail':
-      case 'browser':
-      case 'cache':
-      case 'clearMocks':
-      case 'collectCoverage':
-      case 'coverageCollector':
-      case 'coverageReporters':
-      case 'coverageThreshold':
-      case 'globals':
-      case 'logHeapUsage':
-      case 'logTransformErrors':
-      case 'mapCoverage':
-      case 'moduleDirectories':
-      case 'moduleFileExtensions':
-      case 'moduleLoader':
-      case 'modulePaths':
-      case 'name':
-      case 'noStackTrace':
-      case 'notify':
-      case 'persistModuleRegistryBetweenSpecs':
-      case 'preset':
-      case 'replname':
-      case 'reporters':
-        value = _replaceRootDirTags(config.rootDir, config[key]);
-        break;
-      case 'resetMocks':
-      case 'resetModules':
-      case 'rootDir':
-      case 'testMatch':
-      case 'testEnvironment':
-      case 'testRegex':
-      case 'testReporter':
-      case 'testRunner':
-      case 'testURL':
-      case 'timers':
-      case 'updateSnapshot':
-      case 'verbose':
-      case 'watchman':
-        value = config[key];
-        break;
-    }
-    newConfig[key] = value;
-    return newConfig;
-  }, newConfig);
-=======
           break;
         case 'setupTestFrameworkScriptFile':
         case 'testResultsProcessor':
@@ -432,7 +383,6 @@
     },
     newConfig,
   );
->>>>>>> 38ca942f
 
   if (babelJest) {
     const regeneratorRuntimePath = Resolver.findNodeModule(
