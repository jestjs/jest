/**
 * Copyright (c) 2014-present, Facebook, Inc. All rights reserved.
 *
 * This source code is licensed under the MIT license found in the
 * LICENSE file in the root directory of this source tree.
 *
 * @flow
 */

import type {Argv} from 'types/Argv';
import type {InitialOptions, ReporterConfig} from 'types/Config';

import crypto from 'crypto';
import glob from 'glob';
import path from 'path';
import {ValidationError, validate} from 'jest-validate';
import validatePattern from './validatePattern';
import {clearLine} from 'jest-util';
import chalk from 'chalk';
import getMaxWorkers from './getMaxWorkers';
import micromatch from 'micromatch';
import Resolver from 'jest-resolve';
import {replacePathSepForRegex} from 'jest-regex-util';
import {
  BULLET,
  DOCUMENTATION_NOTE,
  replaceRootDirInPath,
  _replaceRootDirTags,
  escapeGlobCharacters,
  getTestEnvironment,
  getRunner,
  getWatchPlugin,
  resolve,
} from './utils';
import {DEFAULT_JS_PATTERN, DEFAULT_REPORTER_LABEL} from './constants';
import {validateReporters} from './ReporterValidationErrors';
import DEFAULT_CONFIG from './Defaults';
import DEPRECATED_CONFIG from './Deprecated';
import setFromArgv from './setFromArgv';
import VALID_CONFIG from './ValidConfig';

const ERROR = `${BULLET}Validation Error`;
const PRESET_EXTENSIONS = ['.json', '.js'];
const PRESET_NAME = 'jest-preset';

const createConfigError = message =>
  new ValidationError(ERROR, message, DOCUMENTATION_NOTE);

const mergeOptionWithPreset = (
  options: InitialOptions,
  preset: InitialOptions,
  optionName: string,
) => {
  if (options[optionName] && preset[optionName]) {
    options[optionName] = Object.assign(
      {},
      options[optionName],
      preset[optionName],
      options[optionName],
    );
  }
};

const setupPreset = (
  options: InitialOptions,
  optionsPreset: string,
): InitialOptions => {
  let preset;
  const presetPath = replaceRootDirInPath(options.rootDir, optionsPreset);
  const presetModule = Resolver.findNodeModule(
    presetPath.startsWith('.')
      ? presetPath
      : path.join(presetPath, PRESET_NAME),
    {
      basedir: options.rootDir,
      extensions: PRESET_EXTENSIONS,
    },
  );

  try {
    // Force re-evaluation to support multiple projects
    try {
      if (presetModule) {
        delete require.cache[require.resolve(presetModule)];
      }
    } catch (e) {}

    // $FlowFixMe
    preset = (require(presetModule): InitialOptions);
  } catch (error) {
    if (error instanceof SyntaxError) {
      throw createConfigError(
        `  Preset ${chalk.bold(presetPath)} is invalid:\n  ${error.message}`,
      );
    }

    const preset = Resolver.findNodeModule(presetPath, {
      basedir: options.rootDir,
    });

    if (preset) {
      throw createConfigError(
        `  Module ${chalk.bold(
          presetPath,
        )} should have "jest-preset.js" or "jest-preset.json" file at the root.`,
      );
    }

    throw createConfigError(`  Preset ${chalk.bold(presetPath)} not found.`);
  }

  if (options.setupFiles) {
    options.setupFiles = (preset.setupFiles || []).concat(options.setupFiles);
  }
  if (options.modulePathIgnorePatterns && preset.modulePathIgnorePatterns) {
    options.modulePathIgnorePatterns = preset.modulePathIgnorePatterns.concat(
      options.modulePathIgnorePatterns,
    );
  }
  mergeOptionWithPreset(options, preset, 'moduleNameMapper');
  mergeOptionWithPreset(options, preset, 'transform');

  return Object.assign({}, preset, options);
};

const setupBabelJest = (options: InitialOptions) => {
  const transform = options.transform;
  let babelJest;
  if (transform) {
    const customJSPattern = Object.keys(transform).find(pattern => {
      const regex = new RegExp(pattern);
      return regex.test('a.js') || regex.test('a.jsx');
    });

    if (customJSPattern) {
      const customJSTransformer = transform[customJSPattern];

      if (customJSTransformer === 'babel-jest') {
        babelJest = require.resolve('babel-jest');
        transform[customJSPattern] = babelJest;
      } else if (customJSTransformer.includes('babel-jest')) {
        babelJest = customJSTransformer;
      }
    }
  } else {
    babelJest = require.resolve('babel-jest');
    options.transform = {
      [DEFAULT_JS_PATTERN]: babelJest,
    };
  }

  return babelJest;
};

const normalizeCollectCoverageOnlyFrom = (
  options: InitialOptions,
  key: string,
) => {
  const collectCoverageOnlyFrom = Array.isArray(options[key])
    ? options[key] // passed from argv
    : Object.keys(options[key]); // passed from options
  return collectCoverageOnlyFrom.reduce((map, filePath) => {
    filePath = path.resolve(
      options.rootDir,
      replaceRootDirInPath(options.rootDir, filePath),
    );
    map[filePath] = true;
    return map;
  }, Object.create(null));
};

const normalizeCollectCoverageFrom = (options: InitialOptions, key: string) => {
  let value;
  if (!options[key]) {
    value = [];
  }

  if (!Array.isArray(options[key])) {
    try {
      value = JSON.parse(options[key]);
    } catch (e) {}

    Array.isArray(value) || (value = [options[key]]);
  } else {
    value = options[key];
  }

  if (value) {
    value = value.map(filePath =>
      filePath.replace(/^(!?)(<rootDir>\/)(.*)/, '$1$3'),
    );
  }

  return value;
};

const normalizeUnmockedModulePathPatterns = (
  options: InitialOptions,
  key: string,
) =>
  // _replaceRootDirTags is specifically well-suited for substituting
  // <rootDir> in paths (it deals with properly interpreting relative path
  // separators, etc).
  //
  // For patterns, direct global substitution is far more ideal, so we
  // special case substitutions for patterns here.
  options[key].map(pattern =>
    replacePathSepForRegex(pattern.replace(/<rootDir>/g, options.rootDir)),
  );

const normalizePreprocessor = (options: InitialOptions): InitialOptions => {
  if (options.scriptPreprocessor && options.transform) {
    throw createConfigError(
      `  Options: ${chalk.bold('scriptPreprocessor')} and ${chalk.bold(
        'transform',
      )} cannot be used together.
  Please change your configuration to only use ${chalk.bold('transform')}.`,
    );
  }

  if (options.preprocessorIgnorePatterns && options.transformIgnorePatterns) {
    throw createConfigError(
      `  Options ${chalk.bold('preprocessorIgnorePatterns')} and ${chalk.bold(
        'transformIgnorePatterns',
      )} cannot be used together.
  Please change your configuration to only use ${chalk.bold(
    'transformIgnorePatterns',
  )}.`,
    );
  }

  if (options.scriptPreprocessor) {
    options.transform = {
      '.*': options.scriptPreprocessor,
    };
  }

  if (options.preprocessorIgnorePatterns) {
    options.transformIgnorePatterns = options.preprocessorIgnorePatterns;
  }

  delete options.scriptPreprocessor;
  delete options.preprocessorIgnorePatterns;
  return options;
};

const normalizeMissingOptions = (options: InitialOptions): InitialOptions => {
  if (!options.name) {
    options.name = crypto
      .createHash('md5')
      .update(options.rootDir)
      .digest('hex');
  }

  if (!options.setupFiles) {
    options.setupFiles = [];
  }

  return options;
};

const normalizeRootDir = (options: InitialOptions): InitialOptions => {
  // Assert that there *is* a rootDir
  if (!options.hasOwnProperty('rootDir')) {
    throw createConfigError(
      `  Configuration option ${chalk.bold('rootDir')} must be specified.`,
    );
  }
  options.rootDir = path.normalize(options.rootDir);
  return options;
};

const normalizeReporters = (options: InitialOptions, basedir) => {
  const reporters = options.reporters;
  if (!reporters || !Array.isArray(reporters)) {
    return options;
  }

  validateReporters(reporters);
  options.reporters = reporters.map(reporterConfig => {
    const normalizedReporterConfig: ReporterConfig =
      typeof reporterConfig === 'string'
        ? // if reporter config is a string, we wrap it in an array
          // and pass an empty object for options argument, to normalize
          // the shape.
          [reporterConfig, {}]
        : reporterConfig;

    const reporterPath = replaceRootDirInPath(
      options.rootDir,
      normalizedReporterConfig[0],
    );

    if (reporterPath !== DEFAULT_REPORTER_LABEL) {
      const reporter = Resolver.findNodeModule(reporterPath, {
        basedir: options.rootDir,
      });
      if (!reporter) {
        throw new Error(
          `Could not resolve a module for a custom reporter.\n` +
            `  Module name: ${reporterPath}`,
        );
      }
      normalizedReporterConfig[0] = reporter;
    }
    return normalizedReporterConfig;
  });

  return options;
};

const buildTestPathPattern = (argv: Argv): string => {
  const patterns = [];

  if (argv._) {
    patterns.push(...argv._);
  }
  if (argv.testPathPattern) {
    patterns.push(...argv.testPathPattern);
  }

  const replacePosixSep = (pattern: string) => {
    if (path.sep === '/') {
      return pattern;
    }
    return pattern.replace(/\//g, '\\\\');
  };

  const testPathPattern = patterns.map(replacePosixSep).join('|');
  if (validatePattern(testPathPattern)) {
    return testPathPattern;
  } else {
    showTestPathPatternError(testPathPattern);
    return '';
  }
};

const showTestPathPatternError = (testPathPattern: string) => {
  clearLine(process.stdout);

  console.log(
    chalk.red(
      `  Invalid testPattern ${testPathPattern} supplied. ` +
        `Running all tests instead.`,
    ),
  );
};

export default function normalize(options: InitialOptions, argv: Argv) {
  const {hasDeprecationWarnings} = validate(options, {
    comment: DOCUMENTATION_NOTE,
    deprecatedConfig: DEPRECATED_CONFIG,
    exampleConfig: VALID_CONFIG,
    recursiveBlacklist: [
      'collectCoverageOnlyFrom',
      // 'coverageThreshold' allows to use 'global' and glob strings on the same
      // level, there's currently no way we can deal with such config
      'coverageThreshold',
      'globals',
      'moduleNameMapper',
      'testEnvironmentOptions',
      'transform',
    ],
  });

  options = normalizePreprocessor(
    normalizeReporters(
      normalizeMissingOptions(normalizeRootDir(setFromArgv(options, argv))),
    ),
  );

  if (!options.setupFilesAfterEnv) {
    options.setupFilesAfterEnv = [];
  }

  if (
    options.setupTestFrameworkScriptFile &&
    options.setupFilesAfterEnv.length > 0
  ) {
    throw createConfigError(
      `  Options: ${chalk.bold(
        'setupTestFrameworkScriptFile',
      )} and ${chalk.bold('setupFilesAfterEnv')} cannot be used together.
  Please change your configuration to only use ${chalk.bold(
    'setupFilesAfterEnv',
  )}.`,
    );
  }

  if (options.setupTestFrameworkScriptFile) {
    options.setupFilesAfterEnv.push(options.setupTestFrameworkScriptFile);
  }

  if (options.preset) {
    options = setupPreset(options, options.preset);
  }

  if (options.testEnvironment) {
    options.testEnvironment = getTestEnvironment({
      rootDir: options.rootDir,
      testEnvironment: options.testEnvironment,
    });
  }

  if (!options.roots && options.testPathDirs) {
    options.roots = options.testPathDirs;
    delete options.testPathDirs;
  }
  if (!options.roots) {
    options.roots = [options.rootDir];
  }

  if (!options.testRunner || options.testRunner === 'jasmine2') {
    options.testRunner = require.resolve('jest-jasmine2');
  }

  if (!options.coverageDirectory) {
    options.coverageDirectory = path.resolve(options.rootDir, 'coverage');
  }

  const babelJest = setupBabelJest(options);
  const newOptions = Object.assign({}, DEFAULT_CONFIG);
  // Cast back to exact type
  options = (options: InitialOptions);

  if (options.resolver) {
    newOptions.resolver = resolve(null, {
      filePath: options.resolver,
      key: 'resolver',
      rootDir: options.rootDir,
    });
  }

  Object.keys(options).reduce((newOptions, key) => {
    // The resolver has been resolved separately; skip it
    if (key === 'resolver') {
      return newOptions;
    }
    let value;
    switch (key) {
      case 'collectCoverageOnlyFrom':
        value = normalizeCollectCoverageOnlyFrom(options, key);
        break;
      case 'setupFiles':
      case 'setupFilesAfterEnv':
      case 'snapshotSerializers':
        value =
          options[key] &&
          options[key].map(filePath =>
            resolve(newOptions.resolver, {
              filePath,
              key,
              rootDir: options.rootDir,
            }),
          );
        break;
      case 'modulePaths':
      case 'roots':
        value =
          options[key] &&
          options[key].map(filePath =>
            path.resolve(
              options.rootDir,
              replaceRootDirInPath(options.rootDir, filePath),
            ),
          );
        break;
      case 'collectCoverageFrom':
        value = normalizeCollectCoverageFrom(options, key);
        break;
      case 'cacheDirectory':
      case 'coverageDirectory':
        value =
          options[key] &&
          path.resolve(
            options.rootDir,
            replaceRootDirInPath(options.rootDir, options[key]),
          );
        break;
      case 'globalSetup':
      case 'globalTeardown':
      case 'moduleLoader':
<<<<<<< HEAD
      case 'setupTestFrameworkScriptFile':
=======
      case 'runner':
>>>>>>> 251c2953
      case 'snapshotResolver':
      case 'testResultsProcessor':
      case 'testRunner':
      case 'filter':
        value =
          options[key] &&
          resolve(newOptions.resolver, {
            filePath: options[key],
            key,
            rootDir: options.rootDir,
          });
        break;
      case 'runner':
        value =
          options[key] &&
          getRunner(newOptions.resolver, {
            filePath: options[key],
            rootDir: options.rootDir,
          });
        break;
      case 'prettierPath':
        // We only want this to throw if "prettierPath" is explicitly passed
        // from config or CLI, and the requested path isn't found. Otherwise we
        // set it to null and throw an error lazily when it is used.
        value =
          options[key] &&
          resolve(newOptions.resolver, {
            filePath: options[key],
            key,
            optional: options[key] === DEFAULT_CONFIG[key],
            rootDir: options.rootDir,
          });
        break;
      case 'moduleNameMapper':
        const moduleNameMapper = options[key];
        value =
          moduleNameMapper &&
          Object.keys(moduleNameMapper).map(regex => {
            const item = moduleNameMapper && moduleNameMapper[regex];
            return item && [regex, _replaceRootDirTags(options.rootDir, item)];
          });
        break;
      case 'transform':
        const transform = options[key];
        value =
          transform &&
          Object.keys(transform).map(regex => [
            regex,
            resolve(newOptions.resolver, {
              filePath: transform[regex],
              key,
              rootDir: options.rootDir,
            }),
          ]);
        break;
      case 'coveragePathIgnorePatterns':
      case 'modulePathIgnorePatterns':
      case 'testPathIgnorePatterns':
      case 'transformIgnorePatterns':
      case 'watchPathIgnorePatterns':
      case 'unmockedModulePathPatterns':
        value = normalizeUnmockedModulePathPatterns(options, key);
        break;
      case 'haste':
        value = Object.assign({}, options[key]);
        if (value.hasteImplModulePath != null) {
          value.hasteImplModulePath = resolve(newOptions.resolver, {
            filePath: replaceRootDirInPath(
              options.rootDir,
              value.hasteImplModulePath,
            ),
            key: 'haste.hasteImplModulePath',
            rootDir: options.rootDir,
          });
        }
        break;
      case 'projects':
        value = (options[key] || [])
          .map(
            project =>
              typeof project === 'string'
                ? _replaceRootDirTags(options.rootDir, project)
                : project,
          )
          .reduce((projects, project) => {
            // Project can be specified as globs. If a glob matches any files,
            // We expand it to these paths. If not, we keep the original path
            // for the future resolution.
            const globMatches =
              typeof project === 'string' ? glob.sync(project) : [];
            return projects.concat(globMatches.length ? globMatches : project);
          }, []);
        break;
      case 'moduleDirectories':
      case 'testMatch':
        value = _replaceRootDirTags(
          escapeGlobCharacters(options.rootDir),
          options[key],
        );
        break;
      case 'testRegex':
        value = options[key]
          ? [].concat(options[key]).map(replacePathSepForRegex)
          : [];
        break;
      case 'moduleFileExtensions': {
        value = options[key];

        // If it's the wrong type, it can throw at a later time
        if (Array.isArray(value) && !value.includes('js')) {
          const errorMessage =
            `  moduleFileExtensions must include 'js':\n` +
            `  but instead received:\n` +
            `    ${chalk.bold.red(JSON.stringify(value))}`;

          // If `js` is not included, any dependency Jest itself injects into
          // the environment, like jasmine or sourcemap-support, will need to
          // `require` its modules with a file extension. This is not plausible
          // in the long run, so it's way easier to just fail hard early.
          // We might consider throwing if `json` is missing as well, as it's a
          // fair assumption from modules that they can do
          // `require('some-package/package') without the trailing `.json` as it
          // works in Node normally.
          throw createConfigError(
            errorMessage +
              "\n  Please change your configuration to include 'js'.",
          );
        }

        break;
      }
      case 'automock':
      case 'bail':
      case 'browser':
      case 'cache':
      case 'changedSince':
      case 'changedFilesWithAncestor':
      case 'clearMocks':
      case 'collectCoverage':
      case 'coverageReporters':
      case 'coverageThreshold':
      case 'detectLeaks':
      case 'detectOpenHandles':
      case 'displayName':
      case 'errorOnDeprecated':
      case 'expand':
      case 'globals':
      case 'findRelatedTests':
      case 'forceCoverageMatch':
      case 'forceExit':
      case 'lastCommit':
      case 'listTests':
      case 'logHeapUsage':
      case 'mapCoverage':
      case 'name':
      case 'noStackTrace':
      case 'notify':
      case 'notifyMode':
      case 'onlyChanged':
      case 'outputFile':
      case 'passWithNoTests':
      case 'replname':
      case 'reporters':
      case 'resetMocks':
      case 'resetModules':
      case 'restoreMocks':
      case 'rootDir':
      case 'runTestsByPath':
      case 'silent':
      case 'skipFilter':
      case 'skipNodeResolution':
      case 'testEnvironment':
      case 'testEnvironmentOptions':
      case 'testFailureExitCode':
      case 'testLocationInResults':
      case 'testNamePattern':
      case 'testURL':
      case 'timers':
      case 'useStderr':
      case 'verbose':
      case 'watch':
      case 'watchAll':
      case 'watchman':
        value = options[key];
        break;
      case 'watchPlugins':
        value = (options[key] || []).map(watchPlugin => {
          if (typeof watchPlugin === 'string') {
            return {
              config: {},
              path: getWatchPlugin(newOptions.resolver, {
                filePath: watchPlugin,
                rootDir: options.rootDir,
              }),
            };
          } else {
            return {
              config: watchPlugin[1] || {},
              path: getWatchPlugin(newOptions.resolver, {
                filePath: watchPlugin[0],
                rootDir: options.rootDir,
              }),
            };
          }
        });
        break;
    }
    newOptions[key] = value;
    return newOptions;
  }, newOptions);

  newOptions.nonFlagArgs = argv._;
  newOptions.testPathPattern = buildTestPathPattern(argv);
  newOptions.json = argv.json;

  newOptions.testFailureExitCode = parseInt(newOptions.testFailureExitCode, 10);

  for (const key of [
    'lastCommit',
    'changedFilesWithAncestor',
    'changedSince',
  ]) {
    if (newOptions[key]) {
      newOptions.onlyChanged = true;
    }
  }

  if (argv.all) {
    newOptions.onlyChanged = false;
  } else if (newOptions.testPathPattern) {
    // When passing a test path pattern we don't want to only monitor changed
    // files unless `--watch` is also passed.
    newOptions.onlyChanged = newOptions.watch;
  }

  newOptions.updateSnapshot =
    argv.ci && !argv.updateSnapshot
      ? 'none'
      : argv.updateSnapshot
        ? 'all'
        : 'new';

  newOptions.maxWorkers = getMaxWorkers(argv);

  if (babelJest) {
    const regeneratorRuntimePath = Resolver.findNodeModule(
      'regenerator-runtime/runtime',
      {basedir: options.rootDir, resolver: newOptions.resolver},
    );

    if (regeneratorRuntimePath) {
      newOptions.setupFiles.unshift(regeneratorRuntimePath);
    }
  }

  if (newOptions.testRegex.length && options.testMatch) {
    throw createConfigError(
      `  Configuration options ${chalk.bold('testMatch')} and` +
        ` ${chalk.bold('testRegex')} cannot be used together.`,
    );
  }

  if (newOptions.testRegex.length && !options.testMatch) {
    // Prevent the default testMatch conflicting with any explicitly
    // configured `testRegex` value
    newOptions.testMatch = [];
  }

  // If argv.json is set, coverageReporters shouldn't print a text report.
  if (argv.json) {
    newOptions.coverageReporters = (newOptions.coverageReporters || []).filter(
      reporter => reporter !== 'text',
    );
  }

  // If collectCoverage is enabled while using --findRelatedTests we need to
  // avoid having false negatives in the generated coverage report.
  // The following: `--findRelatedTests '/rootDir/file1.js' --coverage`
  // Is transformed to: `--findRelatedTests '/rootDir/file1.js' --coverage --collectCoverageFrom 'file1.js'`
  // where arguments to `--collectCoverageFrom` should be globs (or relative
  // paths to the rootDir)
  if (newOptions.collectCoverage && argv.findRelatedTests) {
    let collectCoverageFrom = argv._.map(filename => {
      filename = replaceRootDirInPath(options.rootDir, filename);
      return path.isAbsolute(filename)
        ? path.relative(options.rootDir, filename)
        : filename;
    });

    // Don't override existing collectCoverageFrom options
    if (newOptions.collectCoverageFrom) {
      collectCoverageFrom = collectCoverageFrom.reduce((patterns, filename) => {
        if (
          !micromatch(
            [path.relative(options.rootDir, filename)],
            newOptions.collectCoverageFrom,
          ).length
        ) {
          return patterns;
        }
        return [...patterns, filename];
      }, newOptions.collectCoverageFrom);
    }

    newOptions.collectCoverageFrom = collectCoverageFrom;
  }

  return {
    hasDeprecationWarnings,
    options: newOptions,
  };
}<|MERGE_RESOLUTION|>--- conflicted
+++ resolved
@@ -480,11 +480,6 @@
       case 'globalSetup':
       case 'globalTeardown':
       case 'moduleLoader':
-<<<<<<< HEAD
-      case 'setupTestFrameworkScriptFile':
-=======
-      case 'runner':
->>>>>>> 251c2953
       case 'snapshotResolver':
       case 'testResultsProcessor':
       case 'testRunner':
