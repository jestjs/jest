/**
 * Copyright (c) 2014-present, Facebook, Inc. All rights reserved.
 *
 * This source code is licensed under the BSD-style license found in the
 * LICENSE file in the root directory of this source tree. An additional grant
 * of patent rights can be found in the PATENTS file in the same directory.
 */

'use strict';

function setFromArgv(config, argv) {
  if (argv.coverage) {
    config.collectCoverage = true;
  }

<<<<<<< HEAD
  if (argv.mapCoverage) {
    config.mapCoverage = true;
=======
  if (argv.coverageDirectory) {
    config.coverageDirectory = argv.coverageDirectory;
>>>>>>> 3002e057
  }

  if (argv.verbose) {
    config.verbose = argv.verbose;
  }

  if (argv.notify) {
    config.notify = argv.notify;
  }

  if (argv.bail) {
    config.bail = argv.bail;
  }

  if (argv.cache !== null) {
    config.cache = argv.cache;
  }

  if (config.watchman === undefined && argv.watchman !== null) {
    config.watchman = argv.watchman;
  }

  if (argv.useStderr) {
    config.useStderr = argv.useStderr;
  }

  if (argv.json) {
    config.useStderr = true;
  }

  if (argv.logHeapUsage) {
    config.logHeapUsage = argv.logHeapUsage;
  }

  if (argv.replname) {
    config.replname = argv.replname;
  }

  if (argv.silent) {
    config.silent = true;
  }

  if (argv.setupTestFrameworkScriptFile) {
    config.setupTestFrameworkScriptFile = argv.setupTestFrameworkScriptFile;
  }

  if (argv.testNamePattern) {
    config.testNamePattern = argv.testNamePattern;
  }

  if (argv.updateSnapshot) {
    config.updateSnapshot = argv.updateSnapshot;
  }

  if (argv.watch || argv.watchAll) {
    config.watch = true;
  }

  if (argv.expand) {
    config.expand = argv.expand;
  }

  if (argv.testResultsProcessor) {
    config.testResultsProcessor = argv.testResultsProcessor;
  }

  config.noStackTrace = argv.noStackTrace;

  return config;
}

module.exports = setFromArgv;<|MERGE_RESOLUTION|>--- conflicted
+++ resolved
@@ -13,13 +13,12 @@
     config.collectCoverage = true;
   }
 
-<<<<<<< HEAD
+  if (argv.coverageDirectory) {
+    config.coverageDirectory = argv.coverageDirectory;
+  }
+
   if (argv.mapCoverage) {
     config.mapCoverage = true;
-=======
-  if (argv.coverageDirectory) {
-    config.coverageDirectory = argv.coverageDirectory;
->>>>>>> 3002e057
   }
 
   if (argv.verbose) {
