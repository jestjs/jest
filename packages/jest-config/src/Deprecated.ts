/**
 * Copyright (c) Facebook, Inc. and its affiliates. All Rights Reserved.
 *
 * This source code is licensed under the MIT license found in the
 * LICENSE file in the root directory of this source tree.
 */

import chalk = require('chalk');
import type {DeprecatedOptions} from 'jest-validate';
import {format as prettyFormat} from 'pretty-format';

const format = (value: unknown) => prettyFormat(value, {min: true});

const deprecatedOptions: DeprecatedOptions = {
<<<<<<< HEAD
  browser: () => `  Option ${chalk.bold(
    '"browser"',
  )} has been deprecated. Please install "browser-resolve" and use the "resolver" option in Jest configuration as follows:
  {
    ${chalk.bold('"resolver"')}: ${chalk.bold('"browser-resolve"')}
  }
  `,

  extraGlobals: () => `  Option ${chalk.bold(
    '"extraGlobals"',
  )} has been renamed, to sandboxInjectedGlobals.

  Please update your configuration.`,

  mapCoverage: () => `  Option ${chalk.bold(
    '"mapCoverage"',
  )} has been removed, as it's no longer necessary.

  Please update your configuration.`,
=======
  browser: () =>
    `  Option ${chalk.bold(
      '"browser"',
    )} has been deprecated. Please install "browser-resolve" and use the "resolver" option in Jest configuration as shown in the documentation: https://jestjs.io/docs/configuration#resolver-string`,
>>>>>>> 4f4538c5

  moduleLoader: () => `  Option ${chalk.bold(
    '"moduleLoader"',
  )} has been renamed, to runtime.

  Please update your configuration.`,

  preprocessorIgnorePatterns: (options: {
    preprocessorIgnorePatterns?: Array<string>;
  }) => `  Option ${chalk.bold(
    '"preprocessorIgnorePatterns"',
  )} was replaced by ${chalk.bold(
    '"transformIgnorePatterns"',
  )}, which support multiple preprocessors.

  Jest now treats your current configuration as:
  {
    ${chalk.bold('"transformIgnorePatterns"')}: ${chalk.bold(
    format(options.preprocessorIgnorePatterns),
  )}
  }

  Please update your configuration.`,

  scriptPreprocessor: (options: {
    scriptPreprocessor?: string;
  }) => `  Option ${chalk.bold(
    '"scriptPreprocessor"',
  )} was replaced by ${chalk.bold(
    '"transform"',
  )}, which support multiple preprocessors.

  Jest now treats your current configuration as:
  {
    ${chalk.bold('"transform"')}: ${chalk.bold(
    `{".*": ${format(options.scriptPreprocessor)}}`,
  )}
  }

  Please update your configuration.`,

  setupTestFrameworkScriptFile: (_options: {
    setupTestFrameworkScriptFile?: string;
  }) => `  Option ${chalk.bold(
    '"setupTestFrameworkScriptFile"',
  )} was replaced by configuration ${chalk.bold(
    '"setupFilesAfterEnv"',
  )}, which supports multiple paths.

  Please update your configuration.`,

  testPathDirs: (options: {
    testPathDirs?: Array<string>;
  }) => `  Option ${chalk.bold('"testPathDirs"')} was replaced by ${chalk.bold(
    '"roots"',
  )}.

  Jest now treats your current configuration as:
  {
    ${chalk.bold('"roots"')}: ${chalk.bold(format(options.testPathDirs))}
  }

  Please update your configuration.
  `,
};

export default deprecatedOptions;<|MERGE_RESOLUTION|>--- conflicted
+++ resolved
@@ -12,14 +12,10 @@
 const format = (value: unknown) => prettyFormat(value, {min: true});
 
 const deprecatedOptions: DeprecatedOptions = {
-<<<<<<< HEAD
-  browser: () => `  Option ${chalk.bold(
-    '"browser"',
-  )} has been deprecated. Please install "browser-resolve" and use the "resolver" option in Jest configuration as follows:
-  {
-    ${chalk.bold('"resolver"')}: ${chalk.bold('"browser-resolve"')}
-  }
-  `,
+  browser: () =>
+    `  Option ${chalk.bold(
+      '"browser"',
+    )} has been deprecated. Please install "browser-resolve" and use the "resolver" option in Jest configuration as shown in the documentation: https://jestjs.io/docs/configuration#resolver-string`,
 
   extraGlobals: () => `  Option ${chalk.bold(
     '"extraGlobals"',
@@ -32,12 +28,6 @@
   )} has been removed, as it's no longer necessary.
 
   Please update your configuration.`,
-=======
-  browser: () =>
-    `  Option ${chalk.bold(
-      '"browser"',
-    )} has been deprecated. Please install "browser-resolve" and use the "resolver" option in Jest configuration as shown in the documentation: https://jestjs.io/docs/configuration#resolver-string`,
->>>>>>> 4f4538c5
 
   moduleLoader: () => `  Option ${chalk.bold(
     '"moduleLoader"',
