--- conflicted
+++ resolved
@@ -168,13 +168,9 @@
             )} should have "jest-preset.js" or "jest-preset.json" file at the root.`,
           );
         }
-<<<<<<< HEAD
-        throw createConfigError(`  Preset ${pico.bold(presetPath)} not found.`);
-=======
         throw createConfigError(
-          `  Preset ${chalk.bold(presetPath)} not found relative to rootDir ${chalk.bold(options.rootDir)}.`,
+          `  Preset ${pico.bold(presetPath)} not found relative to rootDir ${pico.bold(options.rootDir)}.`,
         );
->>>>>>> 213c3b27
       }
       throw createConfigError(
         `  Missing dependency in ${pico.bold(presetPath)}:\n\n  ${
