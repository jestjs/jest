// Jest Snapshot v1, https://goo.gl/fbAQLP

exports[`Upgrade help logs a warning when \`scriptPreprocessor\` and/or \`preprocessorIgnorePatterns\` are used 1`] = `
"<yellow><bold><bold>●<bold> Deprecation Warning</>:</>
<yellow></>
<yellow>  Option <bold>\\"preprocessorIgnorePatterns\\"</> was replaced by <bold>\\"transformIgnorePatterns\\"</>, which support multiple preprocessors.</>
<yellow></>
<yellow>  Jest now treats your current configuration as:</>
<yellow>  {</>
<yellow>    <bold>\\"transformIgnorePatterns\\"</>: <bold>[\\"bar/baz\\", \\"qux/quux\\"]</></>
<yellow>  }</>
<yellow></>
<yellow>  Please update your configuration.</>
<yellow></>
<yellow>  <bold>Configuration Documentation:</></>
<yellow>  https://jestjs.io/docs/configuration.html</>
<yellow></>"
`;

exports[`preset throws when module was found but no "jest-preset.js" or "jest-preset.json" files 1`] = `
"<red><bold><bold>● <bold>Validation Error</>:</>
<red></>
<red>  Module <bold>exist-but-no-jest-preset</> should have \\"jest-preset.js\\" or \\"jest-preset.json\\" file at the root.</>
<red></>
<red>  <bold>Configuration Documentation:</></>
<red>  https://jestjs.io/docs/configuration.html</>
<red></>"
`;

exports[`preset throws when preset not found 1`] = `
"<red><bold><bold>● <bold>Validation Error</>:</>
<red></>
<red>  Preset <bold>doesnt-exist</> not found.</>
<red></>
<red>  <bold>Configuration Documentation:</></>
<red>  https://jestjs.io/docs/configuration.html</>
<red></>"
`;

exports[`rootDir throws if the options is missing a rootDir property 1`] = `
"<red><bold><bold>● <bold>Validation Error</>:</>
<red></>
<red>  Configuration option <bold>rootDir</> must be specified.</>
<red></>
<red>  <bold>Configuration Documentation:</></>
<red>  https://jestjs.io/docs/configuration.html</>
<red></>"
`;

<<<<<<< HEAD
exports[`runner throw error when a runner is not found 1`] = `
"<red><bold><bold>● <bold>Validation Error</>:</>
<red></>
<red>  Jest Runner <bold>missing-runner</> cannot be found. Make sure the <bold>runner</> configuration option points to an existing node module.</>
=======
exports[`setupTestFrameworkScriptFile logs a deprecation warning when \`setupTestFrameworkScriptFile\` is used 1`] = `
"<yellow><bold><bold>●<bold> Deprecation Warning</>:</>
<yellow></>
<yellow>  Option <bold>\\"setupTestFrameworkScriptFile\\"</> was replaced by configuration <bold>\\"setupFilesAfterEnv\\"</>, which supports multiple paths.</>
<yellow></>
<yellow>  Please update your configuration.</>
<yellow></>
<yellow>  <bold>Configuration Documentation:</></>
<yellow>  https://jestjs.io/docs/configuration.html</>
<yellow></>"
`;

exports[`setupTestFrameworkScriptFile logs an error when \`setupTestFrameworkScriptFile\` and \`setupFilesAfterEnv\` are used 1`] = `
"<red><bold><bold>● <bold>Validation Error</>:</>
<red></>
<red>  Options: <bold>setupTestFrameworkScriptFile</> and <bold>setupFilesAfterEnv</> cannot be used together.</>
<red>  Please change your configuration to only use <bold>setupFilesAfterEnv</>.</>
>>>>>>> 251c2953
<red></>
<red>  <bold>Configuration Documentation:</></>
<red>  https://jestjs.io/docs/configuration.html</>
<red></>"
`;

exports[`testEnvironment throws on invalid environment names 1`] = `
"<red><bold><bold>● <bold>Validation Error</>:</>
<red></>
<red>  Test environment <bold>phantom</> cannot be found. Make sure the <bold>testEnvironment</> configuration option points to an existing node module.</>
<red></>
<red>  <bold>Configuration Documentation:</></>
<red>  https://jestjs.io/docs/configuration.html</>
<red></>"
`;

exports[`testMatch throws if testRegex and testMatch are both specified 1`] = `
"<red><bold><bold>● <bold>Validation Error</>:</>
<red></>
<red>  Configuration options <bold>testMatch</> and <bold>testRegex</> cannot be used together.</>
<red></>
<red>  <bold>Configuration Documentation:</></>
<red>  https://jestjs.io/docs/configuration.html</>
<red></>"
`;

exports[`testPathPattern <regexForTestFiles> ignores invalid regular expressions and logs a warning 1`] = `"<red>  Invalid testPattern a( supplied. Running all tests instead.</>"`;

exports[`testPathPattern --testPathPattern ignores invalid regular expressions and logs a warning 1`] = `"<red>  Invalid testPattern a( supplied. Running all tests instead.</>"`;

exports[`watchPlugins throw error when a watch plugin is not found 1`] = `
"<red><bold><bold>● <bold>Validation Error</>:</>
<red></>
<red>  Watch plugin <bold>missing-plugin</> cannot be found. Make sure the <bold>watchPlugins</> configuration option points to an existing node module.</>
<red></>
<red>  <bold>Configuration Documentation:</></>
<red>  https://jestjs.io/docs/configuration.html</>
<red></>"
`;<|MERGE_RESOLUTION|>--- conflicted
+++ resolved
@@ -47,12 +47,16 @@
 <red></>"
 `;
 
-<<<<<<< HEAD
 exports[`runner throw error when a runner is not found 1`] = `
 "<red><bold><bold>● <bold>Validation Error</>:</>
 <red></>
 <red>  Jest Runner <bold>missing-runner</> cannot be found. Make sure the <bold>runner</> configuration option points to an existing node module.</>
-=======
+<red></>
+<red>  <bold>Configuration Documentation:</></>
+<red>  https://jestjs.io/docs/configuration.html</>
+<red></>"
+`;
+
 exports[`setupTestFrameworkScriptFile logs a deprecation warning when \`setupTestFrameworkScriptFile\` is used 1`] = `
 "<yellow><bold><bold>●<bold> Deprecation Warning</>:</>
 <yellow></>
@@ -70,7 +74,6 @@
 <red></>
 <red>  Options: <bold>setupTestFrameworkScriptFile</> and <bold>setupFilesAfterEnv</> cannot be used together.</>
 <red>  Please change your configuration to only use <bold>setupFilesAfterEnv</>.</>
->>>>>>> 251c2953
 <red></>
 <red>  <bold>Configuration Documentation:</></>
 <red>  https://jestjs.io/docs/configuration.html</>
