/**
 * Copyright (c) Facebook, Inc. and its affiliates. All Rights Reserved.
 *
 * This source code is licensed under the MIT license found in the
 * LICENSE file in the root directory of this source tree.
 */

import type {Config} from '@jest/types';
import {replacePathSepForRegex} from 'jest-regex-util';
import {multipleValidOptions} from 'jest-validate';
import {DEFAULT_OPTIONS as PRETTY_FORMAT_DEFAULTS} from 'pretty-format';
import {NODE_MODULES} from './constants';

const NODE_MODULES_REGEXP = replacePathSepForRegex(NODE_MODULES);

const initialOptions: Config.InitialOptions = {
  automock: false,
  bail: multipleValidOptions(false, 0),
  cache: true,
  cacheDirectory: '/tmp/user/jest',
  changedFilesWithAncestor: false,
  changedSince: 'master',
  ci: false,
  clearMocks: false,
  collectCoverage: true,
  collectCoverageFrom: ['src', '!public'],
  collectCoverageOnlyFrom: {
    '<rootDir>/this-directory-is-covered/Covered.js': true,
  },
  coverageDirectory: 'coverage',
  coveragePathIgnorePatterns: [NODE_MODULES_REGEXP],
  coverageProvider: 'v8',
  coverageReporters: ['json', 'text', 'lcov', 'clover'],
  coverageThreshold: {
    global: {
      branches: 50,
      functions: 100,
      lines: 100,
      statements: 100,
    },
  },
  dependencyExtractor: '<rootDir>/dependencyExtractor.js',
  detectLeaks: false,
  detectOpenHandles: false,
  displayName: multipleValidOptions('test-config', {
    color: 'blue',
    name: 'test-config',
  } as const),
  errorOnDeprecated: false,
  expand: false,
<<<<<<< HEAD
=======
  extensionsToTreatAsEsm: [],
  extraGlobals: [],
>>>>>>> 4f4538c5
  filter: '<rootDir>/filter.js',
  forceCoverageMatch: ['**/*.t.js'],
  forceExit: false,
  globalSetup: 'setup.js',
  globalTeardown: 'teardown.js',
  globals: {__DEV__: true},
  haste: {
    computeSha1: true,
    defaultPlatform: 'ios',
    enableSymlinks: false,
    forceNodeFilesystemAPI: true,
    hasteImplModulePath: '<rootDir>/haste_impl.js',
    hasteMapModulePath: '',
    platforms: ['ios', 'android'],
    throwOnModuleCollision: false,
  },
  injectGlobals: true,
  json: false,
  lastCommit: false,
  listTests: false,
  logHeapUsage: true,
  maxConcurrency: 5,
  maxWorkers: '50%',
  moduleDirectories: ['node_modules'],
  moduleFileExtensions: ['js', 'json', 'jsx', 'ts', 'tsx', 'node'],
  moduleNameMapper: {
    '^React$': '<rootDir>/node_modules/react',
  },
  modulePathIgnorePatterns: ['<rootDir>/build/'],
  modulePaths: ['/shared/vendor/modules'],
  name: 'string',
  noStackTrace: false,
  notify: false,
  notifyMode: 'failure-change',
  onlyChanged: false,
  onlyFailures: false,
  passWithNoTests: false,
  preset: 'react-native',
  prettierPath: '<rootDir>/node_modules/prettier',
  projects: ['project-a', 'project-b/'],
  reporters: [
    'default',
    'custom-reporter-1',
    ['custom-reporter-2', {configValue: true}],
  ],
  resetMocks: false,
  resetModules: false,
  resolver: '<rootDir>/resolver.js',
  restoreMocks: false,
  rootDir: '/',
  roots: ['<rootDir>'],
  runTestsByPath: false,
  runner: 'jest-runner',
  runtime: '<rootDir>',
  sandboxInjectedGlobals: [],
  setupFiles: ['<rootDir>/setup.js'],
  setupFilesAfterEnv: ['<rootDir>/testSetupFile.js'],
  silent: true,
  skipFilter: false,
  skipNodeResolution: false,
  slowTestThreshold: 5,
  snapshotFormat: PRETTY_FORMAT_DEFAULTS,
  snapshotResolver: '<rootDir>/snapshotResolver.js',
  snapshotSerializers: ['my-serializer-module'],
  testEnvironment: 'jest-environment-node',
  testEnvironmentOptions: {userAgent: 'Agent/007'},
  testFailureExitCode: 1,
  testLocationInResults: false,
  testMatch: ['**/__tests__/**/*.[jt]s?(x)', '**/?(*.)+(spec|test).[jt]s?(x)'],
  testNamePattern: 'test signature',
  testPathIgnorePatterns: [NODE_MODULES_REGEXP],
  testRegex: multipleValidOptions(
    '(/__tests__/.*|(\\.|/)(test|spec))\\.[jt]sx?$',
    ['/__tests__/\\.test\\.[jt]sx?$', '/__tests__/\\.spec\\.[jt]sx?$'],
  ),
  testResultsProcessor: 'processor-node-module',
  testRunner: 'circus',
  testSequencer: '@jest/test-sequencer',
  testTimeout: 5000,
  testURL: 'http://localhost',
  timers: 'real',
  transform: {
    '\\.js$': '<rootDir>/preprocessor.js',
  },
  transformIgnorePatterns: [NODE_MODULES_REGEXP],
  unmockedModulePathPatterns: ['mock'],
  updateSnapshot: true,
  useStderr: false,
  verbose: false,
  watch: false,
  watchAll: false,
  watchPathIgnorePatterns: ['<rootDir>/e2e/'],
  watchPlugins: [
    'path/to/yourWatchPlugin',
    [
      'jest-watch-typeahead/filename',
      {
        key: 'k',
        prompt: 'do something with my custom prompt',
      },
    ],
  ],
  watchman: true,
};

export default initialOptions;<|MERGE_RESOLUTION|>--- conflicted
+++ resolved
@@ -48,11 +48,7 @@
   } as const),
   errorOnDeprecated: false,
   expand: false,
-<<<<<<< HEAD
-=======
   extensionsToTreatAsEsm: [],
-  extraGlobals: [],
->>>>>>> 4f4538c5
   filter: '<rootDir>/filter.js',
   forceCoverageMatch: ['**/*.t.js'],
   forceExit: false,
