/**
 * Copyright (c) Meta Platforms, Inc. and affiliates.
 *
 * This source code is licensed under the MIT license found in the
 * LICENSE file in the root directory of this source tree.
 */

import * as path from 'path';
<<<<<<< HEAD
import exit = require('exit');
import * as pc from 'picocolors';
=======
import chalk = require('chalk');
import exit = require('exit-x');
>>>>>>> bacb7de3
import yargs = require('yargs');
import {getVersion, runCLI} from '@jest/core';
import type {AggregatedResult} from '@jest/test-result';
import type {Config} from '@jest/types';
import {deprecationEntries} from 'jest-config';
import {clearLine, tryRealpath} from 'jest-util';
import {validateCLIOptions} from 'jest-validate';
import * as args from './args';

export async function run(
  maybeArgv?: Array<string>,
  project?: string,
): Promise<void> {
  try {
    const argv = await buildArgv(maybeArgv);
    const projects = getProjectListFromCLIArgs(argv, project);

    const {results, globalConfig} = await runCLI(argv, projects);
    readResultsAndExit(results, globalConfig);
  } catch (error: any) {
    clearLine(process.stderr);
    clearLine(process.stdout);
    if (error?.stack) {
      console.error(pc.red(error.stack));
    } else {
      console.error(pc.red(error));
    }

    exit(1);
    throw error;
  }
}

export async function buildArgv(
  maybeArgv?: Array<string>,
): Promise<Config.Argv> {
  const version =
    getVersion() +
    (__dirname.includes(`packages${path.sep}jest-cli`) ? '-dev' : '');

  const rawArgv: Array<string> = maybeArgv || process.argv.slice(2);
  const argv: Config.Argv = await yargs(rawArgv)
    .usage(args.usage)
    .version(version)
    .alias('help', 'h')
    .options(args.options)
    .epilogue(args.docs)
    .check(args.check).argv;

  validateCLIOptions(
    argv,
    {...args.options, deprecationEntries},
    // strip leading dashes
    Array.isArray(rawArgv)
      ? rawArgv.map(rawArgv => rawArgv.replace(/^--?/, ''))
      : Object.keys(rawArgv),
  );

  // strip dashed args
  return Object.keys(argv).reduce<Config.Argv>(
    (result, key) => {
      if (!key.includes('-')) {
        result[key] = argv[key];
      }
      return result;
    },
    {$0: argv.$0, _: argv._},
  );
}

const getProjectListFromCLIArgs = (argv: Config.Argv, project?: string) => {
  const projects = argv.projects ?? [];

  if (project) {
    projects.push(project);
  }

  if (projects.length === 0 && process.platform === 'win32') {
    try {
      projects.push(tryRealpath(process.cwd()));
    } catch {
      // do nothing, just catch error
      // process.binding('fs').realpath can throw, e.g. on mapped drives
    }
  }

  if (projects.length === 0) {
    projects.push(process.cwd());
  }

  return projects;
};

const readResultsAndExit = (
  result: AggregatedResult | null,
  globalConfig: Config.GlobalConfig,
) => {
  const code = !result || result.success ? 0 : globalConfig.testFailureExitCode;

  // Only exit if needed
  process.on('exit', () => {
    if (typeof code === 'number' && code !== 0) {
      process.exitCode = code;
    }
  });

  if (globalConfig.forceExit) {
    if (!globalConfig.detectOpenHandles) {
      console.warn(
        `${pc.bold(
          'Force exiting Jest: ',
        )}Have you considered using \`--detectOpenHandles\` to detect ` +
          'async operations that kept running after all tests finished?',
      );
    }

    exit(code);
  } else if (
    !globalConfig.detectOpenHandles &&
    globalConfig.openHandlesTimeout !== 0
  ) {
    const timeout = globalConfig.openHandlesTimeout;
    setTimeout(() => {
      console.warn(
        pc.yellow(
          pc.bold(
            `Jest did not exit ${
              timeout === 1000 ? 'one second' : `${timeout / 1000} seconds`
            } after the test run has completed.\n\n'`,
          ),
        ) +
          pc.yellow(
            'This usually means that there are asynchronous operations that ' +
              "weren't stopped in your tests. Consider running Jest with " +
              '`--detectOpenHandles` to troubleshoot this issue.',
          ),
      );
    }, timeout).unref();
  }
};<|MERGE_RESOLUTION|>--- conflicted
+++ resolved
@@ -6,13 +6,8 @@
  */
 
 import * as path from 'path';
-<<<<<<< HEAD
-import exit = require('exit');
+import exit = require('exit-x');
 import * as pc from 'picocolors';
-=======
-import chalk = require('chalk');
-import exit = require('exit-x');
->>>>>>> bacb7de3
 import yargs = require('yargs');
 import {getVersion, runCLI} from '@jest/core';
 import type {AggregatedResult} from '@jest/test-result';
