--- conflicted
+++ resolved
@@ -17,7 +17,7 @@
 import {replacePathSepForRegex} from 'jest-regex-util';
 import HasteMap from 'jest-haste-map';
 import isValidPath from './lib/is_valid_path';
-import {isInteractive} from 'jest-util';
+import {getFailedSnapshotTests, isInteractive} from 'jest-util';
 import {print as preRunMessagePrint} from './pre_run_message';
 import createContext from './lib/create_context';
 import runJest from './run_jest';
@@ -136,6 +136,7 @@
 
   const failedTestsCache = new FailedTestsCache();
   const prompt = new Prompt();
+  let failedSnapshotTestPaths = [];
   let searchSources = contexts.map(context => ({
     context,
     searchSource: new SearchSource(context),
@@ -200,14 +201,10 @@
       globalConfig,
       onComplete: results => {
         isRunning = false;
-<<<<<<< HEAD
-        hasSnapshotFailure = !!results.snapshot.failure;
         hooks.getEmitter().testRunComplete(results);
-=======
         failedSnapshotTestPaths = getFailedSnapshotTests(results);
         hasSnapshotFailure = !!results.snapshot.failure;
         hasSnapshotFailureInteractive = failedSnapshotTestPaths.length > 0;
->>>>>>> bda02e64
 
         // Create a new testWatcher instance so that re-runs won't be blocked.
         // The old instance that was passed to Jest will still be interrupted
@@ -440,7 +437,6 @@
         chalk.dim(' to only run tests related to changed files.')
       : null,
 
-<<<<<<< HEAD
     ...getSortedUsageRows(watchPlugins, globalConfig, snapshotFailure).map(
       plugin =>
         chalk.dim(' \u203A Press') +
@@ -451,40 +447,6 @@
         // $FlowFixMe plugin will be present
         chalk.dim(`to ${plugin.prompt}.`),
     ),
-=======
-    snapshotFailure
-      ? chalk.dim(' \u203A Press ') +
-        'u' +
-        chalk.dim(' to update failing snapshots.')
-      : null,
-
-    snapshotFailureInteractive
-      ? chalk.dim(' \u203A Press ') +
-        'i' +
-        chalk.dim(' to update failing snapshots interactively.')
-      : null,
-
-    chalk.dim(' \u203A Press ') +
-      'p' +
-      chalk.dim(' to filter by a filename regex pattern.'),
-
-    chalk.dim(' \u203A Press ') +
-      't' +
-      chalk.dim(' to filter by a test name regex pattern.'),
-
-    ...watchPlugins
-      .getPluginsOrderedByKey()
-      .map(
-        plugin =>
-          chalk.dim(' \u203A Press') +
-          ' ' +
-          String.fromCodePoint(plugin.key) +
-          ' ' +
-          chalk.dim(`to ${plugin.prompt}.`),
-      ),
-
-    chalk.dim(' \u203A Press ') + 'q' + chalk.dim(' to quit watch mode.'),
->>>>>>> bda02e64
 
     chalk.dim(' \u203A Press ') +
       'Enter' +
