--- conflicted
+++ resolved
@@ -18,12 +18,8 @@
 import micromatch from 'micromatch';
 import chalk from 'chalk';
 import path from 'path';
-<<<<<<< HEAD
+import {sync as realpath} from 'realpath-native';
 import {Console, formatTestResults, replacePathSepForGlob} from 'jest-util';
-=======
-import {sync as realpath} from 'realpath-native';
-import {Console, formatTestResults} from 'jest-util';
->>>>>>> cfc17829
 import exit from 'exit';
 import fs from 'graceful-fs';
 import getNoTestsFoundMessage from './getNoTestsFoundMessage';
