--- conflicted
+++ resolved
@@ -226,142 +226,6 @@
   return projects;
 };
 
-<<<<<<< HEAD
-const printDebugInfoAndExitIfNeeded = (
-  argv,
-  globalConfig,
-  configs,
-  outputStream,
-) => {
-  if (argv.debug) {
-    logDebugMessages(globalConfig, configs, outputStream);
-    return;
-  }
-
-  if (argv.showConfig) {
-    logDebugMessages(globalConfig, configs, process.stdout);
-    exit(0);
-  }
-};
-
-const ensureNoDuplicateConfigs = (parsedConfigs, projects, rootConfigPath) => {
-  const configPathMap = new Map();
-
-  for (const config of parsedConfigs) {
-    const {configPath} = config;
-    if (configPathMap.has(configPath)) {
-      const message = `Whoops! Two projects resolved to the same config path: ${chalk.bold(
-        String(configPath),
-      )}:
-
-  Project 1: ${chalk.bold(projects[parsedConfigs.findIndex(x => x === config)])}
-  Project 2: ${chalk.bold(
-    projects[parsedConfigs.findIndex(x => x === configPathMap.get(configPath))],
-  )}
-
-This usually means that your ${chalk.bold(
-        '"projects"',
-      )} config includes a directory that doesn't have any configuration recognizable by Jest. Please fix it.
-`;
-
-      throw new Error(message);
-    }
-    if (configPath !== null) {
-      configPathMap.set(configPath, config);
-    }
-  }
-};
-
-// Possible scenarios:
-//  1. jest --config config.json
-//  2. jest --projects p1 p2
-//  3. jest --projects p1 p2 --config config.json
-//  4. jest --projects p1
-//  5. jest
-//
-// If no projects are specified, process.cwd() will be used as the default
-// (and only) project.
-const getConfigs = (
-  projectsFromCLIArgs: Array<Path>,
-  argv: Argv,
-  outputStream,
-): {
-  globalConfig: GlobalConfig,
-  configs: Array<ProjectConfig>,
-  hasDeprecationWarnings: boolean,
-} => {
-  let globalConfig;
-  let hasDeprecationWarnings;
-  let configs: Array<ProjectConfig> = [];
-  let projects = projectsFromCLIArgs;
-  let configPath: ?Path;
-
-  if (projectsFromCLIArgs.length === 1) {
-    const parsedConfig = readConfig(argv, projects[0]);
-    configPath = parsedConfig.configPath;
-
-    if (parsedConfig.globalConfig.projects) {
-      // If this was a single project, and its config has `projects`
-      // settings, use that value instead.
-      projects = parsedConfig.globalConfig.projects;
-    }
-
-    hasDeprecationWarnings = parsedConfig.hasDeprecationWarnings;
-    globalConfig = parsedConfig.globalConfig;
-    configs = [parsedConfig.projectConfig];
-    if (globalConfig.projects && globalConfig.projects.length) {
-      // Even though we had one project in CLI args, there might be more
-      // projects defined in the config.
-      projects = globalConfig.projects;
-    }
-  }
-
-  if (projects.length > 1) {
-    const parsedConfigs = projects
-      .filter(root => {
-        // Ignore globbed files that cannot be `require`d.
-        if (
-          typeof root === 'string' &&
-          fs.existsSync(root) &&
-          !fs.lstatSync(root).isDirectory() &&
-          !root.endsWith('.js') &&
-          !root.endsWith('.json')
-        ) {
-          return false;
-        }
-
-        return true;
-      })
-      .map(root => readConfig(argv, root, true, configPath));
-
-    ensureNoDuplicateConfigs(parsedConfigs, projects, configPath);
-    configs = parsedConfigs.map(({projectConfig}) => projectConfig);
-    if (!hasDeprecationWarnings) {
-      hasDeprecationWarnings = parsedConfigs.some(
-        ({hasDeprecationWarnings}) => !!hasDeprecationWarnings,
-      );
-    }
-    // If no config was passed initially, use the one from the first project
-    if (!globalConfig) {
-      globalConfig = parsedConfigs[0].globalConfig;
-    }
-  }
-
-  if (!globalConfig || !configs.length) {
-    throw new Error('jest: No configuration found for any project.');
-  }
-
-  printDebugInfoAndExitIfNeeded(argv, globalConfig, configs, outputStream);
-
-  return {
-    configs,
-    globalConfig,
-    hasDeprecationWarnings: !!hasDeprecationWarnings,
-  };
-};
-
-=======
->>>>>>> 477ad5ab
 const buildContextsAndHasteMaps = async (
   configs,
   globalConfig,
