/**
 * Copyright (c) 2014, Facebook, Inc. All rights reserved.
 *
 * This source code is licensed under the BSD-style license found in the
 * LICENSE file in the root directory of this source tree. An additional grant
 * of patent rights can be found in the PATENTS file in the same directory.
 */

'use strict';

const yargs = require('yargs');

function _wrapDesc(desc) {
  const indent = '\n      ';
  return indent + desc.split(' ').reduce((wrappedDesc, word) => {
    const lastLineIdx = wrappedDesc.length - 1;
    const lastLine = wrappedDesc[lastLineIdx];

    const appendedLastLine = lastLine === '' ? word : (lastLine + ' ' + word);

    if (appendedLastLine.length > 80) {
      wrappedDesc.push(word);
    } else {
      wrappedDesc[lastLineIdx] = appendedLastLine;
    }

    return wrappedDesc;
  }, ['']).join(indent);
}

function processArgs() {
  const options = {
    config: {
      alias: 'c',
      description: _wrapDesc(
        'The path to a jest config file specifying how to find and execute ' +
        'tests. If no rootDir is set in the config, the current directory ' +
        'is assumed to be the rootDir for the project.'
      ),
      type: 'string',
    },
    coverage: {
      description: _wrapDesc(
        'Indicates that test coverage information should be collected and ' +
        'reported in the output.'
      ),
      type: 'boolean',
    },
    maxWorkers: {
      alias: 'w',
      description: _wrapDesc(
        'Specifies the maximum number of workers the worker-pool will ' +
        'spawn for running tests. This defaults to the number of the cores ' +
        'available on your machine. (its usually best not to override this ' +
        'default)'
      ),
      type: 'string', // no, yargs -- its a number.. :(
    },
    onlyChanged: {
      alias: 'o',
      description: _wrapDesc(
        'Attempts to identify which tests to run based on which files have ' +
        'changed in the current repository. Only works if you\'re running ' +
        'tests in a git repository at the moment.'
      ),
      type: 'boolean',
    },
    runInBand: {
      alias: 'i',
      description: _wrapDesc(
        'Run all tests serially in the current process (rather than ' +
        'creating a worker pool of child processes that run tests). This ' +
        'is sometimes useful for debugging, but such use cases are pretty ' +
        'rare.'
      ),
      type: 'boolean',
    },
    testEnvData: {
      description: _wrapDesc(
        'A JSON object (string) that specifies data that will be made ' +
        'available in the test environment (via jest.getTestEnvData())'
      ),
      type: 'string',
    },
    testPathPattern: {
      description: _wrapDesc(
        'A regexp pattern string that is matched against all tests ' +
        'paths before executing the test.'
      ),
      type: 'string',
    },
    version: {
      alias: 'v',
      description: _wrapDesc('Print the version and exit'),
      type: 'boolean',
    },
    noHighlight: {
      description: _wrapDesc(
        'Disables test results output highlighting'
      ),
      type: 'boolean',
    },
    colors: {
      description: _wrapDesc(
        'Forces test results output highlighting (even if stdout is not a TTY)'
      ),
      type: 'boolean',
    },
    noStackTrace: {
      description: _wrapDesc(
        'Disables stack trace in test results output'
      ),
      type: 'boolean',
    },
    verbose: {
      description: _wrapDesc(
        'Display individual test results with the test suite hierarchy.'
      ),
      type: 'boolean',
    },
    watch: {
      description: _wrapDesc(
        'Watch files for changes and rerun tests related to changed files. ' +
        'If you want to re-run all tests when a file has changed, you can ' +
        'call Jest using `--watch=all`.'
      ),
      type: 'string',
    },
    bail: {
      alias: 'b',
      description: _wrapDesc(
        'Exit the test suite immediately upon the first failing test.'
      ),
      type: 'boolean',
    },
    useStderr: {
      description: _wrapDesc(
        'Divert all output to stderr.'
      ),
      type: 'boolean',
    },
    cache: {
      default: true,
      description: _wrapDesc(
        'Whether to use the preprocessor cache. Disable the cache using ' +
        '--no-cache.'
      ),
      type: 'boolean',
    },
    json: {
      description: _wrapDesc(
        'Prints the test results in JSON. This mode will send all ' +
        'other test output and user messages to stderr.'
      ),
      type: 'boolean',
    },
    setupTestFrameworkScriptFile: {
      description: _wrapDesc(
        'The path to a module that runs some code to configure or set up ' +
        'the testing framework before each test.'
      ),
      type: 'string',
    },
    testRunner: {
      description: _wrapDesc(
        'Allows to specify a custom test runner. Jest ships with Jasmine ' +
        '1 and 2 which can be enabled by setting this option to ' +
        '`jasmine1` or `jasmine2`. The default is `jasmine2`. A path to a ' +
        'custom test runner can be provided: ' +
        '`<rootDir>/path/to/testRunner.js`.'
      ),
      type: 'string',
    },
    logHeapUsage: {
      description: _wrapDesc(
        'Logs the heap usage after every test. Useful to debug memory ' +
        'leaks. Use together with `--runInBand` and `--expose-gc` in node.'
      ),
      type: 'boolean',
    },
    watchman: {
      default: true,
      description: _wrapDesc(
        'Whether to use watchman for file crawling. Disable using ' +
        '--no-watchman.'
      ),
      type: 'boolean',
    },
    silent: {
      default: false,
      description: _wrapDesc(
        'Prevent tests from printing messages through the console.'
      ),
      type: 'boolean',
    },
    updateSnapshot: {
      alias: 'u',
      default: false,
      description: _wrapDesc(
        'Use this flag to re-record snapshots.'
      ),
      type: 'boolean',
    },
  };

  const argv = yargs
    .usage('Usage: $0 [--config=<pathToConfigFile>] [TestPathRegExp]')
<<<<<<< HEAD
    .options({
      config: {
        alias: 'c',
        description: _wrapDesc(
          'The path to a jest config file specifying how to find and execute ' +
          'tests. If no rootDir is set in the config, the current directory ' +
          'is assumed to be the rootDir for the project.'
        ),
        type: 'string',
      },
      coverage: {
        description: _wrapDesc(
          'Indicates that test coverage information should be collected and ' +
          'reported in the output.'
        ),
        type: 'boolean',
      },
      maxWorkers: {
        alias: 'w',
        description: _wrapDesc(
          'Specifies the maximum number of workers the worker-pool will ' +
          'spawn for running tests. This defaults to the number of the cores ' +
          'available on your machine. (its usually best not to override this ' +
          'default)'
        ),
        type: 'string', // no, optimist -- its a number.. :(
      },
      onlyChanged: {
        alias: 'o',
        description: _wrapDesc(
          'Attempts to identify which tests to run based on which files have ' +
          'changed in the current repository. Only works if you\'re running ' +
          'tests in a git repository at the moment.'
        ),
        type: 'boolean',
      },
      runInBand: {
        alias: 'i',
        description: _wrapDesc(
          'Run all tests serially in the current process (rather than ' +
          'creating a worker pool of child processes that run tests). This ' +
          'is sometimes useful for debugging, but such use cases are pretty ' +
          'rare.'
        ),
        type: 'boolean',
      },
      testEnvData: {
        description: _wrapDesc(
          'A JSON object (string) that specifies data that will be made ' +
          'available in the test environment (via jest.getTestEnvData())'
        ),
        type: 'string',
      },
      testPathPattern: {
        description: _wrapDesc(
          'A regexp pattern string that is matched against all tests ' +
          'paths before executing the test.'
        ),
        type: 'string',
      },
      version: {
        alias: 'v',
        description: _wrapDesc('Print the version and exit'),
        type: 'boolean',
      },
      noHighlight: {
        description: _wrapDesc(
          'Disables test results output highlighting'
        ),
        type: 'boolean',
      },
      colors: {
        description: _wrapDesc(
          'Forces test results output highlighting (even if stdout is not a TTY)'
        ),
        type: 'boolean',
      },
      noStackTrace: {
        description: _wrapDesc(
          'Disables stack trace in test results output'
        ),
        type: 'boolean',
      },
      verbose: {
        description: _wrapDesc(
          'Display individual test results with the test suite hierarchy.'
        ),
        type: 'boolean',
      },
      watch: {
        description: _wrapDesc(
          'Watch files for changes and rerun tests related to changed files. ' +
          'If you want to re-run all tests when a file has changed, you can ' +
          'call Jest using `--watch=all`.'
        ),
        type: 'string',
      },
      bail: {
        alias: 'b',
        description: _wrapDesc(
          'Exit the test suite immediately upon the first failing test.'
        ),
        type: 'boolean',
      },
      useStderr: {
        description: _wrapDesc(
          'Divert all output to stderr.'
        ),
        type: 'boolean',
      },
      cache: {
        default: true,
        description: _wrapDesc(
          'Whether to use the preprocessor cache. Disable the cache using ' +
          '--no-cache.'
        ),
        type: 'boolean',
      },
      json: {
        description: _wrapDesc(
          'Prints the test results in JSON. This mode will send all ' +
          'other test output and user messages to stderr.'
        ),
        type: 'boolean',
      },
      setupTestFrameworkScriptFile: {
        description: _wrapDesc(
          'The path to a module that runs some code to configure or set up ' +
          'the testing framework before each test.'
        ),
        type: 'string',
      },
      testRunner: {
        description: _wrapDesc(
          'Allows to specify a custom test runner. Jest ships with Jasmine ' +
          '1 and 2 which can be enabled by setting this option to ' +
          '`jasmine1` or `jasmine2`. The default is `jasmine2`. A path to a ' +
          'custom test runner can be provided: ' +
          '`<rootDir>/path/to/testRunner.js`.'
        ),
        type: 'string',
      },
      logHeapUsage: {
        description: _wrapDesc(
          'Logs the heap usage after every test. Useful to debug memory ' +
          'leaks. Use together with `--runInBand` and `--expose-gc` in node.'
        ),
        type: 'boolean',
      },
      watchman: {
        default: true,
        description: _wrapDesc(
          'Whether to use watchman for file crawling. Disable using ' +
          '--no-watchman.'
        ),
        type: 'boolean',
      },
      silent: {
        default: false,
        description: _wrapDesc(
          'Prevent tests from printing messages through the console.'
        ),
        type: 'boolean',
      },
      testcheckTimes: {
        default: 100,
        description: _wrapDesc(
          'The number of test cases to generate for each testcheck test. ' +
          'May be overriden for individual test cases using the options ' +
          'argument of check.it.'
        ),
        type: 'number',
      },
      testcheckMaxSize: {
        default: 200,
        description: _wrapDesc(
          'The maximum size of sized types, such as arrays and ints, to be ' +
          'generated for testcheck tests. ' +
          'May be overriden for individual test cases using the options ' +
          'argument of check.it. ' +
          'Generators can also be sized using gen.resize(n, anotherGenerator).'
        ),
        type: 'number',
      },
      testcheckSeed: {
        default: undefined,
        description: _wrapDesc(
          'The seed for generating testcheck test cases. Defaults to random. ' +
          'May be overriden for individual test cases using the options ' +
          'argument of check.it.'
        ),
        type: 'number',
      },
    })
=======
    .options(options)
>>>>>>> 25c4dc92
    .check(argv => {
      if (argv.runInBand && argv.hasOwnProperty('maxWorkers')) {
        throw new Error(
          'Both --runInBand and --maxWorkers were specified, but these two ' +
          'options do not make sense together. Which is it?'
        );
      }

      if (argv.onlyChanged && argv._.length > 0) {
        throw new Error(
          'Both --onlyChanged and a path pattern were specified, but these ' +
          'two options do not make sense together. Which is it? Do you want ' +
          'to run tests for changed files? Or for a specific set of files?'
        );
      }

      if (argv.watchExtensions && argv.watch === undefined) {
        throw new Error(
          '--watchExtensions can only be specified together with --watch.'
        );
      }

      if (argv.testEnvData) {
        argv.testEnvData = JSON.parse(argv.testEnvData);
      }

      const yargsSpecialOptions = ['$0', '_'];
      const allowedOptions = Object.keys(options).reduce((acc, option) => (
        acc
          .add(option)
          .add(options[option].alias)
      ), new Set(yargsSpecialOptions));
      const unrecognizedOptions = Object.keys(argv).filter(arg => (
        !allowedOptions.has(arg)
      ));
      if (unrecognizedOptions.length) {
        console.warn(
          'Unrecognized options: ' + unrecognizedOptions.join(', ')
        );
      }
      return true;
    })
    .argv;

  return argv;
}

module.exports = processArgs;<|MERGE_RESOLUTION|>--- conflicted
+++ resolved
@@ -201,208 +201,40 @@
       ),
       type: 'boolean',
     },
+    testcheckTimes: {
+      default: 100,
+      description: _wrapDesc(
+        'The number of test cases to generate for each testcheck test. ' +
+        'May be overriden for individual test cases using the options ' +
+        'argument of check.it.'
+      ),
+      type: 'number',
+    },
+    testcheckMaxSize: {
+      default: 200,
+      description: _wrapDesc(
+        'The maximum size of sized types, such as arrays and ints, to be ' +
+        'generated for testcheck tests. ' +
+        'May be overriden for individual test cases using the options ' +
+        'argument of check.it. ' +
+        'Generators can also be sized using gen.resize(n, anotherGenerator).'
+      ),
+      type: 'number',
+    },
+    testcheckSeed: {
+      default: undefined,
+      description: _wrapDesc(
+        'The seed for generating testcheck test cases. Defaults to random. ' +
+        'May be overriden for individual test cases using the options ' +
+        'argument of check.it.'
+      ),
+      type: 'number',
+    },
   };
 
   const argv = yargs
     .usage('Usage: $0 [--config=<pathToConfigFile>] [TestPathRegExp]')
-<<<<<<< HEAD
-    .options({
-      config: {
-        alias: 'c',
-        description: _wrapDesc(
-          'The path to a jest config file specifying how to find and execute ' +
-          'tests. If no rootDir is set in the config, the current directory ' +
-          'is assumed to be the rootDir for the project.'
-        ),
-        type: 'string',
-      },
-      coverage: {
-        description: _wrapDesc(
-          'Indicates that test coverage information should be collected and ' +
-          'reported in the output.'
-        ),
-        type: 'boolean',
-      },
-      maxWorkers: {
-        alias: 'w',
-        description: _wrapDesc(
-          'Specifies the maximum number of workers the worker-pool will ' +
-          'spawn for running tests. This defaults to the number of the cores ' +
-          'available on your machine. (its usually best not to override this ' +
-          'default)'
-        ),
-        type: 'string', // no, optimist -- its a number.. :(
-      },
-      onlyChanged: {
-        alias: 'o',
-        description: _wrapDesc(
-          'Attempts to identify which tests to run based on which files have ' +
-          'changed in the current repository. Only works if you\'re running ' +
-          'tests in a git repository at the moment.'
-        ),
-        type: 'boolean',
-      },
-      runInBand: {
-        alias: 'i',
-        description: _wrapDesc(
-          'Run all tests serially in the current process (rather than ' +
-          'creating a worker pool of child processes that run tests). This ' +
-          'is sometimes useful for debugging, but such use cases are pretty ' +
-          'rare.'
-        ),
-        type: 'boolean',
-      },
-      testEnvData: {
-        description: _wrapDesc(
-          'A JSON object (string) that specifies data that will be made ' +
-          'available in the test environment (via jest.getTestEnvData())'
-        ),
-        type: 'string',
-      },
-      testPathPattern: {
-        description: _wrapDesc(
-          'A regexp pattern string that is matched against all tests ' +
-          'paths before executing the test.'
-        ),
-        type: 'string',
-      },
-      version: {
-        alias: 'v',
-        description: _wrapDesc('Print the version and exit'),
-        type: 'boolean',
-      },
-      noHighlight: {
-        description: _wrapDesc(
-          'Disables test results output highlighting'
-        ),
-        type: 'boolean',
-      },
-      colors: {
-        description: _wrapDesc(
-          'Forces test results output highlighting (even if stdout is not a TTY)'
-        ),
-        type: 'boolean',
-      },
-      noStackTrace: {
-        description: _wrapDesc(
-          'Disables stack trace in test results output'
-        ),
-        type: 'boolean',
-      },
-      verbose: {
-        description: _wrapDesc(
-          'Display individual test results with the test suite hierarchy.'
-        ),
-        type: 'boolean',
-      },
-      watch: {
-        description: _wrapDesc(
-          'Watch files for changes and rerun tests related to changed files. ' +
-          'If you want to re-run all tests when a file has changed, you can ' +
-          'call Jest using `--watch=all`.'
-        ),
-        type: 'string',
-      },
-      bail: {
-        alias: 'b',
-        description: _wrapDesc(
-          'Exit the test suite immediately upon the first failing test.'
-        ),
-        type: 'boolean',
-      },
-      useStderr: {
-        description: _wrapDesc(
-          'Divert all output to stderr.'
-        ),
-        type: 'boolean',
-      },
-      cache: {
-        default: true,
-        description: _wrapDesc(
-          'Whether to use the preprocessor cache. Disable the cache using ' +
-          '--no-cache.'
-        ),
-        type: 'boolean',
-      },
-      json: {
-        description: _wrapDesc(
-          'Prints the test results in JSON. This mode will send all ' +
-          'other test output and user messages to stderr.'
-        ),
-        type: 'boolean',
-      },
-      setupTestFrameworkScriptFile: {
-        description: _wrapDesc(
-          'The path to a module that runs some code to configure or set up ' +
-          'the testing framework before each test.'
-        ),
-        type: 'string',
-      },
-      testRunner: {
-        description: _wrapDesc(
-          'Allows to specify a custom test runner. Jest ships with Jasmine ' +
-          '1 and 2 which can be enabled by setting this option to ' +
-          '`jasmine1` or `jasmine2`. The default is `jasmine2`. A path to a ' +
-          'custom test runner can be provided: ' +
-          '`<rootDir>/path/to/testRunner.js`.'
-        ),
-        type: 'string',
-      },
-      logHeapUsage: {
-        description: _wrapDesc(
-          'Logs the heap usage after every test. Useful to debug memory ' +
-          'leaks. Use together with `--runInBand` and `--expose-gc` in node.'
-        ),
-        type: 'boolean',
-      },
-      watchman: {
-        default: true,
-        description: _wrapDesc(
-          'Whether to use watchman for file crawling. Disable using ' +
-          '--no-watchman.'
-        ),
-        type: 'boolean',
-      },
-      silent: {
-        default: false,
-        description: _wrapDesc(
-          'Prevent tests from printing messages through the console.'
-        ),
-        type: 'boolean',
-      },
-      testcheckTimes: {
-        default: 100,
-        description: _wrapDesc(
-          'The number of test cases to generate for each testcheck test. ' +
-          'May be overriden for individual test cases using the options ' +
-          'argument of check.it.'
-        ),
-        type: 'number',
-      },
-      testcheckMaxSize: {
-        default: 200,
-        description: _wrapDesc(
-          'The maximum size of sized types, such as arrays and ints, to be ' +
-          'generated for testcheck tests. ' +
-          'May be overriden for individual test cases using the options ' +
-          'argument of check.it. ' +
-          'Generators can also be sized using gen.resize(n, anotherGenerator).'
-        ),
-        type: 'number',
-      },
-      testcheckSeed: {
-        default: undefined,
-        description: _wrapDesc(
-          'The seed for generating testcheck test cases. Defaults to random. ' +
-          'May be overriden for individual test cases using the options ' +
-          'argument of check.it.'
-        ),
-        type: 'number',
-      },
-    })
-=======
     .options(options)
->>>>>>> 25c4dc92
     .check(argv => {
       if (argv.runInBand && argv.hasOwnProperty('maxWorkers')) {
         throw new Error(
