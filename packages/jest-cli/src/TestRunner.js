--- conflicted
+++ resolved
@@ -9,9 +9,6 @@
  */
 'use strict';
 
-<<<<<<< HEAD
-const EmptySuiteError = require('./EmptySuiteError');
-=======
 import type {
   AggregatedResult,
   Error as TestError,
@@ -20,7 +17,7 @@
 import type {Config, Path} from 'types/Config';
 import type {HasteResolverContext} from 'types/Runtime';
 
->>>>>>> 4f2ce5f3
+const EmptySuiteError = require('./EmptySuiteError');
 const Test = require('./Test');
 
 const fs = require('graceful-fs');
@@ -165,16 +162,12 @@
 
     reporter.onRunStart && reporter.onRunStart(config, aggregatedResults);
 
-<<<<<<< HEAD
-    const onTestResult = (testPath, testResult) => {
+    const onTestResult = (testPath: Path, testResult: TestResult) => {
       if (testResult.testResults.length === 0) {
         onRunFailure(testPath, new EmptySuiteError());
         return;
       }
 
-=======
-    const onTestResult = (testPath: Path, testResult: TestResult) => {
->>>>>>> 4f2ce5f3
       aggregatedResults.testResults.push(testResult);
       aggregatedResults.numTotalTests +=
         testResult.numPassingTests +
