// Jest Snapshot v1, https://goo.gl/fbAQLP

exports[`init has jest config in package.json should ask the user whether to override config or not 1`] = `
Object {
  "initial": true,
  "message": "It seems that you already have a jest configuration, do you want to override it?",
  "name": "continue",
  "type": "confirm",
}
`;

exports[`init has-jest-config-file-cjs ask the user whether to override config or not user answered with "Yes" 1`] = `
Object {
  "initial": true,
  "message": "It seems that you already have a jest configuration, do you want to override it?",
  "name": "continue",
  "type": "confirm",
}
`;

exports[`init has-jest-config-file-js ask the user whether to override config or not user answered with "Yes" 1`] = `
Object {
  "initial": true,
  "message": "It seems that you already have a jest configuration, do you want to override it?",
  "name": "continue",
  "type": "confirm",
}
`;

exports[`init has-jest-config-file-json ask the user whether to override config or not user answered with "Yes" 1`] = `
Object {
  "initial": true,
  "message": "It seems that you already have a jest configuration, do you want to override it?",
  "name": "continue",
  "type": "confirm",
}
`;

exports[`init has-jest-config-file-mjs ask the user whether to override config or not user answered with "Yes" 1`] = `
Object {
  "initial": true,
  "message": "It seems that you already have a jest configuration, do you want to override it?",
  "name": "continue",
  "type": "confirm",
}
`;

exports[`init has-jest-config-file-ts ask the user whether to override config or not user answered with "Yes" 1`] = `
Object {
  "initial": true,
  "message": "It seems that you already have a jest configuration, do you want to override it?",
  "name": "continue",
  "type": "confirm",
}
`;

exports[`init project using jest.config.ts ask the user whether he wants to use Typescript or not user answered with "Yes" 1`] = `
Array [
  Object {
    "initial": true,
    "message": "Would you like to use Jest when running "test" script in "package.json"?",
    "name": "scripts",
    "type": "confirm",
  },
  Object {
    "initial": false,
    "message": "Would you like to use Typescript for the configuration file?",
    "name": "useTypescript",
    "type": "confirm",
  },
  Object {
    "choices": Array [
      Object {
        "title": "node",
        "value": "node",
      },
      Object {
        "title": "jsdom (browser-like)",
        "value": "jsdom",
      },
    ],
    "initial": 0,
    "message": "Choose the test environment that will be used for testing",
    "name": "environment",
    "type": "select",
  },
  Object {
    "initial": false,
    "message": "Do you want Jest to add coverage reports?",
    "name": "coverage",
    "type": "confirm",
  },
  Object {
    "choices": Array [
      Object {
        "title": "v8",
        "value": "v8",
      },
      Object {
        "title": "babel",
        "value": "babel",
      },
    ],
    "initial": 0,
    "message": "Which provider should be used to instrument code for coverage?",
    "name": "coverageProvider",
    "type": "select",
  },
  Object {
    "initial": false,
    "message": "Automatically clear mock calls, instances and results before every test?",
    "name": "clearMocks",
    "type": "confirm",
  },
]
`;

exports[`init project with package.json and no jest config all questions answered with answer: "No" should return the default configuration (an empty config) 1`] = `
"/*
 * For a detailed explanation regarding each configuration property, visit:
 * https://jestjs.io/docs/configuration
 */

module.exports = {
  // All imported modules in your tests should be mocked automatically
  // automock: false,

  // Stop running tests after \`n\` failures
  // bail: 0,

  // The directory where Jest should store its cached dependency information
  // cacheDirectory: "/tmp/jest",

  // Automatically clear mock calls, instances and results before every test
  // clearMocks: false,

  // Indicates whether the coverage information should be collected while executing the test
  // collectCoverage: false,

  // An array of glob patterns indicating a set of files for which coverage information should be collected
  // collectCoverageFrom: undefined,

  // The directory where Jest should output its coverage files
  // coverageDirectory: undefined,

  // An array of regexp pattern strings used to skip coverage collection
  // coveragePathIgnorePatterns: [
  //   "/node_modules/"
  // ],

  // Indicates which provider should be used to instrument code for coverage
  // coverageProvider: "babel",

  // A list of reporter names that Jest uses when writing coverage reports
  // coverageReporters: [
  //   "json",
  //   "text",
  //   "lcov",
  //   "clover"
  // ],

  // An object that configures minimum threshold enforcement for coverage results
  // coverageThreshold: undefined,

  // A path to a custom dependency extractor
  // dependencyExtractor: undefined,

  // Make calling deprecated APIs throw helpful error messages
  // errorOnDeprecated: false,

  // Force coverage collection from ignored files using an array of glob patterns
  // forceCoverageMatch: [],

  // A path to a module which exports an async function that is triggered once before all test suites
  // globalSetup: undefined,

  // A path to a module which exports an async function that is triggered once after all test suites
  // globalTeardown: undefined,

  // A set of global variables that need to be available in all test environments
  // globals: {},

  // The maximum amount of workers used to run your tests. Can be specified as % or a number. E.g. maxWorkers: 10% will use 10% of your CPU amount + 1 as the maximum worker number. maxWorkers: 2 will use a maximum of 2 workers.
  // maxWorkers: "50%",

  // An array of directory names to be searched recursively up from the requiring module's location
  // moduleDirectories: [
  //   "node_modules"
  // ],

  // An array of file extensions your modules use
  // moduleFileExtensions: [
  //   "js",
  //   "jsx",
  //   "ts",
  //   "tsx",
  //   "json",
  //   "node"
  // ],

  // A map from regular expressions to module names or to arrays of module names that allow to stub out resources with a single module
  // moduleNameMapper: {},

  // An array of regexp pattern strings, matched against all module paths before considered 'visible' to the module loader
  // modulePathIgnorePatterns: [],

  // Activates notifications for test results
  // notify: false,

  // An enum that specifies notification mode. Requires { notify: true }
  // notifyMode: "failure-change",

  // A preset that is used as a base for Jest's configuration
  // preset: undefined,

  // Run tests from one or more projects
  // projects: undefined,

  // Use this configuration option to add custom reporters to Jest
  // reporters: undefined,

  // Automatically reset mock state before every test
  // resetMocks: false,

  // Reset the module registry before running each individual test
  // resetModules: false,

  // A path to a custom resolver
  // resolver: undefined,

  // Automatically restore mock state and implementation before every test
  // restoreMocks: false,

  // The root directory that Jest should scan for tests and modules within
  // rootDir: undefined,

  // A list of paths to directories that Jest should use to search for files in
  // roots: [
  //   "<rootDir>"
  // ],

  // Allows you to use a custom runner instead of Jest's default test runner
  // runner: "jest-runner",

  // The paths to modules that run some code to configure or set up the testing environment before each test
  // setupFiles: [],

  // A list of paths to modules that run some code to configure or set up the testing framework before each test
  // setupFilesAfterEnv: [],

  // The number of seconds after which a test is considered as slow and reported as such in the results.
  // slowTestThreshold: 5,

  // A list of paths to snapshot serializer modules Jest should use for snapshot testing
  // snapshotSerializers: [],

  // The test environment that will be used for testing
  // testEnvironment: "jest-environment-node",

  // Options that will be passed to the testEnvironment
  // testEnvironmentOptions: {},

  // Adds a location field to test results
  // testLocationInResults: false,

  // The glob patterns Jest uses to detect test files
  // testMatch: [
  //   "**/__tests__/**/*.[jt]s?(x)",
  //   "**/?(*.)+(spec|test).[tj]s?(x)"
  // ],

  // An array of regexp pattern strings that are matched against all test paths, matched tests are skipped
  // testPathIgnorePatterns: [
  //   "/node_modules/"
  // ],

  // The regexp pattern or array of patterns that Jest uses to detect test files
  // testRegex: [],

  // This option allows the use of a custom results processor
  // testResultsProcessor: undefined,

  // This option allows use of a custom test runner
  // testRunner: "jest-circus/runner",

<<<<<<< HEAD
  // Setting this value to \\"fake\\" allows the use of fake timers for functions such as \\"setTimeout\\"
  // timers: \\"real\\",
=======
  // This option sets the URL for the jsdom environment. It is reflected in properties such as location.href
  // testURL: "http://localhost",

  // Setting this value to "fake" allows the use of fake timers for functions such as "setTimeout"
  // timers: "real",
>>>>>>> 9c009428

  // A map from regular expressions to paths to transformers
  // transform: undefined,

  // An array of regexp pattern strings that are matched against all source file paths, matched files will skip transformation
  // transformIgnorePatterns: [
  //   "/node_modules/",
  //   "\\\\.pnp\\\\.[^\\\\/]+$"
  // ],

  // An array of regexp pattern strings that are matched against all modules before the module loader will automatically return a mock for them
  // unmockedModulePathPatterns: undefined,

  // Indicates whether each individual test should be reported during the run
  // verbose: undefined,

  // An array of regexp patterns that are matched against all source file paths before re-running tests in watch mode
  // watchPathIgnorePatterns: [],

  // Whether to use watchman for file crawling
  // watchman: true,
};
"
`;

exports[`init project with package.json and no jest config some questions answered with answer: "Yes" should create package.json with configured test command when {scripts: true} 1`] = `
"{
  "name": "only_package_json",
  "scripts": {
    "test": "jest"
  }
}
"
`;<|MERGE_RESOLUTION|>--- conflicted
+++ resolved
@@ -283,16 +283,8 @@
   // This option allows use of a custom test runner
   // testRunner: "jest-circus/runner",
 
-<<<<<<< HEAD
-  // Setting this value to \\"fake\\" allows the use of fake timers for functions such as \\"setTimeout\\"
-  // timers: \\"real\\",
-=======
-  // This option sets the URL for the jsdom environment. It is reflected in properties such as location.href
-  // testURL: "http://localhost",
-
   // Setting this value to "fake" allows the use of fake timers for functions such as "setTimeout"
   // timers: "real",
->>>>>>> 9c009428
 
   // A map from regular expressions to paths to transformers
   // transform: undefined,
