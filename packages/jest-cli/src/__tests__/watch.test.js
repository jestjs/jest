/**
 * Copyright (c) 2014-present, Facebook, Inc. All rights reserved.
 *
 * This source code is licensed under the MIT license found in the
 * LICENSE file in the root directory of this source tree.
 *
 */

'use strict';

import chalk from 'chalk';
import TestWatcher from '../test_watcher';
import {KEYS} from '../constants';

const runJestMock = jest.fn();
const watchPluginPath = `${__dirname}/__fixtures__/watch_plugin`;
const watchPlugin2Path = `${__dirname}/__fixtures__/watch_plugin2`;
let results;

jest.doMock('chalk', () => new chalk.constructor({enabled: false}));
jest.doMock(
  '../run_jest',
  () =>
    function() {
      const args = Array.from(arguments);
      const [{onComplete}] = args;
      runJestMock.apply(null, args);

      // Call the callback
      onComplete(results);

      return Promise.resolve();
    },
);

jest.doMock(
  watchPluginPath,
  () =>
    class WatchPlugin1 {
      getUsageRow() {
        return {
          key: 's'.codePointAt(0),
          prompt: 'do nothing',
        };
      }
    },
  {virtual: true},
);

jest.doMock(
  watchPlugin2Path,
  () =>
    class WatchPlugin2 {
      getUsageRow() {
        return {
          key: 'u'.codePointAt(0),
          prompt: 'do something else',
        };
      }
    },
  {virtual: true},
);

const watch = require('../watch').default;

const nextTick = () => new Promise(res => process.nextTick(res));

afterEach(runJestMock.mockReset);

describe('Watch mode flows', () => {
  let pipe;
  let hasteMapInstances;
  let globalConfig;
  let contexts;
  let stdin;

  beforeEach(() => {
    const config = {roots: [], testPathIgnorePatterns: [], testRegex: ''};
    pipe = {write: jest.fn()};
    globalConfig = {watch: true};
    hasteMapInstances = [{on: () => {}}];
    contexts = [{config}];
    stdin = new MockStdin();
    results = {snapshot: {}};
  });

  it('Correctly passing test path pattern', () => {
    globalConfig.testPathPattern = 'test-*';

    watch(globalConfig, contexts, pipe, hasteMapInstances, stdin);

    expect(runJestMock.mock.calls[0][0]).toMatchObject({
      contexts,
      globalConfig,
      onComplete: expect.any(Function),
      outputStream: pipe,
      testWatcher: new TestWatcher({isWatchMode: true}),
    });
  });

  it('Correctly passing test name pattern', () => {
    globalConfig.testNamePattern = 'test-*';

    watch(globalConfig, contexts, pipe, hasteMapInstances, stdin);

    expect(runJestMock.mock.calls[0][0]).toMatchObject({
      contexts,
      globalConfig,
      onComplete: expect.any(Function),
      outputStream: pipe,
      testWatcher: new TestWatcher({isWatchMode: true}),
    });
  });

  it('Runs Jest once by default and shows usage', () => {
    jest.unmock('jest-util');
    const util = require('jest-util');
    util.isInteractive = true;

    const ci_watch = require('../watch').default;
    ci_watch(globalConfig, contexts, pipe, hasteMapInstances, stdin);
    expect(runJestMock.mock.calls[0][0]).toMatchObject({
      contexts,
      globalConfig,
      onComplete: expect.any(Function),
      outputStream: pipe,
      testWatcher: new TestWatcher({isWatchMode: true}),
    });
    expect(pipe.write.mock.calls.reverse()[0]).toMatchSnapshot();
  });

  it('Runs Jest in a non-interactive environment not showing usage', () => {
    jest.unmock('jest-util');
    const util = require('jest-util');
    util.isInteractive = false;

    const ci_watch = require('../watch').default;
    ci_watch(globalConfig, contexts, pipe, hasteMapInstances, stdin);
    expect(runJestMock.mock.calls[0][0]).toMatchObject({
      contexts,
      globalConfig,
      onComplete: expect.any(Function),
      outputStream: pipe,
      testWatcher: new TestWatcher({isWatchMode: true}),
    });
    expect(pipe.write.mock.calls.reverse()[0]).toMatchSnapshot();
  });

  it('resolves relative to the package root', () => {
    expect(async () => {
      await watch(
        Object.assign({}, globalConfig, {
          rootDir: __dirname,
          watchPlugins: [watchPluginPath],
        }),
        contexts,
        pipe,
        hasteMapInstances,
        stdin,
      );
    }).not.toThrow();
  });

  it('shows prompts for WatchPlugins in alphabetical order', async () => {
    jest.unmock('jest-util');
    const util = require('jest-util');
    util.isInteractive = true;

    const ci_watch = require('../watch').default;
    ci_watch(
      Object.assign({}, globalConfig, {
        rootDir: __dirname,
        watchPlugins: [watchPlugin2Path, watchPluginPath],
      }),
      contexts,
      pipe,
      hasteMapInstances,
      stdin,
    );

    const pipeMockCalls = pipe.write.mock.calls;

    const determiningTestsToRun = pipeMockCalls.findIndex(
      ([c]) => c === 'Determining test suites to run...',
    );

    expect(pipeMockCalls.slice(determiningTestsToRun + 1)).toMatchSnapshot();
  });

<<<<<<< HEAD
  it('triggers enter on a WatchPlugin when its key is pressed', async () => {
    const showPrompt = jest.fn(() => Promise.resolve());
    const pluginPath = `${__dirname}/__fixtures__/plugin_path`;
    jest.doMock(
      pluginPath,
      () =>
        class WatchPlugin1 {
          constructor() {
            this.showPrompt = showPrompt;
          }
          getUsageRow() {
            return {
              key: 's'.codePointAt(0),
              prompt: 'do nothing',
            };
          }
        },
      {virtual: true},
    );
=======
  it('shows update snapshot prompt (without interactive)', async () => {
    jest.unmock('jest-util');
    const util = require('jest-util');
    util.isInteractive = true;
    results = {snapshot: {failure: true}};

    const ci_watch = require('../watch').default;
    ci_watch(
      Object.assign({}, globalConfig, {
        rootDir: __dirname,
        watchPlugins: [],
      }),
      contexts,
      pipe,
      hasteMapInstances,
      stdin,
    );

    const pipeMockCalls = pipe.write.mock.calls;

    const determiningTestsToRun = pipeMockCalls.findIndex(
      ([c]) => c === 'Determining test suites to run...',
    );

    expect(pipeMockCalls.slice(determiningTestsToRun + 1)).toMatchSnapshot();
  });

  it('shows update snapshot prompt (with interactive)', async () => {
    jest.unmock('jest-util');
    const util = require('jest-util');
    util.isInteractive = true;
    util.getFailedSnapshotTests = jest.fn(() => ['test.js']);
    results = {snapshot: {failure: true}};

    const ci_watch = require('../watch').default;
    ci_watch(
      Object.assign({}, globalConfig, {
        rootDir: __dirname,
        watchPlugins: [],
      }),
      contexts,
      pipe,
      hasteMapInstances,
      stdin,
    );

    const pipeMockCalls = pipe.write.mock.calls;

    const determiningTestsToRun = pipeMockCalls.findIndex(
      ([c]) => c === 'Determining test suites to run...',
    );

    expect(pipeMockCalls.slice(determiningTestsToRun + 1)).toMatchSnapshot();
  });

  it('triggers enter on a WatchPlugin when its key is pressed', () => {
    const plugin = require(watchPluginPath);
>>>>>>> bda02e64

    watch(
      Object.assign({}, globalConfig, {
        rootDir: __dirname,
        watchPlugins: [pluginPath],
      }),
      contexts,
      pipe,
      hasteMapInstances,
      stdin,
    );

    stdin.emit(Number('s'.charCodeAt(0)).toString(16));
    // showPrompt();
    await nextTick();

    expect(showPrompt).toHaveBeenCalled();
  });

  // TODO: Fix or remove before merging
  xit('prevents Jest from handling keys when active and returns control when end is called', () => {
    const plugin = require(watchPluginPath);
    const plugin2 = require(watchPlugin2Path);

    let pluginEnd;
    plugin.enter = jest.fn((globalConfig, end) => (pluginEnd = end));

    watch(
      Object.assign({}, globalConfig, {
        rootDir: __dirname,
        watchPlugins: [watchPluginPath, watchPlugin2Path],
      }),
      contexts,
      pipe,
      hasteMapInstances,
      stdin,
    );

    stdin.emit(plugin.key.toString(16));
    expect(plugin.enter).toHaveBeenCalled();
    stdin.emit(plugin2.key.toString(16));
    expect(plugin2.enter).not.toHaveBeenCalled();
    pluginEnd();
    stdin.emit(plugin2.key.toString(16));
    expect(plugin2.enter).toHaveBeenCalled();
  });

  it('Pressing "o" runs test in "only changed files" mode', () => {
    watch(globalConfig, contexts, pipe, hasteMapInstances, stdin);
    runJestMock.mockReset();

    stdin.emit(KEYS.O);

    expect(runJestMock).toBeCalled();
    expect(runJestMock.mock.calls[0][0].globalConfig).toMatchObject({
      onlyChanged: true,
      watch: true,
      watchAll: false,
    });
  });

  it('Pressing "a" runs test in "watch all" mode', () => {
    watch(globalConfig, contexts, pipe, hasteMapInstances, stdin);
    runJestMock.mockReset();

    stdin.emit(KEYS.A);

    expect(runJestMock).toBeCalled();
    expect(runJestMock.mock.calls[0][0].globalConfig).toMatchObject({
      onlyChanged: false,
      watch: false,
      watchAll: true,
    });
  });

  it('Pressing "ENTER" reruns the tests', () => {
    watch(globalConfig, contexts, pipe, hasteMapInstances, stdin);
    expect(runJestMock).toHaveBeenCalledTimes(1);
    stdin.emit(KEYS.ENTER);
    expect(runJestMock).toHaveBeenCalledTimes(2);
  });

  it('Pressing "u" reruns the tests in "update snapshot" mode', async () => {
    globalConfig.updateSnapshot = 'new';

    watch(globalConfig, contexts, pipe, hasteMapInstances, stdin);
    runJestMock.mockReset();

    stdin.emit(KEYS.U);
    await nextTick();

    expect(runJestMock.mock.calls[0][0].globalConfig).toMatchObject({
      updateSnapshot: 'all',
      watch: true,
    });

    stdin.emit(KEYS.A);
    await nextTick();
    // updateSnapshot is not sticky after a run.
    expect(runJestMock.mock.calls[1][0].globalConfig).toMatchObject({
      updateSnapshot: 'new',
      watch: false,
    });
  });
  it('passWithNoTest should be set to true in watch mode', () => {
    globalConfig.passWithNoTests = false;
    watch(globalConfig, contexts, pipe, hasteMapInstances, stdin);
    globalConfig.passWithNoTests = true;
    expect(runJestMock.mock.calls[0][0]).toMatchObject({
      globalConfig,
    });
  });
});

class MockStdin {
  constructor() {
    this._callbacks = [];
  }

  setRawMode() {}

  resume() {}

  setEncoding() {}

  on(evt, callback) {
    this._callbacks.push(callback);
  }

  emit(key) {
    this._callbacks.forEach(cb => cb(key));
  }
}<|MERGE_RESOLUTION|>--- conflicted
+++ resolved
@@ -187,7 +187,61 @@
     expect(pipeMockCalls.slice(determiningTestsToRun + 1)).toMatchSnapshot();
   });
 
-<<<<<<< HEAD
+  it('shows update snapshot prompt (without interactive)', async () => {
+    jest.unmock('jest-util');
+    const util = require('jest-util');
+    util.isInteractive = true;
+    results = {snapshot: {failure: true}};
+
+    const ci_watch = require('../watch').default;
+    ci_watch(
+      Object.assign({}, globalConfig, {
+        rootDir: __dirname,
+        watchPlugins: [],
+      }),
+      contexts,
+      pipe,
+      hasteMapInstances,
+      stdin,
+    );
+
+    const pipeMockCalls = pipe.write.mock.calls;
+
+    const determiningTestsToRun = pipeMockCalls.findIndex(
+      ([c]) => c === 'Determining test suites to run...',
+    );
+
+    expect(pipeMockCalls.slice(determiningTestsToRun + 1)).toMatchSnapshot();
+  });
+
+  it('shows update snapshot prompt (with interactive)', async () => {
+    jest.unmock('jest-util');
+    const util = require('jest-util');
+    util.isInteractive = true;
+    util.getFailedSnapshotTests = jest.fn(() => ['test.js']);
+    results = {snapshot: {failure: true}};
+
+    const ci_watch = require('../watch').default;
+    ci_watch(
+      Object.assign({}, globalConfig, {
+        rootDir: __dirname,
+        watchPlugins: [],
+      }),
+      contexts,
+      pipe,
+      hasteMapInstances,
+      stdin,
+    );
+
+    const pipeMockCalls = pipe.write.mock.calls;
+
+    const determiningTestsToRun = pipeMockCalls.findIndex(
+      ([c]) => c === 'Determining test suites to run...',
+    );
+
+    expect(pipeMockCalls.slice(determiningTestsToRun + 1)).toMatchSnapshot();
+  });
+
   it('triggers enter on a WatchPlugin when its key is pressed', async () => {
     const showPrompt = jest.fn(() => Promise.resolve());
     const pluginPath = `${__dirname}/__fixtures__/plugin_path`;
@@ -207,65 +261,6 @@
         },
       {virtual: true},
     );
-=======
-  it('shows update snapshot prompt (without interactive)', async () => {
-    jest.unmock('jest-util');
-    const util = require('jest-util');
-    util.isInteractive = true;
-    results = {snapshot: {failure: true}};
-
-    const ci_watch = require('../watch').default;
-    ci_watch(
-      Object.assign({}, globalConfig, {
-        rootDir: __dirname,
-        watchPlugins: [],
-      }),
-      contexts,
-      pipe,
-      hasteMapInstances,
-      stdin,
-    );
-
-    const pipeMockCalls = pipe.write.mock.calls;
-
-    const determiningTestsToRun = pipeMockCalls.findIndex(
-      ([c]) => c === 'Determining test suites to run...',
-    );
-
-    expect(pipeMockCalls.slice(determiningTestsToRun + 1)).toMatchSnapshot();
-  });
-
-  it('shows update snapshot prompt (with interactive)', async () => {
-    jest.unmock('jest-util');
-    const util = require('jest-util');
-    util.isInteractive = true;
-    util.getFailedSnapshotTests = jest.fn(() => ['test.js']);
-    results = {snapshot: {failure: true}};
-
-    const ci_watch = require('../watch').default;
-    ci_watch(
-      Object.assign({}, globalConfig, {
-        rootDir: __dirname,
-        watchPlugins: [],
-      }),
-      contexts,
-      pipe,
-      hasteMapInstances,
-      stdin,
-    );
-
-    const pipeMockCalls = pipe.write.mock.calls;
-
-    const determiningTestsToRun = pipeMockCalls.findIndex(
-      ([c]) => c === 'Determining test suites to run...',
-    );
-
-    expect(pipeMockCalls.slice(determiningTestsToRun + 1)).toMatchSnapshot();
-  });
-
-  it('triggers enter on a WatchPlugin when its key is pressed', () => {
-    const plugin = require(watchPluginPath);
->>>>>>> bda02e64
 
     watch(
       Object.assign({}, globalConfig, {
@@ -279,7 +274,7 @@
     );
 
     stdin.emit(Number('s'.charCodeAt(0)).toString(16));
-    // showPrompt();
+
     await nextTick();
 
     expect(showPrompt).toHaveBeenCalled();
