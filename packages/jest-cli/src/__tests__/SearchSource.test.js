--- conflicted
+++ resolved
@@ -12,10 +12,7 @@
 import {skipSuiteOnWindows} from '../../../../scripts/ConditionalTest';
 
 jest.setTimeout(15000);
-<<<<<<< HEAD
-
-=======
->>>>>>> 814c9299
+
 const rootDir = path.resolve(__dirname, 'test_root');
 const testRegex = path.sep + '__testtests__' + path.sep;
 const testMatch = ['**/__testtests__/**/*'];
@@ -27,11 +24,6 @@
 let normalize;
 
 describe('SearchSource', () => {
-<<<<<<< HEAD
-=======
-  skipSuiteOnWindows();
-
->>>>>>> 814c9299
   const name = 'SearchSource';
   let Runtime;
   let SearchSource;
