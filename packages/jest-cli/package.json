--- conflicted
+++ resolved
@@ -1,11 +1,7 @@
 {
   "name": "jest-cli",
   "description": "Delightful JavaScript Testing.",
-<<<<<<< HEAD
-  "version": "27.0.0-next.3",
-=======
   "version": "27.0.0-next.4",
->>>>>>> b1764ef3
   "main": "./build/index.js",
   "types": "./build/index.d.ts",
   "exports": {
@@ -14,11 +10,7 @@
     "./bin/jest": "./bin/jest.js"
   },
   "dependencies": {
-<<<<<<< HEAD
-    "@jest/core": "^27.0.0-next.3",
-=======
     "@jest/core": "^27.0.0-next.4",
->>>>>>> b1764ef3
     "@jest/test-result": "^27.0.0-next.3",
     "@jest/types": "^27.0.0-next.3",
     "chalk": "^4.0.0",
@@ -26,11 +18,7 @@
     "graceful-fs": "^4.2.4",
     "import-local": "^3.0.2",
     "is-ci": "^3.0.0",
-<<<<<<< HEAD
-    "jest-config": "^27.0.0-next.3",
-=======
     "jest-config": "^27.0.0-next.4",
->>>>>>> b1764ef3
     "jest-util": "^27.0.0-next.3",
     "jest-validate": "^27.0.0-next.3",
     "prompts": "^2.0.1",
