--- conflicted
+++ resolved
@@ -12,16 +12,10 @@
     "istanbul-api": "^1.1.0-alpha.1",
     "istanbul-lib-coverage": "^1.0.0",
     "istanbul-lib-instrument": "^1.1.1",
-<<<<<<< HEAD
     "istanbul-lib-source-maps": "^1.1.0",
-    "jest-changed-files": "^19.0.0",
-    "jest-config": "^19.0.1",
-    "jest-environment-jsdom": "^19.0.1",
-=======
     "jest-changed-files": "^19.0.2",
     "jest-config": "^19.0.2",
     "jest-environment-jsdom": "^19.0.2",
->>>>>>> f67fc6dc
     "jest-haste-map": "^19.0.0",
     "jest-jasmine2": "^19.0.2",
     "jest-message-util": "^19.0.0",
