--- conflicted
+++ resolved
@@ -17,12 +17,8 @@
     "jest-environment-jsdom": "^18.1.0",
     "jest-haste-map": "^18.1.0",
     "jest-jasmine2": "^18.1.0",
-<<<<<<< HEAD
     "jest-message-util": "^18.1.0",
     "jest-regex-util": "^18.1.0",
-    "jest-resolve": "^18.1.0",
-=======
->>>>>>> 5d9a08e2
     "jest-resolve-dependencies": "^18.1.0",
     "jest-runtime": "^18.1.0",
     "jest-snapshot": "^18.1.0",
