--- conflicted
+++ resolved
@@ -495,27 +495,6 @@
   });
 });
 
-<<<<<<< HEAD
-describe('toMatchObject()', () => {
-
-  [
-    [{a: 'b', c: 'd'}, {a: 'b'}],
-    [{a: 'b', c: 'd'}, {a: 'b', c: 'd'}],
-    [{a: 'b', t: {z: 'z', x: {r: 'r'}}}, {a: 'b', t: {z: 'z'}}],
-    [{a: 'b', t: {z: 'z', x: {r: 'r'}}}, {t: {x: {r: 'r'}}}],
-    [{a: [3, 4, 5], b: 'b'}, {a: [3, 4, 5]}],
-    [{a: [3, 4, 5, 'v'], b: 'b'}, {a: [3, 4, 5, 'v']}],
-    [new Date('2015-11-30'), new Date('2015-11-30')],
-    [{a: new Date('2015-11-30'), b: 'b'}, {a: new Date('2015-11-30')}],
-    [{a: null, b: 'b'}, {a: null}],
-    [{a: undefined, b: 'b'}, {a: undefined}],
-    [{a: [{a: 'a', b: 'b'}]}, {a:[{a: 'a'}]}],
-    [[1, 2], [1, 2]],
-  ].forEach(([n1, n2]) => {
-    it('identifies a match: ', () => {
-      jestExpect(n1).toMatchObject(n2);
-      expect(() => jestExpect(n1).not.toMatchObject(n2))
-=======
 describe('.toHaveLength', () => {
   [
     [[1, 2], 2],
@@ -527,33 +506,11 @@
     test(`expect(${stringify(received)}).toHaveLength(${length})`, () => {
       jestExpect(received).toHaveLength(length);
       expect(() => jestExpect(received).not.toHaveLength(length))
->>>>>>> 4e9e4dfa
-        .toThrowErrorMatchingSnapshot();
-    });
-  });
-
-  [
-<<<<<<< HEAD
-     [{a: 'b', c: 'd'}, {e: 'b'}],
-     [{a: 'b', c: 'd'}, {a: 'b!', c: 'd'}],
-     [{a: 'b', t: {z: 'z', x: {r: 'r'}}}, {a: 'b', t: {z: [3]}}],
-     [{a: 'b', t: {z: 'z', x: {r: 'r'}}}, {t: {l: {r: 'r'}}}],
-     [{a: [3, 4, 5], b: 'b'}, {a: [3, 4, 5, 6]}],
-     [{a: [3, 4, 5], b: 'b'}, {a: [3, 4]}],
-     [{a: [3, 4, 'v'], b: 'b'}, {a: ['v']}],
-     [{a: [3, 4, 5], b: 'b'}, {a: {b: 4}}],
-     [[1, 2], [1, 3]],
-     [new Date('2015-11-30'), new Date('2015-10-10')],
-     [{a: new Date('2015-11-30'), b: 'b'}, {a: new Date('2015-10-10')}],
-     [{a: null, b: 'b'}, {a: '4'}],
-     [{a: null, b: 'b'}, {a: undefined}],
-     [{a: undefined}, {a: null}],
-     [{a: [{a: 'a', b: 'b'}]}, {a:[{a: 'c'}]}],
-  ].forEach(([n1, n2]) => {
-    it('identified a non-match: ', () => {
-      jestExpect(n1).not.toMatchObject(n2);
-      expect(() => jestExpect(n1).toMatchObject(n2))
-=======
+        .toThrowErrorMatchingSnapshot();
+    });
+  });
+
+  [
     [[1, 2], 3],
     [[], 1],
     [['a', 'b'], 99],
@@ -563,37 +520,10 @@
     test(`expect(${stringify(received)}).toHaveLength(${length})`, () => {
       jestExpect(received).not.toHaveLength(length);
       expect(() => jestExpect(received).toHaveLength(length))
->>>>>>> 4e9e4dfa
-        .toThrowErrorMatchingSnapshot();
-    });
-  });
-
-<<<<<<< HEAD
-  [
-     [null, {}],
-     [4, {}],
-     ['44', {}],
-     [true, {}],
-     [undefined, {}],
-  ].forEach(([n1, n2]) => {
-    it('throws if primitives are passed as the actual value:', () => {
-      expect(() => jestExpect(n1).toMatchObject(n2))
-        .toThrowErrorMatchingSnapshot();
-    });
-  });
-
-  [
-     [{}, null],
-     [{}, 4],
-     [{}, 'some string'],
-     [{}, true],
-     [{}, undefined],
-  ].forEach(([n1, n2]) => {
-    it('throws if primitives are passed as the expected value:', () => {
-      expect(() => jestExpect(n1).toMatchObject(n2))
-        .toThrowErrorMatchingSnapshot();
-    });
-=======
+        .toThrowErrorMatchingSnapshot();
+    });
+  });
+
   test('error cases', () => {
     expect(() => jestExpect({a: 9}).toHaveLength(1))
       .toThrowErrorMatchingSnapshot();
@@ -689,6 +619,79 @@
           .toThrowErrorMatchingSnapshot();
       },
     );
->>>>>>> 4e9e4dfa
+  });
+});
+
+describe('toMatchObject()', () => {
+
+  [
+    [{a: 'b', c: 'd'}, {a: 'b'}],
+    [{a: 'b', c: 'd'}, {a: 'b', c: 'd'}],
+    [{a: 'b', t: {x: {r: 'r'}, z: 'z'}}, {a: 'b', t: {z: 'z'}}],
+    [{a: 'b', t: {x: {r: 'r'}, z: 'z'}}, {t: {x: {r: 'r'}}}],
+    [{a: [3, 4, 5], b: 'b'}, {a: [3, 4, 5]}],
+    [{a: [3, 4, 5, 'v'], b: 'b'}, {a: [3, 4, 5, 'v']}],
+    [new Date('2015-11-30'), new Date('2015-11-30')],
+    [{a: new Date('2015-11-30'), b: 'b'}, {a: new Date('2015-11-30')}],
+    [{a: null, b: 'b'}, {a: null}],
+    [{a: undefined, b: 'b'}, {a: undefined}],
+    [{a: [{a: 'a', b: 'b'}]}, {a:[{a: 'a'}]}],
+    [[1, 2], [1, 2]],
+  ].forEach(([n1, n2]) => {
+    it('identifies a match: ', () => {
+      jestExpect(n1).toMatchObject(n2);
+      expect(() => jestExpect(n1).not.toMatchObject(n2))
+        .toThrowErrorMatchingSnapshot();
+    });
+  });
+
+  [
+     [{a: 'b', c: 'd'}, {e: 'b'}],
+     [{a: 'b', c: 'd'}, {a: 'b!', c: 'd'}],
+     [{a: 'b', t: {x: {r: 'r'}, z: 'z'}}, {a: 'b', t: {z: [3]}}],
+     [{a: 'b', t: {x: {r: 'r'}, z: 'z'}}, {t: {l: {r: 'r'}}}],
+     [{a: [3, 4, 5], b: 'b'}, {a: [3, 4, 5, 6]}],
+     [{a: [3, 4, 5], b: 'b'}, {a: [3, 4]}],
+     [{a: [3, 4, 'v'], b: 'b'}, {a: ['v']}],
+     [{a: [3, 4, 5], b: 'b'}, {a: {b: 4}}],
+     [[1, 2], [1, 3]],
+     [new Date('2015-11-30'), new Date('2015-10-10')],
+     [{a: new Date('2015-11-30'), b: 'b'}, {a: new Date('2015-10-10')}],
+     [{a: null, b: 'b'}, {a: '4'}],
+     [{a: null, b: 'b'}, {a: undefined}],
+     [{a: undefined}, {a: null}],
+     [{a: [{a: 'a', b: 'b'}]}, {a:[{a: 'c'}]}],
+  ].forEach(([n1, n2]) => {
+    it('identified a non-match: ', () => {
+      jestExpect(n1).not.toMatchObject(n2);
+      expect(() => jestExpect(n1).toMatchObject(n2))
+        .toThrowErrorMatchingSnapshot();
+    });
+  });
+
+  [
+     [null, {}],
+     [4, {}],
+     ['44', {}],
+     [true, {}],
+     [undefined, {}],
+  ].forEach(([n1, n2]) => {
+    it('throws if primitives are passed as the actual value:', () => {
+      expect(() => jestExpect(n1).toMatchObject(n2))
+        .toThrowErrorMatchingSnapshot();
+    });
+  });
+
+  [
+     [{}, null],
+     [{}, 4],
+     [{}, 'some string'],
+     [{}, true],
+     [{}, undefined],
+  ].forEach(([n1, n2]) => {
+    it('throws if primitives are passed as the expected value:', () => {
+      expect(() => jestExpect(n1).toMatchObject(n2))
+        .toThrowErrorMatchingSnapshot();
+    });
   });
 });