--- conflicted
+++ resolved
@@ -303,79 +303,7 @@
     return {message, pass};
   },
 
-<<<<<<< HEAD
-  toBeGreaterThan(actual: number, expected: number) {
-    ensureNumbers(actual, expected, '.toBeGreaterThan');
-    const pass = actual > expected;
-    const message = pass
-      ? () => matcherHint('.not.toBeGreaterThan') + '\n\n' +
-        `Expected value not to be greater than:\n` +
-        `  ${printExpected(expected)}\n` +
-        `Received:\n` +
-        `  ${printReceived(actual)}`
-      : () => matcherHint('.toBeGreaterThan') + '\n\n' +
-        `Expected value to be greater than:\n` +
-        `  ${printExpected(expected)}\n` +
-        `Received:\n` +
-        `  ${printReceived(actual)}`;
-    return {message, pass};
-  },
-
-  toBeGreaterThanOrEqual(actual: number, expected: number) {
-    ensureNumbers(actual, expected, '.toBeGreaterThanOrEqual');
-    const pass = actual >= expected;
-    const message = pass
-      ? () => matcherHint('.not.toBeGreaterThanOrEqual') + '\n\n' +
-        `Expected value not to be greater than or equal:\n` +
-        `  ${printExpected(expected)}\n` +
-        `Received:\n` +
-        `  ${printReceived(actual)}`
-      : () => matcherHint('.toBeGreaterThanOrEqual') + '\n\n' +
-        `Expected value to be greater than or equal:\n` +
-        `  ${printExpected(expected)}\n` +
-        `Received:\n` +
-        `  ${printReceived(actual)}`;
-    return {message, pass};
-  },
-
-  toBeLessThan(actual: number, expected: number) {
-    ensureNumbers(actual, expected, '.toBeLessThan');
-    const pass = actual < expected;
-    const message = pass
-      ? () => matcherHint('.not.toBeLessThan') + '\n\n' +
-        `Expected value not to be less than:\n` +
-        `  ${printExpected(expected)}\n` +
-        `Received:\n` +
-        `  ${printReceived(actual)}`
-      : () => matcherHint('.toBeLessThan') + '\n\n' +
-        `Expected value to be less than:\n` +
-        `  ${printExpected(expected)}\n` +
-        `Received:\n` +
-        `  ${printReceived(actual)}`;
-    return {message, pass};
-  },
-
-  toBeLessThanOrEqual(actual: number, expected: number) {
-    ensureNumbers(actual, expected, '.toBeLessThanOrEqual');
-    const pass = actual <= expected;
-    const message = pass
-      ? () => matcherHint('.not.toBeLessThanOrEqual') + '\n\n' +
-        `Expected value not to be less than or equal:\n` +
-        `  ${printExpected(expected)}\n` +
-        `Received:\n` +
-        `  ${printReceived(actual)}`
-      : () => matcherHint('.toBeLessThanOrEqual') + '\n\n' +
-        `Expected value to be less than or equal:\n` +
-        `  ${printExpected(expected)}\n` +
-        `Received:\n` +
-        `  ${printReceived(actual)}`;
-    return {message, pass};
-  },
-
   toContain(collection: ContainIterable | string, value: any) {
-=======
-  toContain(collection: Array<any> | string, value: any) {
->>>>>>> 51b0ad69
     const collectionType = getType(collection);
 
     let converted = null;
