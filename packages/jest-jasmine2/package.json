--- conflicted
+++ resolved
@@ -13,18 +13,11 @@
     "expect": "^22.4.0",
     "graceful-fs": "^4.1.11",
     "is-generator-fn": "^1.0.0",
-<<<<<<< HEAD
-    "jest-diff": "^22.1.0",
-    "jest-matcher-utils": "^22.2.0",
-    "jest-message-util": "^22.2.0",
-    "jest-snapshot": "^22.2.0",
-    "jest-util": "^22.3.0",
-=======
     "jest-diff": "^22.4.0",
     "jest-matcher-utils": "^22.4.0",
     "jest-message-util": "^22.4.0",
     "jest-snapshot": "^22.4.0",
->>>>>>> da908862
+    "jest-util": "^22.4.0",
     "source-map-support": "^0.5.0"
   },
   "devDependencies": {
