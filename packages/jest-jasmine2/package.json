{
  "name": "jest-jasmine2",
  "version": "26.1.0",
  "repository": {
    "type": "git",
    "url": "https://github.com/facebook/jest.git",
    "directory": "packages/jest-jasmine2"
  },
  "license": "MIT",
  "main": "build/index.js",
  "types": "build/index.d.ts",
  "dependencies": {
    "@babel/traverse": "^7.1.0",
    "@jest/environment": "^26.1.0",
    "@jest/source-map": "^26.1.0",
    "@jest/test-result": "^26.1.0",
    "@jest/types": "^26.1.0",
<<<<<<< HEAD
=======
    "@types/node": "*",
>>>>>>> 63ebaa6e
    "chalk": "^4.0.0",
    "co": "^4.6.0",
    "expect": "^26.1.0",
    "is-generator-fn": "^2.0.0",
    "jest-each": "^26.1.0",
    "jest-matcher-utils": "^26.1.0",
    "jest-message-util": "^26.1.0",
    "jest-runtime": "^26.1.0",
    "jest-snapshot": "^26.1.0",
    "jest-util": "^26.1.0",
    "pretty-format": "^26.1.0",
    "throat": "^5.0.0"
  },
  "devDependencies": {
    "@types/babel__traverse": "^7.0.4",
    "@types/co": "^4.6.2"
  },
  "engines": {
    "node": ">= 10.14.2"
  },
  "publishConfig": {
    "access": "public"
  },
  "gitHead": "170eee11d03b0ed5c60077982fdbc3bafd403638"
}<|MERGE_RESOLUTION|>--- conflicted
+++ resolved
@@ -15,10 +15,7 @@
     "@jest/source-map": "^26.1.0",
     "@jest/test-result": "^26.1.0",
     "@jest/types": "^26.1.0",
-<<<<<<< HEAD
-=======
     "@types/node": "*",
->>>>>>> 63ebaa6e
     "chalk": "^4.0.0",
     "co": "^4.6.0",
     "expect": "^26.1.0",
