--- conflicted
+++ resolved
@@ -1,10 +1,6 @@
 {
   "name": "jest-jasmine2",
-<<<<<<< HEAD
-  "version": "27.0.0-next.3",
-=======
   "version": "27.0.0-next.4",
->>>>>>> b1764ef3
   "repository": {
     "type": "git",
     "url": "https://github.com/facebook/jest.git",
@@ -19,11 +15,7 @@
   },
   "dependencies": {
     "@babel/traverse": "^7.1.0",
-<<<<<<< HEAD
-    "@jest/environment": "^27.0.0-next.3",
-=======
     "@jest/environment": "^27.0.0-next.4",
->>>>>>> b1764ef3
     "@jest/source-map": "^27.0.0-next.3",
     "@jest/test-result": "^27.0.0-next.3",
     "@jest/types": "^27.0.0-next.3",
@@ -35,13 +27,8 @@
     "jest-each": "^27.0.0-next.3",
     "jest-matcher-utils": "^27.0.0-next.3",
     "jest-message-util": "^27.0.0-next.3",
-<<<<<<< HEAD
-    "jest-runtime": "^27.0.0-next.3",
-    "jest-snapshot": "^27.0.0-next.3",
-=======
     "jest-runtime": "^27.0.0-next.4",
     "jest-snapshot": "^27.0.0-next.4",
->>>>>>> b1764ef3
     "jest-util": "^27.0.0-next.3",
     "pretty-format": "^27.0.0-next.3",
     "throat": "^6.0.1"
