/**
 * Copyright (c) Facebook, Inc. and its affiliates. All Rights Reserved.
 *
 * This source code is licensed under the MIT license found in the
 * LICENSE file in the root directory of this source tree.
 */

import path from 'path';
import {Config, Global, TestResult} from '@jest/types';
import {JestEnvironment} from '@jest/environment';
import {SnapshotStateType} from 'jest-snapshot';
import Runtime from 'jest-runtime';

import {getCallsite} from 'jest-util';
import installEach from './each';
import {installErrorOnPrivate} from './errorOnPrivate';
import JasmineReporter from './reporter';
import jasmineAsyncInstall from './jasmineAsyncInstall';
import Spec from './jasmine/Spec';
import {Jasmine as JestJasmine} from './types';

const JASMINE = require.resolve('./jasmine/jasmineLight');

async function jasmine2(
  globalConfig: Config.GlobalConfig,
  config: Config.ProjectConfig,
  environment: JestEnvironment,
  runtime: Runtime,
  testPath: string,
): Promise<TestResult.TestResult> {
  const reporter = new JasmineReporter(globalConfig, config, testPath);
  const jasmineFactory = runtime.requireInternalModule(JASMINE);
  const jasmine = jasmineFactory.create({
    process,
    testPath,
  });

  const env = jasmine.getEnv();
  const jasmineInterface = jasmineFactory.interface(jasmine, env);
  Object.assign(environment.global, jasmineInterface);
  env.addReporter(jasmineInterface.jsApiReporter);

  // TODO: Remove config option if V8 exposes some way of getting location of caller
  // in a future version
  if (config.testLocationInResults === true) {
    const originalIt = environment.global.it;
    environment.global.it = ((...args) => {
      const stack = getCallsite(1, runtime.getSourceMaps());
      const it = originalIt(...args);

      // @ts-ignore
      it.result.__callsite = stack;

      return it;
    }) as Global.Global['it'];

    const originalXit = environment.global.xit;
    environment.global.xit = ((...args) => {
      const stack = getCallsite(1, runtime.getSourceMaps());
      const xit = originalXit(...args);

      // @ts-ignore
      xit.result.__callsite = stack;

      return xit;
    }) as Global.Global['xit'];

    const originalFit = environment.global.fit;
    environment.global.fit = ((...args) => {
      const stack = getCallsite(1, runtime.getSourceMaps());
      const fit = originalFit(...args);

      // @ts-ignore
      fit.result.__callsite = stack;

      return fit;
    }) as Global.Global['fit'];
  }

  jasmineAsyncInstall(globalConfig, environment.global);

  installEach(environment);

  environment.global.test = environment.global.it;
  environment.global.it.only = environment.global.fit;
  environment.global.it.todo = env.todo;
  environment.global.it.skip = environment.global.xit;
  environment.global.xtest = environment.global.xit;
  environment.global.describe.skip = environment.global.xdescribe;
  environment.global.describe.only = environment.global.fdescribe;

  if (config.timers === 'fake') {
    environment.fakeTimers!.useFakeTimers();
  }

  env.beforeEach(() => {
    if (config.resetModules) {
      runtime.resetModules();
    }

    if (config.clearMocks) {
      runtime.clearAllMocks();
    }

    if (config.resetMocks) {
      runtime.resetAllMocks();

      if (config.timers === 'fake') {
        environment.fakeTimers!.useFakeTimers();
      }
    }

    if (config.restoreMocks) {
      runtime.restoreAllMocks();
    }
  });

  env.addReporter(reporter);

  runtime
    .requireInternalModule(path.resolve(__dirname, './jestExpect.js'))
    .default({
      expand: globalConfig.expand,
    });

  if (globalConfig.errorOnDeprecated) {
    installErrorOnPrivate(environment.global);
  } else {
    // $FlowFixMe Flow seems to be confused about accessors and tries to enforce having a `value` property.
    Object.defineProperty(jasmine, 'DEFAULT_TIMEOUT_INTERVAL', {
      configurable: true,
      enumerable: true,
      get() {
        return this._DEFAULT_TIMEOUT_INTERVAL;
      },
      set(value) {
        this._DEFAULT_TIMEOUT_INTERVAL = value;
      },
    });
  }

  const snapshotState: SnapshotStateType = runtime
    .requireInternalModule(path.resolve(__dirname, './setup_jest_globals.js'))
    .default({
      config,
      globalConfig,
      localRequire: runtime.requireModule.bind(runtime),
      testPath,
    });

  config.setupFilesAfterEnv.forEach((path: Config.Path) =>
    runtime.requireModule(path),
  );

  if (globalConfig.enabledTestsMap) {
    env.specFilter = (spec: Spec) => {
      const suiteMap =
        globalConfig.enabledTestsMap &&
        globalConfig.enabledTestsMap[spec.result.testPath];
      return suiteMap && suiteMap[spec.result.fullName];
    };
  } else if (globalConfig.testNamePattern) {
    const testNameRegex = new RegExp(globalConfig.testNamePattern, 'i');
    env.specFilter = (spec: Spec) => testNameRegex.test(spec.getFullName());
  }

  runtime.requireModule(testPath);
  await env.execute();

  const results = await reporter.getResults();

  return addSnapshotData(results, snapshotState);
}

const addSnapshotData = (
  results: TestResult.TestResult,
  snapshotState: SnapshotStateType,
) => {
  results.testResults.forEach(
    ({fullName, status}: TestResult.AssertionResult) => {
      if (status === 'pending' || status === 'failed') {
        // if test is skipped or failed, we don't want to mark
        // its snapshots as obsolete.
        snapshotState.markSnapshotsAsCheckedForTest(fullName);
      }
    },
  );

  const uncheckedCount = snapshotState.getUncheckedCount();
  const uncheckedKeys = snapshotState.getUncheckedKeys();

  if (uncheckedCount) {
    snapshotState.removeUncheckedKeys();
  }

  const status = snapshotState.save();
  results.snapshot.fileDeleted = status.deleted;
  results.snapshot.added = snapshotState.added;
  results.snapshot.matched = snapshotState.matched;
  results.snapshot.unmatched = snapshotState.unmatched;
  results.snapshot.updated = snapshotState.updated;
  results.snapshot.unchecked = !status.deleted ? uncheckedCount : 0;
  // Copy the array to prevent memory leaks
  results.snapshot.uncheckedKeys = Array.from(uncheckedKeys);

  return results;
};

<<<<<<< HEAD
=======
// eslint-disable-next-line no-redeclare
namespace jasmine2 {
  export type Jasmine = JestJasmine;
}

>>>>>>> 9a9c65fe
export = jasmine2;<|MERGE_RESOLUTION|>--- conflicted
+++ resolved
@@ -206,12 +206,9 @@
   return results;
 };
 
-<<<<<<< HEAD
-=======
 // eslint-disable-next-line no-redeclare
 namespace jasmine2 {
   export type Jasmine = JestJasmine;
 }
 
->>>>>>> 9a9c65fe
 export = jasmine2;