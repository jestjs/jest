--- conflicted
+++ resolved
@@ -59,14 +59,7 @@
       },
     );
   };
-<<<<<<< HEAD
   return pMap(options.queueableFns, mapper, {concurrency: 1});
-=======
-
-  return pMap(options.queueableFns, mapper, {concurrency: 1}).then(
-    options.onComplete,
-  );
->>>>>>> a0864db1
 }
 
 module.exports = queueRunner;