/**
 * Copyright (c) 2015-present, Facebook, Inc. All rights reserved.
 *
 * This source code is licensed under the MIT license found in the
 * LICENSE file in the root directory of this source tree.
 *
 */

'use strict';

describe('test/it error throwing', () => {
  it(`it throws error with missing callback function`, () => {
    expect(() => {
      it('test1');
    }).toThrowError(
<<<<<<< HEAD
      "Missing second argument supplied to 'it'. It must be a callback function.",
=======
      'Missing second argument. It must be a callback function. Perhaps you want to use `test.todo` for a test placeholder.',
>>>>>>> 8c86fe8a
    );
  });
  it(`it throws an error when first argument isn't a string`, () => {
    expect(() => {
      it(() => {});
    }).toThrowError(`Invalid first argument, () => {}. It must be a string.`);
  });
  it('it throws an error when callback function is not a function', () => {
    expect(() => {
      it('test3', 'test3b');
    }).toThrowError(
      "Invalid second argument supplied to 'it', test3b. It must be a callback function.",
    );
  });
  test(`test throws error with missing callback function`, () => {
    expect(() => {
      test('test4');
    }).toThrowError(
<<<<<<< HEAD
      "Missing second argument supplied to 'it'. It must be a callback function.",
=======
      'Missing second argument. It must be a callback function. Perhaps you want to use `test.todo` for a test placeholder.',
>>>>>>> 8c86fe8a
    );
  });
  test(`test throws an error when first argument isn't a string`, () => {
    expect(() => {
      test(() => {});
    }).toThrowError(`Invalid first argument, () => {}. It must be a string.`);
  });
  test('test throws an error when callback function is not a function', () => {
    expect(() => {
      test('test6', 'test6b');
    }).toThrowError(
      "Invalid second argument supplied to 'it', test6b. It must be a callback function.",
    );
  });
});<|MERGE_RESOLUTION|>--- conflicted
+++ resolved
@@ -13,11 +13,7 @@
     expect(() => {
       it('test1');
     }).toThrowError(
-<<<<<<< HEAD
-      "Missing second argument supplied to 'it'. It must be a callback function.",
-=======
-      'Missing second argument. It must be a callback function. Perhaps you want to use `test.todo` for a test placeholder.',
->>>>>>> 8c86fe8a
+      "Missing second argument supplied to 'it'. It must be a callback function. Perhaps you want to use `test.todo` for a test placeholder.",
     );
   });
   it(`it throws an error when first argument isn't a string`, () => {
@@ -36,11 +32,7 @@
     expect(() => {
       test('test4');
     }).toThrowError(
-<<<<<<< HEAD
-      "Missing second argument supplied to 'it'. It must be a callback function.",
-=======
-      'Missing second argument. It must be a callback function. Perhaps you want to use `test.todo` for a test placeholder.',
->>>>>>> 8c86fe8a
+      "Missing second argument supplied to 'it'. It must be a callback function. Perhaps you want to use `test.todo` for a test placeholder.",
     );
   });
   test(`test throws an error when first argument isn't a string`, () => {
