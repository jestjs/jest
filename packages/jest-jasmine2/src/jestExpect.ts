/**
 * Copyright (c) Facebook, Inc. and its affiliates. All Rights Reserved.
 *
 * This source code is licensed under the MIT license found in the
 * LICENSE file in the root directory of this source tree.
 */

/* eslint-disable local/prefer-spread-eventually */

<<<<<<< HEAD
import expect = require('expect');
=======
import type {Global} from '@jest/types';
import {MatcherState, expect} from 'expect';
>>>>>>> 0c455a9a
import {
  addSerializer,
  toMatchInlineSnapshot,
  toMatchSnapshot,
  toThrowErrorMatchingInlineSnapshot,
  toThrowErrorMatchingSnapshot,
} from 'jest-snapshot';
import type {JasmineMatchersObject, RawMatcherFn} from './types';

export default function jestExpect(config: {expand: boolean}): void {
  global.expect = expect;
  expect.setState({expand: config.expand});
  expect.extend({
    toMatchInlineSnapshot,
    toMatchSnapshot,
    toThrowErrorMatchingInlineSnapshot,
    toThrowErrorMatchingSnapshot,
  });
  expect.addSnapshotSerializer = addSerializer;

  const jasmine = global.jasmine;
  jasmine.anything = expect.anything;
  jasmine.any = expect.any;
  jasmine.objectContaining = expect.objectContaining;
  jasmine.arrayContaining = expect.arrayContaining;
  jasmine.stringMatching = expect.stringMatching;

  jasmine.addMatchers = (jasmineMatchersObject: JasmineMatchersObject) => {
    const jestMatchersObject = Object.create(null);
    Object.keys(jasmineMatchersObject).forEach(name => {
      jestMatchersObject[name] = function (
        this: MatcherState,
        ...args: Array<unknown>
      ): RawMatcherFn {
        // use "expect.extend" if you need to use equality testers (via this.equal)
        const result = jasmineMatchersObject[name](null, null);
        // if there is no 'negativeCompare', both should be handled by `compare`
        const negativeCompare = result.negativeCompare || result.compare;

        return this.isNot
          ? negativeCompare.apply(
              null,
              // @ts-expect-error
              args,
            )
          : result.compare.apply(
              null,
              // @ts-expect-error
              args,
            );
      };
    });

    expect.extend(jestMatchersObject);
  };
}<|MERGE_RESOLUTION|>--- conflicted
+++ resolved
@@ -7,12 +7,7 @@
 
 /* eslint-disable local/prefer-spread-eventually */
 
-<<<<<<< HEAD
-import expect = require('expect');
-=======
-import type {Global} from '@jest/types';
 import {MatcherState, expect} from 'expect';
->>>>>>> 0c455a9a
 import {
   addSerializer,
   toMatchInlineSnapshot,
