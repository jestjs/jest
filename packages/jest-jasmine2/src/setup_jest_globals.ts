--- conflicted
+++ resolved
@@ -114,13 +114,9 @@
     snapshotFormat,
     updateSnapshot,
   });
-<<<<<<< HEAD
 
-  setState({snapshotState, testPath});
-=======
-  // @ts-expect-error: snapshotState is a jest extension of `expect`
   expect.setState({snapshotState, testPath});
->>>>>>> 29534331
+
   // Return it back to the outer scope (test runner outside the VM).
   return snapshotState;
 }