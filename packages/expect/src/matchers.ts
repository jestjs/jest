/**
 * Copyright (c) Facebook, Inc. and its affiliates. All Rights Reserved.
 *
 * This source code is licensed under the MIT license found in the
 * LICENSE file in the root directory of this source tree.
 *
 */

/* eslint-disable local/ban-types-eventually */

<<<<<<< HEAD
import type {Expect} from '@jest/types';
=======
import {
  arrayBufferEquality,
  equals,
  getObjectSubset,
  getPath,
  iterableEquality,
  pathAsArray,
  sparseArrayEquality,
  subsetEquality,
  typeEquality,
} from '@jest/expect-utils';
>>>>>>> 29534331
import {getType, isPrimitive} from 'jest-get-type';
import {
  DIM_COLOR,
  EXPECTED_COLOR,
  MatcherHintOptions,
  RECEIVED_COLOR,
  SUGGEST_TO_CONTAIN_EQUAL,
  ensureExpectedIsNonNegativeInteger,
  ensureNoExpected,
  ensureNumbers,
  getLabelPrinter,
  matcherErrorMessage,
  matcherHint,
  printDiffOrStringify,
  printExpected,
  printReceived,
  printWithType,
  stringify,
} from 'jest-matcher-utils';
import {
  printCloseTo,
  printExpectedConstructorName,
  printExpectedConstructorNameNot,
  printReceivedArrayContainExpectedItem,
  printReceivedConstructorName,
  printReceivedConstructorNameNot,
  printReceivedStringContainExpectedResult,
  printReceivedStringContainExpectedSubstring,
} from './print';
<<<<<<< HEAD
import {
  arrayBufferEquality,
  getObjectSubset,
  getPath,
  iterableEquality,
  pathAsArray,
  sparseArrayEquality,
  subsetEquality,
  typeEquality,
} from './utils';
=======
import type {MatchersObject} from './types';
>>>>>>> 29534331

// Omit colon and one or more spaces, so can call getLabelPrinter.
const EXPECTED_LABEL = 'Expected';
const RECEIVED_LABEL = 'Received';
const EXPECTED_VALUE_LABEL = 'Expected value';
const RECEIVED_VALUE_LABEL = 'Received value';

// The optional property of matcher context is true if undefined.
const isExpand = (expand?: boolean): boolean => expand !== false;

const toStrictEqualTesters = [
  iterableEquality,
  typeEquality,
  sparseArrayEquality,
  arrayBufferEquality,
];

type ContainIterable =
  | Array<unknown>
  | Set<unknown>
  | NodeListOf<Node>
  | DOMTokenList
  | HTMLCollectionOf<any>;

const matchers: Expect.MatchersObject = {
  toBe(received: unknown, expected: unknown) {
    const matcherName = 'toBe';
    const options: MatcherHintOptions = {
      comment: 'Object.is equality',
      isNot: this.isNot,
      promise: this.promise,
    };

    const pass = Object.is(received, expected);

    const message = pass
      ? () =>
          matcherHint(matcherName, undefined, undefined, options) +
          '\n\n' +
          `Expected: not ${printExpected(expected)}`
      : () => {
          const expectedType = getType(expected);

          let deepEqualityName = null;
          if (expectedType !== 'map' && expectedType !== 'set') {
            // If deep equality passes when referential identity fails,
            // but exclude map and set until review of their equality logic.
            if (equals(received, expected, toStrictEqualTesters, true)) {
              deepEqualityName = 'toStrictEqual';
            } else if (equals(received, expected, [iterableEquality])) {
              deepEqualityName = 'toEqual';
            }
          }

          return (
            matcherHint(matcherName, undefined, undefined, options) +
            '\n\n' +
            (deepEqualityName !== null
              ? DIM_COLOR(
                  `If it should pass with deep equality, replace "${matcherName}" with "${deepEqualityName}"`,
                ) + '\n\n'
              : '') +
            printDiffOrStringify(
              expected,
              received,
              EXPECTED_LABEL,
              RECEIVED_LABEL,
              isExpand(this.expand),
            )
          );
        };

    // Passing the actual and expected objects so that a custom reporter
    // could access them, for example in order to display a custom visual diff,
    // or create a different error message
    return {actual: received, expected, message, name: matcherName, pass};
  },

  toBeCloseTo(received: number, expected: number, precision = 2) {
    const matcherName = 'toBeCloseTo';
    const secondArgument = arguments.length === 3 ? 'precision' : undefined;
    const isNot = this.isNot;
    const options: MatcherHintOptions = {
      isNot,
      promise: this.promise,
      secondArgument,
      secondArgumentColor: (arg: string) => arg,
    };

    if (typeof expected !== 'number') {
      throw new Error(
        matcherErrorMessage(
          matcherHint(matcherName, undefined, undefined, options),
          `${EXPECTED_COLOR('expected')} value must be a number`,
          printWithType('Expected', expected, printExpected),
        ),
      );
    }

    if (typeof received !== 'number') {
      throw new Error(
        matcherErrorMessage(
          matcherHint(matcherName, undefined, undefined, options),
          `${RECEIVED_COLOR('received')} value must be a number`,
          printWithType('Received', received, printReceived),
        ),
      );
    }

    let pass = false;
    let expectedDiff = 0;
    let receivedDiff = 0;

    if (received === Infinity && expected === Infinity) {
      pass = true; // Infinity - Infinity is NaN
    } else if (received === -Infinity && expected === -Infinity) {
      pass = true; // -Infinity - -Infinity is NaN
    } else {
      expectedDiff = Math.pow(10, -precision) / 2;
      receivedDiff = Math.abs(expected - received);
      pass = receivedDiff < expectedDiff;
    }

    const message = pass
      ? () =>
          matcherHint(matcherName, undefined, undefined, options) +
          '\n\n' +
          `Expected: not ${printExpected(expected)}\n` +
          (receivedDiff === 0
            ? ''
            : `Received:     ${printReceived(received)}\n` +
              '\n' +
              printCloseTo(receivedDiff, expectedDiff, precision, isNot))
      : () =>
          matcherHint(matcherName, undefined, undefined, options) +
          '\n\n' +
          `Expected: ${printExpected(expected)}\n` +
          `Received: ${printReceived(received)}\n` +
          '\n' +
          printCloseTo(receivedDiff, expectedDiff, precision, isNot);

    return {message, pass};
  },

  toBeDefined(received: unknown, expected: void) {
    const matcherName = 'toBeDefined';
    const options: MatcherHintOptions = {
      isNot: this.isNot,
      promise: this.promise,
    };
    ensureNoExpected(expected, matcherName, options);

    const pass = received !== void 0;

    const message = () =>
      matcherHint(matcherName, undefined, '', options) +
      '\n\n' +
      `Received: ${printReceived(received)}`;

    return {message, pass};
  },

  toBeFalsy(received: unknown, expected: void) {
    const matcherName = 'toBeFalsy';
    const options: MatcherHintOptions = {
      isNot: this.isNot,
      promise: this.promise,
    };
    ensureNoExpected(expected, matcherName, options);

    const pass = !received;

    const message = () =>
      matcherHint(matcherName, undefined, '', options) +
      '\n\n' +
      `Received: ${printReceived(received)}`;

    return {message, pass};
  },

  toBeGreaterThan(received: number | bigint, expected: number | bigint) {
    const matcherName = 'toBeGreaterThan';
    const isNot = this.isNot;
    const options: MatcherHintOptions = {
      isNot,
      promise: this.promise,
    };
    ensureNumbers(received, expected, matcherName, options);

    const pass = received > expected;

    const message = () =>
      matcherHint(matcherName, undefined, undefined, options) +
      '\n\n' +
      `Expected:${isNot ? ' not' : ''} > ${printExpected(expected)}\n` +
      `Received:${isNot ? '    ' : ''}   ${printReceived(received)}`;

    return {message, pass};
  },

  toBeGreaterThanOrEqual(received: number | bigint, expected: number | bigint) {
    const matcherName = 'toBeGreaterThanOrEqual';
    const isNot = this.isNot;
    const options: MatcherHintOptions = {
      isNot,
      promise: this.promise,
    };
    ensureNumbers(received, expected, matcherName, options);

    const pass = received >= expected;

    const message = () =>
      matcherHint(matcherName, undefined, undefined, options) +
      '\n\n' +
      `Expected:${isNot ? ' not' : ''} >= ${printExpected(expected)}\n` +
      `Received:${isNot ? '    ' : ''}    ${printReceived(received)}`;

    return {message, pass};
  },

  toBeInstanceOf(received: any, expected: Function) {
    const matcherName = 'toBeInstanceOf';
    const options: MatcherHintOptions = {
      isNot: this.isNot,
      promise: this.promise,
    };

    if (typeof expected !== 'function') {
      throw new Error(
        matcherErrorMessage(
          matcherHint(matcherName, undefined, undefined, options),
          `${EXPECTED_COLOR('expected')} value must be a function`,
          printWithType('Expected', expected, printExpected),
        ),
      );
    }

    const pass = received instanceof expected;

    const message = pass
      ? () =>
          matcherHint(matcherName, undefined, undefined, options) +
          '\n\n' +
          printExpectedConstructorNameNot('Expected constructor', expected) +
          (typeof received.constructor === 'function' &&
          received.constructor !== expected
            ? printReceivedConstructorNameNot(
                'Received constructor',
                received.constructor,
                expected,
              )
            : '')
      : () =>
          matcherHint(matcherName, undefined, undefined, options) +
          '\n\n' +
          printExpectedConstructorName('Expected constructor', expected) +
          (isPrimitive(received) || Object.getPrototypeOf(received) === null
            ? `\nReceived value has no prototype\nReceived value: ${printReceived(
                received,
              )}`
            : typeof received.constructor !== 'function'
            ? `\nReceived value: ${printReceived(received)}`
            : printReceivedConstructorName(
                'Received constructor',
                received.constructor,
              ));

    return {message, pass};
  },

  toBeLessThan(received: number | bigint, expected: number | bigint) {
    const matcherName = 'toBeLessThan';
    const isNot = this.isNot;
    const options: MatcherHintOptions = {
      isNot,
      promise: this.promise,
    };
    ensureNumbers(received, expected, matcherName, options);

    const pass = received < expected;

    const message = () =>
      matcherHint(matcherName, undefined, undefined, options) +
      '\n\n' +
      `Expected:${isNot ? ' not' : ''} < ${printExpected(expected)}\n` +
      `Received:${isNot ? '    ' : ''}   ${printReceived(received)}`;

    return {message, pass};
  },

  toBeLessThanOrEqual(received: number | bigint, expected: number | bigint) {
    const matcherName = 'toBeLessThanOrEqual';
    const isNot = this.isNot;
    const options: MatcherHintOptions = {
      isNot,
      promise: this.promise,
    };
    ensureNumbers(received, expected, matcherName, options);

    const pass = received <= expected;

    const message = () =>
      matcherHint(matcherName, undefined, undefined, options) +
      '\n\n' +
      `Expected:${isNot ? ' not' : ''} <= ${printExpected(expected)}\n` +
      `Received:${isNot ? '    ' : ''}    ${printReceived(received)}`;

    return {message, pass};
  },

  toBeNaN(received: any, expected: void) {
    const matcherName = 'toBeNaN';
    const options: MatcherHintOptions = {
      isNot: this.isNot,
      promise: this.promise,
    };
    ensureNoExpected(expected, matcherName, options);

    const pass = Number.isNaN(received);

    const message = () =>
      matcherHint(matcherName, undefined, '', options) +
      '\n\n' +
      `Received: ${printReceived(received)}`;

    return {message, pass};
  },

  toBeNull(received: unknown, expected: void) {
    const matcherName = 'toBeNull';
    const options: MatcherHintOptions = {
      isNot: this.isNot,
      promise: this.promise,
    };
    ensureNoExpected(expected, matcherName, options);

    const pass = received === null;

    const message = () =>
      matcherHint(matcherName, undefined, '', options) +
      '\n\n' +
      `Received: ${printReceived(received)}`;

    return {message, pass};
  },

  toBeTruthy(received: unknown, expected: void) {
    const matcherName = 'toBeTruthy';
    const options: MatcherHintOptions = {
      isNot: this.isNot,
      promise: this.promise,
    };
    ensureNoExpected(expected, matcherName, options);

    const pass = !!received;

    const message = () =>
      matcherHint(matcherName, undefined, '', options) +
      '\n\n' +
      `Received: ${printReceived(received)}`;

    return {message, pass};
  },

  toBeUndefined(received: unknown, expected: void) {
    const matcherName = 'toBeUndefined';
    const options: MatcherHintOptions = {
      isNot: this.isNot,
      promise: this.promise,
    };
    ensureNoExpected(expected, matcherName, options);

    const pass = received === void 0;

    const message = () =>
      matcherHint(matcherName, undefined, '', options) +
      '\n\n' +
      `Received: ${printReceived(received)}`;

    return {message, pass};
  },

  toContain(received: ContainIterable | string, expected: unknown) {
    const matcherName = 'toContain';
    const isNot = this.isNot;
    const options: MatcherHintOptions = {
      comment: 'indexOf',
      isNot,
      promise: this.promise,
    };

    if (received == null) {
      throw new Error(
        matcherErrorMessage(
          matcherHint(matcherName, undefined, undefined, options),
          `${RECEIVED_COLOR('received')} value must not be null nor undefined`,
          printWithType('Received', received, printReceived),
        ),
      );
    }

    if (typeof received === 'string') {
      const wrongTypeErrorMessage = `${EXPECTED_COLOR(
        'expected',
      )} value must be a string if ${RECEIVED_COLOR(
        'received',
      )} value is a string`;

      if (typeof expected !== 'string') {
        throw new Error(
          matcherErrorMessage(
            matcherHint(matcherName, received, String(expected), options),
            wrongTypeErrorMessage,
            printWithType('Expected', expected, printExpected) +
              '\n' +
              printWithType('Received', received, printReceived),
          ),
        );
      }

      const index = received.indexOf(String(expected));
      const pass = index !== -1;

      const message = () => {
        const labelExpected = `Expected ${
          typeof expected === 'string' ? 'substring' : 'value'
        }`;
        const labelReceived = 'Received string';
        const printLabel = getLabelPrinter(labelExpected, labelReceived);

        return (
          matcherHint(matcherName, undefined, undefined, options) +
          '\n\n' +
          `${printLabel(labelExpected)}${isNot ? 'not ' : ''}${printExpected(
            expected,
          )}\n` +
          `${printLabel(labelReceived)}${isNot ? '    ' : ''}${
            isNot
              ? printReceivedStringContainExpectedSubstring(
                  received,
                  index,
                  String(expected).length,
                )
              : printReceived(received)
          }`
        );
      };

      return {message, pass};
    }

    const indexable = Array.from(received);
    const index = indexable.indexOf(expected);
    const pass = index !== -1;

    const message = () => {
      const labelExpected = 'Expected value';
      const labelReceived = `Received ${getType(received)}`;
      const printLabel = getLabelPrinter(labelExpected, labelReceived);

      return (
        matcherHint(matcherName, undefined, undefined, options) +
        '\n\n' +
        `${printLabel(labelExpected)}${isNot ? 'not ' : ''}${printExpected(
          expected,
        )}\n` +
        `${printLabel(labelReceived)}${isNot ? '    ' : ''}${
          isNot && Array.isArray(received)
            ? printReceivedArrayContainExpectedItem(received, index)
            : printReceived(received)
        }` +
        (!isNot &&
        indexable.findIndex(item =>
          equals(item, expected, [iterableEquality]),
        ) !== -1
          ? `\n\n${SUGGEST_TO_CONTAIN_EQUAL}`
          : '')
      );
    };

    return {message, pass};
  },

  toContainEqual(received: ContainIterable, expected: unknown) {
    const matcherName = 'toContainEqual';
    const isNot = this.isNot;
    const options: MatcherHintOptions = {
      comment: 'deep equality',
      isNot,
      promise: this.promise,
    };

    if (received == null) {
      throw new Error(
        matcherErrorMessage(
          matcherHint(matcherName, undefined, undefined, options),
          `${RECEIVED_COLOR('received')} value must not be null nor undefined`,
          printWithType('Received', received, printReceived),
        ),
      );
    }

    const index = Array.from(received).findIndex(item =>
      equals(item, expected, [iterableEquality]),
    );
    const pass = index !== -1;

    const message = () => {
      const labelExpected = 'Expected value';
      const labelReceived = `Received ${getType(received)}`;
      const printLabel = getLabelPrinter(labelExpected, labelReceived);

      return (
        matcherHint(matcherName, undefined, undefined, options) +
        '\n\n' +
        `${printLabel(labelExpected)}${isNot ? 'not ' : ''}${printExpected(
          expected,
        )}\n` +
        `${printLabel(labelReceived)}${isNot ? '    ' : ''}${
          isNot && Array.isArray(received)
            ? printReceivedArrayContainExpectedItem(received, index)
            : printReceived(received)
        }`
      );
    };

    return {message, pass};
  },

  toEqual(received: unknown, expected: unknown) {
    const matcherName = 'toEqual';
    const options: MatcherHintOptions = {
      comment: 'deep equality',
      isNot: this.isNot,
      promise: this.promise,
    };

    const pass = equals(received, expected, [iterableEquality]);

    const message = pass
      ? () =>
          matcherHint(matcherName, undefined, undefined, options) +
          '\n\n' +
          `Expected: not ${printExpected(expected)}\n` +
          (stringify(expected) !== stringify(received)
            ? `Received:     ${printReceived(received)}`
            : '')
      : () =>
          matcherHint(matcherName, undefined, undefined, options) +
          '\n\n' +
          printDiffOrStringify(
            expected,
            received,
            EXPECTED_LABEL,
            RECEIVED_LABEL,
            isExpand(this.expand),
          );

    // Passing the actual and expected objects so that a custom reporter
    // could access them, for example in order to display a custom visual diff,
    // or create a different error message
    return {actual: received, expected, message, name: matcherName, pass};
  },

  toHaveLength(received: any, expected: number) {
    const matcherName = 'toHaveLength';
    const isNot = this.isNot;
    const options: MatcherHintOptions = {
      isNot,
      promise: this.promise,
    };

    if (typeof received?.length !== 'number') {
      throw new Error(
        matcherErrorMessage(
          matcherHint(matcherName, undefined, undefined, options),
          `${RECEIVED_COLOR(
            'received',
          )} value must have a length property whose value must be a number`,
          printWithType('Received', received, printReceived),
        ),
      );
    }

    ensureExpectedIsNonNegativeInteger(expected, matcherName, options);

    const pass = received.length === expected;

    const message = () => {
      const labelExpected = 'Expected length';
      const labelReceivedLength = 'Received length';
      const labelReceivedValue = `Received ${getType(received)}`;
      const printLabel = getLabelPrinter(
        labelExpected,
        labelReceivedLength,
        labelReceivedValue,
      );

      return (
        matcherHint(matcherName, undefined, undefined, options) +
        '\n\n' +
        `${printLabel(labelExpected)}${isNot ? 'not ' : ''}${printExpected(
          expected,
        )}\n` +
        (isNot
          ? ''
          : `${printLabel(labelReceivedLength)}${printReceived(
              received.length,
            )}\n`) +
        `${printLabel(labelReceivedValue)}${isNot ? '    ' : ''}${printReceived(
          received,
        )}`
      );
    };

    return {message, pass};
  },

  toHaveProperty(
    received: object,
    expectedPath: string | Array<string>,
    expectedValue?: unknown,
  ) {
    const matcherName = 'toHaveProperty';
    const expectedArgument = 'path';
    const hasValue = arguments.length === 3;
    const options: MatcherHintOptions = {
      isNot: this.isNot,
      promise: this.promise,
      secondArgument: hasValue ? 'value' : '',
    };

    if (received === null || received === undefined) {
      throw new Error(
        matcherErrorMessage(
          matcherHint(matcherName, undefined, expectedArgument, options),
          `${RECEIVED_COLOR('received')} value must not be null nor undefined`,
          printWithType('Received', received, printReceived),
        ),
      );
    }

    const expectedPathType = getType(expectedPath);

    if (expectedPathType !== 'string' && expectedPathType !== 'array') {
      throw new Error(
        matcherErrorMessage(
          matcherHint(matcherName, undefined, expectedArgument, options),
          `${EXPECTED_COLOR('expected')} path must be a string or array`,
          printWithType('Expected', expectedPath, printExpected),
        ),
      );
    }

    const expectedPathLength =
      typeof expectedPath === 'string'
        ? pathAsArray(expectedPath).length
        : expectedPath.length;

    if (expectedPathType === 'array' && expectedPathLength === 0) {
      throw new Error(
        matcherErrorMessage(
          matcherHint(matcherName, undefined, expectedArgument, options),
          `${EXPECTED_COLOR('expected')} path must not be an empty array`,
          printWithType('Expected', expectedPath, printExpected),
        ),
      );
    }

    const result = getPath(received, expectedPath);
    const {lastTraversedObject, hasEndProp} = result;
    const receivedPath = result.traversedPath;
    const hasCompletePath = receivedPath.length === expectedPathLength;
    const receivedValue = hasCompletePath ? result.value : lastTraversedObject;

    const pass = hasValue
      ? equals(result.value, expectedValue, [iterableEquality])
      : Boolean(hasEndProp); // theoretically undefined if empty path
    // Remove type cast if we rewrite getPath as iterative algorithm.

    // Delete this unique report if future breaking change
    // removes the edge case that expected value undefined
    // also matches absence of a property with the key path.
    if (pass && !hasCompletePath) {
      const message = () =>
        matcherHint(matcherName, undefined, expectedArgument, options) +
        '\n\n' +
        `Expected path: ${printExpected(expectedPath)}\n` +
        `Received path: ${printReceived(
          expectedPathType === 'array' || receivedPath.length === 0
            ? receivedPath
            : receivedPath.join('.'),
        )}\n\n` +
        `Expected value: not ${printExpected(expectedValue)}\n` +
        `Received value:     ${printReceived(receivedValue)}\n\n` +
        DIM_COLOR(
          'Because a positive assertion passes for expected value undefined if the property does not exist, this negative assertion fails unless the property does exist and has a defined value',
        );

      return {message, pass};
    }

    const message = pass
      ? () =>
          matcherHint(matcherName, undefined, expectedArgument, options) +
          '\n\n' +
          (hasValue
            ? `Expected path: ${printExpected(expectedPath)}\n\n` +
              `Expected value: not ${printExpected(expectedValue)}` +
              (stringify(expectedValue) !== stringify(receivedValue)
                ? `\nReceived value:     ${printReceived(receivedValue)}`
                : '')
            : `Expected path: not ${printExpected(expectedPath)}\n\n` +
              `Received value: ${printReceived(receivedValue)}`)
      : () =>
          matcherHint(matcherName, undefined, expectedArgument, options) +
          '\n\n' +
          `Expected path: ${printExpected(expectedPath)}\n` +
          (hasCompletePath
            ? '\n' +
              printDiffOrStringify(
                expectedValue,
                receivedValue,
                EXPECTED_VALUE_LABEL,
                RECEIVED_VALUE_LABEL,
                isExpand(this.expand),
              )
            : `Received path: ${printReceived(
                expectedPathType === 'array' || receivedPath.length === 0
                  ? receivedPath
                  : receivedPath.join('.'),
              )}\n\n` +
              (hasValue
                ? `Expected value: ${printExpected(expectedValue)}\n`
                : '') +
              `Received value: ${printReceived(receivedValue)}`);

    return {message, pass};
  },

  toMatch(received: string, expected: string | RegExp) {
    const matcherName = 'toMatch';
    const options: MatcherHintOptions = {
      isNot: this.isNot,
      promise: this.promise,
    };

    if (typeof received !== 'string') {
      throw new Error(
        matcherErrorMessage(
          matcherHint(matcherName, undefined, undefined, options),
          `${RECEIVED_COLOR('received')} value must be a string`,
          printWithType('Received', received, printReceived),
        ),
      );
    }

    if (
      !(typeof expected === 'string') &&
      !(expected && typeof expected.test === 'function')
    ) {
      throw new Error(
        matcherErrorMessage(
          matcherHint(matcherName, undefined, undefined, options),
          `${EXPECTED_COLOR(
            'expected',
          )} value must be a string or regular expression`,
          printWithType('Expected', expected, printExpected),
        ),
      );
    }

    const pass =
      typeof expected === 'string'
        ? received.includes(expected)
        : new RegExp(expected).test(received);

    const message = pass
      ? () =>
          typeof expected === 'string'
            ? matcherHint(matcherName, undefined, undefined, options) +
              '\n\n' +
              `Expected substring: not ${printExpected(expected)}\n` +
              `Received string:        ${printReceivedStringContainExpectedSubstring(
                received,
                received.indexOf(expected),
                expected.length,
              )}`
            : matcherHint(matcherName, undefined, undefined, options) +
              '\n\n' +
              `Expected pattern: not ${printExpected(expected)}\n` +
              `Received string:      ${printReceivedStringContainExpectedResult(
                received,
                typeof expected.exec === 'function'
                  ? expected.exec(received)
                  : null,
              )}`
      : () => {
          const labelExpected = `Expected ${
            typeof expected === 'string' ? 'substring' : 'pattern'
          }`;
          const labelReceived = 'Received string';
          const printLabel = getLabelPrinter(labelExpected, labelReceived);

          return (
            matcherHint(matcherName, undefined, undefined, options) +
            '\n\n' +
            `${printLabel(labelExpected)}${printExpected(expected)}\n` +
            `${printLabel(labelReceived)}${printReceived(received)}`
          );
        };

    return {message, pass};
  },

  toMatchObject(received: object, expected: object) {
    const matcherName = 'toMatchObject';
    const options: MatcherHintOptions = {
      isNot: this.isNot,
      promise: this.promise,
    };

    if (typeof received !== 'object' || received === null) {
      throw new Error(
        matcherErrorMessage(
          matcherHint(matcherName, undefined, undefined, options),
          `${RECEIVED_COLOR('received')} value must be a non-null object`,
          printWithType('Received', received, printReceived),
        ),
      );
    }

    if (typeof expected !== 'object' || expected === null) {
      throw new Error(
        matcherErrorMessage(
          matcherHint(matcherName, undefined, undefined, options),
          `${EXPECTED_COLOR('expected')} value must be a non-null object`,
          printWithType('Expected', expected, printExpected),
        ),
      );
    }

    const pass = equals(received, expected, [iterableEquality, subsetEquality]);

    const message = pass
      ? () =>
          matcherHint(matcherName, undefined, undefined, options) +
          '\n\n' +
          `Expected: not ${printExpected(expected)}` +
          (stringify(expected) !== stringify(received)
            ? `\nReceived:     ${printReceived(received)}`
            : '')
      : () =>
          matcherHint(matcherName, undefined, undefined, options) +
          '\n\n' +
          printDiffOrStringify(
            expected,
            getObjectSubset(received, expected),
            EXPECTED_LABEL,
            RECEIVED_LABEL,
            isExpand(this.expand),
          );

    return {message, pass};
  },

  toStrictEqual(received: unknown, expected: unknown) {
    const matcherName = 'toStrictEqual';
    const options: MatcherHintOptions = {
      comment: 'deep equality',
      isNot: this.isNot,
      promise: this.promise,
    };

    const pass = equals(received, expected, toStrictEqualTesters, true);

    const message = pass
      ? () =>
          matcherHint(matcherName, undefined, undefined, options) +
          '\n\n' +
          `Expected: not ${printExpected(expected)}\n` +
          (stringify(expected) !== stringify(received)
            ? `Received:     ${printReceived(received)}`
            : '')
      : () =>
          matcherHint(matcherName, undefined, undefined, options) +
          '\n\n' +
          printDiffOrStringify(
            expected,
            received,
            EXPECTED_LABEL,
            RECEIVED_LABEL,
            isExpand(this.expand),
          );

    // Passing the actual and expected objects so that a custom reporter
    // could access them, for example in order to display a custom visual diff,
    // or create a different error message
    return {actual: received, expected, message, name: matcherName, pass};
  },
};

export default matchers;<|MERGE_RESOLUTION|>--- conflicted
+++ resolved
@@ -8,9 +8,7 @@
 
 /* eslint-disable local/ban-types-eventually */
 
-<<<<<<< HEAD
 import type {Expect} from '@jest/types';
-=======
 import {
   arrayBufferEquality,
   equals,
@@ -22,7 +20,6 @@
   subsetEquality,
   typeEquality,
 } from '@jest/expect-utils';
->>>>>>> 29534331
 import {getType, isPrimitive} from 'jest-get-type';
 import {
   DIM_COLOR,
@@ -52,20 +49,6 @@
   printReceivedStringContainExpectedResult,
   printReceivedStringContainExpectedSubstring,
 } from './print';
-<<<<<<< HEAD
-import {
-  arrayBufferEquality,
-  getObjectSubset,
-  getPath,
-  iterableEquality,
-  pathAsArray,
-  sparseArrayEquality,
-  subsetEquality,
-  typeEquality,
-} from './utils';
-=======
-import type {MatchersObject} from './types';
->>>>>>> 29534331
 
 // Omit colon and one or more spaces, so can call getLabelPrinter.
 const EXPECTED_LABEL = 'Expected';
