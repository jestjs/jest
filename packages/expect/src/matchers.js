/**
 * Copyright (c) 2014-present, Facebook, Inc. All rights reserved.
 *
 * This source code is licensed under the MIT license found in the
 * LICENSE file in the root directory of this source tree.
 *
 * @flow
 */

import type {MatchersObject} from 'types/Matchers';

import diff from 'jest-diff';
import getType from 'jest-get-type';
import {escapeStrForRegex} from 'jest-regex-util';
import {
  EXPECTED_COLOR,
  RECEIVED_COLOR,
  SUGGEST_TO_EQUAL,
  SUGGEST_TO_CONTAIN_EQUAL,
  ensureNoExpected,
  ensureNumbers,
<<<<<<< HEAD
  getLabelPrinter,
=======
  matcherErrorMessage,
>>>>>>> 9208ac63
  matcherHint,
  printReceived,
  printExpected,
  printWithType,
} from 'jest-matcher-utils';
import {
  getObjectSubset,
  getPath,
  iterableEquality,
  subsetEquality,
  typeEquality,
  isOneline,
} from './utils';
import {equals} from './jasmineUtils';

type ContainIterable =
  | Array<any>
  | Set<any>
  | NodeList<any>
  | DOMTokenList
  | HTMLCollection<any>;

const matchers: MatchersObject = {
  toBe(received: any, expected: any) {
    const comment = 'Object.is equality';
    const pass = Object.is(received, expected);

    const message = pass
      ? () =>
          matcherHint('.toBe', undefined, undefined, {
            comment,
            isNot: true,
          }) +
          '\n\n' +
          `Expected: ${printExpected(expected)}\n` +
          `Received: ${printReceived(received)}`
      : () => {
          const receivedType = getType(received);
          const expectedType = getType(expected);
          const suggestToEqual =
            receivedType === expectedType &&
            (receivedType === 'object' || expectedType === 'array') &&
            equals(received, expected, [iterableEquality]);
          const oneline = isOneline(expected, received);
          const diffString = diff(expected, received, {expand: this.expand});

          return (
            matcherHint('.toBe', undefined, undefined, {
              comment,
              isNot: false,
            }) +
            '\n\n' +
            `Expected: ${printExpected(expected)}\n` +
            `Received: ${printReceived(received)}` +
            (diffString && !oneline ? `\n\nDifference:\n\n${diffString}` : '') +
            (suggestToEqual ? ` ${SUGGEST_TO_EQUAL}` : '')
          );
        };

    // Passing the the actual and expected objects so that a custom reporter
    // could access them, for example in order to display a custom visual diff,
    // or create a different error message
    return {actual: received, expected, message, name: 'toBe', pass};
  },

  toBeCloseTo(actual: number, expected: number, precision?: number = 2) {
    const secondArgument = arguments.length === 3 ? 'precision' : null;
    ensureNumbers(actual, expected, '.toBeCloseTo');

    let pass = false;

    if (actual == Infinity && expected == Infinity) pass = true;
    else if (actual == -Infinity && expected == -Infinity) pass = true;
    else pass = Math.abs(expected - actual) < Math.pow(10, -precision) / 2;

    const message = () =>
      matcherHint('.toBeCloseTo', undefined, undefined, {
        isNot: this.isNot,
        secondArgument,
      }) +
      '\n\n' +
      `Precision: ${printExpected(precision)}-digit\n` +
      `Expected:  ${printExpected(expected)}\n` +
      `Received:  ${printReceived(actual)}`;

    return {message, pass};
  },

  toBeDefined(actual: any, expected: void) {
    ensureNoExpected(expected, '.toBeDefined');
    const pass = actual !== void 0;
    const message = () =>
      matcherHint('.toBeDefined', 'received', '', {
        isNot: this.isNot,
      }) +
      '\n\n' +
      `Received: ${printReceived(actual)}`;
    return {message, pass};
  },

  toBeFalsy(actual: any, expected: void) {
    ensureNoExpected(expected, '.toBeFalsy');
    const pass = !actual;
    const message = () =>
      matcherHint('.toBeFalsy', 'received', '', {
        isNot: this.isNot,
      }) +
      '\n\n' +
      `Received: ${printReceived(actual)}`;
    return {message, pass};
  },

  toBeGreaterThan(actual: number, expected: number) {
    ensureNumbers(actual, expected, '.toBeGreaterThan');
    const pass = actual > expected;
    const message = () =>
      matcherHint('.toBeGreaterThan', undefined, undefined, {
        isNot: this.isNot,
      }) +
      '\n\n' +
      `Expected: ${printExpected(expected)}\n` +
      `Received: ${printReceived(actual)}`;
    return {message, pass};
  },

  toBeGreaterThanOrEqual(actual: number, expected: number) {
    ensureNumbers(actual, expected, '.toBeGreaterThanOrEqual');
    const pass = actual >= expected;
    const message = () =>
      matcherHint('.toBeGreaterThanOrEqual', undefined, undefined, {
        isNot: this.isNot,
      }) +
      '\n\n' +
      `Expected: ${printExpected(expected)}\n` +
      `Received: ${printReceived(actual)}`;
    return {message, pass};
  },

  toBeInstanceOf(received: any, constructor: Function) {
    const constType = getType(constructor);

    if (constType !== 'function') {
      throw new Error(
        matcherErrorMessage(
          matcherHint('.toBeInstanceOf', undefined, undefined, {
            isNot: this.isNot,
          }),
          `${EXPECTED_COLOR('expected')} value must be a function`,
          printWithType('Expected', constructor, printExpected),
        ),
      );
    }
    const pass = received instanceof constructor;

    const message = pass
      ? () =>
          matcherHint('.toBeInstanceOf', 'value', 'constructor', {
            isNot: this.isNot,
          }) +
          '\n\n' +
          `Expected constructor: ${EXPECTED_COLOR(
            constructor.name || String(constructor),
          )}\n` +
          `Received value: ${printReceived(received)}`
      : () =>
          matcherHint('.toBeInstanceOf', 'value', 'constructor', {
            isNot: this.isNot,
          }) +
          '\n\n' +
          `Expected constructor: ${EXPECTED_COLOR(
            constructor.name || String(constructor),
          )}\n` +
          `Received constructor: ${RECEIVED_COLOR(
            received != null
              ? received.constructor && received.constructor.name
              : '',
          )}\n` +
          `Received value: ${printReceived(received)}`;

    return {message, pass};
  },

  toBeLessThan(actual: number, expected: number) {
    ensureNumbers(actual, expected, '.toBeLessThan');
    const pass = actual < expected;
    const message = () =>
      matcherHint('.toBeLessThan', undefined, undefined, {
        isNot: this.isNot,
      }) +
      '\n\n' +
      `Expected: ${printExpected(expected)}\n` +
      `Received: ${printReceived(actual)}`;
    return {message, pass};
  },

  toBeLessThanOrEqual(actual: number, expected: number) {
    ensureNumbers(actual, expected, '.toBeLessThanOrEqual');
    const pass = actual <= expected;
    const message = () =>
      matcherHint('.toBeLessThanOrEqual', undefined, undefined, {
        isNot: this.isNot,
      }) +
      '\n\n' +
      `Expected: ${printExpected(expected)}\n` +
      `Received: ${printReceived(actual)}`;
    return {message, pass};
  },

  toBeNaN(actual: any, expected: void) {
    ensureNoExpected(expected, '.toBeNaN');
    const pass = Number.isNaN(actual);
    const message = () =>
      matcherHint('.toBeNaN', 'received', '', {
        isNot: this.isNot,
      }) +
      '\n\n' +
      `Received: ${printReceived(actual)}`;
    return {message, pass};
  },

  toBeNull(actual: any, expected: void) {
    ensureNoExpected(expected, '.toBeNull');
    const pass = actual === null;
    const message = () =>
      matcherHint('.toBeNull', 'received', '', {
        isNot: this.isNot,
      }) +
      '\n\n' +
      `Received: ${printReceived(actual)}`;
    return {message, pass};
  },

  toBeTruthy(actual: any, expected: void) {
    ensureNoExpected(expected, '.toBeTruthy');
    const pass = !!actual;
    const message = () =>
      matcherHint('.toBeTruthy', 'received', '', {
        isNot: this.isNot,
      }) +
      '\n\n' +
      `Received: ${printReceived(actual)}`;
    return {message, pass};
  },

  toBeUndefined(actual: any, expected: void) {
    ensureNoExpected(expected, '.toBeUndefined');
    const pass = actual === void 0;
    const message = () =>
      matcherHint('.toBeUndefined', 'received', '', {
        isNot: this.isNot,
      }) +
      '\n\n' +
      `Received: ${printReceived(actual)}`;

    return {message, pass};
  },

  toContain(collection: ContainIterable | string, value: any) {
    const collectionType = getType(collection);

    let converted = null;
    if (Array.isArray(collection) || typeof collection === 'string') {
      // strings have `indexOf` so we don't need to convert
      // arrays have `indexOf` and we don't want to make a copy
      converted = collection;
    } else {
      try {
        converted = Array.from(collection);
      } catch (e) {
        throw new Error(
<<<<<<< HEAD
          matcherHint('[.not].toContain', 'collection', 'value') +
            '\n\n' +
            `Expected ${RECEIVED_COLOR(
              'collection',
            )} to be an array-like structure.\n` +
=======
          matcherErrorMessage(
            matcherHint('.toContain', undefined, undefined, {
              isNot: this.isNot,
            }),
            `${RECEIVED_COLOR(
              'received',
            )} value must not be null nor undefined`,
>>>>>>> 9208ac63
            printWithType('Received', collection, printReceived),
          ),
        );
      }
    }
    // At this point, we're either a string or an Array,
    // which was converted from an array-like structure.
    const pass = converted.indexOf(value) != -1;
    const message = () => {
      const stringExpected = 'Expected value';
      const stringReceived = `Received ${collectionType}`;
      const printLabel = getLabelPrinter(stringExpected, stringReceived);
      const suggestToContainEqual =
        !pass &&
        converted !== null &&
        typeof converted !== 'string' &&
        converted instanceof Array &&
        converted.findIndex(item => equals(item, value, [iterableEquality])) !==
          -1;

      return (
        matcherHint('.toContain', collectionType, 'value', {
          comment: 'indexOf',
          isNot: this.isNot,
        }) +
        '\n\n' +
        `${printLabel(stringExpected)}${printExpected(value)}\n` +
        `${printLabel(stringReceived)}${printReceived(collection)}` +
        (suggestToContainEqual ? `\n\n${SUGGEST_TO_CONTAIN_EQUAL}` : '')
      );
    };

    return {message, pass};
  },

  toContainEqual(collection: ContainIterable, value: any) {
    const collectionType = getType(collection);
    let converted = null;
    if (Array.isArray(collection)) {
      converted = collection;
    } else {
      try {
        converted = Array.from(collection);
      } catch (e) {
        throw new Error(
          matcherErrorMessage(
            matcherHint('.toContainEqual', undefined, undefined, {
              isNot: this.isNot,
            }),
            `${RECEIVED_COLOR(
              'received',
            )} value must not be null nor undefined`,
            printWithType('Received', collection, printReceived),
          ),
        );
      }
    }

    const pass =
      converted.findIndex(item => equals(item, value, [iterableEquality])) !==
      -1;
    const message = () => {
      const stringExpected = 'Expected value';
      const stringReceived = `Received ${collectionType}`;
      const printLabel = getLabelPrinter(stringExpected, stringReceived);

      return (
        matcherHint('.toContainEqual', collectionType, 'value', {
          comment: 'deep equality',
          isNot: this.isNot,
        }) +
        '\n\n' +
        `${printLabel(stringExpected)}${printExpected(value)}\n` +
        `${printLabel(stringReceived)}${printReceived(collection)}`
      );
    };

    return {message, pass};
  },

  toEqual(received: any, expected: any) {
    const pass = equals(received, expected, [iterableEquality]);

    const message = pass
      ? () =>
          matcherHint('.not.toEqual') +
          '\n\n' +
          `Expected value to not equal:\n` +
          `  ${printExpected(expected)}\n` +
          `Received:\n` +
          `  ${printReceived(received)}`
      : () => {
          const oneline = isOneline(expected, received);
          const diffString = diff(expected, received, {expand: this.expand});

          return (
            matcherHint('.toEqual') +
            '\n\n' +
            `Expected value to equal:\n` +
            `  ${printExpected(expected)}\n` +
            `Received:\n` +
            `  ${printReceived(received)}` +
            (diffString && !oneline ? `\n\nDifference:\n\n${diffString}` : '')
          );
        };

    // Passing the the actual and expected objects so that a custom reporter
    // could access them, for example in order to display a custom visual diff,
    // or create a different error message
    return {actual: received, expected, message, name: 'toEqual', pass};
  },

  toHaveLength(received: any, length: number) {
    if (
      typeof received !== 'string' &&
      (!received || typeof received.length !== 'number')
    ) {
      throw new Error(
        matcherErrorMessage(
          matcherHint('.toHaveLength', undefined, undefined, {
            isNot: this.isNot,
          }),
          `${RECEIVED_COLOR(
            'received',
          )} value must have a length property whose value must be a number`,
          printWithType('Received', received, printReceived),
        ),
      );
    }

    if (typeof length !== 'number') {
      throw new Error(
        matcherErrorMessage(
          matcherHint('.toHaveLength', undefined, undefined, {
            isNot: this.isNot,
          }),
          `${EXPECTED_COLOR('expected')} value must be a number`,
          printWithType('Expected', length, printExpected),
        ),
      );
    }

    const pass = received.length === length;
    const message = () => {
      const stringExpected = 'Expected length';
      const stringReceivedLength = 'Received length';
      const stringReceivedValue = `Received ${getType(received)}`;
      const printLabel = getLabelPrinter(
        stringExpected,
        stringReceivedLength,
        stringReceivedValue,
      );

      return (
        matcherHint('.toHaveLength', 'received', 'length', {
          isNot: this.isNot,
        }) +
        '\n\n' +
        `${printLabel(stringExpected)}${printExpected(length)}\n` +
        `${printLabel(stringReceivedLength)}${printReceived(
          received.length,
        )}\n` +
        `${printLabel(stringReceivedValue)}${printReceived(received)}`
      );
    };

    return {message, pass};
  },

  toHaveProperty(object: Object, keyPath: string | Array<any>, value?: any) {
    const valuePassed = arguments.length === 3;
    const secondArgument = valuePassed ? 'value' : null;

    if (object === null || object === undefined) {
      throw new Error(
        matcherErrorMessage(
          matcherHint('.toHaveProperty', undefined, 'path', {
            isNot: this.isNot,
            secondArgument,
          }),
          `${RECEIVED_COLOR('received')} value must not be null nor undefined`,
          printWithType('Received', object, printReceived),
        ),
      );
    }

    const keyPathType = getType(keyPath);

    if (keyPathType !== 'string' && keyPathType !== 'array') {
      throw new Error(
        matcherErrorMessage(
          matcherHint('.toHaveProperty', undefined, 'path', {
            isNot: this.isNot,
            secondArgument,
          }),
          `${EXPECTED_COLOR('expected')} path must be a string or array`,
          printWithType('Expected', keyPath, printExpected),
        ),
      );
    }

    const result = getPath(object, keyPath);
    const {lastTraversedObject, hasEndProp} = result;

    const pass = valuePassed
      ? equals(result.value, value, [iterableEquality])
      : hasEndProp;

    const traversedPath = result.traversedPath.join('.');

    const message = pass
      ? () =>
          matcherHint('.not.toHaveProperty', 'object', 'path', {
            secondArgument,
          }) +
          '\n\n' +
          `Expected the object:\n` +
          `  ${printReceived(object)}\n` +
          `Not to have a nested property:\n` +
          `  ${printExpected(keyPath)}\n` +
          (valuePassed ? `With a value of:\n  ${printExpected(value)}\n` : '')
      : () => {
          const diffString =
            valuePassed && hasEndProp
              ? diff(value, result.value, {expand: this.expand})
              : '';
          return (
            matcherHint('.toHaveProperty', 'object', 'path', {
              secondArgument,
            }) +
            '\n\n' +
            `Expected the object:\n` +
            `  ${printReceived(object)}\n` +
            `To have a nested property:\n` +
            `  ${printExpected(keyPath)}\n` +
            (valuePassed
              ? `With a value of:\n  ${printExpected(value)}\n`
              : '') +
            (hasEndProp
              ? `Received:\n` +
                `  ${printReceived(result.value)}` +
                (diffString ? `\n\nDifference:\n\n${diffString}` : '')
              : traversedPath
              ? `Received:\n  ${RECEIVED_COLOR(
                  'object',
                )}.${traversedPath}: ${printReceived(lastTraversedObject)}`
              : '')
          );
        };
    if (pass === undefined) {
      throw new Error('pass must be initialized');
    }

    return {message, pass};
  },

  toMatch(received: string, expected: string | RegExp) {
    if (typeof received !== 'string') {
      throw new Error(
        matcherErrorMessage(
          matcherHint('.toMatch', undefined, undefined, {
            isNot: this.isNot,
          }),
          `${RECEIVED_COLOR('received')} value must be a string`,
          printWithType('Received', received, printReceived),
        ),
      );
    }

    if (
      !(expected && typeof expected.test === 'function') &&
      !(typeof expected === 'string')
    ) {
      throw new Error(
        matcherErrorMessage(
          matcherHint('.toMatch', undefined, undefined, {
            isNot: this.isNot,
          }),
          `${EXPECTED_COLOR(
            'expected',
          )} value must be a string or regular expression`,
          printWithType('Expected', expected, printExpected),
        ),
      );
    }

    const pass = new RegExp(
      typeof expected === 'string' ? escapeStrForRegex(expected) : expected,
    ).test(received);
    const message = pass
      ? () =>
          matcherHint('.not.toMatch') +
          `\n\nExpected value not to match:\n` +
          `  ${printExpected(expected)}` +
          `\nReceived:\n` +
          `  ${printReceived(received)}`
      : () =>
          matcherHint('.toMatch') +
          `\n\nExpected value to match:\n` +
          `  ${printExpected(expected)}` +
          `\nReceived:\n` +
          `  ${printReceived(received)}`;

    return {message, pass};
  },

  toMatchObject(receivedObject: Object, expectedObject: Object) {
    if (typeof receivedObject !== 'object' || receivedObject === null) {
      throw new Error(
        matcherErrorMessage(
          matcherHint('.toMatchObject', undefined, undefined, {
            isNot: this.isNot,
          }),
          `${RECEIVED_COLOR('received')} value must be a non-null object`,
          printWithType('Received', receivedObject, printReceived),
        ),
      );
    }

    if (typeof expectedObject !== 'object' || expectedObject === null) {
      throw new Error(
        matcherErrorMessage(
          matcherHint('.toMatchObject', undefined, undefined, {
            isNot: this.isNot,
          }),
          `${EXPECTED_COLOR('expected')} value must be a non-null object`,
          printWithType('Expected', expectedObject, printExpected),
        ),
      );
    }

    const pass = equals(receivedObject, expectedObject, [
      iterableEquality,
      subsetEquality,
    ]);

    const message = pass
      ? () =>
          matcherHint('.not.toMatchObject') +
          `\n\nExpected value not to match object:\n` +
          `  ${printExpected(expectedObject)}` +
          `\nReceived:\n` +
          `  ${printReceived(receivedObject)}`
      : () => {
          const diffString = diff(
            expectedObject,
            getObjectSubset(receivedObject, expectedObject),
            {
              expand: this.expand,
            },
          );
          return (
            matcherHint('.toMatchObject') +
            `\n\nExpected value to match object:\n` +
            `  ${printExpected(expectedObject)}` +
            `\nReceived:\n` +
            `  ${printReceived(receivedObject)}` +
            (diffString ? `\nDifference:\n${diffString}` : '')
          );
        };

    return {message, pass};
  },

  toStrictEqual(received: any, expected: any) {
    const pass = equals(
      received,
      expected,
      [iterableEquality, typeEquality],
      true,
    );

    const hint = matcherHint('.toStrictEqual', undefined, undefined, {
      isNot: this.isNot,
    });
    const message = pass
      ? () =>
          hint +
          '\n\n' +
          `Expected: ${printExpected(expected)}\n` +
          `Received: ${printReceived(received)}`
      : () => {
          const diffString = diff(expected, received, {
            expand: this.expand,
          });
          return hint + (diffString ? `\n\nDifference:\n\n${diffString}` : '');
        };

    // Passing the the actual and expected objects so that a custom reporter
    // could access them, for example in order to display a custom visual diff,
    // or create a different error message
    return {actual: received, expected, message, name: 'toStrictEqual', pass};
  },
};

export default matchers;<|MERGE_RESOLUTION|>--- conflicted
+++ resolved
@@ -19,11 +19,8 @@
   SUGGEST_TO_CONTAIN_EQUAL,
   ensureNoExpected,
   ensureNumbers,
-<<<<<<< HEAD
   getLabelPrinter,
-=======
   matcherErrorMessage,
->>>>>>> 9208ac63
   matcherHint,
   printReceived,
   printExpected,
@@ -294,13 +291,6 @@
         converted = Array.from(collection);
       } catch (e) {
         throw new Error(
-<<<<<<< HEAD
-          matcherHint('[.not].toContain', 'collection', 'value') +
-            '\n\n' +
-            `Expected ${RECEIVED_COLOR(
-              'collection',
-            )} to be an array-like structure.\n` +
-=======
           matcherErrorMessage(
             matcherHint('.toContain', undefined, undefined, {
               isNot: this.isNot,
@@ -308,7 +298,6 @@
             `${RECEIVED_COLOR(
               'received',
             )} value must not be null nor undefined`,
->>>>>>> 9208ac63
             printWithType('Received', collection, printReceived),
           ),
         );
