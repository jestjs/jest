--- conflicted
+++ resolved
@@ -6,25 +6,15 @@
  *
  */
 
-<<<<<<< HEAD
-import type {Expect} from '@jest/types';
-=======
 import {
   equals,
   isA,
   iterableEquality,
   subsetEquality,
 } from '@jest/expect-utils';
->>>>>>> 29534331
+import type {Expect} from '@jest/types';
 import * as matcherUtils from 'jest-matcher-utils';
 import {getState} from './jestMatchersObject';
-<<<<<<< HEAD
-import {iterableEquality, subsetEquality} from './utils';
-=======
-import type {
-  AsymmetricMatcher as AsymmetricMatcherInterface,
-  MatcherState,
-} from './types';
 
 const functionToString = Function.prototype.toString;
 
@@ -38,7 +28,6 @@
     .match(/^(?:async)?\s*function\s*\*?\s*([\w$]+)\s*\(/);
   return matches ? matches[1] : '<anonymous>';
 }
->>>>>>> 29534331
 
 const utils = Object.freeze({
   ...matcherUtils,
@@ -46,9 +35,6 @@
   subsetEquality,
 });
 
-<<<<<<< HEAD
-export abstract class AsymmetricMatcher<T> implements Expect.AsymmetricMatcher {
-=======
 // eslint-disable-next-line @typescript-eslint/ban-types
 function getPrototype(obj: object) {
   if (Object.getPrototypeOf) {
@@ -75,12 +61,7 @@
   return hasProperty(getPrototype(obj), property);
 }
 
-export abstract class AsymmetricMatcher<
-  T,
-  State extends MatcherState = MatcherState,
-> implements AsymmetricMatcherInterface
-{
->>>>>>> 29534331
+export abstract class AsymmetricMatcher<T> implements Expect.AsymmetricMatcher {
   $$typeof = Symbol.for('jest.asymmetricMatcher');
 
   constructor(protected sample: T, protected inverse = false) {}
