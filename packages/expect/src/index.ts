--- conflicted
+++ resolved
@@ -8,11 +8,8 @@
 
 /* eslint-disable local/prefer-spread-eventually */
 
-<<<<<<< HEAD
+import {equals, iterableEquality, subsetEquality} from '@jest/expect-utils';
 import type {Expect} from '@jest/types';
-=======
-import {equals, iterableEquality, subsetEquality} from '@jest/expect-utils';
->>>>>>> 29534331
 import * as matcherUtils from 'jest-matcher-utils';
 import {
   any,
@@ -42,32 +39,12 @@
 import toThrowMatchers, {
   createMatcher as createThrowMatcher,
 } from './toThrowMatchers';
-<<<<<<< HEAD
-import {iterableEquality, subsetEquality} from './utils';
 import './types-patch';
 
-class JestAssertionError extends Error {
+export class JestAssertionError extends Error {
   matcherResult?: Omit<Expect.SyncExpectationResult, 'message'> & {
     message: string;
   };
-=======
-import type {
-  AsyncExpectationResult,
-  Expect,
-  ExpectationResult,
-  MatcherState,
-  MatchersObject,
-  PromiseMatcherFn,
-  RawMatcherFn,
-  SyncExpectationResult,
-  ThrowingMatcherFn,
-} from './types';
-
-export type {Expect, MatcherState, Matchers} from './types';
-
-export class JestAssertionError extends Error {
-  matcherResult?: Omit<SyncExpectationResult, 'message'> & {message: string};
->>>>>>> 29534331
 }
 
 const isPromise = <T extends any>(obj: any): obj is PromiseLike<T> =>
@@ -79,11 +56,7 @@
   matcher: Expect.RawMatcherFn,
 ) {
   return function (
-<<<<<<< HEAD
     this: Expect.MatcherState,
-=======
-    this: MatcherState,
->>>>>>> 29534331
     received: any,
     testNameOrInlineSnapshot?: string,
   ) {
@@ -104,11 +77,7 @@
   return null;
 };
 
-<<<<<<< HEAD
-const expect: Expect.Expect = (actual: any, ...rest: Array<any>) => {
-=======
-export const expect: Expect = (actual: any, ...rest: Array<any>) => {
->>>>>>> 29534331
+export const expect: Expect.Expect = (actual: any, ...rest: Array<any>) => {
   if (rest.length !== 0) {
     throw new Error('Expect takes at most one argument.');
   }
@@ -276,11 +245,7 @@
     let throws = true;
     const utils = {...matcherUtils, iterableEquality, subsetEquality};
 
-<<<<<<< HEAD
     const matcherContext: Expect.MatcherState = {
-=======
-    const matcherContext: MatcherState = {
->>>>>>> 29534331
       // When throws is disabled, the matcher will not throw errors during test
       // execution but instead add them to the global matcher state. If a
       // matcher throws, test execution is normally stopped immediately. The
@@ -383,14 +348,8 @@
     }
   };
 
-<<<<<<< HEAD
 expect.extend = (matchers: Expect.MatchersObject): void =>
   setMatchers(matchers, false, expect);
-=======
-expect.extend = <T extends MatcherState = MatcherState>(
-  matchers: MatchersObject<T>,
-): void => setMatchers(matchers, false, expect);
->>>>>>> 29534331
 
 expect.anything = anything;
 expect.any = any;
@@ -462,16 +421,4 @@
 expect.setState = setState;
 expect.extractExpectedAssertionsErrors = extractExpectedAssertionsErrors;
 
-<<<<<<< HEAD
-const expectExport = expect as Expect.Expect;
-
-// TODO: remove reexport of types in Jest 28. The types must be imported directly from @jest/types
-declare namespace expectExport {
-  export type MatcherState = Expect.MatcherState;
-  export interface Matchers<R, T = unknown> extends Expect.Matchers<R, T> {}
-}
-
-export = expectExport;
-=======
-export default expect;
->>>>>>> 29534331
+export default expect;