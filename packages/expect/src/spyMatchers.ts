--- conflicted
+++ resolved
@@ -109,80 +109,6 @@
           '\n\n' +
           `Expected ${identifier} to have returned.`;
 
-<<<<<<< HEAD
-const createToBeCalledTimesMatcher = (matcherName: string) => (
-  received: any,
-  expected: number,
-): SyncExpectationResult => {
-  ensureExpectedIsNonNegativeInteger(expected, matcherName);
-  ensureMock(received, matcherName);
-
-  const receivedIsSpy = isSpy(received);
-  const type = receivedIsSpy ? 'spy' : 'mock function';
-  const receivedName = receivedIsSpy ? 'spy' : received.getMockName();
-  const identifier =
-    receivedIsSpy || receivedName === 'jest.fn()'
-      ? type
-      : `${type} "${receivedName}"`;
-  const count = receivedIsSpy
-    ? received.calls.count()
-    : received.mock.calls.length;
-  const pass = count === expected;
-  const message = pass
-    ? () =>
-        matcherHint('.not' + matcherName, receivedName, String(expected)) +
-        `\n\n` +
-        `Expected ${identifier} not to be called ` +
-        `${EXPECTED_COLOR(pluralize('time', expected))}, but it was` +
-        ` called exactly ${RECEIVED_COLOR(pluralize('time', count))}.`
-    : () =>
-        matcherHint(matcherName, receivedName, String(expected)) +
-        '\n\n' +
-        `Expected ${identifier} to have been called ` +
-        `${EXPECTED_COLOR(pluralize('time', expected))},` +
-        ` but it was called ${RECEIVED_COLOR(pluralize('time', count))}.`;
-
-  return {message, pass};
-};
-
-const createToReturnTimesMatcher = (matcherName: string) => (
-  received: any,
-  expected: number,
-): SyncExpectationResult => {
-  ensureExpectedIsNonNegativeInteger(expected, matcherName);
-  ensureMock(received, matcherName);
-
-  const receivedName = received.getMockName();
-  const identifier =
-    receivedName === 'jest.fn()'
-      ? 'mock function'
-      : `mock function "${receivedName}"`;
-
-  // List of return results that correspond only to calls that returned
-  const returnResults = received.mock.results.filter(
-    (result: any) => result.type === 'return',
-  );
-
-  const count = returnResults.length;
-  const pass = count === expected;
-
-  const message = pass
-    ? () =>
-        matcherHint('.not' + matcherName, receivedName, String(expected)) +
-        `\n\n` +
-        `Expected ${identifier} not to have returned ` +
-        `${EXPECTED_COLOR(pluralize('time', expected))}, but it` +
-        ` returned exactly ${RECEIVED_COLOR(pluralize('time', count))}.`
-    : () =>
-        matcherHint(matcherName, receivedName, String(expected)) +
-        '\n\n' +
-        `Expected ${identifier} to have returned ` +
-        `${EXPECTED_COLOR(pluralize('time', expected))},` +
-        ` but it returned ${RECEIVED_COLOR(pluralize('time', count))}.`;
-
-  return {message, pass};
-};
-=======
     return {message, pass};
   };
 
@@ -197,7 +123,7 @@
       isNot: this.isNot,
       promise: this.promise,
     };
-    ensureExpectedIsNumber(expected, matcherName.slice(1), options);
+    ensureExpectedIsNonNegativeInteger(expected, matcherName.slice(1), options);
     ensureMock(received, matcherName.slice(1), expectedArgument, options);
 
     const receivedIsSpy = isSpy(received);
@@ -239,7 +165,7 @@
       isNot: this.isNot,
       promise: this.promise,
     };
-    ensureExpectedIsNumber(expected, matcherName.slice(1), options);
+    ensureExpectedIsNonNegativeInteger(expected, matcherName.slice(1), options);
     ensureMock(received, matcherName.slice(1), expectedArgument, options);
 
     const receivedName = received.getMockName();
@@ -252,7 +178,6 @@
     const returnResults = received.mock.results.filter(
       (result: any) => result.type === 'return',
     );
->>>>>>> b64d35d1
 
     const count = returnResults.length;
     const pass = count === expected;
