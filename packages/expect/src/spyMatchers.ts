--- conflicted
+++ resolved
@@ -288,13 +288,8 @@
       isNot: this.isNot,
       promise: this.promise,
     };
-<<<<<<< HEAD
     ensureExpectedIsNonNegativeInteger(expected, matcherName, options);
-    ensureMock(received, matcherName, expectedArgument, options);
-=======
-    ensureExpectedIsNumber(expected, matcherName, options);
     ensureMockOrSpy(received, matcherName, expectedArgument, options);
->>>>>>> 88ccda09
 
     const receivedIsSpy = isSpy(received);
     const receivedName = receivedIsSpy ? 'spy' : received.getMockName();
