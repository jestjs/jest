/**
 * Copyright (c) Facebook, Inc. and its affiliates. All Rights Reserved.
 *
 * This source code is licensed under the MIT license found in the
 * LICENSE file in the root directory of this source tree.
 */

<<<<<<< HEAD
import type {Expect} from '@jest/types';
=======
import {equals, iterableEquality} from '@jest/expect-utils';
>>>>>>> 29534331
import {getType, isPrimitive} from 'jest-get-type';
import {
  DIM_COLOR,
  EXPECTED_COLOR,
  MatcherHintOptions,
  RECEIVED_COLOR,
  diff,
  ensureExpectedIsNonNegativeInteger,
  ensureNoExpected,
  matcherErrorMessage,
  matcherHint,
  printExpected,
  printReceived,
  printWithType,
  stringify,
} from 'jest-matcher-utils';
<<<<<<< HEAD
import {equals} from './jasmineUtils';
import {iterableEquality} from './utils';
=======
import type {
  MatcherState,
  MatchersObject,
  SyncExpectationResult,
} from './types';
>>>>>>> 29534331

// The optional property of matcher context is true if undefined.
const isExpand = (expand?: boolean): boolean => expand !== false;

const PRINT_LIMIT = 3;

const NO_ARGUMENTS = 'called with 0 arguments';

const printExpectedArgs = (expected: Array<unknown>): string =>
  expected.length === 0
    ? NO_ARGUMENTS
    : expected.map(arg => printExpected(arg)).join(', ');

const printReceivedArgs = (
  received: Array<unknown>,
  expected?: Array<unknown>,
): string =>
  received.length === 0
    ? NO_ARGUMENTS
    : received
        .map((arg, i) =>
          Array.isArray(expected) &&
          i < expected.length &&
          isEqualValue(expected[i], arg)
            ? printCommon(arg)
            : printReceived(arg),
        )
        .join(', ');

const printCommon = (val: unknown) => DIM_COLOR(stringify(val));

const isEqualValue = (expected: unknown, received: unknown): boolean =>
  equals(expected, received, [iterableEquality]);

const isEqualCall = (
  expected: Array<unknown>,
  received: Array<unknown>,
): boolean => isEqualValue(expected, received);

const isEqualReturn = (expected: unknown, result: any): boolean =>
  result.type === 'return' && isEqualValue(expected, result.value);

const countReturns = (results: Array<any>): number =>
  results.reduce(
    (n: number, result: any) => (result.type === 'return' ? n + 1 : n),
    0,
  );

const printNumberOfReturns = (
  countReturns: number,
  countCalls: number,
): string =>
  `\nNumber of returns: ${printReceived(countReturns)}` +
  (countCalls !== countReturns
    ? `\nNumber of calls:   ${printReceived(countCalls)}`
    : '');

type PrintLabel = (string: string, isExpectedCall: boolean) => string;

// Given a label, return a function which given a string,
// right-aligns it preceding the colon in the label.
const getRightAlignedPrinter = (label: string): PrintLabel => {
  // Assume that the label contains a colon.
  const index = label.indexOf(':');
  const suffix = label.slice(index);

  return (string: string, isExpectedCall: boolean) =>
    (isExpectedCall
      ? '->' + ' '.repeat(Math.max(0, index - 2 - string.length))
      : ' '.repeat(Math.max(index - string.length))) +
    string +
    suffix;
};

type IndexedCall = [number, Array<unknown>];

const printReceivedCallsNegative = (
  expected: Array<unknown>,
  indexedCalls: Array<IndexedCall>,
  isOnlyCall: boolean,
  iExpectedCall?: number,
) => {
  if (indexedCalls.length === 0) {
    return '';
  }

  const label = 'Received:     ';
  if (isOnlyCall) {
    return label + printReceivedArgs(indexedCalls[0], expected) + '\n';
  }

  const printAligned = getRightAlignedPrinter(label);

  return (
    'Received\n' +
    indexedCalls.reduce(
      (printed: string, [i, args]: IndexedCall) =>
        printed +
        printAligned(String(i + 1), i === iExpectedCall) +
        printReceivedArgs(args, expected) +
        '\n',
      '',
    )
  );
};

const printExpectedReceivedCallsPositive = (
  expected: Array<unknown>,
  indexedCalls: Array<IndexedCall>,
  expand: boolean,
  isOnlyCall: boolean,
  iExpectedCall?: number,
) => {
  const expectedLine = `Expected: ${printExpectedArgs(expected)}\n`;
  if (indexedCalls.length === 0) {
    return expectedLine;
  }

  const label = 'Received: ';
  if (isOnlyCall && (iExpectedCall === 0 || iExpectedCall === undefined)) {
    const received = indexedCalls[0][1];

    if (isLineDiffableCall(expected, received)) {
      // Display diff without indentation.
      const lines = [
        EXPECTED_COLOR('- Expected'),
        RECEIVED_COLOR('+ Received'),
        '',
      ];

      const length = Math.max(expected.length, received.length);
      for (let i = 0; i < length; i += 1) {
        if (i < expected.length && i < received.length) {
          if (isEqualValue(expected[i], received[i])) {
            lines.push(`  ${printCommon(received[i])},`);
            continue;
          }

          if (isLineDiffableArg(expected[i], received[i])) {
            const difference = diff(expected[i], received[i], {expand});
            if (
              typeof difference === 'string' &&
              difference.includes('- Expected') &&
              difference.includes('+ Received')
            ) {
              // Omit annotation in case multiple args have diff.
              lines.push(difference.split('\n').slice(3).join('\n') + ',');
              continue;
            }
          }
        }

        if (i < expected.length) {
          lines.push(EXPECTED_COLOR('- ' + stringify(expected[i])) + ',');
        }
        if (i < received.length) {
          lines.push(RECEIVED_COLOR('+ ' + stringify(received[i])) + ',');
        }
      }

      return lines.join('\n') + '\n';
    }

    return expectedLine + label + printReceivedArgs(received, expected) + '\n';
  }

  const printAligned = getRightAlignedPrinter(label);

  return (
    expectedLine +
    'Received\n' +
    indexedCalls.reduce((printed: string, [i, received]: IndexedCall) => {
      const aligned = printAligned(String(i + 1), i === iExpectedCall);
      return (
        printed +
        ((i === iExpectedCall || iExpectedCall === undefined) &&
        isLineDiffableCall(expected, received)
          ? aligned.replace(': ', '\n') +
            printDiffCall(expected, received, expand)
          : aligned + printReceivedArgs(received, expected)) +
        '\n'
      );
    }, '')
  );
};

const indentation = 'Received'.replace(/\w/g, ' ');

const printDiffCall = (
  expected: Array<unknown>,
  received: Array<unknown>,
  expand: boolean,
) =>
  received
    .map((arg, i) => {
      if (i < expected.length) {
        if (isEqualValue(expected[i], arg)) {
          return indentation + '  ' + printCommon(arg) + ',';
        }

        if (isLineDiffableArg(expected[i], arg)) {
          const difference = diff(expected[i], arg, {expand});

          if (
            typeof difference === 'string' &&
            difference.includes('- Expected') &&
            difference.includes('+ Received')
          ) {
            // Display diff with indentation.
            // Omit annotation in case multiple args have diff.
            return (
              difference
                .split('\n')
                .slice(3)
                .map(line => indentation + line)
                .join('\n') + ','
            );
          }
        }
      }

      // Display + only if received arg has no corresponding expected arg.
      return (
        indentation +
        (i < expected.length
          ? '  ' + printReceived(arg)
          : RECEIVED_COLOR('+ ' + stringify(arg))) +
        ','
      );
    })
    .join('\n');

const isLineDiffableCall = (
  expected: Array<unknown>,
  received: Array<unknown>,
): boolean =>
  expected.some(
    (arg, i) => i < received.length && isLineDiffableArg(arg, received[i]),
  );

// Almost redundant with function in jest-matcher-utils,
// except no line diff for any strings.
const isLineDiffableArg = (expected: unknown, received: unknown): boolean => {
  const expectedType = getType(expected);
  const receivedType = getType(received);

  if (expectedType !== receivedType) {
    return false;
  }

  if (isPrimitive(expected)) {
    return false;
  }

  if (
    expectedType === 'date' ||
    expectedType === 'function' ||
    expectedType === 'regexp'
  ) {
    return false;
  }

  if (expected instanceof Error && received instanceof Error) {
    return false;
  }

  if (
    expectedType === 'object' &&
    typeof (expected as any).asymmetricMatch === 'function'
  ) {
    return false;
  }

  if (
    receivedType === 'object' &&
    typeof (received as any).asymmetricMatch === 'function'
  ) {
    return false;
  }

  return true;
};

const printResult = (result: any, expected: unknown) =>
  result.type === 'throw'
    ? 'function call threw an error'
    : result.type === 'incomplete'
    ? 'function call has not returned yet'
    : isEqualValue(expected, result.value)
    ? printCommon(result.value)
    : printReceived(result.value);

type IndexedResult = [number, any];

// Return either empty string or one line per indexed result,
// so additional empty line can separate from `Number of returns` which follows.
const printReceivedResults = (
  label: string,
  expected: unknown,
  indexedResults: Array<IndexedResult>,
  isOnlyCall: boolean,
  iExpectedCall?: number,
) => {
  if (indexedResults.length === 0) {
    return '';
  }

  if (isOnlyCall && (iExpectedCall === 0 || iExpectedCall === undefined)) {
    return label + printResult(indexedResults[0][1], expected) + '\n';
  }

  const printAligned = getRightAlignedPrinter(label);

  return (
    label.replace(':', '').trim() +
    '\n' +
    indexedResults.reduce(
      (printed: string, [i, result]: IndexedResult) =>
        printed +
        printAligned(String(i + 1), i === iExpectedCall) +
        printResult(result, expected) +
        '\n',
      '',
    )
  );
};

const createToBeCalledMatcher = (matcherName: string) =>
  function (
    this: Expect.MatcherState,
    received: any,
    expected: unknown,
  ): Expect.SyncExpectationResult {
    const expectedArgument = '';
    const options: MatcherHintOptions = {
      isNot: this.isNot,
      promise: this.promise,
    };
    ensureNoExpected(expected, matcherName, options);
    ensureMockOrSpy(received, matcherName, expectedArgument, options);

    const receivedIsSpy = isSpy(received);
    const receivedName = receivedIsSpy ? 'spy' : received.getMockName();
    const count = receivedIsSpy
      ? received.calls.count()
      : received.mock.calls.length;
    const calls = receivedIsSpy
      ? received.calls.all().map((x: any) => x.args)
      : received.mock.calls;
    const pass = count > 0;
    const message = pass
      ? () =>
          matcherHint(matcherName, receivedName, expectedArgument, options) +
          '\n\n' +
          `Expected number of calls: ${printExpected(0)}\n` +
          `Received number of calls: ${printReceived(count)}\n\n` +
          calls
            .reduce((lines: Array<string>, args: any, i: number) => {
              if (lines.length < PRINT_LIMIT) {
                lines.push(`${i + 1}: ${printReceivedArgs(args)}`);
              }

              return lines;
            }, [])
            .join('\n')
      : () =>
          matcherHint(matcherName, receivedName, expectedArgument, options) +
          '\n\n' +
          `Expected number of calls: >= ${printExpected(1)}\n` +
          `Received number of calls:    ${printReceived(count)}`;

    return {message, pass};
  };

const createToReturnMatcher = (matcherName: string) =>
  function (
    this: Expect.MatcherState,
    received: any,
    expected: unknown,
  ): Expect.SyncExpectationResult {
    const expectedArgument = '';
    const options: MatcherHintOptions = {
      isNot: this.isNot,
      promise: this.promise,
    };
    ensureNoExpected(expected, matcherName, options);
    ensureMock(received, matcherName, expectedArgument, options);

    const receivedName = received.getMockName();

    // Count return values that correspond only to calls that returned
    const count = received.mock.results.reduce(
      (n: number, result: any) => (result.type === 'return' ? n + 1 : n),
      0,
    );

    const pass = count > 0;

    const message = pass
      ? () =>
          matcherHint(matcherName, receivedName, expectedArgument, options) +
          '\n\n' +
          `Expected number of returns: ${printExpected(0)}\n` +
          `Received number of returns: ${printReceived(count)}\n\n` +
          received.mock.results
            .reduce((lines: Array<string>, result: any, i: number) => {
              if (result.type === 'return' && lines.length < PRINT_LIMIT) {
                lines.push(`${i + 1}: ${printReceived(result.value)}`);
              }

              return lines;
            }, [])
            .join('\n') +
          (received.mock.calls.length !== count
            ? `\n\nReceived number of calls:   ${printReceived(
                received.mock.calls.length,
              )}`
            : '')
      : () =>
          matcherHint(matcherName, receivedName, expectedArgument, options) +
          '\n\n' +
          `Expected number of returns: >= ${printExpected(1)}\n` +
          `Received number of returns:    ${printReceived(count)}` +
          (received.mock.calls.length !== count
            ? `\nReceived number of calls:      ${printReceived(
                received.mock.calls.length,
              )}`
            : '');

    return {message, pass};
  };

const createToBeCalledTimesMatcher = (matcherName: string) =>
  function (
    this: Expect.MatcherState,
    received: any,
    expected: number,
  ): Expect.SyncExpectationResult {
    const expectedArgument = 'expected';
    const options: MatcherHintOptions = {
      isNot: this.isNot,
      promise: this.promise,
    };
    ensureExpectedIsNonNegativeInteger(expected, matcherName, options);
    ensureMockOrSpy(received, matcherName, expectedArgument, options);

    const receivedIsSpy = isSpy(received);
    const receivedName = receivedIsSpy ? 'spy' : received.getMockName();
    const count = receivedIsSpy
      ? received.calls.count()
      : received.mock.calls.length;

    const pass = count === expected;

    const message = pass
      ? () =>
          matcherHint(matcherName, receivedName, expectedArgument, options) +
          '\n\n' +
          `Expected number of calls: not ${printExpected(expected)}`
      : () =>
          matcherHint(matcherName, receivedName, expectedArgument, options) +
          '\n\n' +
          `Expected number of calls: ${printExpected(expected)}\n` +
          `Received number of calls: ${printReceived(count)}`;

    return {message, pass};
  };

const createToReturnTimesMatcher = (matcherName: string) =>
  function (
    this: Expect.MatcherState,
    received: any,
    expected: number,
  ): Expect.SyncExpectationResult {
    const expectedArgument = 'expected';
    const options: MatcherHintOptions = {
      isNot: this.isNot,
      promise: this.promise,
    };
    ensureExpectedIsNonNegativeInteger(expected, matcherName, options);
    ensureMock(received, matcherName, expectedArgument, options);

    const receivedName = received.getMockName();

    // Count return values that correspond only to calls that returned
    const count = received.mock.results.reduce(
      (n: number, result: any) => (result.type === 'return' ? n + 1 : n),
      0,
    );

    const pass = count === expected;

    const message = pass
      ? () =>
          matcherHint(matcherName, receivedName, expectedArgument, options) +
          '\n\n' +
          `Expected number of returns: not ${printExpected(expected)}` +
          (received.mock.calls.length !== count
            ? `\n\nReceived number of calls:       ${printReceived(
                received.mock.calls.length,
              )}`
            : '')
      : () =>
          matcherHint(matcherName, receivedName, expectedArgument, options) +
          '\n\n' +
          `Expected number of returns: ${printExpected(expected)}\n` +
          `Received number of returns: ${printReceived(count)}` +
          (received.mock.calls.length !== count
            ? `\nReceived number of calls:   ${printReceived(
                received.mock.calls.length,
              )}`
            : '');

    return {message, pass};
  };

const createToBeCalledWithMatcher = (matcherName: string) =>
  function (
    this: Expect.MatcherState,
    received: any,
    ...expected: Array<unknown>
  ): Expect.SyncExpectationResult {
    const expectedArgument = '...expected';
    const options: MatcherHintOptions = {
      isNot: this.isNot,
      promise: this.promise,
    };
    ensureMockOrSpy(received, matcherName, expectedArgument, options);

    const receivedIsSpy = isSpy(received);
    const receivedName = receivedIsSpy ? 'spy' : received.getMockName();

    const calls = receivedIsSpy
      ? received.calls.all().map((x: any) => x.args)
      : received.mock.calls;

    const pass = calls.some((call: any) => isEqualCall(expected, call));

    const message = pass
      ? () => {
          // Some examples of calls that are equal to expected value.
          const indexedCalls: Array<IndexedCall> = [];
          let i = 0;
          while (i < calls.length && indexedCalls.length < PRINT_LIMIT) {
            if (isEqualCall(expected, calls[i])) {
              indexedCalls.push([i, calls[i]]);
            }
            i += 1;
          }

          return (
            matcherHint(matcherName, receivedName, expectedArgument, options) +
            '\n\n' +
            `Expected: not ${printExpectedArgs(expected)}\n` +
            (calls.length === 1 && stringify(calls[0]) === stringify(expected)
              ? ''
              : printReceivedCallsNegative(
                  expected,
                  indexedCalls,
                  calls.length === 1,
                )) +
            `\nNumber of calls: ${printReceived(calls.length)}`
          );
        }
      : () => {
          // Some examples of calls that are not equal to expected value.
          const indexedCalls: Array<IndexedCall> = [];
          let i = 0;
          while (i < calls.length && indexedCalls.length < PRINT_LIMIT) {
            indexedCalls.push([i, calls[i]]);
            i += 1;
          }

          return (
            matcherHint(matcherName, receivedName, expectedArgument, options) +
            '\n\n' +
            printExpectedReceivedCallsPositive(
              expected,
              indexedCalls,
              isExpand(this.expand),
              calls.length === 1,
            ) +
            `\nNumber of calls: ${printReceived(calls.length)}`
          );
        };

    return {message, pass};
  };

const createToReturnWithMatcher = (matcherName: string) =>
  function (
    this: Expect.MatcherState,
    received: any,
    expected: unknown,
  ): Expect.SyncExpectationResult {
    const expectedArgument = 'expected';
    const options: MatcherHintOptions = {
      isNot: this.isNot,
      promise: this.promise,
    };
    ensureMock(received, matcherName, expectedArgument, options);

    const receivedName = received.getMockName();
    const {calls, results} = received.mock;

    const pass = results.some((result: any) => isEqualReturn(expected, result));

    const message = pass
      ? () => {
          // Some examples of results that are equal to expected value.
          const indexedResults: Array<IndexedResult> = [];
          let i = 0;
          while (i < results.length && indexedResults.length < PRINT_LIMIT) {
            if (isEqualReturn(expected, results[i])) {
              indexedResults.push([i, results[i]]);
            }
            i += 1;
          }

          return (
            matcherHint(matcherName, receivedName, expectedArgument, options) +
            '\n\n' +
            `Expected: not ${printExpected(expected)}\n` +
            (results.length === 1 &&
            results[0].type === 'return' &&
            stringify(results[0].value) === stringify(expected)
              ? ''
              : printReceivedResults(
                  'Received:     ',
                  expected,
                  indexedResults,
                  results.length === 1,
                )) +
            printNumberOfReturns(countReturns(results), calls.length)
          );
        }
      : () => {
          // Some examples of results that are not equal to expected value.
          const indexedResults: Array<IndexedResult> = [];
          let i = 0;
          while (i < results.length && indexedResults.length < PRINT_LIMIT) {
            indexedResults.push([i, results[i]]);
            i += 1;
          }

          return (
            matcherHint(matcherName, receivedName, expectedArgument, options) +
            '\n\n' +
            `Expected: ${printExpected(expected)}\n` +
            printReceivedResults(
              'Received: ',
              expected,
              indexedResults,
              results.length === 1,
            ) +
            printNumberOfReturns(countReturns(results), calls.length)
          );
        };

    return {message, pass};
  };

const createLastCalledWithMatcher = (matcherName: string) =>
  function (
    this: Expect.MatcherState,
    received: any,
    ...expected: Array<unknown>
  ): Expect.SyncExpectationResult {
    const expectedArgument = '...expected';
    const options: MatcherHintOptions = {
      isNot: this.isNot,
      promise: this.promise,
    };
    ensureMockOrSpy(received, matcherName, expectedArgument, options);

    const receivedIsSpy = isSpy(received);
    const receivedName = receivedIsSpy ? 'spy' : received.getMockName();

    const calls = receivedIsSpy
      ? received.calls.all().map((x: any) => x.args)
      : received.mock.calls;
    const iLast = calls.length - 1;

    const pass = iLast >= 0 && isEqualCall(expected, calls[iLast]);

    const message = pass
      ? () => {
          const indexedCalls: Array<IndexedCall> = [];
          if (iLast > 0) {
            // Display preceding call as context.
            indexedCalls.push([iLast - 1, calls[iLast - 1]]);
          }
          indexedCalls.push([iLast, calls[iLast]]);

          return (
            matcherHint(matcherName, receivedName, expectedArgument, options) +
            '\n\n' +
            `Expected: not ${printExpectedArgs(expected)}\n` +
            (calls.length === 1 && stringify(calls[0]) === stringify(expected)
              ? ''
              : printReceivedCallsNegative(
                  expected,
                  indexedCalls,
                  calls.length === 1,
                  iLast,
                )) +
            `\nNumber of calls: ${printReceived(calls.length)}`
          );
        }
      : () => {
          const indexedCalls: Array<IndexedCall> = [];
          if (iLast >= 0) {
            if (iLast > 0) {
              let i = iLast - 1;
              // Is there a preceding call that is equal to expected args?
              while (i >= 0 && !isEqualCall(expected, calls[i])) {
                i -= 1;
              }
              if (i < 0) {
                i = iLast - 1; // otherwise, preceding call
              }

              indexedCalls.push([i, calls[i]]);
            }

            indexedCalls.push([iLast, calls[iLast]]);
          }

          return (
            matcherHint(matcherName, receivedName, expectedArgument, options) +
            '\n\n' +
            printExpectedReceivedCallsPositive(
              expected,
              indexedCalls,
              isExpand(this.expand),
              calls.length === 1,
              iLast,
            ) +
            `\nNumber of calls: ${printReceived(calls.length)}`
          );
        };

    return {message, pass};
  };

const createLastReturnedMatcher = (matcherName: string) =>
  function (
    this: Expect.MatcherState,
    received: any,
    expected: unknown,
  ): Expect.SyncExpectationResult {
    const expectedArgument = 'expected';
    const options: MatcherHintOptions = {
      isNot: this.isNot,
      promise: this.promise,
    };
    ensureMock(received, matcherName, expectedArgument, options);

    const receivedName = received.getMockName();

    const {calls, results} = received.mock;
    const iLast = results.length - 1;

    const pass = iLast >= 0 && isEqualReturn(expected, results[iLast]);

    const message = pass
      ? () => {
          const indexedResults: Array<IndexedResult> = [];
          if (iLast > 0) {
            // Display preceding result as context.
            indexedResults.push([iLast - 1, results[iLast - 1]]);
          }
          indexedResults.push([iLast, results[iLast]]);

          return (
            matcherHint(matcherName, receivedName, expectedArgument, options) +
            '\n\n' +
            `Expected: not ${printExpected(expected)}\n` +
            (results.length === 1 &&
            results[0].type === 'return' &&
            stringify(results[0].value) === stringify(expected)
              ? ''
              : printReceivedResults(
                  'Received:     ',
                  expected,
                  indexedResults,
                  results.length === 1,
                  iLast,
                )) +
            printNumberOfReturns(countReturns(results), calls.length)
          );
        }
      : () => {
          const indexedResults: Array<IndexedResult> = [];
          if (iLast >= 0) {
            if (iLast > 0) {
              let i = iLast - 1;
              // Is there a preceding result that is equal to expected value?
              while (i >= 0 && !isEqualReturn(expected, results[i])) {
                i -= 1;
              }
              if (i < 0) {
                i = iLast - 1; // otherwise, preceding result
              }

              indexedResults.push([i, results[i]]);
            }

            indexedResults.push([iLast, results[iLast]]);
          }

          return (
            matcherHint(matcherName, receivedName, expectedArgument, options) +
            '\n\n' +
            `Expected: ${printExpected(expected)}\n` +
            printReceivedResults(
              'Received: ',
              expected,
              indexedResults,
              results.length === 1,
              iLast,
            ) +
            printNumberOfReturns(countReturns(results), calls.length)
          );
        };

    return {message, pass};
  };

const createNthCalledWithMatcher = (matcherName: string) =>
  function (
    this: Expect.MatcherState,
    received: any,
    nth: number,
    ...expected: Array<unknown>
  ): Expect.SyncExpectationResult {
    const expectedArgument = 'n';
    const options: MatcherHintOptions = {
      expectedColor: (arg: string) => arg,
      isNot: this.isNot,
      promise: this.promise,
      secondArgument: '...expected',
    };
    ensureMockOrSpy(received, matcherName, expectedArgument, options);

    if (!Number.isSafeInteger(nth) || nth < 1) {
      throw new Error(
        matcherErrorMessage(
          matcherHint(matcherName, undefined, expectedArgument, options),
          `${expectedArgument} must be a positive integer`,
          printWithType(expectedArgument, nth, stringify),
        ),
      );
    }

    const receivedIsSpy = isSpy(received);
    const receivedName = receivedIsSpy ? 'spy' : received.getMockName();

    const calls = receivedIsSpy
      ? received.calls.all().map((x: any) => x.args)
      : received.mock.calls;
    const length = calls.length;
    const iNth = nth - 1;

    const pass = iNth < length && isEqualCall(expected, calls[iNth]);

    const message = pass
      ? () => {
          // Display preceding and following calls,
          // in case assertions fails because index is off by one.
          const indexedCalls: Array<IndexedCall> = [];
          if (iNth - 1 >= 0) {
            indexedCalls.push([iNth - 1, calls[iNth - 1]]);
          }
          indexedCalls.push([iNth, calls[iNth]]);
          if (iNth + 1 < length) {
            indexedCalls.push([iNth + 1, calls[iNth + 1]]);
          }

          return (
            matcherHint(matcherName, receivedName, expectedArgument, options) +
            '\n\n' +
            `n: ${nth}\n` +
            `Expected: not ${printExpectedArgs(expected)}\n` +
            (calls.length === 1 && stringify(calls[0]) === stringify(expected)
              ? ''
              : printReceivedCallsNegative(
                  expected,
                  indexedCalls,
                  calls.length === 1,
                  iNth,
                )) +
            `\nNumber of calls: ${printReceived(calls.length)}`
          );
        }
      : () => {
          // Display preceding and following calls:
          // * nearest call that is equal to expected args
          // * otherwise, adjacent call
          // in case assertions fails because of index, especially off by one.
          const indexedCalls: Array<IndexedCall> = [];
          if (iNth < length) {
            if (iNth - 1 >= 0) {
              let i = iNth - 1;
              // Is there a preceding call that is equal to expected args?
              while (i >= 0 && !isEqualCall(expected, calls[i])) {
                i -= 1;
              }
              if (i < 0) {
                i = iNth - 1; // otherwise, adjacent call
              }

              indexedCalls.push([i, calls[i]]);
            }
            indexedCalls.push([iNth, calls[iNth]]);
            if (iNth + 1 < length) {
              let i = iNth + 1;
              // Is there a following call that is equal to expected args?
              while (i < length && !isEqualCall(expected, calls[i])) {
                i += 1;
              }
              if (i >= length) {
                i = iNth + 1; // otherwise, adjacent call
              }

              indexedCalls.push([i, calls[i]]);
            }
          } else if (length > 0) {
            // The number of received calls is fewer than the expected number.
            let i = length - 1;
            // Is there a call that is equal to expected args?
            while (i >= 0 && !isEqualCall(expected, calls[i])) {
              i -= 1;
            }
            if (i < 0) {
              i = length - 1; // otherwise, last call
            }

            indexedCalls.push([i, calls[i]]);
          }

          return (
            matcherHint(matcherName, receivedName, expectedArgument, options) +
            '\n\n' +
            `n: ${nth}\n` +
            printExpectedReceivedCallsPositive(
              expected,
              indexedCalls,
              isExpand(this.expand),
              calls.length === 1,
              iNth,
            ) +
            `\nNumber of calls: ${printReceived(calls.length)}`
          );
        };

    return {message, pass};
  };

const createNthReturnedWithMatcher = (matcherName: string) =>
  function (
    this: Expect.MatcherState,
    received: any,
    nth: number,
    expected: unknown,
  ): Expect.SyncExpectationResult {
    const expectedArgument = 'n';
    const options: MatcherHintOptions = {
      expectedColor: (arg: string) => arg,
      isNot: this.isNot,
      promise: this.promise,
      secondArgument: 'expected',
    };
    ensureMock(received, matcherName, expectedArgument, options);

    if (!Number.isSafeInteger(nth) || nth < 1) {
      throw new Error(
        matcherErrorMessage(
          matcherHint(matcherName, undefined, expectedArgument, options),
          `${expectedArgument} must be a positive integer`,
          printWithType(expectedArgument, nth, stringify),
        ),
      );
    }

    const receivedName = received.getMockName();
    const {calls, results} = received.mock;
    const length = results.length;
    const iNth = nth - 1;

    const pass = iNth < length && isEqualReturn(expected, results[iNth]);

    const message = pass
      ? () => {
          // Display preceding and following results,
          // in case assertions fails because index is off by one.
          const indexedResults: Array<IndexedResult> = [];
          if (iNth - 1 >= 0) {
            indexedResults.push([iNth - 1, results[iNth - 1]]);
          }
          indexedResults.push([iNth, results[iNth]]);
          if (iNth + 1 < length) {
            indexedResults.push([iNth + 1, results[iNth + 1]]);
          }

          return (
            matcherHint(matcherName, receivedName, expectedArgument, options) +
            '\n\n' +
            `n: ${nth}\n` +
            `Expected: not ${printExpected(expected)}\n` +
            (results.length === 1 &&
            results[0].type === 'return' &&
            stringify(results[0].value) === stringify(expected)
              ? ''
              : printReceivedResults(
                  'Received:     ',
                  expected,
                  indexedResults,
                  results.length === 1,
                  iNth,
                )) +
            printNumberOfReturns(countReturns(results), calls.length)
          );
        }
      : () => {
          // Display preceding and following results:
          // * nearest result that is equal to expected value
          // * otherwise, adjacent result
          // in case assertions fails because of index, especially off by one.
          const indexedResults: Array<IndexedResult> = [];
          if (iNth < length) {
            if (iNth - 1 >= 0) {
              let i = iNth - 1;
              // Is there a preceding result that is equal to expected value?
              while (i >= 0 && !isEqualReturn(expected, results[i])) {
                i -= 1;
              }
              if (i < 0) {
                i = iNth - 1; // otherwise, adjacent result
              }

              indexedResults.push([i, results[i]]);
            }
            indexedResults.push([iNth, results[iNth]]);
            if (iNth + 1 < length) {
              let i = iNth + 1;
              // Is there a following result that is equal to expected value?
              while (i < length && !isEqualReturn(expected, results[i])) {
                i += 1;
              }
              if (i >= length) {
                i = iNth + 1; // otherwise, adjacent result
              }

              indexedResults.push([i, results[i]]);
            }
          } else if (length > 0) {
            // The number of received calls is fewer than the expected number.
            let i = length - 1;
            // Is there a result that is equal to expected value?
            while (i >= 0 && !isEqualReturn(expected, results[i])) {
              i -= 1;
            }
            if (i < 0) {
              i = length - 1; // otherwise, last result
            }

            indexedResults.push([i, results[i]]);
          }

          return (
            matcherHint(matcherName, receivedName, expectedArgument, options) +
            '\n\n' +
            `n: ${nth}\n` +
            `Expected: ${printExpected(expected)}\n` +
            printReceivedResults(
              'Received: ',
              expected,
              indexedResults,
              results.length === 1,
              iNth,
            ) +
            printNumberOfReturns(countReturns(results), calls.length)
          );
        };

    return {message, pass};
  };

const spyMatchers: Expect.MatchersObject = {
  lastCalledWith: createLastCalledWithMatcher('lastCalledWith'),
  lastReturnedWith: createLastReturnedMatcher('lastReturnedWith'),
  nthCalledWith: createNthCalledWithMatcher('nthCalledWith'),
  nthReturnedWith: createNthReturnedWithMatcher('nthReturnedWith'),
  toBeCalled: createToBeCalledMatcher('toBeCalled'),
  toBeCalledTimes: createToBeCalledTimesMatcher('toBeCalledTimes'),
  toBeCalledWith: createToBeCalledWithMatcher('toBeCalledWith'),
  toHaveBeenCalled: createToBeCalledMatcher('toHaveBeenCalled'),
  toHaveBeenCalledTimes: createToBeCalledTimesMatcher('toHaveBeenCalledTimes'),
  toHaveBeenCalledWith: createToBeCalledWithMatcher('toHaveBeenCalledWith'),
  toHaveBeenLastCalledWith: createLastCalledWithMatcher(
    'toHaveBeenLastCalledWith',
  ),
  toHaveBeenNthCalledWith: createNthCalledWithMatcher(
    'toHaveBeenNthCalledWith',
  ),
  toHaveLastReturnedWith: createLastReturnedMatcher('toHaveLastReturnedWith'),
  toHaveNthReturnedWith: createNthReturnedWithMatcher('toHaveNthReturnedWith'),
  toHaveReturned: createToReturnMatcher('toHaveReturned'),
  toHaveReturnedTimes: createToReturnTimesMatcher('toHaveReturnedTimes'),
  toHaveReturnedWith: createToReturnWithMatcher('toHaveReturnedWith'),
  toReturn: createToReturnMatcher('toReturn'),
  toReturnTimes: createToReturnTimesMatcher('toReturnTimes'),
  toReturnWith: createToReturnWithMatcher('toReturnWith'),
};

const isMock = (received: any) =>
  received != null && received._isMockFunction === true;

const isSpy = (received: any) =>
  received != null &&
  received.calls != null &&
  typeof received.calls.all === 'function' &&
  typeof received.calls.count === 'function';

const ensureMockOrSpy = (
  received: any,
  matcherName: string,
  expectedArgument: string,
  options: MatcherHintOptions,
) => {
  if (!isMock(received) && !isSpy(received)) {
    throw new Error(
      matcherErrorMessage(
        matcherHint(matcherName, undefined, expectedArgument, options),
        `${RECEIVED_COLOR('received')} value must be a mock or spy function`,
        printWithType('Received', received, printReceived),
      ),
    );
  }
};

const ensureMock = (
  received: any,
  matcherName: string,
  expectedArgument: string,
  options: MatcherHintOptions,
) => {
  if (!isMock(received)) {
    throw new Error(
      matcherErrorMessage(
        matcherHint(matcherName, undefined, expectedArgument, options),
        `${RECEIVED_COLOR('received')} value must be a mock function`,
        printWithType('Received', received, printReceived),
      ),
    );
  }
};

export default spyMatchers;<|MERGE_RESOLUTION|>--- conflicted
+++ resolved
@@ -5,11 +5,8 @@
  * LICENSE file in the root directory of this source tree.
  */
 
-<<<<<<< HEAD
+import {equals, iterableEquality} from '@jest/expect-utils';
 import type {Expect} from '@jest/types';
-=======
-import {equals, iterableEquality} from '@jest/expect-utils';
->>>>>>> 29534331
 import {getType, isPrimitive} from 'jest-get-type';
 import {
   DIM_COLOR,
@@ -26,16 +23,6 @@
   printWithType,
   stringify,
 } from 'jest-matcher-utils';
-<<<<<<< HEAD
-import {equals} from './jasmineUtils';
-import {iterableEquality} from './utils';
-=======
-import type {
-  MatcherState,
-  MatchersObject,
-  SyncExpectationResult,
-} from './types';
->>>>>>> 29534331
 
 // The optional property of matcher context is true if undefined.
 const isExpand = (expand?: boolean): boolean => expand !== false;
