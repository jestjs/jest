/**
 * Copyright (c) Facebook, Inc. and its affiliates. All Rights Reserved.
 *
 * This source code is licensed under the MIT license found in the
 * LICENSE file in the root directory of this source tree.
 *
 */

import {
  EXPECTED_COLOR,
  INVERTED_COLOR,
  RECEIVED_COLOR,
  printReceived,
  stringify,
} from 'jest-matcher-utils';

// Format substring but do not enclose in double quote marks.
// The replacement is compatible with pretty-format package.
const printSubstring = (val: string): string => val.replace(/"|\\/g, '\\$&');

export const printReceivedStringContainExpectedSubstring = (
  received: string,
  start: number,
  length: number, // not end
): string =>
  RECEIVED_COLOR(
    '"' +
      printSubstring(received.slice(0, start)) +
      INVERTED_COLOR(printSubstring(received.slice(start, start + length))) +
      printSubstring(received.slice(start + length)) +
      '"',
  );

export const printReceivedStringContainExpectedResult = (
  received: string,
  result: RegExpExecArray | null,
): string =>
  result === null
    ? printReceived(received)
    : printReceivedStringContainExpectedSubstring(
        received,
        result.index,
        result[0].length,
      );

// The serialized array is compatible with pretty-format package min option.
// However, items have default stringify depth (instead of depth - 1)
// so expected item looks consistent by itself and enclosed in the array.
export const printReceivedArrayContainExpectedItem = (
  received: Array<unknown>,
  index: number,
): string =>
  RECEIVED_COLOR(
    '[' +
      received
        .map((item, i) => {
          const stringified = stringify(item);
          return i === index ? INVERTED_COLOR(stringified) : stringified;
        })
        .join(', ') +
      ']',
  );

<<<<<<< HEAD
export const printCloseTo = (
  receivedDiff: number,
  expectedDiff: number,
  precision: number,
  isNot: boolean,
): string => {
  const receivedDiffString = stringify(receivedDiff);
  const expectedDiffString = receivedDiffString.includes('e')
    ? // toExponential arg is number of digits after the decimal point.
      expectedDiff.toExponential(0)
    : 0 <= precision && precision < 20
    ? // toFixed arg is number of digits after the decimal point.
      // It may be a value between 0 and 20 inclusive.
      // Implementations may optionally support a larger range of values.
      expectedDiff.toFixed(precision + 1)
    : stringify(expectedDiff);

  return (
    `Expected precision:  ${isNot ? '    ' : ''}  ${printExpected(
      precision,
    )}\n` +
    `Expected difference: ${isNot ? 'not ' : ''}< ${EXPECTED_COLOR(
      expectedDiffString,
    )}\n` +
    `Received difference: ${isNot ? '    ' : ''}  ${RECEIVED_COLOR(
      receivedDiffString,
    )}`
  );
};

const shouldPrintDiff = (expected: unknown, received: unknown): boolean => {
  const expectedType = getType(expected);
  const receivedType = getType(received);

  if (expectedType !== receivedType) {
    return false;
  }

  if (isPrimitive(expected)) {
    // Print diff only if both strings have more than one line.
    return expectedType === 'string' && !isOneline(expected, received);
  }

  if (
    expectedType === 'date' ||
    expectedType === 'function' ||
    expectedType === 'regexp'
  ) {
    return false;
  }

  if (expected instanceof Error && received instanceof Error) {
    return false;
  }

  return true;
};

export const printDiffOrStringify = (
  expected: unknown,
  received: unknown,
  expectedLabel: string, // include colon and one or more spaces,
  receivedLabel: string, // same as returned by getLabelPrinter
  expand?: boolean, // diff option: true if `--expand` CLI option
): string => {
  // Cannot use same serialization as shortcut to avoid diff,
  // because stringify (that is, pretty-format with min option)
  // omits constructor name for array or object, too bad so sad :(
  const difference = shouldPrintDiff(expected, received)
    ? diff(expected, received, {
        aAnnotation: expectedLabel,
        bAnnotation: receivedLabel,
        expand,
      }) // string | null
    : null;

  // Cannot reuse value of stringify(received) in report string,
  // because printReceived does inverse highlight space at end of line,
  // but RECEIVED_COLOR does not (it refers to a plain chalk method).
  if (
    typeof difference === 'string' &&
    difference.includes('- ' + expectedLabel) &&
    difference.includes('+ ' + receivedLabel)
  ) {
    return difference;
  }

  const printLabel = getLabelPrinter(expectedLabel, receivedLabel);
  return (
    `${printLabel(expectedLabel)}${printExpected(expected)}\n` +
    `${printLabel(receivedLabel)}${
      stringify(expected) === stringify(received)
        ? 'serializes to the same string'
        : printReceived(received)
    }`
  );
};

=======
>>>>>>> b09de2d7
export const printExpectedConstructorName = (
  label: string,
  expected: Function,
) => printConstructorName(label, expected, false, true) + '\n';

export const printExpectedConstructorNameNot = (
  label: string,
  expected: Function,
) => printConstructorName(label, expected, true, true) + '\n';

export const printReceivedConstructorName = (
  label: string,
  received: Function,
) => printConstructorName(label, received, false, false) + '\n';

// Do not call function if received is equal to expected.
export const printReceivedConstructorNameNot = (
  label: string,
  received: Function,
  expected: Function,
) =>
  typeof expected.name === 'string' &&
  expected.name.length !== 0 &&
  typeof received.name === 'string' &&
  received.name.length !== 0
    ? printConstructorName(label, received, true, false) +
      ` ${
        Object.getPrototypeOf(received) === expected
          ? 'extends'
          : 'extends … extends'
      } ${EXPECTED_COLOR(expected.name)}` +
      '\n'
    : printConstructorName(label, received, false, false) + '\n';

const printConstructorName = (
  label: string,
  constructor: Function,
  isNot: boolean,
  isExpected: boolean,
): string =>
  typeof constructor.name !== 'string'
    ? `${label} name is not a string`
    : constructor.name.length === 0
    ? `${label} name is an empty string`
    : `${label}: ${!isNot ? '' : isExpected ? 'not ' : '    '}${
        isExpected
          ? EXPECTED_COLOR(constructor.name)
          : RECEIVED_COLOR(constructor.name)
      }`;<|MERGE_RESOLUTION|>--- conflicted
+++ resolved
@@ -61,7 +61,6 @@
       ']',
   );
 
-<<<<<<< HEAD
 export const printCloseTo = (
   receivedDiff: number,
   expectedDiff: number,
@@ -80,9 +79,7 @@
     : stringify(expectedDiff);
 
   return (
-    `Expected precision:  ${isNot ? '    ' : ''}  ${printExpected(
-      precision,
-    )}\n` +
+    `Expected precision:  ${isNot ? '    ' : ''}  ${stringify(precision)}\n` +
     `Expected difference: ${isNot ? 'not ' : ''}< ${EXPECTED_COLOR(
       expectedDiffString,
     )}\n` +
@@ -92,76 +89,6 @@
   );
 };
 
-const shouldPrintDiff = (expected: unknown, received: unknown): boolean => {
-  const expectedType = getType(expected);
-  const receivedType = getType(received);
-
-  if (expectedType !== receivedType) {
-    return false;
-  }
-
-  if (isPrimitive(expected)) {
-    // Print diff only if both strings have more than one line.
-    return expectedType === 'string' && !isOneline(expected, received);
-  }
-
-  if (
-    expectedType === 'date' ||
-    expectedType === 'function' ||
-    expectedType === 'regexp'
-  ) {
-    return false;
-  }
-
-  if (expected instanceof Error && received instanceof Error) {
-    return false;
-  }
-
-  return true;
-};
-
-export const printDiffOrStringify = (
-  expected: unknown,
-  received: unknown,
-  expectedLabel: string, // include colon and one or more spaces,
-  receivedLabel: string, // same as returned by getLabelPrinter
-  expand?: boolean, // diff option: true if `--expand` CLI option
-): string => {
-  // Cannot use same serialization as shortcut to avoid diff,
-  // because stringify (that is, pretty-format with min option)
-  // omits constructor name for array or object, too bad so sad :(
-  const difference = shouldPrintDiff(expected, received)
-    ? diff(expected, received, {
-        aAnnotation: expectedLabel,
-        bAnnotation: receivedLabel,
-        expand,
-      }) // string | null
-    : null;
-
-  // Cannot reuse value of stringify(received) in report string,
-  // because printReceived does inverse highlight space at end of line,
-  // but RECEIVED_COLOR does not (it refers to a plain chalk method).
-  if (
-    typeof difference === 'string' &&
-    difference.includes('- ' + expectedLabel) &&
-    difference.includes('+ ' + receivedLabel)
-  ) {
-    return difference;
-  }
-
-  const printLabel = getLabelPrinter(expectedLabel, receivedLabel);
-  return (
-    `${printLabel(expectedLabel)}${printExpected(expected)}\n` +
-    `${printLabel(receivedLabel)}${
-      stringify(expected) === stringify(received)
-        ? 'serializes to the same string'
-        : printReceived(received)
-    }`
-  );
-};
-
-=======
->>>>>>> b09de2d7
 export const printExpectedConstructorName = (
   label: string,
   expected: Function,
