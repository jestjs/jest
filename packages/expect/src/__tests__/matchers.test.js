--- conflicted
+++ resolved
@@ -2315,7 +2315,24 @@
       jestExpect(b).toMatchObject(matcher),
     ).toThrowErrorMatchingSnapshot();
   });
-<<<<<<< HEAD
+
+  it('toMatchObject ignores symbol key properties', () => {
+    // issue 13638
+    const sym = Symbol('foo');
+    const sym2 = Symbol('foo2');
+    jestExpect({}).not.toMatchObject({[sym]: true});
+    jestExpect({[sym]: true}).not.toMatchObject({[sym2]: true});
+    jestExpect({[sym]: true}).not.toMatchObject({[sym]: false});
+    jestExpect({example: 10, [sym]: true}).not.toMatchObject({
+      example: 12,
+      [sym]: true,
+    });
+    jestExpect({[sym]: true}).toMatchObject({[sym]: true});
+    jestExpect({example: 10, [sym]: true}).toMatchObject({
+      example: 10,
+      [sym]: true,
+    });
+  });
 });
 
 describe('Error match', () => {
@@ -2354,24 +2371,5 @@
     };
 
     jestExpect(fn).toThrow(new CustomObject('value'));
-=======
-
-  it('toMatchObject ignores symbol key properties', () => {
-    // issue 13638
-    const sym = Symbol('foo');
-    const sym2 = Symbol('foo2');
-    jestExpect({}).not.toMatchObject({[sym]: true});
-    jestExpect({[sym]: true}).not.toMatchObject({[sym2]: true});
-    jestExpect({[sym]: true}).not.toMatchObject({[sym]: false});
-    jestExpect({example: 10, [sym]: true}).not.toMatchObject({
-      example: 12,
-      [sym]: true,
-    });
-    jestExpect({[sym]: true}).toMatchObject({[sym]: true});
-    jestExpect({example: 10, [sym]: true}).toMatchObject({
-      example: 10,
-      [sym]: true,
-    });
->>>>>>> f7132eff
   });
 });