/**
 * Copyright (c) Facebook, Inc. and its affiliates. All Rights Reserved.
 *
 * This source code is licensed under the MIT license found in the
 * LICENSE file in the root directory of this source tree.
 */

const {stringify} = require('jest-matcher-utils');
const jestExpect = require('../');
const Immutable = require('immutable');
const chalk = require('chalk');
const chalkEnabled = chalk.enabled;

beforeAll(() => {
  chalk.enabled = true;
});

afterAll(() => {
  chalk.enabled = chalkEnabled;
});

/* global BigInt */
const isBigIntDefined = typeof BigInt === 'function';

it('should throw if passed two arguments', () => {
  expect(() => jestExpect('foo', 'bar')).toThrow(
    new Error('Expect takes at most one argument.'),
  );
});

describe('.rejects', () => {
  it('should reject', async () => {
    await jestExpect(Promise.reject(4)).rejects.toBe(4);
    await jestExpect(Promise.reject(4)).rejects.not.toBe(5);
    await jestExpect(Promise.reject(4.2)).rejects.toBeCloseTo(4.2, 5);
    await jestExpect(Promise.reject(3)).rejects.not.toBeCloseTo(4.2, 5);
    await jestExpect(Promise.reject({a: 1, b: 2})).rejects.toMatchObject({
      a: 1,
    });
    await jestExpect(Promise.reject({a: 1, b: 2})).rejects.not.toMatchObject({
      c: 1,
    });
    await jestExpect(
      Promise.reject(new Error('rejectMessage')),
    ).rejects.toMatchObject({message: 'rejectMessage'});
    await jestExpect(Promise.reject(new Error())).rejects.toThrow();
  });

  it('should reject with toThrow', async () => {
    async function fn() {
      throw new Error('some error');
    }
    await jestExpect(fn()).rejects.toThrow('some error');
  });

  ['a', [1], () => {}, {a: 1}].forEach(value => {
    it(`fails non-promise value ${stringify(value)} synchronously`, () => {
      let error;
      try {
        jestExpect(value).rejects.toBe(111);
      } catch (e) {
        error = e;
      }
      expect(error).toBeDefined();
    });

    it(`fails non-promise value ${stringify(value)}`, async () => {
      let error;
      try {
        await jestExpect(value).rejects.toBeDefined();
      } catch (e) {
        error = e;
      }
      expect(error).toBeDefined();
      expect(error.message).toMatchSnapshot();
    });
  });

  [4, null, true, undefined].forEach(value => {
    it(`fails non-promise value ${stringify(value)} synchronously`, () => {
      let error;
      try {
        jestExpect(value).rejects.not.toBe(111);
      } catch (e) {
        error = e;
      }
      expect(error).toBeDefined();
    });

    it(`fails non-promise value ${stringify(value)}`, async () => {
      let error;
      try {
        await jestExpect(value).rejects.not.toBeDefined();
      } catch (e) {
        error = e;
      }
      expect(error).toBeDefined();
      expect(error.message).toMatchSnapshot();
    });
  });

  it('fails for promise that resolves', async () => {
    let error;
    try {
      await jestExpect(Promise.resolve(4)).rejects.toBe(4);
    } catch (e) {
      error = e;
    }
    expect(error).toBeDefined();
    expect(error.message).toMatchSnapshot();
  });
});

describe('.resolves', () => {
  it('should resolve', async () => {
    await jestExpect(Promise.resolve(4)).resolves.toBe(4);
    await jestExpect(Promise.resolve(4)).resolves.not.toBe(5);
    await jestExpect(Promise.resolve(4.2)).resolves.toBeCloseTo(4.2, 5);
    await jestExpect(Promise.resolve(3)).resolves.not.toBeCloseTo(4.2, 5);
    await jestExpect(Promise.resolve({a: 1, b: 2})).resolves.toMatchObject({
      a: 1,
    });
    await jestExpect(Promise.resolve({a: 1, b: 2})).resolves.not.toMatchObject({
      c: 1,
    });
    await jestExpect(
      Promise.resolve(() => {
        throw new Error();
      }),
    ).resolves.toThrow();
  });

  ['a', [1], () => {}, {a: 1}].forEach(value => {
    it(`fails non-promise value ${stringify(value)} synchronously`, () => {
      let error;
      try {
        jestExpect(value).resolves.toBeDefined();
      } catch (e) {
        error = e;
      }
      expect(error).toBeDefined();
      expect(error.message).toMatchSnapshot();
    });

    it(`fails non-promise value ${stringify(value)}`, async () => {
      let error;
      try {
        await jestExpect(value).resolves.toBeDefined();
      } catch (e) {
        error = e;
      }
      expect(error).toBeDefined();
      expect(error.message).toMatchSnapshot();
    });
  });

  [4, null, true, undefined].forEach(value => {
    it(`fails non-promise value ${stringify(value)} synchronously`, () => {
      let error;
      try {
        jestExpect(value).resolves.not.toBeDefined();
      } catch (e) {
        error = e;
      }
      expect(error).toBeDefined();
      expect(error.message).toMatchSnapshot();
    });

    it(`fails non-promise value ${stringify(value)}`, async () => {
      let error;
      try {
        await jestExpect(value).resolves.not.toBeDefined();
      } catch (e) {
        error = e;
      }
      expect(error).toBeDefined();
      expect(error.message).toMatchSnapshot();
    });
  });

  it('fails for promise that rejects', async () => {
    let error;
    try {
      await jestExpect(Promise.reject(4)).resolves.toBe(4);
    } catch (e) {
      error = e;
    }
    expect(error).toBeDefined();
    expect(error.message).toMatchSnapshot();
  });
});

describe('.toBe()', () => {
  it('does not throw', () => {
    jestExpect('a').not.toBe('b');
    jestExpect('a').toBe('a');
    jestExpect(1).not.toBe(2);
    jestExpect(1).toBe(1);
    jestExpect(null).not.toBe(undefined);
    jestExpect(null).toBe(null);
    jestExpect(undefined).toBe(undefined);
    jestExpect(NaN).toBe(NaN);
    if (isBigIntDefined) {
      jestExpect(BigInt(1)).not.toBe(BigInt(2));
      jestExpect(BigInt(1)).not.toBe(1);
      jestExpect(BigInt(1)).toBe(BigInt(1));
    }
  });

  [
    [1, 2],
    [true, false],
    [() => {}, () => {}],
    [{}, {}],
    [{a: 1}, {a: 1}],
    [{a: 1}, {a: 5}],
    [{a: () => {}, b: 2}, {a: expect.any(Function), b: 2}],
    [{a: undefined, b: 2}, {b: 2}],
    [new Date('2020-02-20'), new Date('2020-02-20')],
    [new Date('2020-02-21'), new Date('2020-02-20')],
    [/received/, /expected/],
    [Symbol('received'), Symbol('expected')],
    [new Error('received'), new Error('expected')],
    ['abc', 'cde'],
    ['painless JavaScript testing', 'delightful JavaScript testing'],
    ['', 'compare one-line string to empty string'],
    ['with \ntrailing space', 'without trailing space'],
    ['four\n4\nline\nstring', '3\nline\nstring'],
    [[], []],
    [null, undefined],
    [-0, +0],
  ].forEach(([a, b]) => {
    it(`fails for: ${stringify(a)} and ${stringify(b)}`, () => {
      expect(() => jestExpect(a).toBe(b)).toThrowErrorMatchingSnapshot();
    });
  });

  if (isBigIntDefined) {
    [[BigInt(1), BigInt(2)], [{a: BigInt(1)}, {a: BigInt(1)}]].forEach(
      ([a, b]) => {
        it(`fails for: ${stringify(a)} and ${stringify(b)}`, () => {
          expect(() => jestExpect(a).toBe(b)).toThrowError('toBe');
        });
      },
    );
  }

  [false, 1, 'a', undefined, null, {}, []].forEach(v => {
    it(`fails for '${stringify(v)}' with '.not'`, () => {
      expect(() => jestExpect(v).not.toBe(v)).toThrowErrorMatchingSnapshot();
    });
  });

  if (isBigIntDefined) {
    [BigInt(1), BigInt('1')].forEach(v => {
      it(`fails for '${stringify(v)}' with '.not'`, () => {
        expect(() => jestExpect(v).not.toBe(v)).toThrowError('toBe');
      });
    });
  }

  it('does not crash on circular references', () => {
    const obj = {};
    obj.circular = obj;

    expect(() => jestExpect(obj).toBe({})).toThrowErrorMatchingSnapshot();
  });

  test('assertion error matcherResult property contains matcher name, expected and actual values', () => {
    const actual = {a: 1};
    const expected = {a: 2};
    try {
      jestExpect(actual).toBe(expected);
    } catch (error) {
      expect(error.matcherResult).toEqual(
        expect.objectContaining({
          actual,
          expected,
          name: 'toBe',
        }),
      );
    }
  });
});

describe('.toStrictEqual()', () => {
  class TestClassA {
    constructor(a, b) {
      this.a = a;
      this.b = b;
    }
  }

  class TestClassB {
    constructor(a, b) {
      this.a = a;
      this.b = b;
    }
  }

  const TestClassC = class Child extends TestClassA {
    constructor(a, b) {
      super(a, b);
    }
  };

  const TestClassD = class Child extends TestClassB {
    constructor(a, b) {
      super(a, b);
    }
  };

  it('does not ignore keys with undefined values', () => {
    expect({
      a: undefined,
      b: 2,
    }).not.toStrictEqual({b: 2});
  });

  it('does not ignore keys with undefined values inside an array', () => {
    expect([{a: undefined}]).not.toStrictEqual([{}]);
  });

  it('does not ignore keys with undefined values deep inside an object', () => {
    expect([{a: [{a: undefined}]}]).not.toStrictEqual([{a: [{}]}]);
  });

  it('passes when comparing same type', () => {
    expect({
      test: new TestClassA(1, 2),
    }).toStrictEqual({test: new TestClassA(1, 2)});
  });

  it('matches the expected snapshot when it fails', () => {
    expect(() =>
      jestExpect({
        test: 2,
      }).toStrictEqual({test: new TestClassA(1, 2)}),
    ).toThrowErrorMatchingSnapshot();

    expect(() =>
      jestExpect({
        test: new TestClassA(1, 2),
      }).not.toStrictEqual({test: new TestClassA(1, 2)}),
    ).toThrowErrorMatchingSnapshot();
  });

  it('displays substring diff', () => {
    const expected =
      'Another caveat is that Jest will not typecheck your tests.';
    const received =
      'Because TypeScript support in Babel is just transpilation, Jest will not type-check your tests as they run.';
    expect(() =>
      jestExpect(received).toStrictEqual(expected),
    ).toThrowErrorMatchingSnapshot();
  });

  it('displays substring diff for multiple lines', () => {
    const expected = [
      '    69 | ',
      "    70 | test('assert.doesNotThrow', () => {",
      '  > 71 |   assert.doesNotThrow(() => {',
      '       |          ^',
      "    72 |     throw Error('err!');",
      '    73 |   });',
      '    74 | });',
      '    at Object.doesNotThrow (__tests__/assertionError.test.js:71:10)',
    ].join('\n');
    const received = [
      '    68 | ',
      "    69 | test('assert.doesNotThrow', () => {",
      '  > 70 |   assert.doesNotThrow(() => {',
      '       |          ^',
      "    71 |     throw Error('err!');",
      '    72 |   });',
      '    73 | });',
      '    at Object.doesNotThrow (__tests__/assertionError.test.js:70:10)',
    ].join('\n');
    expect(() =>
      jestExpect(received).toStrictEqual(expected),
    ).toThrowErrorMatchingSnapshot();
  });

  it('does not pass for different types', () => {
    expect({
      test: new TestClassA(1, 2),
    }).not.toStrictEqual({test: new TestClassB(1, 2)});
  });

  it('does not simply compare constructor names', () => {
    const c = new TestClassC(1, 2);
    const d = new TestClassD(1, 2);
    expect(c.constructor.name).toEqual(d.constructor.name);
    expect({test: c}).not.toStrictEqual({test: d});
  });

  /* eslint-disable no-sparse-arrays */
  it('passes for matching sparse arrays', () => {
    expect([, 1]).toStrictEqual([, 1]);
  });

  it('does not pass when sparseness of arrays do not match', () => {
    expect([, 1]).not.toStrictEqual([undefined, 1]);
    expect([undefined, 1]).not.toStrictEqual([, 1]);
    expect([, , , 1]).not.toStrictEqual([, 1]);
  });

  it('does not pass when equally sparse arrays have different values', () => {
    expect([, 1]).not.toStrictEqual([, 2]);
  });
  /* eslint-enable */
});

describe('.toEqual()', () => {
  [
    [true, false],
    [1, 2],
    [0, -0],
    [0, Number.MIN_VALUE], // issues/7941
    [Number.MIN_VALUE, 0],
    [{a: 1}, {a: 2}],
    [{a: 5}, {b: 6}],
    ['banana', 'apple'],
    ['1\u{00A0}234,57\u{00A0}$', '1 234,57 $'], // issues/6881
    [
      'type TypeName<T> = T extends Function ? "function" : "object";',
      'type TypeName<T> = T extends Function\n? "function"\n: "object";',
    ],
    [null, undefined],
    [[1], [2]],
    [[1, 2], [2, 1]],
    [Immutable.List([1]), Immutable.List([2])],
    [Immutable.List([1, 2]), Immutable.List([2, 1])],
    [new Map(), new Set()],
    [new Set([1, 2]), new Set()],
    [new Set([1, 2]), new Set([1, 2, 3])],
    [new Set([[1], [2]]), new Set([[1], [2], [3]])],
    [new Set([[1], [2]]), new Set([[1], [2], [2]])],
    [
      new Set([new Set([1]), new Set([2])]),
      new Set([new Set([1]), new Set([3])]),
    ],
    [Immutable.Set([1, 2]), Immutable.Set()],
    [Immutable.Set([1, 2]), Immutable.Set([1, 2, 3])],
    [Immutable.OrderedSet([1, 2]), Immutable.OrderedSet([2, 1])],
    [new Map([[1, 'one'], [2, 'two']]), new Map([[1, 'one']])],
    [new Map([['a', 0]]), new Map([['b', 0]])],
    [new Map([['v', 1]]), new Map([['v', 2]])],
    [new Map([[['v'], 1]]), new Map([[['v'], 2]])],
    [
      new Map([[[1], new Map([[[1], 'one']])]]),
      new Map([[[1], new Map([[[1], 'two']])]]),
    ],
    [Immutable.Map({a: 0}), Immutable.Map({b: 0})],
    [Immutable.Map({v: 1}), Immutable.Map({v: 2})],
    [
      Immutable.OrderedMap()
        .set(1, 'one')
        .set(2, 'two'),
      Immutable.OrderedMap()
        .set(2, 'two')
        .set(1, 'one'),
    ],
    [
      Immutable.Map({1: Immutable.Map({2: {a: 99}})}),
      Immutable.Map({1: Immutable.Map({2: {a: 11}})}),
    ],
    [{a: 1, b: 2}, jestExpect.objectContaining({a: 2})],
    [false, jestExpect.objectContaining({a: 2})],
    [[1, 3], jestExpect.arrayContaining([1, 2])],
    [1, jestExpect.arrayContaining([1, 2])],
    ['abd', jestExpect.stringContaining('bc')],
    ['abd', jestExpect.stringMatching(/bc/i)],
    [undefined, jestExpect.anything()],
    [undefined, jestExpect.any(Function)],
    [
      'Eve',
      {
        asymmetricMatch: function asymmetricMatch(who) {
          return who === 'Alice' || who === 'Bob';
        },
      },
    ],
    [
      {
        target: {
          nodeType: 1,
          value: 'a',
        },
      },
      {
        target: {
          nodeType: 1,
          value: 'b',
        },
      },
    ],
    [
      {
        nodeName: 'div',
        nodeType: 1,
      },
      {
        nodeName: 'p',
        nodeType: 1,
      },
    ],
  ].forEach(([a, b]) => {
    test(`{pass: false} expect(${stringify(a)}).toEqual(${stringify(
      b,
    )})`, () => {
      expect(() => jestExpect(a).toEqual(b)).toThrowErrorMatchingSnapshot();
      jestExpect(a).not.toEqual(b);
    });
  });

  if (isBigIntDefined) {
    [[BigInt(1), BigInt(2)], [BigInt(1), 1]].forEach(([a, b]) => {
      test(`{pass: false} expect(${stringify(a)}).toEqual(${stringify(
        b,
      )})`, () => {
        expect(() => jestExpect(a).toEqual(b)).toThrowError('toEqual');
        jestExpect(a).not.toEqual(b);
      });
    });
  }

  [
    [true, true],
    [1, 1],
    [NaN, NaN],
    // eslint-disable-next-line no-new-wrappers
    [0, new Number(0)],
    // eslint-disable-next-line no-new-wrappers
    [new Number(0), 0],
    ['abc', 'abc'],
    // eslint-disable-next-line no-new-wrappers
    [new String('abc'), 'abc'],
    // eslint-disable-next-line no-new-wrappers
    ['abc', new String('abc')],
    [[1], [1]],
    [[1, 2], [1, 2]],
    [Immutable.List([1]), Immutable.List([1])],
    [Immutable.List([1, 2]), Immutable.List([1, 2])],
    [{}, {}],
    [{a: 99}, {a: 99}],
    [new Set(), new Set()],
    [new Set([1, 2]), new Set([1, 2])],
    [new Set([1, 2]), new Set([2, 1])],
    [new Set([[1], [2]]), new Set([[2], [1]])],
    [
      new Set([new Set([[1]]), new Set([[2]])]),
      new Set([new Set([[2]]), new Set([[1]])]),
    ],
    [new Set([[1], [2], [3], [3]]), new Set([[3], [3], [2], [1]])],
    [new Set([{a: 1}, {b: 2}]), new Set([{b: 2}, {a: 1}])],
    [Immutable.Set(), Immutable.Set()],
    [Immutable.Set([1, 2]), Immutable.Set([1, 2])],
    [Immutable.Set([1, 2]), Immutable.Set([2, 1])],
    [Immutable.OrderedSet(), Immutable.OrderedSet()],
    [Immutable.OrderedSet([1, 2]), Immutable.OrderedSet([1, 2])],
    [new Map(), new Map()],
    [new Map([[1, 'one'], [2, 'two']]), new Map([[1, 'one'], [2, 'two']])],
    [new Map([[1, 'one'], [2, 'two']]), new Map([[2, 'two'], [1, 'one']])],
    [
      new Map([[[1], 'one'], [[2], 'two'], [[3], 'three'], [[3], 'four']]),
      new Map([[[3], 'three'], [[3], 'four'], [[2], 'two'], [[1], 'one']]),
    ],
    [
      new Map([[[1], new Map([[[1], 'one']])], [[2], new Map([[[2], 'two']])]]),
      new Map([[[2], new Map([[[2], 'two']])], [[1], new Map([[[1], 'one']])]]),
    ],
    [
      new Map([[[1], 'one'], [[2], 'two']]),
      new Map([[[2], 'two'], [[1], 'one']]),
    ],
    [
      new Map([[{a: 1}, 'one'], [{b: 2}, 'two']]),
      new Map([[{b: 2}, 'two'], [{a: 1}, 'one']]),
    ],
    [
      new Map([[1, ['one']], [2, ['two']]]),
      new Map([[2, ['two']], [1, ['one']]]),
    ],
    [Immutable.Map(), Immutable.Map()],
    [
      Immutable.Map()
        .set(1, 'one')
        .set(2, 'two'),
      Immutable.Map()
        .set(1, 'one')
        .set(2, 'two'),
    ],
    [
      Immutable.Map()
        .set(1, 'one')
        .set(2, 'two'),
      Immutable.Map()
        .set(2, 'two')
        .set(1, 'one'),
    ],
    [
      Immutable.OrderedMap()
        .set(1, 'one')
        .set(2, 'two'),
      Immutable.OrderedMap()
        .set(1, 'one')
        .set(2, 'two'),
    ],
    [
      Immutable.Map({1: Immutable.Map({2: {a: 99}})}),
      Immutable.Map({1: Immutable.Map({2: {a: 99}})}),
    ],
    [{a: 1, b: 2}, jestExpect.objectContaining({a: 1})],
    [[1, 2, 3], jestExpect.arrayContaining([2, 3])],
    ['abcd', jestExpect.stringContaining('bc')],
    ['abcd', jestExpect.stringMatching('bc')],
    [true, jestExpect.anything()],
    [() => {}, jestExpect.any(Function)],
    [
      {
        a: 1,
        b: function b() {},
        c: true,
      },
      {
        a: 1,
        b: jestExpect.any(Function),
        c: jestExpect.anything(),
      },
    ],
    [
      'Alice',
      {
        asymmetricMatch: function asymmetricMatch(who) {
          return who === 'Alice' || who === 'Bob';
        },
      },
    ],
    [
      {
        nodeName: 'div',
        nodeType: 1,
      },
      {
        nodeName: 'div',
        nodeType: 1,
      },
    ],
  ].forEach(([a, b]) => {
    test(`{pass: true} expect(${stringify(a)}).not.toEqual(${stringify(
      b,
    )})`, () => {
      jestExpect(a).toEqual(b);
      expect(() => jestExpect(a).not.toEqual(b)).toThrowErrorMatchingSnapshot();
    });
  });

  if (isBigIntDefined) {
    [
      [BigInt(1), BigInt(1)],
      [BigInt(0), BigInt('0')],
      [[BigInt(1)], [BigInt(1)]],
      [[BigInt(1), 2], [BigInt(1), 2]],
      [Immutable.List([BigInt(1)]), Immutable.List([BigInt(1)])],
      [{a: BigInt(99)}, {a: BigInt(99)}],
      [new Set([BigInt(1), BigInt(2)]), new Set([BigInt(1), BigInt(2)])],
    ].forEach(([a, b]) => {
      test(`{pass: true} expect(${stringify(a)}).not.toEqual(${stringify(
        b,
      )})`, () => {
        jestExpect(a).toEqual(b);
        expect(() => jestExpect(a).not.toEqual(b)).toThrowError('toEqual');
      });
    });
  }

  test('assertion error matcherResult property contains matcher name, expected and actual values', () => {
    const actual = {a: 1};
    const expected = {a: 2};
    try {
      jestExpect(actual).toEqual(expected);
    } catch (error) {
      expect(error.matcherResult).toEqual(
        expect.objectContaining({
          actual,
          expected,
          name: 'toEqual',
        }),
      );
    }
  });

  test('symbol based keys in arrays are processed correctly', () => {
    const mySymbol = Symbol('test');
    const actual1 = [];
    actual1[mySymbol] = 3;
    const actual2 = [];
    actual2[mySymbol] = 4;
    const expected = [];
    expected[mySymbol] = 3;

    expect(actual1).toEqual(expected);
    expect(actual2).not.toEqual(expected);
  });

  test('non-enumerable members should be skipped during equal', () => {
    const actual = {
      x: 3,
    };
    Object.defineProperty(actual, 'test', {
      enumerable: false,
      value: 5,
    });
    expect(actual).toEqual({x: 3});
  });

  test('non-enumerable symbolic members should be skipped during equal', () => {
    const actual = {
      x: 3,
    };
    const mySymbol = Symbol('test');
    Object.defineProperty(actual, mySymbol, {
      enumerable: false,
      value: 5,
    });
    expect(actual).toEqual({x: 3});
  });

  describe('cyclic object equality', () => {
    test('properties with the same circularity are equal', () => {
      const a = {};
      a.x = a;
      const b = {};
      b.x = b;
      expect(a).toEqual(b);
      expect(b).toEqual(a);

      const c = {};
      c.x = a;
      const d = {};
      d.x = b;
      expect(c).toEqual(d);
      expect(d).toEqual(c);
    });

    test('properties with different circularity are not equal', () => {
      const a = {};
      a.x = {y: a};
      const b = {};
      const bx = {};
      b.x = bx;
      bx.y = bx;
      expect(a).not.toEqual(b);
      expect(b).not.toEqual(a);

      const c = {};
      c.x = a;
      const d = {};
      d.x = b;
      expect(c).not.toEqual(d);
      expect(d).not.toEqual(c);
    });

    test('are not equal if circularity is not on the same property', () => {
      const a = {};
      const b = {};
      a.a = a;
      b.a = {};
      b.a.a = a;
      expect(a).not.toEqual(b);
      expect(b).not.toEqual(a);

      const c = {};
      c.x = {x: c};
      const d = {};
      d.x = d;
      expect(c).not.toEqual(d);
      expect(d).not.toEqual(c);
    });
  });
});

describe('.toBeInstanceOf()', () => {
  class A {}
  class B {}
  class C extends B {}
  class D extends C {}
  class E extends D {}

  class SubHasStaticNameMethod extends B {
    constructor() {
      super();
    }
    static name() {}
  }

  class HasStaticNameMethod {
    constructor() {}
    static name() {}
  }

  function DefinesNameProp() {}
  Object.defineProperty(DefinesNameProp, 'name', {
    configurable: true,
    enumerable: false,
    value: '',
    writable: true,
  });
  class SubHasNameProp extends DefinesNameProp {}

  [
    [new Map(), Map],
    [[], Array],
    [new A(), A],
    [new C(), B], // C extends B
    [new E(), B], // E extends … extends B
    [new SubHasNameProp(), DefinesNameProp], // omit extends
    [new SubHasStaticNameMethod(), B], // Received
    [new HasStaticNameMethod(), HasStaticNameMethod], // Expected
  ].forEach(([a, b]) => {
    test(`passing ${stringify(a)} and ${stringify(b)}`, () => {
      expect(() =>
        jestExpect(a).not.toBeInstanceOf(b),
      ).toThrowErrorMatchingSnapshot();

      jestExpect(a).toBeInstanceOf(b);
    });
  });

  [
    ['a', String],
    [1, Number],
    [true, Boolean],
    [new A(), B],
    [Object.create(null), A],
    [undefined, String],
    [null, String],
    [/\w+/, function() {}],
    [new DefinesNameProp(), RegExp],
  ].forEach(([a, b]) => {
    test(`failing ${stringify(a)} and ${stringify(b)}`, () => {
      expect(() =>
        jestExpect(a).toBeInstanceOf(b),
      ).toThrowErrorMatchingSnapshot();

      jestExpect(a).not.toBeInstanceOf(b);
    });
  });

  it('throws if constructor is not a function', () => {
    expect(() =>
      jestExpect({}).toBeInstanceOf(4),
    ).toThrowErrorMatchingSnapshot();
  });
});

describe('.toBeTruthy(), .toBeFalsy()', () => {
  it('does not accept arguments', () => {
    expect(() => jestExpect(0).toBeTruthy(null)).toThrowErrorMatchingSnapshot();

    expect(() =>
      jestExpect(0).not.toBeFalsy(null),
    ).toThrowErrorMatchingSnapshot();
  });

  [{}, [], true, 1, 'a', 0.5, new Map(), () => {}, Infinity].forEach(v => {
    test(`'${stringify(v)}' is truthy`, () => {
      jestExpect(v).toBeTruthy();
      jestExpect(v).not.toBeFalsy();

      expect(() =>
        jestExpect(v).not.toBeTruthy(),
      ).toThrowErrorMatchingSnapshot();

      expect(() => jestExpect(v).toBeFalsy()).toThrowErrorMatchingSnapshot();
    });
  });

  if (isBigIntDefined) {
    [BigInt(1)].forEach(v => {
      test(`'${stringify(v)}' is truthy`, () => {
        jestExpect(v).toBeTruthy();
        jestExpect(v).not.toBeFalsy();

        expect(() => jestExpect(v).not.toBeTruthy()).toThrowError('toBeTruthy');

        expect(() => jestExpect(v).toBeFalsy()).toThrowError('toBeFalsy');
      });
    });
  }

  [false, null, NaN, 0, '', undefined].forEach(v => {
    test(`'${stringify(v)}' is falsy`, () => {
      jestExpect(v).toBeFalsy();
      jestExpect(v).not.toBeTruthy();

      expect(() => jestExpect(v).toBeTruthy()).toThrowErrorMatchingSnapshot();

      expect(() =>
        jestExpect(v).not.toBeFalsy(),
      ).toThrowErrorMatchingSnapshot();
    });
  });

  if (isBigIntDefined) {
    [BigInt(0)].forEach(v => {
      test(`'${stringify(v)}' is falsy`, () => {
        jestExpect(v).toBeFalsy();
        jestExpect(v).not.toBeTruthy();

        expect(() => jestExpect(v).toBeTruthy()).toThrowError('toBeTruthy');

        expect(() => jestExpect(v).not.toBeFalsy()).toThrowError('toBeFalsy');
      });
    });
  }
});

describe('.toBeNaN()', () => {
  it('{pass: true} expect(NaN).toBeNaN()', () => {
    [NaN, Math.sqrt(-1), Infinity - Infinity, 0 / 0].forEach(v => {
      jestExpect(v).toBeNaN();

      expect(() => jestExpect(v).not.toBeNaN()).toThrowErrorMatchingSnapshot();
    });
  });

  it('throws', () => {
    [1, '', null, undefined, {}, [], 0.2, 0, Infinity, -Infinity].forEach(v => {
      expect(() => jestExpect(v).toBeNaN()).toThrowErrorMatchingSnapshot();

      jestExpect(v).not.toBeNaN();
    });
  });
});

describe('.toBeNull()', () => {
  [{}, [], true, 1, 'a', 0.5, new Map(), () => {}, Infinity].forEach(v => {
    test(`fails for '${stringify(v)}'`, () => {
      jestExpect(v).not.toBeNull();

      expect(() => jestExpect(v).toBeNull()).toThrowErrorMatchingSnapshot();
    });
  });

  it('fails for null with .not', () => {
    expect(() =>
      jestExpect(null).not.toBeNull(),
    ).toThrowErrorMatchingSnapshot();
  });

  it('pass for null', () => {
    jestExpect(null).toBeNull();
  });
});

describe('.toBeDefined(), .toBeUndefined()', () => {
  [{}, [], true, 1, 'a', 0.5, new Map(), () => {}, Infinity].forEach(v => {
    test(`'${stringify(v)}' is defined`, () => {
      jestExpect(v).toBeDefined();
      jestExpect(v).not.toBeUndefined();

      expect(() =>
        jestExpect(v).not.toBeDefined(),
      ).toThrowErrorMatchingSnapshot();

      expect(() =>
        jestExpect(v).toBeUndefined(),
      ).toThrowErrorMatchingSnapshot();
    });
  });

  if (isBigIntDefined) {
    [BigInt(1)].forEach(v => {
      test(`'${stringify(v)}' is defined`, () => {
        jestExpect(v).toBeDefined();
        jestExpect(v).not.toBeUndefined();

        expect(() => jestExpect(v).not.toBeDefined()).toThrowError(
          'toBeDefined',
        );

        expect(() => jestExpect(v).toBeUndefined()).toThrowError(
          'toBeUndefined',
        );
      });
    });
  }

  test('undefined is undefined', () => {
    jestExpect(undefined).toBeUndefined();
    jestExpect(undefined).not.toBeDefined();

    expect(() =>
      jestExpect(undefined).toBeDefined(),
    ).toThrowErrorMatchingSnapshot();

    expect(() =>
      jestExpect(undefined).not.toBeUndefined(),
    ).toThrowErrorMatchingSnapshot();
  });
});

describe(
  '.toBeGreaterThan(), .toBeLessThan(), ' +
    '.toBeGreaterThanOrEqual(), .toBeLessThanOrEqual()',
  () => {
    [
      [1, 2],
      [-Infinity, Infinity],
      [Number.MIN_VALUE, Number.MAX_VALUE],
      [0x11, 0x22],
      [0b11, 0b111],
      [0o11, 0o22],
      [0.1, 0.2],
    ].forEach(([small, big]) => {
      it(`{pass: true} expect(${small}).toBeLessThan(${big})`, () => {
        jestExpect(small).toBeLessThan(big);
      });

      it(`{pass: false} expect(${big}).toBeLessThan(${small})`, () => {
        jestExpect(big).not.toBeLessThan(small);
      });

      it(`{pass: true} expect(${big}).toBeGreaterThan(${small})`, () => {
        jestExpect(big).toBeGreaterThan(small);
      });

      it(`{pass: false} expect(${small}).toBeGreaterThan(${big})`, () => {
        jestExpect(small).not.toBeGreaterThan(big);
      });

      it(`{pass: true} expect(${small}).toBeLessThanOrEqual(${big})`, () => {
        jestExpect(small).toBeLessThanOrEqual(big);
      });

      it(`{pass: false} expect(${big}).toBeLessThanOrEqual(${small})`, () => {
        jestExpect(big).not.toBeLessThanOrEqual(small);
      });

      it(`{pass: true} expect(${big}).toBeGreaterThanOrEqual(${small})`, () => {
        jestExpect(big).toBeGreaterThanOrEqual(small);
      });

      it(`{pass: false} expect(${small}).toBeGreaterThanOrEqual(${big})`, () => {
        jestExpect(small).not.toBeGreaterThanOrEqual(big);
      });

      it(`throws: [${small}, ${big}]`, () => {
        expect(() =>
          jestExpect(small).toBeGreaterThan(big),
        ).toThrowErrorMatchingSnapshot();

        expect(() =>
          jestExpect(small).not.toBeLessThan(big),
        ).toThrowErrorMatchingSnapshot();

        expect(() =>
          jestExpect(big).not.toBeGreaterThan(small),
        ).toThrowErrorMatchingSnapshot();

        expect(() =>
          jestExpect(big).toBeLessThan(small),
        ).toThrowErrorMatchingSnapshot();

        expect(() =>
          jestExpect(small).toBeGreaterThanOrEqual(big),
        ).toThrowErrorMatchingSnapshot();

        expect(() =>
          jestExpect(small).not.toBeLessThanOrEqual(big),
        ).toThrowErrorMatchingSnapshot();

        expect(() =>
          jestExpect(big).not.toBeGreaterThanOrEqual(small),
        ).toThrowErrorMatchingSnapshot();

        expect(() =>
          jestExpect(big).toBeLessThanOrEqual(small),
        ).toThrowErrorMatchingSnapshot();
      });
    });

    if (isBigIntDefined) {
      test('can compare BigInt to Numbers', () => {
        const a = BigInt(2);
        jestExpect(a).toBeGreaterThan(1);
        jestExpect(a).toBeGreaterThanOrEqual(2);
        jestExpect(2).toBeLessThanOrEqual(a);
        jestExpect(a).toBeLessThan(3);
        jestExpect(a).toBeLessThanOrEqual(2);
      });

      [
        [BigInt(1), BigInt(2)],
        [BigInt(0x11), BigInt(0x22)],
        [-1, BigInt(2)],
      ].forEach(([small, big]) => {
        it(`{pass: true} expect(${stringify(small)}).toBeLessThan(${stringify(
          big,
        )})`, () => {
          jestExpect(small).toBeLessThan(big);
        });

        it(`{pass: false} expect(${stringify(big)}).toBeLessThan(${stringify(
          small,
        )})`, () => {
          jestExpect(big).not.toBeLessThan(small);
        });

        it(`{pass: true} expect(${stringify(big)}).toBeGreaterThan(${stringify(
          small,
        )})`, () => {
          jestExpect(big).toBeGreaterThan(small);
        });

        it(`{pass: false} expect(${stringify(
          small,
        )}).toBeGreaterThan(${stringify(big)})`, () => {
          jestExpect(small).not.toBeGreaterThan(big);
        });

        it(`{pass: true} expect(${stringify(
          small,
        )}).toBeLessThanOrEqual(${stringify(big)})`, () => {
          jestExpect(small).toBeLessThanOrEqual(big);
        });

        it(`{pass: false} expect(${stringify(
          big,
        )}).toBeLessThanOrEqual(${stringify(small)})`, () => {
          jestExpect(big).not.toBeLessThanOrEqual(small);
        });

        it(`{pass: true} expect(${stringify(
          big,
        )}).toBeGreaterThanOrEqual(${stringify(small)})`, () => {
          jestExpect(big).toBeGreaterThanOrEqual(small);
        });

        it(`{pass: false} expect(${stringify(
          small,
        )}).toBeGreaterThanOrEqual(${stringify(big)})`, () => {
          jestExpect(small).not.toBeGreaterThanOrEqual(big);
        });

        it(`throws: [${stringify(small)}, ${stringify(big)}]`, () => {
          expect(() => jestExpect(small).toBeGreaterThan(big)).toThrowError(
            'toBeGreaterThan',
          );

          expect(() => jestExpect(small).not.toBeLessThan(big)).toThrowError(
            'toBeLessThan',
          );

          expect(() => jestExpect(big).not.toBeGreaterThan(small)).toThrowError(
            'toBeGreaterThan',
          );

          expect(() => jestExpect(big).toBeLessThan(small)).toThrowError(
            'toBeLessThan',
          );

          expect(() =>
            jestExpect(small).toBeGreaterThanOrEqual(big),
          ).toThrowError('toBeGreaterThanOrEqual');

          expect(() =>
            jestExpect(small).not.toBeLessThanOrEqual(big),
          ).toThrowError('toBeLessThanOrEqual');

          expect(() =>
            jestExpect(big).not.toBeGreaterThanOrEqual(small),
          ).toThrowError('toBeGreaterThanOrEqual');

          expect(() => jestExpect(big).toBeLessThanOrEqual(small)).toThrowError(
            'toBeLessThanOrEqual',
          );
        });
      });
    }

    [
      [1, 1],
      [Number.MIN_VALUE, Number.MIN_VALUE],
      [Number.MAX_VALUE, Number.MAX_VALUE],
      [Infinity, Infinity],
      [-Infinity, -Infinity],
    ].forEach(([n1, n2]) => {
      test(`equal numbers: [${n1}, ${n2}]`, () => {
        jestExpect(n1).toBeGreaterThanOrEqual(n2);
        jestExpect(n1).toBeLessThanOrEqual(n2);

        expect(() =>
          jestExpect(n1).not.toBeGreaterThanOrEqual(n2),
        ).toThrowErrorMatchingSnapshot();

        expect(() =>
          jestExpect(n1).not.toBeLessThanOrEqual(n2),
        ).toThrowErrorMatchingSnapshot();
      });
    });

    if (isBigIntDefined) {
      [
        [BigInt(1), BigInt(1)],
        [BigInt(Number.MAX_SAFE_INTEGER), BigInt(Number.MAX_SAFE_INTEGER)],
      ].forEach(([n1, n2]) => {
        test(`equal numbers: [${n1}, ${n2}]`, () => {
          jestExpect(n1).toBeGreaterThanOrEqual(n2);
          jestExpect(n1).toBeLessThanOrEqual(n2);

          expect(() =>
            jestExpect(n1).not.toBeGreaterThanOrEqual(n2),
          ).toThrowError('toBeGreaterThanOrEqual');

          expect(() => jestExpect(n1).not.toBeLessThanOrEqual(n2)).toThrowError(
            'toBeLessThanOrEqual',
          );
        });
      });
    }
  },
);

describe('.toContain(), .toContainEqual()', () => {
  const typedArray = new Int8Array(2);
  typedArray[0] = 0;
  typedArray[1] = 1;

  test('iterable', () => {
    // different node versions print iterable differently, so we can't
    // use snapshots here.
    const iterable = {
      *[Symbol.iterator]() {
        yield 1;
        yield 2;
        yield 3;
      },
    };

    jestExpect(iterable).toContain(2);
    jestExpect(iterable).toContainEqual(2);
    expect(() => jestExpect(iterable).not.toContain(1)).toThrowError(
      'toContain',
    );
    expect(() => jestExpect(iterable).not.toContainEqual(1)).toThrowError(
      'toContainEqual',
    );
  });

  [
    [[1, 2, 3, 4], 1],
    [['a', 'b', 'c', 'd'], 'a'],
    [[undefined, null], null],
    [[undefined, null], undefined],
    [[Symbol.for('a')], Symbol.for('a')],
    ['abcdef', 'abc'],
    ['11112111', '2'],
    [new Set(['abc', 'def']), 'abc'],
    [typedArray, 1],
  ].forEach(([list, v]) => {
    it(`'${stringify(list)}' contains '${stringify(v)}'`, () => {
      jestExpect(list).toContain(v);

      expect(() =>
        jestExpect(list).not.toContain(v),
      ).toThrowErrorMatchingSnapshot();
    });
  });

  if (isBigIntDefined) {
    [
      [[BigInt(1), BigInt(2), BigInt(3), BigInt(4)], BigInt(1)],
      [[1, 2, 3, BigInt(3), 4], BigInt(3)],
    ].forEach(([list, v]) => {
      it(`'${stringify(list)}' contains '${stringify(v)}'`, () => {
        jestExpect(list).toContain(v);

        expect(() => jestExpect(list).not.toContain(v)).toThrowError(
          'toContain',
        );
      });
    });
  }

  [
    [[1, 2, 3], 4],
    [[null, undefined], 1],
    [[{}, []], []],
    [[{}, []], {}],
  ].forEach(([list, v]) => {
    it(`'${stringify(list)}' does not contain '${stringify(v)}'`, () => {
      jestExpect(list).not.toContain(v);

      expect(() =>
        jestExpect(list).toContain(v),
      ).toThrowErrorMatchingSnapshot();
    });
  });

  if (isBigIntDefined) {
    [[[BigInt(1), BigInt(2), BigInt(3)], 3]].forEach(([list, v]) => {
      it(`'${stringify(list)}' does not contain '${stringify(v)}'`, () => {
        jestExpect(list).not.toContain(v);

        expect(() => jestExpect(list).toContain(v)).toThrowError('toContain');
      });
    });
  }

  test('error cases', () => {
    expect(() => jestExpect(null).toContain(1)).toThrowErrorMatchingSnapshot();
  });

  [
    [[1, 2, 3, 4], 1],
    [['a', 'b', 'c', 'd'], 'a'],
    [[undefined, null], null],
    [[undefined, null], undefined],
    [[Symbol.for('a')], Symbol.for('a')],
    [[{a: 'b'}, {a: 'c'}], {a: 'b'}],
    [new Set([1, 2, 3, 4]), 1],
    [typedArray, 1],
  ].forEach(([list, v]) => {
    it(`'${stringify(list)}' contains a value equal to '${stringify(
      v,
    )}'`, () => {
      jestExpect(list).toContainEqual(v);
      expect(() =>
        jestExpect(list).not.toContainEqual(v),
      ).toThrowErrorMatchingSnapshot();
    });
  });

  [[[{a: 'b'}, {a: 'c'}], {a: 'd'}]].forEach(([list, v]) => {
    it(`'${stringify(list)}' does not contain a value equal to'${stringify(
      v,
    )}'`, () => {
      jestExpect(list).not.toContainEqual(v);

      expect(() =>
        jestExpect(list).toContainEqual(v),
      ).toThrowErrorMatchingSnapshot();
    });
  });

  test('error cases for toContainEqual', () => {
    expect(() =>
      jestExpect(null).toContainEqual(1),
    ).toThrowErrorMatchingSnapshot();
  });
});

describe('.toBeCloseTo', () => {
  [
    [0, 0],
    [0, 0.001],
    [1.23, 1.229],
    [1.23, 1.226],
    [1.23, 1.225],
    [1.23, 1.234],
    [Infinity, Infinity],
    [-Infinity, -Infinity],
  ].forEach(([n1, n2]) => {
    it(`{pass: true} expect(${n1}).toBeCloseTo(${n2})`, () => {
      jestExpect(n1).toBeCloseTo(n2);

      expect(() =>
        jestExpect(n1).not.toBeCloseTo(n2),
      ).toThrowErrorMatchingSnapshot();
    });
  });

  [
    [0, 0.01],
    [1, 1.23],
    [1.23, 1.2249999],
    [Infinity, -Infinity],
    [Infinity, 1.23],
    [-Infinity, -1.23],
  ].forEach(([n1, n2]) => {
    it(`{pass: false} expect(${n1}).toBeCloseTo(${n2})`, () => {
      jestExpect(n1).not.toBeCloseTo(n2);

      expect(() =>
        jestExpect(n1).toBeCloseTo(n2),
      ).toThrowErrorMatchingSnapshot();
    });
  });

  [[3.141592e-7, 3e-7, 8], [56789, 51234, -4]].forEach(([n1, n2, p]) => {
    it(`{pass: false} expect(${n1}).toBeCloseTo(${n2}, ${p})`, () => {
      jestExpect(n1).not.toBeCloseTo(n2, p);

      expect(() =>
        jestExpect(n1).toBeCloseTo(n2, p),
      ).toThrowErrorMatchingSnapshot();
    });
  });

  [[0, 0.1, 0], [0, 0.0001, 3], [0, 0.000004, 5], [2.0000002, 2, 5]].forEach(
    ([n1, n2, p]) => {
      it(`{pass: true} expect(${n1}).toBeCloseTo(${n2}, ${p})`, () => {
        jestExpect(n1).toBeCloseTo(n2, p);

        expect(() =>
          jestExpect(n1).not.toBeCloseTo(n2, p),
        ).toThrowErrorMatchingSnapshot();
      });
    },
  );

  describe('throws: Matcher error', () => {
    test('promise empty isNot false received', () => {
      const precision = 3;
      const expected = 0;
      const received = '';
      expect(() => {
        jestExpect(received).toBeCloseTo(expected, precision);
      }).toThrowErrorMatchingSnapshot();
    });

    test('promise empty isNot true expected', () => {
      const received = 0.1;
      // expected is undefined
      expect(() => {
        jestExpect(received).not.toBeCloseTo();
      }).toThrowErrorMatchingSnapshot();
    });

    test('promise rejects isNot false expected', () => {
      const expected = '0';
      const received = Promise.reject(0.01);
      return expect(
        jestExpect(received).rejects.toBeCloseTo(expected),
      ).rejects.toThrowErrorMatchingSnapshot();
    });

    test('promise rejects isNot true received', () => {
      const expected = 0;
      const received = Promise.reject(Symbol('0.1'));
      return expect(
        jestExpect(received).rejects.not.toBeCloseTo(expected),
      ).rejects.toThrowErrorMatchingSnapshot();
    });

    test('promise resolves isNot false received', () => {
      const precision = 3;
      const expected = 0;
      const received = Promise.resolve(false);
      return expect(
        jestExpect(received).resolves.toBeCloseTo(expected, precision),
      ).rejects.toThrowErrorMatchingSnapshot();
    });

    test('promise resolves isNot true expected', () => {
      const precision = 3;
      const expected = null;
      const received = Promise.resolve(0.1);
      return expect(
        jestExpect(received).resolves.not.toBeCloseTo(expected, precision),
      ).rejects.toThrowErrorMatchingSnapshot();
    });
  });
});

describe('.toMatch()', () => {
  [['foo', 'foo'], ['Foo bar', /^foo/i]].forEach(([n1, n2]) => {
    it(`{pass: true} expect(${n1}).toMatch(${n2})`, () => {
      jestExpect(n1).toMatch(n2);

      expect(() =>
        jestExpect(n1).not.toMatch(n2),
      ).toThrowErrorMatchingSnapshot();
    });
  });

  [['bar', 'foo'], ['bar', /foo/]].forEach(([n1, n2]) => {
    it(`throws: [${n1}, ${n2}]`, () => {
      expect(() => jestExpect(n1).toMatch(n2)).toThrowErrorMatchingSnapshot();
    });
  });

  [
    [1, 'foo'],
    [{}, 'foo'],
    [[], 'foo'],
    [true, 'foo'],
    [/foo/i, 'foo'],
    [() => {}, 'foo'],
    [undefined, 'foo'],
  ].forEach(([n1, n2]) => {
    it(
      'throws if non String actual value passed:' +
        ` [${stringify(n1)}, ${stringify(n2)}]`,
      () => {
        expect(() => jestExpect(n1).toMatch(n2)).toThrowErrorMatchingSnapshot();
      },
    );
  });

  [
    ['foo', 1],
    ['foo', {}],
    ['foo', []],
    ['foo', true],
    ['foo', () => {}],
    ['foo', undefined],
  ].forEach(([n1, n2]) => {
    it(
      `throws if non String/RegExp expected value passed:` +
        ` [${stringify(n1)}, ${stringify(n2)}]`,
      () => {
        expect(() => jestExpect(n1).toMatch(n2)).toThrowErrorMatchingSnapshot();
      },
    );
  });

  it('escapes strings properly', () => {
    jestExpect('this?: throws').toMatch('this?: throws');
  });
});

describe('.toHaveLength', () => {
  [[[1, 2], 2], [[], 0], [['a', 'b'], 2], ['abc', 3], ['', 0]].forEach(
    ([received, length]) => {
      test(`{pass: true} expect(${stringify(
        received,
      )}).toHaveLength(${length})`, () => {
        jestExpect(received).toHaveLength(length);
        expect(() =>
          jestExpect(received).not.toHaveLength(length),
        ).toThrowErrorMatchingSnapshot();
      });
    },
  );

  [[[1, 2], 3], [[], 1], [['a', 'b'], 99], ['abc', 66], ['', 1]].forEach(
    ([received, length]) => {
      test(`{pass: false} expect(${stringify(
        received,
      )}).toHaveLength(${length})`, () => {
        jestExpect(received).not.toHaveLength(length);
        expect(() =>
          jestExpect(received).toHaveLength(length),
        ).toThrowErrorMatchingSnapshot();
      });
    },
  );

  test('error cases', () => {
    expect(() =>
      jestExpect({a: 9}).toHaveLength(1),
    ).toThrowErrorMatchingSnapshot();
    expect(() => jestExpect(0).toHaveLength(1)).toThrowErrorMatchingSnapshot();
    expect(() =>
      jestExpect(undefined).not.toHaveLength(1),
    ).toThrowErrorMatchingSnapshot();
  });

  describe('matcher error expected length', () => {
    test('not number', () => {
      const expected = '3';
      const received = 'abc';
      expect(() => {
        jestExpect(received).not.toHaveLength(expected);
      }).toThrowErrorMatchingSnapshot();
    });

    test('number Infinity', () => {
      const expected = Infinity;
      const received = Promise.reject('abc');
      return expect(
        jestExpect(received).rejects.toHaveLength(expected),
      ).rejects.toThrowErrorMatchingSnapshot();
    });

    test('number NaN', () => {
      const expected = NaN;
      const received = Promise.reject('abc');
      return expect(
        jestExpect(received).rejects.not.toHaveLength(expected),
      ).rejects.toThrowErrorMatchingSnapshot();
    });

    test('number float', () => {
      const expected = 0.5;
      const received = Promise.resolve('abc');
      return expect(
        jestExpect(received).resolves.toHaveLength(expected),
      ).rejects.toThrowErrorMatchingSnapshot();
    });

    test('number negative integer', () => {
      const expected = -3;
      const received = Promise.resolve('abc');
      return expect(
        jestExpect(received).resolves.not.toHaveLength(expected),
      ).rejects.toThrowErrorMatchingSnapshot();
    });
  });
});

describe('.toHaveProperty()', () => {
  class Foo {
    get a() {
      return undefined;
    }
    get b() {
      return 'b';
    }
    set setter(val) {
      this.val = val;
    }
  }

  class Foo2 extends Foo {
    get c() {
      return 'c';
    }
  }
  const foo2 = new Foo2();
  foo2.setter = true;

  function E(nodeName) {
    this.nodeName = nodeName.toUpperCase();
  }
  E.prototype.nodeType = 1;

  const memoized = function() {};
  memoized.memo = [];

  const pathDiff = ['children', 0];

  const receivedDiffSingle = {
    children: ['"That cartoon"'],
    props: null,
    type: 'p',
  };
  const valueDiffSingle = '"That cat cartoon"';

  const receivedDiffMultiple = {
    children: [
      'Roses are red.\nViolets are blue.\nTesting with Jest is good for you.',
    ],
    props: null,
    type: 'pre',
  };
  const valueDiffMultiple =
    'Roses are red, violets are blue.\nTesting with Jest\nIs good for you.';

  [
    [{a: {b: {c: {d: 1}}}}, 'a.b.c.d', 1],
    [{a: {b: {c: {d: 1}}}}, ['a', 'b', 'c', 'd'], 1],
    [{'a.b.c.d': 1}, ['a.b.c.d'], 1],
    [{a: {b: [1, 2, 3]}}, ['a', 'b', 1], 2],
    [{a: {b: [1, 2, 3]}}, ['a', 'b', 1], expect.any(Number)],
    [{a: 0}, 'a', 0],
    [{a: {b: undefined}}, 'a.b', undefined],
    [{a: {}}, 'a.b', undefined], // delete for breaking change in future major
    [{a: {b: {c: 5}}}, 'a.b', {c: 5}],
    [Object.assign(Object.create(null), {property: 1}), 'property', 1],
    [new Foo(), 'a', undefined],
    [new Foo(), 'b', 'b'],
    [new Foo(), 'setter', undefined],
    [foo2, 'a', undefined],
    [foo2, 'c', 'c'],
    [foo2, 'val', true],
    [new E('div'), 'nodeType', 1],
    ['', 'length', 0],
    [memoized, 'memo', []],
  ].forEach(([obj, keyPath, value]) => {
    test(`{pass: true} expect(${stringify(
      obj,
    )}).toHaveProperty('${keyPath}', ${stringify(value)})`, () => {
      jestExpect(obj).toHaveProperty(keyPath, value);
      expect(() =>
        jestExpect(obj).not.toHaveProperty(keyPath, value),
      ).toThrowErrorMatchingSnapshot();
    });
  });

  [
    [{a: {b: {c: {d: 1}}}}, 'a.b.ttt.d', 1],
    [{a: {b: {c: {d: 1}}}}, 'a.b.c.d', 2],
    [{'a.b.c.d': 1}, 'a.b.c.d', 2],
    [{'a.b.c.d': 1}, ['a.b.c.d'], 2],
    [receivedDiffSingle, pathDiff, valueDiffSingle],
    [receivedDiffMultiple, pathDiff, valueDiffMultiple],
    [{a: {b: {c: {d: 1}}}}, ['a', 'b', 'c', 'd'], 2],
    [{a: {b: {c: {}}}}, 'a.b.c.d', 1],
    [{a: 1}, 'a.b.c.d', 5],
    [{}, 'a', 'test'],
    [{a: {b: 3}}, 'a.b', undefined],
    [1, 'a.b.c', 'test'],
    ['abc', 'a.b.c', {a: 5}],
    [{a: {b: {c: 5}}}, 'a.b', {c: 4}],
    [new Foo(), 'a', 'a'],
    [new Foo(), 'b', undefined],
<<<<<<< HEAD
    [{a: {}}, 'a.b', undefined], // wait until Jest 25
=======
    // [{a: {}}, 'a.b', undefined], // add for breaking change in future major
>>>>>>> 116303ba
  ].forEach(([obj, keyPath, value]) => {
    test(`{pass: false} expect(${stringify(
      obj,
    )}).toHaveProperty('${keyPath}', ${stringify(value)})`, () => {
      expect(() =>
        jestExpect(obj).toHaveProperty(keyPath, value),
      ).toThrowErrorMatchingSnapshot();
      jestExpect(obj).not.toHaveProperty(keyPath, value);
    });
  });

  [
    [{a: {b: {c: {d: 1}}}}, 'a.b.c.d'],
    [{a: {b: {c: {d: 1}}}}, ['a', 'b', 'c', 'd']],
    [{'a.b.c.d': 1}, ['a.b.c.d']],
    [{a: {b: [1, 2, 3]}}, ['a', 'b', 1]],
    [{a: 0}, 'a'],
    [{a: {b: undefined}}, 'a.b'],
  ].forEach(([obj, keyPath]) => {
    test(`{pass: true} expect(${stringify(
      obj,
    )}).toHaveProperty('${keyPath}')`, () => {
      jestExpect(obj).toHaveProperty(keyPath);
      expect(() =>
        jestExpect(obj).not.toHaveProperty(keyPath),
      ).toThrowErrorMatchingSnapshot();
    });
  });

  [
    [{a: {b: {c: {}}}}, 'a.b.c.d'],
    [{a: 1}, 'a.b.c.d'],
    [{}, 'a'],
    [1, 'a.b.c'],
    ['abc', 'a.b.c'],
    [false, 'key'],
    [0, 'key'],
    ['', 'key'],
    [Symbol(), 'key'],
    [Object.assign(Object.create(null), {key: 1}), 'not'],
  ].forEach(([obj, keyPath]) => {
    test(`{pass: false} expect(${stringify(
      obj,
    )}).toHaveProperty('${keyPath}')`, () => {
      expect(() =>
        jestExpect(obj).toHaveProperty(keyPath),
      ).toThrowErrorMatchingSnapshot();
      jestExpect(obj).not.toHaveProperty(keyPath);
    });
  });

  [
    [null, 'a.b'],
    [undefined, 'a'],
    [{a: {b: {}}}, undefined],
    [{a: {b: {}}}, null],
    [{a: {b: {}}}, 1],
    [{}, []], // Residue: pass must be initialized
  ].forEach(([obj, keyPath]) => {
    test(`{error} expect(${stringify(
      obj,
    )}).toHaveProperty('${keyPath}')`, () => {
      expect(() =>
        jestExpect(obj).toHaveProperty(keyPath),
      ).toThrowErrorMatchingSnapshot();
    });
  });
});

describe('toMatchObject()', () => {
  class Foo {
    get a() {
      return undefined;
    }
    get b() {
      return 'b';
    }
  }

  const testNotToMatchSnapshots = tuples => {
    tuples.forEach(([n1, n2]) => {
      it(`{pass: true} expect(${stringify(n1)}).toMatchObject(${stringify(
        n2,
      )})`, () => {
        jestExpect(n1).toMatchObject(n2);
        expect(() =>
          jestExpect(n1).not.toMatchObject(n2),
        ).toThrowErrorMatchingSnapshot();
      });
    });
  };

  const testToMatchSnapshots = tuples => {
    tuples.forEach(([n1, n2]) => {
      it(`{pass: false} expect(${stringify(n1)}).toMatchObject(${stringify(
        n2,
      )})`, () => {
        jestExpect(n1).not.toMatchObject(n2);
        expect(() =>
          jestExpect(n1).toMatchObject(n2),
        ).toThrowErrorMatchingSnapshot();
      });
    });
  };

  describe('circular references', () => {
    describe('simple circular references', () => {
      const circularObjA1 = {a: 'hello'};
      circularObjA1.ref = circularObjA1;

      const circularObjB = {a: 'world'};
      circularObjB.ref = circularObjB;

      const circularObjA2 = {a: 'hello'};
      circularObjA2.ref = circularObjA2;

      const primitiveInsteadOfRef = {};
      primitiveInsteadOfRef.ref = 'not a ref';

      testNotToMatchSnapshots([
        [circularObjA1, {}],
        [circularObjA2, circularObjA1],
      ]);

      testToMatchSnapshots([
        [{}, circularObjA1],
        [circularObjA1, circularObjB],
        [primitiveInsteadOfRef, circularObjA1],
      ]);
    });

    describe('transitive circular references', () => {
      const transitiveCircularObjA1 = {a: 'hello'};
      transitiveCircularObjA1.nestedObj = {parentObj: transitiveCircularObjA1};

      const transitiveCircularObjA2 = {a: 'hello'};
      transitiveCircularObjA2.nestedObj = {
        parentObj: transitiveCircularObjA2,
      };

      const transitiveCircularObjB = {a: 'world'};
      transitiveCircularObjB.nestedObj = {
        parentObj: transitiveCircularObjB,
      };

      const primitiveInsteadOfRef = {};
      primitiveInsteadOfRef.nestedObj = {
        parentObj: 'not the parent ref',
      };

      testNotToMatchSnapshots([
        [transitiveCircularObjA1, {}],
        [transitiveCircularObjA2, transitiveCircularObjA1],
      ]);

      testToMatchSnapshots([
        [{}, transitiveCircularObjA1],
        [transitiveCircularObjB, transitiveCircularObjA1],
        [primitiveInsteadOfRef, transitiveCircularObjA1],
      ]);
    });
  });

  testNotToMatchSnapshots([
    [{a: 'b', c: 'd'}, {a: 'b'}],
    [{a: 'b', c: 'd'}, {a: 'b', c: 'd'}],
    [{a: 'b', t: {x: {r: 'r'}, z: 'z'}}, {a: 'b', t: {z: 'z'}}],
    [{a: 'b', t: {x: {r: 'r'}, z: 'z'}}, {t: {x: {r: 'r'}}}],
    [{a: [3, 4, 5], b: 'b'}, {a: [3, 4, 5]}],
    [{a: [3, 4, 5, 'v'], b: 'b'}, {a: [3, 4, 5, 'v']}],
    [{a: 1, c: 2}, {a: jestExpect.any(Number)}],
    [{a: {x: 'x', y: 'y'}}, {a: {x: jestExpect.any(String)}}],
    [new Set([1, 2]), new Set([1, 2])],
    [new Set([1, 2]), new Set([2, 1])],
    [new Date('2015-11-30'), new Date('2015-11-30')],
    [{a: new Date('2015-11-30'), b: 'b'}, {a: new Date('2015-11-30')}],
    [{a: null, b: 'b'}, {a: null}],
    [{a: undefined, b: 'b'}, {a: undefined}],
    [{a: [{a: 'a', b: 'b'}]}, {a: [{a: 'a'}]}],
    [[1, 2], [1, 2]],
    [{a: undefined}, {a: undefined}],
    [[], []],
    [new Error('foo'), new Error('foo')],
    [new Error('bar'), {message: 'bar'}],
    [new Foo(), {a: undefined, b: 'b'}],
    [Object.assign(Object.create(null), {a: 'b'}), {a: 'b'}],
  ]);

  testToMatchSnapshots([
    [{a: 'b', c: 'd'}, {e: 'b'}],
    [{a: 'b', c: 'd'}, {a: 'b!', c: 'd'}],
    [{a: 'a', c: 'd'}, {a: jestExpect.any(Number)}],
    [{a: 'b', t: {x: {r: 'r'}, z: 'z'}}, {a: 'b', t: {z: [3]}}],
    [{a: 'b', t: {x: {r: 'r'}, z: 'z'}}, {t: {l: {r: 'r'}}}],
    [{a: [3, 4, 5], b: 'b'}, {a: [3, 4, 5, 6]}],
    [{a: [3, 4, 5], b: 'b'}, {a: [3, 4]}],
    [{a: [3, 4, 'v'], b: 'b'}, {a: ['v']}],
    [{a: [3, 4, 5], b: 'b'}, {a: {b: 4}}],
    [{a: [3, 4, 5], b: 'b'}, {a: {b: jestExpect.any(String)}}],
    [[1, 2], [1, 3]],
    [[0], [-0]],
    [new Set([1, 2]), new Set([2])],
    [new Date('2015-11-30'), new Date('2015-10-10')],
    [{a: new Date('2015-11-30'), b: 'b'}, {a: new Date('2015-10-10')}],
    [{a: null, b: 'b'}, {a: '4'}],
    [{a: null, b: 'b'}, {a: undefined}],
    [{a: undefined}, {a: null}],
    [{a: [{a: 'a', b: 'b'}]}, {a: [{a: 'c'}]}],
    [{a: 1, b: 1, c: 1, d: {e: {f: 555}}}, {d: {e: {f: 222}}}],
    [{}, {a: undefined}],
    [[1, 2, 3], [2, 3, 1]],
    [[1, 2, 3], [1, 2, 2]],
    [new Error('foo'), new Error('bar')],
    [Object.assign(Object.create(null), {a: 'b'}), {c: 'd'}],
  ]);

  [
    [null, {}],
    [4, {}],
    ['44', {}],
    [true, {}],
    [undefined, {}],
    [{}, null],
    [{}, 4],
    [{}, 'some string'],
    [{}, true],
    [{}, undefined],
  ].forEach(([n1, n2]) => {
    it(`throws expect(${stringify(n1)}).toMatchObject(${stringify(
      n2,
    )})`, () => {
      expect(() =>
        jestExpect(n1).toMatchObject(n2),
      ).toThrowErrorMatchingSnapshot();
    });
  });

  it('does not match properties up in the prototype chain', () => {
    const a = {};
    a.ref = a;

    const b = Object.create(a);
    b.other = 'child';

    const matcher = {other: 'child'};
    matcher.ref = matcher;

    jestExpect(b).not.toMatchObject(matcher);
    expect(() =>
      jestExpect(b).toMatchObject(matcher),
    ).toThrowErrorMatchingSnapshot();
  });
});<|MERGE_RESOLUTION|>--- conflicted
+++ resolved
@@ -1699,11 +1699,7 @@
     [{a: {b: {c: 5}}}, 'a.b', {c: 4}],
     [new Foo(), 'a', 'a'],
     [new Foo(), 'b', undefined],
-<<<<<<< HEAD
     [{a: {}}, 'a.b', undefined], // wait until Jest 25
-=======
-    // [{a: {}}, 'a.b', undefined], // add for breaking change in future major
->>>>>>> 116303ba
   ].forEach(([obj, keyPath, value]) => {
     test(`{pass: false} expect(${stringify(
       obj,
