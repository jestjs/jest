// Jest Snapshot v1, https://goo.gl/fbAQLP

exports[`lastCalledWith works only on spies or jest.fn 1`] = `
"<dim>expect(</><red>jest.fn()</><dim>)[.not].lastCalledWith(</><dim>)</>

<red>jest.fn()</> value must be a mock function or spy.
Received:
  function: <red>[Function fn]</>"
`;

exports[`lastCalledWith works when not called 1`] = `
"<dim>expect(</><red>jest.fn()</><dim>).lastCalledWith(</><green>expected</><dim>)</>

Expected mock function to have been last called with:
  <green>[\\"foo\\", \\"bar\\"]</>
But it was <red>not called</>."
`;

exports[`lastCalledWith works with Immutable.js objects 1`] = `
"<dim>expect(</><red>jest.fn()</><dim>).not.lastCalledWith(</><green>expected</><dim>)</>

Expected mock function to not have been last called with:
  <green>[Immutable.Map {\\"a\\": {\\"b\\": \\"c\\"}}, Immutable.Map {\\"a\\": {\\"b\\": \\"c\\"}}]</>"
`;

exports[`lastCalledWith works with Map 1`] = `
"<dim>expect(</><red>jest.fn()</><dim>).not.lastCalledWith(</><green>expected</><dim>)</>

Expected mock function to not have been last called with:
  <green>[Map {1 => 2, 2 => 1}]</>"
`;

exports[`lastCalledWith works with Map 2`] = `
"<dim>expect(</><red>jest.fn()</><dim>).lastCalledWith(</><green>expected</><dim>)</>

Expected mock function to have been last called with:
  <green>Map {\\"a\\" => \\"b\\", \\"b\\" => \\"a\\"}</>
as argument 1, but it was called with
  <red>Map {1 => 2, 2 => 1}</>.

Difference:

<green>- Expected</>
<red>+ Received</>

<dim>  Map {</>
<green>-   \\"a\\" => \\"b\\",</>
<green>-   \\"b\\" => \\"a\\",</>
<red>+   1 => 2,</>
<red>+   2 => 1,</>
<dim>  }</>"
`;

exports[`lastCalledWith works with Set 1`] = `
"<dim>expect(</><red>jest.fn()</><dim>).not.lastCalledWith(</><green>expected</><dim>)</>

Expected mock function to not have been last called with:
  <green>[Set {1, 2}]</>"
`;

exports[`lastCalledWith works with Set 2`] = `
"<dim>expect(</><red>jest.fn()</><dim>).lastCalledWith(</><green>expected</><dim>)</>

Expected mock function to have been last called with:
  <green>Set {3, 4}</>
as argument 1, but it was called with
  <red>Set {1, 2}</>.

Difference:

<green>- Expected</>
<red>+ Received</>

<dim>  Set {</>
<green>-   3,</>
<green>-   4,</>
<red>+   1,</>
<red>+   2,</>
<dim>  }</>"
`;

exports[`lastCalledWith works with arguments that don't match 1`] = `
"<dim>expect(</><red>jest.fn()</><dim>).lastCalledWith(</><green>expected</><dim>)</>

Expected mock function to have been last called with:
  <green>\\"bar\\"</>
as argument 2, but it was called with
  <red>\\"bar1\\"</>."
`;

exports[`lastCalledWith works with arguments that match 1`] = `
"<dim>expect(</><red>jest.fn()</><dim>).not.lastCalledWith(</><green>expected</><dim>)</>

Expected mock function to not have been last called with:
  <green>[\\"foo\\", \\"bar\\"]</>"
`;

exports[`lastCalledWith works with many arguments 1`] = `
"<dim>expect(</><red>jest.fn()</><dim>).not.lastCalledWith(</><green>expected</><dim>)</>

Expected mock function to not have been last called with:
  <green>[\\"foo\\", \\"bar\\"]</>"
`;

exports[`lastCalledWith works with many arguments that don't match 1`] = `
"<dim>expect(</><red>jest.fn()</><dim>).lastCalledWith(</><green>expected</><dim>)</>

Expected mock function to have been last called with:
  <green>\\"bar\\"</>
as argument 2, but it was called with
  <red>\\"bar3\\"</>."
`;

<<<<<<< HEAD
=======
exports[`lastCalledWith works with many arguments that don't match 2`] = `
"<dim>expect(</><red>jest.fn()</><dim>).lastCalledWith(</><green>expected</><dim>)</>

Expected mock function to have been last called with:
  <green>\\"bar\\"</>
as argument 2, but it was called with
  <red>\\"bar3\\"</>."
`;

exports[`lastCalledWith works with many arguments that don't match 3`] = `
"<dim>expect(</><red>jest.fn()</><dim>).lastCalledWith(</><green>expected</><dim>)</>

Expected mock function to have been last called with:
  <green>\\"bar\\"</>
as argument 2, but it was called with
  <red>\\"bar3\\"</>."
`;

exports[`lastCalledWith works with many arguments that don't match 4`] = `
"<dim>expect(</><red>jest.fn()</><dim>).lastCalledWith(</><green>expected</><dim>)</>

Expected mock function to have been last called with:
  <green>\\"bar\\"</>
as argument 2, but it was called with
  <red>\\"bar3\\"</>."
`;

>>>>>>> 3c65b72d
exports[`lastCalledWith works with trailing undefined arguments 1`] = `
"<dim>expect(</><red>jest.fn()</><dim>).lastCalledWith(</><green>expected</><dim>)</>

Expected mock function to have been last called with:
  Did not expect argument 2 but it was called with <red>undefined</>."
`;

exports[`nthCalledWith should reject non integer nth value 1`] = `"nth value <red>0.1</> must be a positive integer greater than <green>0</>"`;

exports[`nthCalledWith should reject nth value smaller than 1 1`] = `"nth value <red>0</> must be a positive integer greater than <green>0</>"`;

exports[`nthCalledWith should replace 1st, 2nd, 3rd with first, second, third 1`] = `
"<dim>expect(</><red>jest.fn()</><dim>).nthCalledWith(</><green>expected</><dim>)</>

Expected mock function first call to have been called with:
"
`;

exports[`nthCalledWith should replace 1st, 2nd, 3rd with first, second, third 2`] = `
"<dim>expect(</><red>jest.fn()</><dim>).not.nthCalledWith(</><green>expected</><dim>)</>

Expected mock function first call to not have been called with:
  <green>[\\"foo1\\", \\"bar\\"]</>"
`;

exports[`nthCalledWith works only on spies or jest.fn 1`] = `
"<dim>expect(</><red>jest.fn()</><dim>)[.not].nthCalledWith(</><dim>)</>

<red>jest.fn()</> value must be a mock function or spy.
Received:
  function: <red>[Function fn]</>"
`;

exports[`nthCalledWith works when not called 1`] = `
"<dim>expect(</><red>jest.fn()</><dim>).nthCalledWith(</><green>expected</><dim>)</>

Expected mock function first call to have been called with:
  <green>[\\"foo\\", \\"bar\\"]</>
But it was <red>not called</>."
`;

exports[`nthCalledWith works with Immutable.js objects 1`] = `
"<dim>expect(</><red>jest.fn()</><dim>).not.nthCalledWith(</><green>expected</><dim>)</>

Expected mock function first call to not have been called with:
  <green>[Immutable.Map {\\"a\\": {\\"b\\": \\"c\\"}}, Immutable.Map {\\"a\\": {\\"b\\": \\"c\\"}}]</>"
`;

exports[`nthCalledWith works with Map 1`] = `
"<dim>expect(</><red>jest.fn()</><dim>).not.nthCalledWith(</><green>expected</><dim>)</>

Expected mock function first call to not have been called with:
  <green>[Map {1 => 2, 2 => 1}]</>"
`;

exports[`nthCalledWith works with Map 2`] = `
"<dim>expect(</><red>jest.fn()</><dim>).nthCalledWith(</><green>expected</><dim>)</>

Expected mock function first call to have been called with:
  <green>Map {\\"a\\" => \\"b\\", \\"b\\" => \\"a\\"}</>
as argument 1, but it was called with
  <red>Map {1 => 2, 2 => 1}</>.

Difference:

<green>- Expected</>
<red>+ Received</>

<dim>  Map {</>
<green>-   \\"a\\" => \\"b\\",</>
<green>-   \\"b\\" => \\"a\\",</>
<red>+   1 => 2,</>
<red>+   2 => 1,</>
<dim>  }</>"
`;

exports[`nthCalledWith works with Set 1`] = `
"<dim>expect(</><red>jest.fn()</><dim>).not.nthCalledWith(</><green>expected</><dim>)</>

Expected mock function first call to not have been called with:
  <green>[Set {1, 2}]</>"
`;

exports[`nthCalledWith works with Set 2`] = `
"<dim>expect(</><red>jest.fn()</><dim>).nthCalledWith(</><green>expected</><dim>)</>

Expected mock function first call to have been called with:
  <green>Set {3, 4}</>
as argument 1, but it was called with
  <red>Set {1, 2}</>.

Difference:

<green>- Expected</>
<red>+ Received</>

<dim>  Set {</>
<green>-   3,</>
<green>-   4,</>
<red>+   1,</>
<red>+   2,</>
<dim>  }</>"
`;

exports[`nthCalledWith works with arguments that don't match 1`] = `
"<dim>expect(</><red>jest.fn()</><dim>).nthCalledWith(</><green>expected</><dim>)</>

Expected mock function first call to have been called with:
  <green>\\"bar\\"</>
as argument 2, but it was called with
  <red>\\"bar1\\"</>."
`;

exports[`nthCalledWith works with arguments that match 1`] = `
"<dim>expect(</><red>jest.fn()</><dim>).not.nthCalledWith(</><green>expected</><dim>)</>

Expected mock function first call to not have been called with:
  <green>[\\"foo\\", \\"bar\\"]</>"
`;

exports[`nthCalledWith works with three calls 1`] = `
"<dim>expect(</><red>jest.fn()</><dim>).not.nthCalledWith(</><green>expected</><dim>)</>

Expected mock function first call to not have been called with:
  <green>[\\"foo1\\", \\"bar\\"]</>"
`;

exports[`nthCalledWith works with trailing undefined arguments 1`] = `
"<dim>expect(</><red>jest.fn()</><dim>).nthCalledWith(</><green>expected</><dim>)</>

Expected mock function first call to have been called with:
  Did not expect argument 2 but it was called with <red>undefined</>."
`;

exports[`toBeCalled .not fails with any argument passed 1`] = `
"<dim>expect(</><red>received</><dim>)[.not].toBeCalled(</><dim>)</>

Matcher does not accept any arguments.
Got:
  number: <green>555</>"
`;

exports[`toBeCalled .not passes when called 1`] = `
"<dim>expect(</><red>jest.fn()</><dim>).toBeCalled(</><dim>)</>

Expected mock function to have been called."
`;

exports[`toBeCalled fails with any argument passed 1`] = `
"<dim>expect(</><red>received</><dim>)[.not].toBeCalled(</><dim>)</>

Matcher does not accept any arguments.
Got:
  number: <green>555</>"
`;

exports[`toBeCalled passes when called 1`] = `
"<dim>expect(</><red>jest.fn()</><dim>).not.toBeCalled(</><dim>)</>

Expected mock function not to be called but it was called with:
  <red>[]</>"
`;

exports[`toBeCalled works only on spies or jest.fn 1`] = `
"<dim>expect(</><red>jest.fn()</><dim>)[.not].toBeCalled(</><dim>)</>

<red>jest.fn()</> value must be a mock function or spy.
Received:
  function: <red>[Function fn]</>"
`;

exports[`toBeCalledTimes .not only accepts a number argument 1`] = `
"<dim>expect(</><red>received</><dim>)[.not].toBeCalledTimes(</><green>expected</><dim>)</>

Expected value must be a number.
Got:
  object: <green>{}</>"
`;

exports[`toBeCalledTimes .not only accepts a number argument 2`] = `
"<dim>expect(</><red>received</><dim>)[.not].toBeCalledTimes(</><green>expected</><dim>)</>

Expected value must be a number.
Got:
  array: <green>[]</>"
`;

exports[`toBeCalledTimes .not only accepts a number argument 3`] = `
"<dim>expect(</><red>received</><dim>)[.not].toBeCalledTimes(</><green>expected</><dim>)</>

Expected value must be a number.
Got:
  boolean: <green>true</>"
`;

exports[`toBeCalledTimes .not only accepts a number argument 4`] = `
"<dim>expect(</><red>received</><dim>)[.not].toBeCalledTimes(</><green>expected</><dim>)</>

Expected value must be a number.
Got:
  string: <green>\\"a\\"</>"
`;

exports[`toBeCalledTimes .not only accepts a number argument 5`] = `
"<dim>expect(</><red>received</><dim>)[.not].toBeCalledTimes(</><green>expected</><dim>)</>

Expected value must be a number.
Got:
  map: <green>Map {}</>"
`;

exports[`toBeCalledTimes .not only accepts a number argument 6`] = `
"<dim>expect(</><red>received</><dim>)[.not].toBeCalledTimes(</><green>expected</><dim>)</>

Expected value must be a number.
Got:
  function: <green>[Function anonymous]</>"
`;

exports[`toBeCalledTimes .not passes if function called less than expected times 1`] = `
"<dim>expect(</><red>jest.fn()</><dim>).toBeCalledTimes(</><green>2</><dim>)</>

Expected mock function to have been called <green>two times</>, but it was called <red>one time</>."
`;

exports[`toBeCalledTimes .not passes if function called more than expected times 1`] = `
"<dim>expect(</><red>jest.fn()</><dim>).toBeCalledTimes(</><green>2</><dim>)</>

Expected mock function to have been called <green>two times</>, but it was called <red>three times</>."
`;

exports[`toBeCalledTimes only accepts a number argument 1`] = `
"<dim>expect(</><red>received</><dim>)[.not].toBeCalledTimes(</><green>expected</><dim>)</>

Expected value must be a number.
Got:
  object: <green>{}</>"
`;

exports[`toBeCalledTimes only accepts a number argument 2`] = `
"<dim>expect(</><red>received</><dim>)[.not].toBeCalledTimes(</><green>expected</><dim>)</>

Expected value must be a number.
Got:
  array: <green>[]</>"
`;

exports[`toBeCalledTimes only accepts a number argument 3`] = `
"<dim>expect(</><red>received</><dim>)[.not].toBeCalledTimes(</><green>expected</><dim>)</>

Expected value must be a number.
Got:
  boolean: <green>true</>"
`;

exports[`toBeCalledTimes only accepts a number argument 4`] = `
"<dim>expect(</><red>received</><dim>)[.not].toBeCalledTimes(</><green>expected</><dim>)</>

Expected value must be a number.
Got:
  string: <green>\\"a\\"</>"
`;

exports[`toBeCalledTimes only accepts a number argument 5`] = `
"<dim>expect(</><red>received</><dim>)[.not].toBeCalledTimes(</><green>expected</><dim>)</>

Expected value must be a number.
Got:
  map: <green>Map {}</>"
`;

exports[`toBeCalledTimes only accepts a number argument 6`] = `
"<dim>expect(</><red>received</><dim>)[.not].toBeCalledTimes(</><green>expected</><dim>)</>

Expected value must be a number.
Got:
  function: <green>[Function anonymous]</>"
`;

exports[`toBeCalledTimes passes if function called equal to expected times 1`] = `
"<dim>expect(</><red>jest.fn()</><dim>).not.toBeCalledTimes(</><green>2</><dim>)</>

Expected mock function not to be called <green>two times</>, but it was called exactly <red>two times</>."
`;

exports[`toBeCalledTimes works only on spies or jest.fn 1`] = `
"<dim>expect(</><red>jest.fn()</><dim>)[.not].toBeCalledTimes(</><dim>)</>

<red>jest.fn()</> value must be a mock function or spy.
Received:
  function: <red>[Function fn]</>"
`;

exports[`toBeCalledWith works only on spies or jest.fn 1`] = `
"<dim>expect(</><red>jest.fn()</><dim>)[.not].toBeCalledWith(</><dim>)</>

<red>jest.fn()</> value must be a mock function or spy.
Received:
  function: <red>[Function fn]</>"
`;

exports[`toBeCalledWith works when not called 1`] = `
"<dim>expect(</><red>jest.fn()</><dim>).toBeCalledWith(</><green>expected</><dim>)</>

Expected mock function to have been called with:
  <green>[\\"foo\\", \\"bar\\"]</>
But it was <red>not called</>."
`;

exports[`toBeCalledWith works with Immutable.js objects 1`] = `
"<dim>expect(</><red>jest.fn()</><dim>).not.toBeCalledWith(</><green>expected</><dim>)</>

Expected mock function not to have been called with:
  <green>[Immutable.Map {\\"a\\": {\\"b\\": \\"c\\"}}, Immutable.Map {\\"a\\": {\\"b\\": \\"c\\"}}]</>"
`;

exports[`toBeCalledWith works with Map 1`] = `
"<dim>expect(</><red>jest.fn()</><dim>).not.toBeCalledWith(</><green>expected</><dim>)</>

Expected mock function not to have been called with:
  <green>[Map {1 => 2, 2 => 1}]</>"
`;

exports[`toBeCalledWith works with Map 2`] = `
"<dim>expect(</><red>jest.fn()</><dim>).toBeCalledWith(</><green>expected</><dim>)</>

Expected mock function to have been called with:
  <green>Map {\\"a\\" => \\"b\\", \\"b\\" => \\"a\\"}</> as argument 1, but it was called with <red>Map {1 => 2, 2 => 1}</>."
`;

exports[`toBeCalledWith works with Set 1`] = `
"<dim>expect(</><red>jest.fn()</><dim>).not.toBeCalledWith(</><green>expected</><dim>)</>

Expected mock function not to have been called with:
  <green>[Set {1, 2}]</>"
`;

exports[`toBeCalledWith works with Set 2`] = `
"<dim>expect(</><red>jest.fn()</><dim>).toBeCalledWith(</><green>expected</><dim>)</>

Expected mock function to have been called with:
  <green>Set {3, 4}</> as argument 1, but it was called with <red>Set {1, 2}</>."
`;

exports[`toBeCalledWith works with arguments that don't match 1`] = `
"<dim>expect(</><red>jest.fn()</><dim>).toBeCalledWith(</><green>expected</><dim>)</>

Expected mock function to have been called with:
  <green>\\"bar\\"</> as argument 2, but it was called with <red>\\"bar1\\"</>."
`;

exports[`toBeCalledWith works with arguments that match 1`] = `
"<dim>expect(</><red>jest.fn()</><dim>).not.toBeCalledWith(</><green>expected</><dim>)</>

Expected mock function not to have been called with:
  <green>[\\"foo\\", \\"bar\\"]</>"
`;

exports[`toBeCalledWith works with many arguments 1`] = `
"<dim>expect(</><red>jest.fn()</><dim>).not.toBeCalledWith(</><green>expected</><dim>)</>

Expected mock function not to have been called with:
  <green>[\\"foo\\", \\"bar\\"]</>"
`;

exports[`toBeCalledWith works with many arguments that don't match 1`] = `
"<dim>expect(</><red>jest.fn()</><dim>).toBeCalledWith(</><green>expected</><dim>)</>

Expected mock function to have been called with:
  <green>\\"bar\\"</> as argument 2, but it was called with <red>\\"bar3\\"</>.

  <green>\\"bar\\"</> as argument 2, but it was called with <red>\\"bar2\\"</>.

  <green>\\"bar\\"</> as argument 2, but it was called with <red>\\"bar1\\"</>."
`;

exports[`toBeCalledWith works with trailing undefined arguments 1`] = `
"<dim>expect(</><red>jest.fn()</><dim>).toBeCalledWith(</><green>expected</><dim>)</>

Expected mock function to have been called with:
  Did not expect argument 2 but it was called with <red>undefined</>."
`;

exports[`toHaveBeenCalled .not fails with any argument passed 1`] = `
"<dim>expect(</><red>received</><dim>)[.not].toHaveBeenCalled(</><dim>)</>

Matcher does not accept any arguments.
Got:
  number: <green>555</>"
`;

exports[`toHaveBeenCalled .not passes when called 1`] = `
"<dim>expect(</><red>jest.fn()</><dim>).toHaveBeenCalled(</><dim>)</>

Expected mock function to have been called."
`;

exports[`toHaveBeenCalled fails with any argument passed 1`] = `
"<dim>expect(</><red>received</><dim>)[.not].toHaveBeenCalled(</><dim>)</>

Matcher does not accept any arguments.
Got:
  number: <green>555</>"
`;

exports[`toHaveBeenCalled passes when called 1`] = `
"<dim>expect(</><red>jest.fn()</><dim>).not.toHaveBeenCalled(</><dim>)</>

Expected mock function not to be called but it was called with:
  <red>[]</>"
`;

exports[`toHaveBeenCalled works only on spies or jest.fn 1`] = `
"<dim>expect(</><red>jest.fn()</><dim>)[.not].toHaveBeenCalled(</><dim>)</>

<red>jest.fn()</> value must be a mock function or spy.
Received:
  function: <red>[Function fn]</>"
`;

exports[`toHaveBeenCalledTimes .not only accepts a number argument 1`] = `
"<dim>expect(</><red>received</><dim>)[.not].toHaveBeenCalledTimes(</><green>expected</><dim>)</>

Expected value must be a number.
Got:
  object: <green>{}</>"
`;

exports[`toHaveBeenCalledTimes .not only accepts a number argument 2`] = `
"<dim>expect(</><red>received</><dim>)[.not].toHaveBeenCalledTimes(</><green>expected</><dim>)</>

Expected value must be a number.
Got:
  array: <green>[]</>"
`;

exports[`toHaveBeenCalledTimes .not only accepts a number argument 3`] = `
"<dim>expect(</><red>received</><dim>)[.not].toHaveBeenCalledTimes(</><green>expected</><dim>)</>

Expected value must be a number.
Got:
  boolean: <green>true</>"
`;

exports[`toHaveBeenCalledTimes .not only accepts a number argument 4`] = `
"<dim>expect(</><red>received</><dim>)[.not].toHaveBeenCalledTimes(</><green>expected</><dim>)</>

Expected value must be a number.
Got:
  string: <green>\\"a\\"</>"
`;

exports[`toHaveBeenCalledTimes .not only accepts a number argument 5`] = `
"<dim>expect(</><red>received</><dim>)[.not].toHaveBeenCalledTimes(</><green>expected</><dim>)</>

Expected value must be a number.
Got:
  map: <green>Map {}</>"
`;

exports[`toHaveBeenCalledTimes .not only accepts a number argument 6`] = `
"<dim>expect(</><red>received</><dim>)[.not].toHaveBeenCalledTimes(</><green>expected</><dim>)</>

Expected value must be a number.
Got:
  function: <green>[Function anonymous]</>"
`;

exports[`toHaveBeenCalledTimes .not passes if function called less than expected times 1`] = `
"<dim>expect(</><red>jest.fn()</><dim>).toHaveBeenCalledTimes(</><green>2</><dim>)</>

Expected mock function to have been called <green>two times</>, but it was called <red>one time</>."
`;

exports[`toHaveBeenCalledTimes .not passes if function called more than expected times 1`] = `
"<dim>expect(</><red>jest.fn()</><dim>).toHaveBeenCalledTimes(</><green>2</><dim>)</>

Expected mock function to have been called <green>two times</>, but it was called <red>three times</>."
`;

exports[`toHaveBeenCalledTimes only accepts a number argument 1`] = `
"<dim>expect(</><red>received</><dim>)[.not].toHaveBeenCalledTimes(</><green>expected</><dim>)</>

Expected value must be a number.
Got:
  object: <green>{}</>"
`;

exports[`toHaveBeenCalledTimes only accepts a number argument 2`] = `
"<dim>expect(</><red>received</><dim>)[.not].toHaveBeenCalledTimes(</><green>expected</><dim>)</>

Expected value must be a number.
Got:
  array: <green>[]</>"
`;

exports[`toHaveBeenCalledTimes only accepts a number argument 3`] = `
"<dim>expect(</><red>received</><dim>)[.not].toHaveBeenCalledTimes(</><green>expected</><dim>)</>

Expected value must be a number.
Got:
  boolean: <green>true</>"
`;

exports[`toHaveBeenCalledTimes only accepts a number argument 4`] = `
"<dim>expect(</><red>received</><dim>)[.not].toHaveBeenCalledTimes(</><green>expected</><dim>)</>

Expected value must be a number.
Got:
  string: <green>\\"a\\"</>"
`;

exports[`toHaveBeenCalledTimes only accepts a number argument 5`] = `
"<dim>expect(</><red>received</><dim>)[.not].toHaveBeenCalledTimes(</><green>expected</><dim>)</>

Expected value must be a number.
Got:
  map: <green>Map {}</>"
`;

exports[`toHaveBeenCalledTimes only accepts a number argument 6`] = `
"<dim>expect(</><red>received</><dim>)[.not].toHaveBeenCalledTimes(</><green>expected</><dim>)</>

Expected value must be a number.
Got:
  function: <green>[Function anonymous]</>"
`;

exports[`toHaveBeenCalledTimes passes if function called equal to expected times 1`] = `
"<dim>expect(</><red>jest.fn()</><dim>).not.toHaveBeenCalledTimes(</><green>2</><dim>)</>

Expected mock function not to be called <green>two times</>, but it was called exactly <red>two times</>."
`;

exports[`toHaveBeenCalledTimes works only on spies or jest.fn 1`] = `
"<dim>expect(</><red>jest.fn()</><dim>)[.not].toHaveBeenCalledTimes(</><dim>)</>

<red>jest.fn()</> value must be a mock function or spy.
Received:
  function: <red>[Function fn]</>"
`;

exports[`toHaveBeenCalledWith works only on spies or jest.fn 1`] = `
"<dim>expect(</><red>jest.fn()</><dim>)[.not].toHaveBeenCalledWith(</><dim>)</>

<red>jest.fn()</> value must be a mock function or spy.
Received:
  function: <red>[Function fn]</>"
`;

exports[`toHaveBeenCalledWith works when not called 1`] = `
"<dim>expect(</><red>jest.fn()</><dim>).toHaveBeenCalledWith(</><green>expected</><dim>)</>

Expected mock function to have been called with:
  <green>[\\"foo\\", \\"bar\\"]</>
But it was <red>not called</>."
`;

exports[`toHaveBeenCalledWith works with Immutable.js objects 1`] = `
"<dim>expect(</><red>jest.fn()</><dim>).not.toHaveBeenCalledWith(</><green>expected</><dim>)</>

Expected mock function not to have been called with:
  <green>[Immutable.Map {\\"a\\": {\\"b\\": \\"c\\"}}, Immutable.Map {\\"a\\": {\\"b\\": \\"c\\"}}]</>"
`;

exports[`toHaveBeenCalledWith works with Map 1`] = `
"<dim>expect(</><red>jest.fn()</><dim>).not.toHaveBeenCalledWith(</><green>expected</><dim>)</>

Expected mock function not to have been called with:
  <green>[Map {1 => 2, 2 => 1}]</>"
`;

exports[`toHaveBeenCalledWith works with Map 2`] = `
"<dim>expect(</><red>jest.fn()</><dim>).toHaveBeenCalledWith(</><green>expected</><dim>)</>

Expected mock function to have been called with:
  <green>Map {\\"a\\" => \\"b\\", \\"b\\" => \\"a\\"}</>
as argument 1, but it was called with
  <red>Map {1 => 2, 2 => 1}</>.

Difference:

<green>- Expected</>
<red>+ Received</>

<dim>  Map {</>
<green>-   \\"a\\" => \\"b\\",</>
<green>-   \\"b\\" => \\"a\\",</>
<red>+   1 => 2,</>
<red>+   2 => 1,</>
<dim>  }</>"
`;

exports[`toHaveBeenCalledWith works with Set 1`] = `
"<dim>expect(</><red>jest.fn()</><dim>).not.toHaveBeenCalledWith(</><green>expected</><dim>)</>

Expected mock function not to have been called with:
  <green>[Set {1, 2}]</>"
`;

exports[`toHaveBeenCalledWith works with Set 2`] = `
"<dim>expect(</><red>jest.fn()</><dim>).toHaveBeenCalledWith(</><green>expected</><dim>)</>

Expected mock function to have been called with:
  <green>Set {3, 4}</>
as argument 1, but it was called with
  <red>Set {1, 2}</>.

Difference:

<green>- Expected</>
<red>+ Received</>

<dim>  Set {</>
<green>-   3,</>
<green>-   4,</>
<red>+   1,</>
<red>+   2,</>
<dim>  }</>"
`;

exports[`toHaveBeenCalledWith works with arguments that don't match 1`] = `
"<dim>expect(</><red>jest.fn()</><dim>).toHaveBeenCalledWith(</><green>expected</><dim>)</>

Expected mock function to have been called with:
  <green>\\"bar\\"</>
as argument 2, but it was called with
  <red>\\"bar1\\"</>."
`;

exports[`toHaveBeenCalledWith works with arguments that match 1`] = `
"<dim>expect(</><red>jest.fn()</><dim>).not.toHaveBeenCalledWith(</><green>expected</><dim>)</>

Expected mock function not to have been called with:
  <green>[\\"foo\\", \\"bar\\"]</>"
`;

exports[`toHaveBeenCalledWith works with many arguments 1`] = `
"<dim>expect(</><red>jest.fn()</><dim>).not.toHaveBeenCalledWith(</><green>expected</><dim>)</>

Expected mock function not to have been called with:
  <green>[\\"foo\\", \\"bar\\"]</>"
`;

exports[`toHaveBeenCalledWith works with many arguments that don't match 1`] = `
"<dim>expect(</><red>jest.fn()</><dim>).toHaveBeenCalledWith(</><green>expected</><dim>)</>

Expected mock function to have been called with:
  <green>\\"bar\\"</>
as argument 2, but it was called with
  <red>\\"bar3\\"</>.

  <green>\\"bar\\"</>
as argument 2, but it was called with
  <red>\\"bar2\\"</>.

  <green>\\"bar\\"</>
as argument 2, but it was called with
  <red>\\"bar1\\"</>."
`;

<<<<<<< HEAD
=======
exports[`toHaveBeenCalledWith works with many arguments that don't match 2`] = `
"<dim>expect(</><red>jest.fn()</><dim>).toHaveBeenCalledWith(</><green>expected</><dim>)</>

Expected mock function to have been called with:
  <green>\\"bar\\"</>
as argument 2, but it was called with
  <red>\\"bar3\\"</>.

  <green>\\"bar\\"</>
as argument 2, but it was called with
  <red>\\"bar2\\"</>.

  <green>\\"bar\\"</>
as argument 2, but it was called with
  <red>\\"bar1\\"</>."
`;

exports[`toHaveBeenCalledWith works with many arguments that don't match 3`] = `
"<dim>expect(</><red>jest.fn()</><dim>).toHaveBeenCalledWith(</><green>expected</><dim>)</>

Expected mock function to have been called with:
  <green>\\"bar\\"</>
as argument 2, but it was called with
  <red>\\"bar3\\"</>.

  <green>\\"bar\\"</>
as argument 2, but it was called with
  <red>\\"bar2\\"</>.

  <green>\\"bar\\"</>
as argument 2, but it was called with
  <red>\\"bar1\\"</>."
`;

exports[`toHaveBeenCalledWith works with many arguments that don't match 4`] = `
"<dim>expect(</><red>jest.fn()</><dim>).toHaveBeenCalledWith(</><green>expected</><dim>)</>

Expected mock function to have been called with:
  <green>\\"bar\\"</>
as argument 2, but it was called with
  <red>\\"bar3\\"</>.

  <green>\\"bar\\"</>
as argument 2, but it was called with
  <red>\\"bar2\\"</>.

  <green>\\"bar\\"</>
as argument 2, but it was called with
  <red>\\"bar1\\"</>."
`;

>>>>>>> 3c65b72d
exports[`toHaveBeenCalledWith works with trailing undefined arguments 1`] = `
"<dim>expect(</><red>jest.fn()</><dim>).toHaveBeenCalledWith(</><green>expected</><dim>)</>

Expected mock function to have been called with:
  Did not expect argument 2 but it was called with <red>undefined</>."
`;

exports[`toHaveBeenLastCalledWith works only on spies or jest.fn 1`] = `
"<dim>expect(</><red>jest.fn()</><dim>)[.not].toHaveBeenLastCalledWith(</><dim>)</>

<red>jest.fn()</> value must be a mock function or spy.
Received:
  function: <red>[Function fn]</>"
`;

exports[`toHaveBeenLastCalledWith works when not called 1`] = `
"<dim>expect(</><red>jest.fn()</><dim>).toHaveBeenLastCalledWith(</><green>expected</><dim>)</>

Expected mock function to have been last called with:
  <green>[\\"foo\\", \\"bar\\"]</>
But it was <red>not called</>."
`;

exports[`toHaveBeenLastCalledWith works with Immutable.js objects 1`] = `
"<dim>expect(</><red>jest.fn()</><dim>).not.toHaveBeenLastCalledWith(</><green>expected</><dim>)</>

Expected mock function to not have been last called with:
  <green>[Immutable.Map {\\"a\\": {\\"b\\": \\"c\\"}}, Immutable.Map {\\"a\\": {\\"b\\": \\"c\\"}}]</>"
`;

exports[`toHaveBeenLastCalledWith works with Map 1`] = `
"<dim>expect(</><red>jest.fn()</><dim>).not.toHaveBeenLastCalledWith(</><green>expected</><dim>)</>

Expected mock function to not have been last called with:
  <green>[Map {1 => 2, 2 => 1}]</>"
`;

exports[`toHaveBeenLastCalledWith works with Map 2`] = `
"<dim>expect(</><red>jest.fn()</><dim>).toHaveBeenLastCalledWith(</><green>expected</><dim>)</>

Expected mock function to have been last called with:
  <green>Map {\\"a\\" => \\"b\\", \\"b\\" => \\"a\\"}</>
as argument 1, but it was called with
  <red>Map {1 => 2, 2 => 1}</>.

Difference:

<green>- Expected</>
<red>+ Received</>

<dim>  Map {</>
<green>-   \\"a\\" => \\"b\\",</>
<green>-   \\"b\\" => \\"a\\",</>
<red>+   1 => 2,</>
<red>+   2 => 1,</>
<dim>  }</>"
`;

exports[`toHaveBeenLastCalledWith works with Set 1`] = `
"<dim>expect(</><red>jest.fn()</><dim>).not.toHaveBeenLastCalledWith(</><green>expected</><dim>)</>

Expected mock function to not have been last called with:
  <green>[Set {1, 2}]</>"
`;

exports[`toHaveBeenLastCalledWith works with Set 2`] = `
"<dim>expect(</><red>jest.fn()</><dim>).toHaveBeenLastCalledWith(</><green>expected</><dim>)</>

Expected mock function to have been last called with:
  <green>Set {3, 4}</>
as argument 1, but it was called with
  <red>Set {1, 2}</>.

Difference:

<green>- Expected</>
<red>+ Received</>

<dim>  Set {</>
<green>-   3,</>
<green>-   4,</>
<red>+   1,</>
<red>+   2,</>
<dim>  }</>"
`;

exports[`toHaveBeenLastCalledWith works with arguments that don't match 1`] = `
"<dim>expect(</><red>jest.fn()</><dim>).toHaveBeenLastCalledWith(</><green>expected</><dim>)</>

Expected mock function to have been last called with:
  <green>\\"bar\\"</>
as argument 2, but it was called with
  <red>\\"bar1\\"</>."
`;

exports[`toHaveBeenLastCalledWith works with arguments that match 1`] = `
"<dim>expect(</><red>jest.fn()</><dim>).not.toHaveBeenLastCalledWith(</><green>expected</><dim>)</>

Expected mock function to not have been last called with:
  <green>[\\"foo\\", \\"bar\\"]</>"
`;

exports[`toHaveBeenLastCalledWith works with many arguments 1`] = `
"<dim>expect(</><red>jest.fn()</><dim>).not.toHaveBeenLastCalledWith(</><green>expected</><dim>)</>

Expected mock function to not have been last called with:
  <green>[\\"foo\\", \\"bar\\"]</>"
`;

exports[`toHaveBeenLastCalledWith works with many arguments that don't match 1`] = `
"<dim>expect(</><red>jest.fn()</><dim>).toHaveBeenLastCalledWith(</><green>expected</><dim>)</>

Expected mock function to have been last called with:
  <green>\\"bar\\"</> as argument 2, but it was called with <red>\\"bar3\\"</>."
`;

exports[`toHaveBeenLastCalledWith works with trailing undefined arguments 1`] = `
"<dim>expect(</><red>jest.fn()</><dim>).toHaveBeenLastCalledWith(</><green>expected</><dim>)</>

Expected mock function to have been last called with:
  Did not expect argument 2 but it was called with <red>undefined</>."
`;

exports[`toHaveBeenNthCalledWith should reject non integer nth value 1`] = `"nth value <red>0.1</> must be a positive integer greater than <green>0</>"`;

exports[`toHaveBeenNthCalledWith should reject nth value smaller than 1 1`] = `"nth value <red>0</> must be a positive integer greater than <green>0</>"`;

exports[`toHaveBeenNthCalledWith should replace 1st, 2nd, 3rd with first, second, third 1`] = `
"<dim>expect(</><red>jest.fn()</><dim>).toHaveBeenNthCalledWith(</><green>expected</><dim>)</>

Expected mock function first call to have been called with:
"
`;

exports[`toHaveBeenNthCalledWith should replace 1st, 2nd, 3rd with first, second, third 2`] = `
"<dim>expect(</><red>jest.fn()</><dim>).not.toHaveBeenNthCalledWith(</><green>expected</><dim>)</>

<<<<<<< HEAD
Expected mock function first call to not have been called with:
  <green>[\\"foo1\\", \\"bar\\"]</>"
=======
Expected mock function to have been last called with:
  <green>\\"bar\\"</>
as argument 2, but it was called with
  <red>\\"bar3\\"</>."
>>>>>>> 3c65b72d
`;

exports[`toHaveBeenNthCalledWith works only on spies or jest.fn 1`] = `
"<dim>expect(</><red>jest.fn()</><dim>)[.not].toHaveBeenNthCalledWith(</><dim>)</>

<<<<<<< HEAD
<red>jest.fn()</> value must be a mock function or spy.
Received:
  function: <red>[Function fn]</>"
=======
Expected mock function to have been last called with:
  <green>\\"bar\\"</>
as argument 2, but it was called with
  <red>\\"bar3\\"</>."
>>>>>>> 3c65b72d
`;

exports[`toHaveBeenNthCalledWith works when not called 1`] = `
"<dim>expect(</><red>jest.fn()</><dim>).toHaveBeenNthCalledWith(</><green>expected</><dim>)</>

<<<<<<< HEAD
Expected mock function first call to have been called with:
  <green>[\\"foo\\", \\"bar\\"]</>
But it was <red>not called</>."
=======
Expected mock function to have been last called with:
  <green>\\"bar\\"</>
as argument 2, but it was called with
  <red>\\"bar3\\"</>."
>>>>>>> 3c65b72d
`;

exports[`toHaveBeenNthCalledWith works with Immutable.js objects 1`] = `
"<dim>expect(</><red>jest.fn()</><dim>).not.toHaveBeenNthCalledWith(</><green>expected</><dim>)</>

<<<<<<< HEAD
Expected mock function first call to not have been called with:
  <green>[Immutable.Map {\\"a\\": {\\"b\\": \\"c\\"}}, Immutable.Map {\\"a\\": {\\"b\\": \\"c\\"}}]</>"
=======
Expected mock function to have been last called with:
  <green>\\"bar\\"</>
as argument 2, but it was called with
  <red>\\"bar3\\"</>."
>>>>>>> 3c65b72d
`;

exports[`toHaveBeenNthCalledWith works with Map 1`] = `
"<dim>expect(</><red>jest.fn()</><dim>).not.toHaveBeenNthCalledWith(</><green>expected</><dim>)</>

Expected mock function first call to not have been called with:
  <green>[Map {1 => 2, 2 => 1}]</>"
`;

exports[`toHaveBeenNthCalledWith works with Map 2`] = `
"<dim>expect(</><red>jest.fn()</><dim>).toHaveBeenNthCalledWith(</><green>expected</><dim>)</>

Expected mock function first call to have been called with:
  <green>Map {\\"a\\" => \\"b\\", \\"b\\" => \\"a\\"}</> as argument 1, but it was called with <red>Map {1 => 2, 2 => 1}</>."
`;

exports[`toHaveBeenNthCalledWith works with Set 1`] = `
"<dim>expect(</><red>jest.fn()</><dim>).not.toHaveBeenNthCalledWith(</><green>expected</><dim>)</>

Expected mock function first call to not have been called with:
  <green>[Set {1, 2}]</>"
`;

exports[`toHaveBeenNthCalledWith works with Set 2`] = `
"<dim>expect(</><red>jest.fn()</><dim>).toHaveBeenNthCalledWith(</><green>expected</><dim>)</>

Expected mock function first call to have been called with:
  <green>Set {3, 4}</> as argument 1, but it was called with <red>Set {1, 2}</>."
`;

exports[`toHaveBeenNthCalledWith works with arguments that don't match 1`] = `
"<dim>expect(</><red>jest.fn()</><dim>).toHaveBeenNthCalledWith(</><green>expected</><dim>)</>

Expected mock function first call to have been called with:
  <green>\\"bar\\"</> as argument 2, but it was called with <red>\\"bar1\\"</>."
`;

exports[`toHaveBeenNthCalledWith works with arguments that match 1`] = `
"<dim>expect(</><red>jest.fn()</><dim>).not.toHaveBeenNthCalledWith(</><green>expected</><dim>)</>

Expected mock function first call to not have been called with:
  <green>[\\"foo\\", \\"bar\\"]</>"
`;

exports[`toHaveBeenNthCalledWith works with three calls 1`] = `
"<dim>expect(</><red>jest.fn()</><dim>).not.toHaveBeenNthCalledWith(</><green>expected</><dim>)</>

Expected mock function first call to not have been called with:
  <green>[\\"foo1\\", \\"bar\\"]</>"
`;

exports[`toHaveBeenNthCalledWith works with trailing undefined arguments 1`] = `
"<dim>expect(</><red>jest.fn()</><dim>).toHaveBeenNthCalledWith(</><green>expected</><dim>)</>

Expected mock function first call to have been called with:
  Did not expect argument 2 but it was called with <red>undefined</>."
`;<|MERGE_RESOLUTION|>--- conflicted
+++ resolved
@@ -111,36 +111,6 @@
   <red>\\"bar3\\"</>."
 `;
 
-<<<<<<< HEAD
-=======
-exports[`lastCalledWith works with many arguments that don't match 2`] = `
-"<dim>expect(</><red>jest.fn()</><dim>).lastCalledWith(</><green>expected</><dim>)</>
-
-Expected mock function to have been last called with:
-  <green>\\"bar\\"</>
-as argument 2, but it was called with
-  <red>\\"bar3\\"</>."
-`;
-
-exports[`lastCalledWith works with many arguments that don't match 3`] = `
-"<dim>expect(</><red>jest.fn()</><dim>).lastCalledWith(</><green>expected</><dim>)</>
-
-Expected mock function to have been last called with:
-  <green>\\"bar\\"</>
-as argument 2, but it was called with
-  <red>\\"bar3\\"</>."
-`;
-
-exports[`lastCalledWith works with many arguments that don't match 4`] = `
-"<dim>expect(</><red>jest.fn()</><dim>).lastCalledWith(</><green>expected</><dim>)</>
-
-Expected mock function to have been last called with:
-  <green>\\"bar\\"</>
-as argument 2, but it was called with
-  <red>\\"bar3\\"</>."
-`;
-
->>>>>>> 3c65b72d
 exports[`lastCalledWith works with trailing undefined arguments 1`] = `
 "<dim>expect(</><red>jest.fn()</><dim>).lastCalledWith(</><green>expected</><dim>)</>
 
@@ -468,255 +438,6 @@
 "<dim>expect(</><red>jest.fn()</><dim>).toBeCalledWith(</><green>expected</><dim>)</>
 
 Expected mock function to have been called with:
-  <green>Map {\\"a\\" => \\"b\\", \\"b\\" => \\"a\\"}</> as argument 1, but it was called with <red>Map {1 => 2, 2 => 1}</>."
-`;
-
-exports[`toBeCalledWith works with Set 1`] = `
-"<dim>expect(</><red>jest.fn()</><dim>).not.toBeCalledWith(</><green>expected</><dim>)</>
-
-Expected mock function not to have been called with:
-  <green>[Set {1, 2}]</>"
-`;
-
-exports[`toBeCalledWith works with Set 2`] = `
-"<dim>expect(</><red>jest.fn()</><dim>).toBeCalledWith(</><green>expected</><dim>)</>
-
-Expected mock function to have been called with:
-  <green>Set {3, 4}</> as argument 1, but it was called with <red>Set {1, 2}</>."
-`;
-
-exports[`toBeCalledWith works with arguments that don't match 1`] = `
-"<dim>expect(</><red>jest.fn()</><dim>).toBeCalledWith(</><green>expected</><dim>)</>
-
-Expected mock function to have been called with:
-  <green>\\"bar\\"</> as argument 2, but it was called with <red>\\"bar1\\"</>."
-`;
-
-exports[`toBeCalledWith works with arguments that match 1`] = `
-"<dim>expect(</><red>jest.fn()</><dim>).not.toBeCalledWith(</><green>expected</><dim>)</>
-
-Expected mock function not to have been called with:
-  <green>[\\"foo\\", \\"bar\\"]</>"
-`;
-
-exports[`toBeCalledWith works with many arguments 1`] = `
-"<dim>expect(</><red>jest.fn()</><dim>).not.toBeCalledWith(</><green>expected</><dim>)</>
-
-Expected mock function not to have been called with:
-  <green>[\\"foo\\", \\"bar\\"]</>"
-`;
-
-exports[`toBeCalledWith works with many arguments that don't match 1`] = `
-"<dim>expect(</><red>jest.fn()</><dim>).toBeCalledWith(</><green>expected</><dim>)</>
-
-Expected mock function to have been called with:
-  <green>\\"bar\\"</> as argument 2, but it was called with <red>\\"bar3\\"</>.
-
-  <green>\\"bar\\"</> as argument 2, but it was called with <red>\\"bar2\\"</>.
-
-  <green>\\"bar\\"</> as argument 2, but it was called with <red>\\"bar1\\"</>."
-`;
-
-exports[`toBeCalledWith works with trailing undefined arguments 1`] = `
-"<dim>expect(</><red>jest.fn()</><dim>).toBeCalledWith(</><green>expected</><dim>)</>
-
-Expected mock function to have been called with:
-  Did not expect argument 2 but it was called with <red>undefined</>."
-`;
-
-exports[`toHaveBeenCalled .not fails with any argument passed 1`] = `
-"<dim>expect(</><red>received</><dim>)[.not].toHaveBeenCalled(</><dim>)</>
-
-Matcher does not accept any arguments.
-Got:
-  number: <green>555</>"
-`;
-
-exports[`toHaveBeenCalled .not passes when called 1`] = `
-"<dim>expect(</><red>jest.fn()</><dim>).toHaveBeenCalled(</><dim>)</>
-
-Expected mock function to have been called."
-`;
-
-exports[`toHaveBeenCalled fails with any argument passed 1`] = `
-"<dim>expect(</><red>received</><dim>)[.not].toHaveBeenCalled(</><dim>)</>
-
-Matcher does not accept any arguments.
-Got:
-  number: <green>555</>"
-`;
-
-exports[`toHaveBeenCalled passes when called 1`] = `
-"<dim>expect(</><red>jest.fn()</><dim>).not.toHaveBeenCalled(</><dim>)</>
-
-Expected mock function not to be called but it was called with:
-  <red>[]</>"
-`;
-
-exports[`toHaveBeenCalled works only on spies or jest.fn 1`] = `
-"<dim>expect(</><red>jest.fn()</><dim>)[.not].toHaveBeenCalled(</><dim>)</>
-
-<red>jest.fn()</> value must be a mock function or spy.
-Received:
-  function: <red>[Function fn]</>"
-`;
-
-exports[`toHaveBeenCalledTimes .not only accepts a number argument 1`] = `
-"<dim>expect(</><red>received</><dim>)[.not].toHaveBeenCalledTimes(</><green>expected</><dim>)</>
-
-Expected value must be a number.
-Got:
-  object: <green>{}</>"
-`;
-
-exports[`toHaveBeenCalledTimes .not only accepts a number argument 2`] = `
-"<dim>expect(</><red>received</><dim>)[.not].toHaveBeenCalledTimes(</><green>expected</><dim>)</>
-
-Expected value must be a number.
-Got:
-  array: <green>[]</>"
-`;
-
-exports[`toHaveBeenCalledTimes .not only accepts a number argument 3`] = `
-"<dim>expect(</><red>received</><dim>)[.not].toHaveBeenCalledTimes(</><green>expected</><dim>)</>
-
-Expected value must be a number.
-Got:
-  boolean: <green>true</>"
-`;
-
-exports[`toHaveBeenCalledTimes .not only accepts a number argument 4`] = `
-"<dim>expect(</><red>received</><dim>)[.not].toHaveBeenCalledTimes(</><green>expected</><dim>)</>
-
-Expected value must be a number.
-Got:
-  string: <green>\\"a\\"</>"
-`;
-
-exports[`toHaveBeenCalledTimes .not only accepts a number argument 5`] = `
-"<dim>expect(</><red>received</><dim>)[.not].toHaveBeenCalledTimes(</><green>expected</><dim>)</>
-
-Expected value must be a number.
-Got:
-  map: <green>Map {}</>"
-`;
-
-exports[`toHaveBeenCalledTimes .not only accepts a number argument 6`] = `
-"<dim>expect(</><red>received</><dim>)[.not].toHaveBeenCalledTimes(</><green>expected</><dim>)</>
-
-Expected value must be a number.
-Got:
-  function: <green>[Function anonymous]</>"
-`;
-
-exports[`toHaveBeenCalledTimes .not passes if function called less than expected times 1`] = `
-"<dim>expect(</><red>jest.fn()</><dim>).toHaveBeenCalledTimes(</><green>2</><dim>)</>
-
-Expected mock function to have been called <green>two times</>, but it was called <red>one time</>."
-`;
-
-exports[`toHaveBeenCalledTimes .not passes if function called more than expected times 1`] = `
-"<dim>expect(</><red>jest.fn()</><dim>).toHaveBeenCalledTimes(</><green>2</><dim>)</>
-
-Expected mock function to have been called <green>two times</>, but it was called <red>three times</>."
-`;
-
-exports[`toHaveBeenCalledTimes only accepts a number argument 1`] = `
-"<dim>expect(</><red>received</><dim>)[.not].toHaveBeenCalledTimes(</><green>expected</><dim>)</>
-
-Expected value must be a number.
-Got:
-  object: <green>{}</>"
-`;
-
-exports[`toHaveBeenCalledTimes only accepts a number argument 2`] = `
-"<dim>expect(</><red>received</><dim>)[.not].toHaveBeenCalledTimes(</><green>expected</><dim>)</>
-
-Expected value must be a number.
-Got:
-  array: <green>[]</>"
-`;
-
-exports[`toHaveBeenCalledTimes only accepts a number argument 3`] = `
-"<dim>expect(</><red>received</><dim>)[.not].toHaveBeenCalledTimes(</><green>expected</><dim>)</>
-
-Expected value must be a number.
-Got:
-  boolean: <green>true</>"
-`;
-
-exports[`toHaveBeenCalledTimes only accepts a number argument 4`] = `
-"<dim>expect(</><red>received</><dim>)[.not].toHaveBeenCalledTimes(</><green>expected</><dim>)</>
-
-Expected value must be a number.
-Got:
-  string: <green>\\"a\\"</>"
-`;
-
-exports[`toHaveBeenCalledTimes only accepts a number argument 5`] = `
-"<dim>expect(</><red>received</><dim>)[.not].toHaveBeenCalledTimes(</><green>expected</><dim>)</>
-
-Expected value must be a number.
-Got:
-  map: <green>Map {}</>"
-`;
-
-exports[`toHaveBeenCalledTimes only accepts a number argument 6`] = `
-"<dim>expect(</><red>received</><dim>)[.not].toHaveBeenCalledTimes(</><green>expected</><dim>)</>
-
-Expected value must be a number.
-Got:
-  function: <green>[Function anonymous]</>"
-`;
-
-exports[`toHaveBeenCalledTimes passes if function called equal to expected times 1`] = `
-"<dim>expect(</><red>jest.fn()</><dim>).not.toHaveBeenCalledTimes(</><green>2</><dim>)</>
-
-Expected mock function not to be called <green>two times</>, but it was called exactly <red>two times</>."
-`;
-
-exports[`toHaveBeenCalledTimes works only on spies or jest.fn 1`] = `
-"<dim>expect(</><red>jest.fn()</><dim>)[.not].toHaveBeenCalledTimes(</><dim>)</>
-
-<red>jest.fn()</> value must be a mock function or spy.
-Received:
-  function: <red>[Function fn]</>"
-`;
-
-exports[`toHaveBeenCalledWith works only on spies or jest.fn 1`] = `
-"<dim>expect(</><red>jest.fn()</><dim>)[.not].toHaveBeenCalledWith(</><dim>)</>
-
-<red>jest.fn()</> value must be a mock function or spy.
-Received:
-  function: <red>[Function fn]</>"
-`;
-
-exports[`toHaveBeenCalledWith works when not called 1`] = `
-"<dim>expect(</><red>jest.fn()</><dim>).toHaveBeenCalledWith(</><green>expected</><dim>)</>
-
-Expected mock function to have been called with:
-  <green>[\\"foo\\", \\"bar\\"]</>
-But it was <red>not called</>."
-`;
-
-exports[`toHaveBeenCalledWith works with Immutable.js objects 1`] = `
-"<dim>expect(</><red>jest.fn()</><dim>).not.toHaveBeenCalledWith(</><green>expected</><dim>)</>
-
-Expected mock function not to have been called with:
-  <green>[Immutable.Map {\\"a\\": {\\"b\\": \\"c\\"}}, Immutable.Map {\\"a\\": {\\"b\\": \\"c\\"}}]</>"
-`;
-
-exports[`toHaveBeenCalledWith works with Map 1`] = `
-"<dim>expect(</><red>jest.fn()</><dim>).not.toHaveBeenCalledWith(</><green>expected</><dim>)</>
-
-Expected mock function not to have been called with:
-  <green>[Map {1 => 2, 2 => 1}]</>"
-`;
-
-exports[`toHaveBeenCalledWith works with Map 2`] = `
-"<dim>expect(</><red>jest.fn()</><dim>).toHaveBeenCalledWith(</><green>expected</><dim>)</>
-
-Expected mock function to have been called with:
   <green>Map {\\"a\\" => \\"b\\", \\"b\\" => \\"a\\"}</>
 as argument 1, but it was called with
   <red>Map {1 => 2, 2 => 1}</>.
@@ -734,15 +455,15 @@
 <dim>  }</>"
 `;
 
-exports[`toHaveBeenCalledWith works with Set 1`] = `
-"<dim>expect(</><red>jest.fn()</><dim>).not.toHaveBeenCalledWith(</><green>expected</><dim>)</>
+exports[`toBeCalledWith works with Set 1`] = `
+"<dim>expect(</><red>jest.fn()</><dim>).not.toBeCalledWith(</><green>expected</><dim>)</>
 
 Expected mock function not to have been called with:
   <green>[Set {1, 2}]</>"
 `;
 
-exports[`toHaveBeenCalledWith works with Set 2`] = `
-"<dim>expect(</><red>jest.fn()</><dim>).toHaveBeenCalledWith(</><green>expected</><dim>)</>
+exports[`toBeCalledWith works with Set 2`] = `
+"<dim>expect(</><red>jest.fn()</><dim>).toBeCalledWith(</><green>expected</><dim>)</>
 
 Expected mock function to have been called with:
   <green>Set {3, 4}</>
@@ -762,8 +483,8 @@
 <dim>  }</>"
 `;
 
-exports[`toHaveBeenCalledWith works with arguments that don't match 1`] = `
-"<dim>expect(</><red>jest.fn()</><dim>).toHaveBeenCalledWith(</><green>expected</><dim>)</>
+exports[`toBeCalledWith works with arguments that don't match 1`] = `
+"<dim>expect(</><red>jest.fn()</><dim>).toBeCalledWith(</><green>expected</><dim>)</>
 
 Expected mock function to have been called with:
   <green>\\"bar\\"</>
@@ -771,22 +492,22 @@
   <red>\\"bar1\\"</>."
 `;
 
-exports[`toHaveBeenCalledWith works with arguments that match 1`] = `
-"<dim>expect(</><red>jest.fn()</><dim>).not.toHaveBeenCalledWith(</><green>expected</><dim>)</>
+exports[`toBeCalledWith works with arguments that match 1`] = `
+"<dim>expect(</><red>jest.fn()</><dim>).not.toBeCalledWith(</><green>expected</><dim>)</>
 
 Expected mock function not to have been called with:
   <green>[\\"foo\\", \\"bar\\"]</>"
 `;
 
-exports[`toHaveBeenCalledWith works with many arguments 1`] = `
-"<dim>expect(</><red>jest.fn()</><dim>).not.toHaveBeenCalledWith(</><green>expected</><dim>)</>
+exports[`toBeCalledWith works with many arguments 1`] = `
+"<dim>expect(</><red>jest.fn()</><dim>).not.toBeCalledWith(</><green>expected</><dim>)</>
 
 Expected mock function not to have been called with:
   <green>[\\"foo\\", \\"bar\\"]</>"
 `;
 
-exports[`toHaveBeenCalledWith works with many arguments that don't match 1`] = `
-"<dim>expect(</><red>jest.fn()</><dim>).toHaveBeenCalledWith(</><green>expected</><dim>)</>
+exports[`toBeCalledWith works with many arguments that don't match 1`] = `
+"<dim>expect(</><red>jest.fn()</><dim>).toBeCalledWith(</><green>expected</><dim>)</>
 
 Expected mock function to have been called with:
   <green>\\"bar\\"</>
@@ -802,101 +523,206 @@
   <red>\\"bar1\\"</>."
 `;
 
-<<<<<<< HEAD
-=======
-exports[`toHaveBeenCalledWith works with many arguments that don't match 2`] = `
-"<dim>expect(</><red>jest.fn()</><dim>).toHaveBeenCalledWith(</><green>expected</><dim>)</>
-
-Expected mock function to have been called with:
-  <green>\\"bar\\"</>
-as argument 2, but it was called with
-  <red>\\"bar3\\"</>.
-
-  <green>\\"bar\\"</>
-as argument 2, but it was called with
-  <red>\\"bar2\\"</>.
-
-  <green>\\"bar\\"</>
-as argument 2, but it was called with
-  <red>\\"bar1\\"</>."
-`;
-
-exports[`toHaveBeenCalledWith works with many arguments that don't match 3`] = `
-"<dim>expect(</><red>jest.fn()</><dim>).toHaveBeenCalledWith(</><green>expected</><dim>)</>
-
-Expected mock function to have been called with:
-  <green>\\"bar\\"</>
-as argument 2, but it was called with
-  <red>\\"bar3\\"</>.
-
-  <green>\\"bar\\"</>
-as argument 2, but it was called with
-  <red>\\"bar2\\"</>.
-
-  <green>\\"bar\\"</>
-as argument 2, but it was called with
-  <red>\\"bar1\\"</>."
-`;
-
-exports[`toHaveBeenCalledWith works with many arguments that don't match 4`] = `
-"<dim>expect(</><red>jest.fn()</><dim>).toHaveBeenCalledWith(</><green>expected</><dim>)</>
-
-Expected mock function to have been called with:
-  <green>\\"bar\\"</>
-as argument 2, but it was called with
-  <red>\\"bar3\\"</>.
-
-  <green>\\"bar\\"</>
-as argument 2, but it was called with
-  <red>\\"bar2\\"</>.
-
-  <green>\\"bar\\"</>
-as argument 2, but it was called with
-  <red>\\"bar1\\"</>."
-`;
-
->>>>>>> 3c65b72d
-exports[`toHaveBeenCalledWith works with trailing undefined arguments 1`] = `
-"<dim>expect(</><red>jest.fn()</><dim>).toHaveBeenCalledWith(</><green>expected</><dim>)</>
+exports[`toBeCalledWith works with trailing undefined arguments 1`] = `
+"<dim>expect(</><red>jest.fn()</><dim>).toBeCalledWith(</><green>expected</><dim>)</>
 
 Expected mock function to have been called with:
   Did not expect argument 2 but it was called with <red>undefined</>."
 `;
 
-exports[`toHaveBeenLastCalledWith works only on spies or jest.fn 1`] = `
-"<dim>expect(</><red>jest.fn()</><dim>)[.not].toHaveBeenLastCalledWith(</><dim>)</>
+exports[`toHaveBeenCalled .not fails with any argument passed 1`] = `
+"<dim>expect(</><red>received</><dim>)[.not].toHaveBeenCalled(</><dim>)</>
+
+Matcher does not accept any arguments.
+Got:
+  number: <green>555</>"
+`;
+
+exports[`toHaveBeenCalled .not passes when called 1`] = `
+"<dim>expect(</><red>jest.fn()</><dim>).toHaveBeenCalled(</><dim>)</>
+
+Expected mock function to have been called."
+`;
+
+exports[`toHaveBeenCalled fails with any argument passed 1`] = `
+"<dim>expect(</><red>received</><dim>)[.not].toHaveBeenCalled(</><dim>)</>
+
+Matcher does not accept any arguments.
+Got:
+  number: <green>555</>"
+`;
+
+exports[`toHaveBeenCalled passes when called 1`] = `
+"<dim>expect(</><red>jest.fn()</><dim>).not.toHaveBeenCalled(</><dim>)</>
+
+Expected mock function not to be called but it was called with:
+  <red>[]</>"
+`;
+
+exports[`toHaveBeenCalled works only on spies or jest.fn 1`] = `
+"<dim>expect(</><red>jest.fn()</><dim>)[.not].toHaveBeenCalled(</><dim>)</>
 
 <red>jest.fn()</> value must be a mock function or spy.
 Received:
   function: <red>[Function fn]</>"
 `;
 
-exports[`toHaveBeenLastCalledWith works when not called 1`] = `
-"<dim>expect(</><red>jest.fn()</><dim>).toHaveBeenLastCalledWith(</><green>expected</><dim>)</>
-
-Expected mock function to have been last called with:
+exports[`toHaveBeenCalledTimes .not only accepts a number argument 1`] = `
+"<dim>expect(</><red>received</><dim>)[.not].toHaveBeenCalledTimes(</><green>expected</><dim>)</>
+
+Expected value must be a number.
+Got:
+  object: <green>{}</>"
+`;
+
+exports[`toHaveBeenCalledTimes .not only accepts a number argument 2`] = `
+"<dim>expect(</><red>received</><dim>)[.not].toHaveBeenCalledTimes(</><green>expected</><dim>)</>
+
+Expected value must be a number.
+Got:
+  array: <green>[]</>"
+`;
+
+exports[`toHaveBeenCalledTimes .not only accepts a number argument 3`] = `
+"<dim>expect(</><red>received</><dim>)[.not].toHaveBeenCalledTimes(</><green>expected</><dim>)</>
+
+Expected value must be a number.
+Got:
+  boolean: <green>true</>"
+`;
+
+exports[`toHaveBeenCalledTimes .not only accepts a number argument 4`] = `
+"<dim>expect(</><red>received</><dim>)[.not].toHaveBeenCalledTimes(</><green>expected</><dim>)</>
+
+Expected value must be a number.
+Got:
+  string: <green>\\"a\\"</>"
+`;
+
+exports[`toHaveBeenCalledTimes .not only accepts a number argument 5`] = `
+"<dim>expect(</><red>received</><dim>)[.not].toHaveBeenCalledTimes(</><green>expected</><dim>)</>
+
+Expected value must be a number.
+Got:
+  map: <green>Map {}</>"
+`;
+
+exports[`toHaveBeenCalledTimes .not only accepts a number argument 6`] = `
+"<dim>expect(</><red>received</><dim>)[.not].toHaveBeenCalledTimes(</><green>expected</><dim>)</>
+
+Expected value must be a number.
+Got:
+  function: <green>[Function anonymous]</>"
+`;
+
+exports[`toHaveBeenCalledTimes .not passes if function called less than expected times 1`] = `
+"<dim>expect(</><red>jest.fn()</><dim>).toHaveBeenCalledTimes(</><green>2</><dim>)</>
+
+Expected mock function to have been called <green>two times</>, but it was called <red>one time</>."
+`;
+
+exports[`toHaveBeenCalledTimes .not passes if function called more than expected times 1`] = `
+"<dim>expect(</><red>jest.fn()</><dim>).toHaveBeenCalledTimes(</><green>2</><dim>)</>
+
+Expected mock function to have been called <green>two times</>, but it was called <red>three times</>."
+`;
+
+exports[`toHaveBeenCalledTimes only accepts a number argument 1`] = `
+"<dim>expect(</><red>received</><dim>)[.not].toHaveBeenCalledTimes(</><green>expected</><dim>)</>
+
+Expected value must be a number.
+Got:
+  object: <green>{}</>"
+`;
+
+exports[`toHaveBeenCalledTimes only accepts a number argument 2`] = `
+"<dim>expect(</><red>received</><dim>)[.not].toHaveBeenCalledTimes(</><green>expected</><dim>)</>
+
+Expected value must be a number.
+Got:
+  array: <green>[]</>"
+`;
+
+exports[`toHaveBeenCalledTimes only accepts a number argument 3`] = `
+"<dim>expect(</><red>received</><dim>)[.not].toHaveBeenCalledTimes(</><green>expected</><dim>)</>
+
+Expected value must be a number.
+Got:
+  boolean: <green>true</>"
+`;
+
+exports[`toHaveBeenCalledTimes only accepts a number argument 4`] = `
+"<dim>expect(</><red>received</><dim>)[.not].toHaveBeenCalledTimes(</><green>expected</><dim>)</>
+
+Expected value must be a number.
+Got:
+  string: <green>\\"a\\"</>"
+`;
+
+exports[`toHaveBeenCalledTimes only accepts a number argument 5`] = `
+"<dim>expect(</><red>received</><dim>)[.not].toHaveBeenCalledTimes(</><green>expected</><dim>)</>
+
+Expected value must be a number.
+Got:
+  map: <green>Map {}</>"
+`;
+
+exports[`toHaveBeenCalledTimes only accepts a number argument 6`] = `
+"<dim>expect(</><red>received</><dim>)[.not].toHaveBeenCalledTimes(</><green>expected</><dim>)</>
+
+Expected value must be a number.
+Got:
+  function: <green>[Function anonymous]</>"
+`;
+
+exports[`toHaveBeenCalledTimes passes if function called equal to expected times 1`] = `
+"<dim>expect(</><red>jest.fn()</><dim>).not.toHaveBeenCalledTimes(</><green>2</><dim>)</>
+
+Expected mock function not to be called <green>two times</>, but it was called exactly <red>two times</>."
+`;
+
+exports[`toHaveBeenCalledTimes works only on spies or jest.fn 1`] = `
+"<dim>expect(</><red>jest.fn()</><dim>)[.not].toHaveBeenCalledTimes(</><dim>)</>
+
+<red>jest.fn()</> value must be a mock function or spy.
+Received:
+  function: <red>[Function fn]</>"
+`;
+
+exports[`toHaveBeenCalledWith works only on spies or jest.fn 1`] = `
+"<dim>expect(</><red>jest.fn()</><dim>)[.not].toHaveBeenCalledWith(</><dim>)</>
+
+<red>jest.fn()</> value must be a mock function or spy.
+Received:
+  function: <red>[Function fn]</>"
+`;
+
+exports[`toHaveBeenCalledWith works when not called 1`] = `
+"<dim>expect(</><red>jest.fn()</><dim>).toHaveBeenCalledWith(</><green>expected</><dim>)</>
+
+Expected mock function to have been called with:
   <green>[\\"foo\\", \\"bar\\"]</>
 But it was <red>not called</>."
 `;
 
-exports[`toHaveBeenLastCalledWith works with Immutable.js objects 1`] = `
-"<dim>expect(</><red>jest.fn()</><dim>).not.toHaveBeenLastCalledWith(</><green>expected</><dim>)</>
-
-Expected mock function to not have been last called with:
+exports[`toHaveBeenCalledWith works with Immutable.js objects 1`] = `
+"<dim>expect(</><red>jest.fn()</><dim>).not.toHaveBeenCalledWith(</><green>expected</><dim>)</>
+
+Expected mock function not to have been called with:
   <green>[Immutable.Map {\\"a\\": {\\"b\\": \\"c\\"}}, Immutable.Map {\\"a\\": {\\"b\\": \\"c\\"}}]</>"
 `;
 
-exports[`toHaveBeenLastCalledWith works with Map 1`] = `
-"<dim>expect(</><red>jest.fn()</><dim>).not.toHaveBeenLastCalledWith(</><green>expected</><dim>)</>
-
-Expected mock function to not have been last called with:
+exports[`toHaveBeenCalledWith works with Map 1`] = `
+"<dim>expect(</><red>jest.fn()</><dim>).not.toHaveBeenCalledWith(</><green>expected</><dim>)</>
+
+Expected mock function not to have been called with:
   <green>[Map {1 => 2, 2 => 1}]</>"
 `;
 
-exports[`toHaveBeenLastCalledWith works with Map 2`] = `
-"<dim>expect(</><red>jest.fn()</><dim>).toHaveBeenLastCalledWith(</><green>expected</><dim>)</>
-
-Expected mock function to have been last called with:
+exports[`toHaveBeenCalledWith works with Map 2`] = `
+"<dim>expect(</><red>jest.fn()</><dim>).toHaveBeenCalledWith(</><green>expected</><dim>)</>
+
+Expected mock function to have been called with:
   <green>Map {\\"a\\" => \\"b\\", \\"b\\" => \\"a\\"}</>
 as argument 1, but it was called with
   <red>Map {1 => 2, 2 => 1}</>.
@@ -914,17 +740,17 @@
 <dim>  }</>"
 `;
 
-exports[`toHaveBeenLastCalledWith works with Set 1`] = `
-"<dim>expect(</><red>jest.fn()</><dim>).not.toHaveBeenLastCalledWith(</><green>expected</><dim>)</>
-
-Expected mock function to not have been last called with:
+exports[`toHaveBeenCalledWith works with Set 1`] = `
+"<dim>expect(</><red>jest.fn()</><dim>).not.toHaveBeenCalledWith(</><green>expected</><dim>)</>
+
+Expected mock function not to have been called with:
   <green>[Set {1, 2}]</>"
 `;
 
-exports[`toHaveBeenLastCalledWith works with Set 2`] = `
-"<dim>expect(</><red>jest.fn()</><dim>).toHaveBeenLastCalledWith(</><green>expected</><dim>)</>
-
-Expected mock function to have been last called with:
+exports[`toHaveBeenCalledWith works with Set 2`] = `
+"<dim>expect(</><red>jest.fn()</><dim>).toHaveBeenCalledWith(</><green>expected</><dim>)</>
+
+Expected mock function to have been called with:
   <green>Set {3, 4}</>
 as argument 1, but it was called with
   <red>Set {1, 2}</>.
@@ -942,110 +768,210 @@
 <dim>  }</>"
 `;
 
-exports[`toHaveBeenLastCalledWith works with arguments that don't match 1`] = `
-"<dim>expect(</><red>jest.fn()</><dim>).toHaveBeenLastCalledWith(</><green>expected</><dim>)</>
-
-Expected mock function to have been last called with:
+exports[`toHaveBeenCalledWith works with arguments that don't match 1`] = `
+"<dim>expect(</><red>jest.fn()</><dim>).toHaveBeenCalledWith(</><green>expected</><dim>)</>
+
+Expected mock function to have been called with:
   <green>\\"bar\\"</>
 as argument 2, but it was called with
   <red>\\"bar1\\"</>."
 `;
 
-exports[`toHaveBeenLastCalledWith works with arguments that match 1`] = `
-"<dim>expect(</><red>jest.fn()</><dim>).not.toHaveBeenLastCalledWith(</><green>expected</><dim>)</>
-
-Expected mock function to not have been last called with:
+exports[`toHaveBeenCalledWith works with arguments that match 1`] = `
+"<dim>expect(</><red>jest.fn()</><dim>).not.toHaveBeenCalledWith(</><green>expected</><dim>)</>
+
+Expected mock function not to have been called with:
   <green>[\\"foo\\", \\"bar\\"]</>"
 `;
 
-exports[`toHaveBeenLastCalledWith works with many arguments 1`] = `
-"<dim>expect(</><red>jest.fn()</><dim>).not.toHaveBeenLastCalledWith(</><green>expected</><dim>)</>
-
-Expected mock function to not have been last called with:
+exports[`toHaveBeenCalledWith works with many arguments 1`] = `
+"<dim>expect(</><red>jest.fn()</><dim>).not.toHaveBeenCalledWith(</><green>expected</><dim>)</>
+
+Expected mock function not to have been called with:
   <green>[\\"foo\\", \\"bar\\"]</>"
 `;
 
-exports[`toHaveBeenLastCalledWith works with many arguments that don't match 1`] = `
-"<dim>expect(</><red>jest.fn()</><dim>).toHaveBeenLastCalledWith(</><green>expected</><dim>)</>
-
-Expected mock function to have been last called with:
-  <green>\\"bar\\"</> as argument 2, but it was called with <red>\\"bar3\\"</>."
-`;
-
-exports[`toHaveBeenLastCalledWith works with trailing undefined arguments 1`] = `
-"<dim>expect(</><red>jest.fn()</><dim>).toHaveBeenLastCalledWith(</><green>expected</><dim>)</>
-
-Expected mock function to have been last called with:
+exports[`toHaveBeenCalledWith works with many arguments that don't match 1`] = `
+"<dim>expect(</><red>jest.fn()</><dim>).toHaveBeenCalledWith(</><green>expected</><dim>)</>
+
+Expected mock function to have been called with:
+  <green>\\"bar\\"</>
+as argument 2, but it was called with
+  <red>\\"bar3\\"</>.
+
+  <green>\\"bar\\"</>
+as argument 2, but it was called with
+  <red>\\"bar2\\"</>.
+
+  <green>\\"bar\\"</>
+as argument 2, but it was called with
+  <red>\\"bar1\\"</>."
+`;
+
+exports[`toHaveBeenCalledWith works with trailing undefined arguments 1`] = `
+"<dim>expect(</><red>jest.fn()</><dim>).toHaveBeenCalledWith(</><green>expected</><dim>)</>
+
+Expected mock function to have been called with:
   Did not expect argument 2 but it was called with <red>undefined</>."
 `;
 
-exports[`toHaveBeenNthCalledWith should reject non integer nth value 1`] = `"nth value <red>0.1</> must be a positive integer greater than <green>0</>"`;
-
-exports[`toHaveBeenNthCalledWith should reject nth value smaller than 1 1`] = `"nth value <red>0</> must be a positive integer greater than <green>0</>"`;
-
-exports[`toHaveBeenNthCalledWith should replace 1st, 2nd, 3rd with first, second, third 1`] = `
-"<dim>expect(</><red>jest.fn()</><dim>).toHaveBeenNthCalledWith(</><green>expected</><dim>)</>
-
-Expected mock function first call to have been called with:
-"
-`;
-
-exports[`toHaveBeenNthCalledWith should replace 1st, 2nd, 3rd with first, second, third 2`] = `
-"<dim>expect(</><red>jest.fn()</><dim>).not.toHaveBeenNthCalledWith(</><green>expected</><dim>)</>
-
-<<<<<<< HEAD
-Expected mock function first call to not have been called with:
-  <green>[\\"foo1\\", \\"bar\\"]</>"
-=======
-Expected mock function to have been last called with:
-  <green>\\"bar\\"</>
-as argument 2, but it was called with
-  <red>\\"bar3\\"</>."
->>>>>>> 3c65b72d
-`;
-
-exports[`toHaveBeenNthCalledWith works only on spies or jest.fn 1`] = `
-"<dim>expect(</><red>jest.fn()</><dim>)[.not].toHaveBeenNthCalledWith(</><dim>)</>
-
-<<<<<<< HEAD
+exports[`toHaveBeenLastCalledWith works only on spies or jest.fn 1`] = `
+"<dim>expect(</><red>jest.fn()</><dim>)[.not].toHaveBeenLastCalledWith(</><dim>)</>
+
 <red>jest.fn()</> value must be a mock function or spy.
 Received:
   function: <red>[Function fn]</>"
-=======
+`;
+
+exports[`toHaveBeenLastCalledWith works when not called 1`] = `
+"<dim>expect(</><red>jest.fn()</><dim>).toHaveBeenLastCalledWith(</><green>expected</><dim>)</>
+
+Expected mock function to have been last called with:
+  <green>[\\"foo\\", \\"bar\\"]</>
+But it was <red>not called</>."
+`;
+
+exports[`toHaveBeenLastCalledWith works with Immutable.js objects 1`] = `
+"<dim>expect(</><red>jest.fn()</><dim>).not.toHaveBeenLastCalledWith(</><green>expected</><dim>)</>
+
+Expected mock function to not have been last called with:
+  <green>[Immutable.Map {\\"a\\": {\\"b\\": \\"c\\"}}, Immutable.Map {\\"a\\": {\\"b\\": \\"c\\"}}]</>"
+`;
+
+exports[`toHaveBeenLastCalledWith works with Map 1`] = `
+"<dim>expect(</><red>jest.fn()</><dim>).not.toHaveBeenLastCalledWith(</><green>expected</><dim>)</>
+
+Expected mock function to not have been last called with:
+  <green>[Map {1 => 2, 2 => 1}]</>"
+`;
+
+exports[`toHaveBeenLastCalledWith works with Map 2`] = `
+"<dim>expect(</><red>jest.fn()</><dim>).toHaveBeenLastCalledWith(</><green>expected</><dim>)</>
+
+Expected mock function to have been last called with:
+  <green>Map {\\"a\\" => \\"b\\", \\"b\\" => \\"a\\"}</>
+as argument 1, but it was called with
+  <red>Map {1 => 2, 2 => 1}</>.
+
+Difference:
+
+<green>- Expected</>
+<red>+ Received</>
+
+<dim>  Map {</>
+<green>-   \\"a\\" => \\"b\\",</>
+<green>-   \\"b\\" => \\"a\\",</>
+<red>+   1 => 2,</>
+<red>+   2 => 1,</>
+<dim>  }</>"
+`;
+
+exports[`toHaveBeenLastCalledWith works with Set 1`] = `
+"<dim>expect(</><red>jest.fn()</><dim>).not.toHaveBeenLastCalledWith(</><green>expected</><dim>)</>
+
+Expected mock function to not have been last called with:
+  <green>[Set {1, 2}]</>"
+`;
+
+exports[`toHaveBeenLastCalledWith works with Set 2`] = `
+"<dim>expect(</><red>jest.fn()</><dim>).toHaveBeenLastCalledWith(</><green>expected</><dim>)</>
+
+Expected mock function to have been last called with:
+  <green>Set {3, 4}</>
+as argument 1, but it was called with
+  <red>Set {1, 2}</>.
+
+Difference:
+
+<green>- Expected</>
+<red>+ Received</>
+
+<dim>  Set {</>
+<green>-   3,</>
+<green>-   4,</>
+<red>+   1,</>
+<red>+   2,</>
+<dim>  }</>"
+`;
+
+exports[`toHaveBeenLastCalledWith works with arguments that don't match 1`] = `
+"<dim>expect(</><red>jest.fn()</><dim>).toHaveBeenLastCalledWith(</><green>expected</><dim>)</>
+
+Expected mock function to have been last called with:
+  <green>\\"bar\\"</>
+as argument 2, but it was called with
+  <red>\\"bar1\\"</>."
+`;
+
+exports[`toHaveBeenLastCalledWith works with arguments that match 1`] = `
+"<dim>expect(</><red>jest.fn()</><dim>).not.toHaveBeenLastCalledWith(</><green>expected</><dim>)</>
+
+Expected mock function to not have been last called with:
+  <green>[\\"foo\\", \\"bar\\"]</>"
+`;
+
+exports[`toHaveBeenLastCalledWith works with many arguments 1`] = `
+"<dim>expect(</><red>jest.fn()</><dim>).not.toHaveBeenLastCalledWith(</><green>expected</><dim>)</>
+
+Expected mock function to not have been last called with:
+  <green>[\\"foo\\", \\"bar\\"]</>"
+`;
+
+exports[`toHaveBeenLastCalledWith works with many arguments that don't match 1`] = `
+"<dim>expect(</><red>jest.fn()</><dim>).toHaveBeenLastCalledWith(</><green>expected</><dim>)</>
+
 Expected mock function to have been last called with:
   <green>\\"bar\\"</>
 as argument 2, but it was called with
   <red>\\"bar3\\"</>."
->>>>>>> 3c65b72d
+`;
+
+exports[`toHaveBeenLastCalledWith works with trailing undefined arguments 1`] = `
+"<dim>expect(</><red>jest.fn()</><dim>).toHaveBeenLastCalledWith(</><green>expected</><dim>)</>
+
+Expected mock function to have been last called with:
+  Did not expect argument 2 but it was called with <red>undefined</>."
+`;
+
+exports[`toHaveBeenNthCalledWith should reject non integer nth value 1`] = `"nth value <red>0.1</> must be a positive integer greater than <green>0</>"`;
+
+exports[`toHaveBeenNthCalledWith should reject nth value smaller than 1 1`] = `"nth value <red>0</> must be a positive integer greater than <green>0</>"`;
+
+exports[`toHaveBeenNthCalledWith should replace 1st, 2nd, 3rd with first, second, third 1`] = `
+"<dim>expect(</><red>jest.fn()</><dim>).toHaveBeenNthCalledWith(</><green>expected</><dim>)</>
+
+Expected mock function first call to have been called with:
+"
+`;
+
+exports[`toHaveBeenNthCalledWith should replace 1st, 2nd, 3rd with first, second, third 2`] = `
+"<dim>expect(</><red>jest.fn()</><dim>).not.toHaveBeenNthCalledWith(</><green>expected</><dim>)</>
+
+Expected mock function first call to not have been called with:
+  <green>[\\"foo1\\", \\"bar\\"]</>"
+`;
+
+exports[`toHaveBeenNthCalledWith works only on spies or jest.fn 1`] = `
+"<dim>expect(</><red>jest.fn()</><dim>)[.not].toHaveBeenNthCalledWith(</><dim>)</>
+
+<red>jest.fn()</> value must be a mock function or spy.
+Received:
+  function: <red>[Function fn]</>"
 `;
 
 exports[`toHaveBeenNthCalledWith works when not called 1`] = `
 "<dim>expect(</><red>jest.fn()</><dim>).toHaveBeenNthCalledWith(</><green>expected</><dim>)</>
 
-<<<<<<< HEAD
 Expected mock function first call to have been called with:
   <green>[\\"foo\\", \\"bar\\"]</>
 But it was <red>not called</>."
-=======
-Expected mock function to have been last called with:
-  <green>\\"bar\\"</>
-as argument 2, but it was called with
-  <red>\\"bar3\\"</>."
->>>>>>> 3c65b72d
 `;
 
 exports[`toHaveBeenNthCalledWith works with Immutable.js objects 1`] = `
 "<dim>expect(</><red>jest.fn()</><dim>).not.toHaveBeenNthCalledWith(</><green>expected</><dim>)</>
 
-<<<<<<< HEAD
 Expected mock function first call to not have been called with:
   <green>[Immutable.Map {\\"a\\": {\\"b\\": \\"c\\"}}, Immutable.Map {\\"a\\": {\\"b\\": \\"c\\"}}]</>"
-=======
-Expected mock function to have been last called with:
-  <green>\\"bar\\"</>
-as argument 2, but it was called with
-  <red>\\"bar3\\"</>."
->>>>>>> 3c65b72d
 `;
 
 exports[`toHaveBeenNthCalledWith works with Map 1`] = `
@@ -1059,7 +985,21 @@
 "<dim>expect(</><red>jest.fn()</><dim>).toHaveBeenNthCalledWith(</><green>expected</><dim>)</>
 
 Expected mock function first call to have been called with:
-  <green>Map {\\"a\\" => \\"b\\", \\"b\\" => \\"a\\"}</> as argument 1, but it was called with <red>Map {1 => 2, 2 => 1}</>."
+  <green>Map {\\"a\\" => \\"b\\", \\"b\\" => \\"a\\"}</>
+as argument 1, but it was called with
+  <red>Map {1 => 2, 2 => 1}</>.
+
+Difference:
+
+<green>- Expected</>
+<red>+ Received</>
+
+<dim>  Map {</>
+<green>-   \\"a\\" => \\"b\\",</>
+<green>-   \\"b\\" => \\"a\\",</>
+<red>+   1 => 2,</>
+<red>+   2 => 1,</>
+<dim>  }</>"
 `;
 
 exports[`toHaveBeenNthCalledWith works with Set 1`] = `
@@ -1073,14 +1013,30 @@
 "<dim>expect(</><red>jest.fn()</><dim>).toHaveBeenNthCalledWith(</><green>expected</><dim>)</>
 
 Expected mock function first call to have been called with:
-  <green>Set {3, 4}</> as argument 1, but it was called with <red>Set {1, 2}</>."
+  <green>Set {3, 4}</>
+as argument 1, but it was called with
+  <red>Set {1, 2}</>.
+
+Difference:
+
+<green>- Expected</>
+<red>+ Received</>
+
+<dim>  Set {</>
+<green>-   3,</>
+<green>-   4,</>
+<red>+   1,</>
+<red>+   2,</>
+<dim>  }</>"
 `;
 
 exports[`toHaveBeenNthCalledWith works with arguments that don't match 1`] = `
 "<dim>expect(</><red>jest.fn()</><dim>).toHaveBeenNthCalledWith(</><green>expected</><dim>)</>
 
 Expected mock function first call to have been called with:
-  <green>\\"bar\\"</> as argument 2, but it was called with <red>\\"bar1\\"</>."
+  <green>\\"bar\\"</>
+as argument 2, but it was called with
+  <red>\\"bar1\\"</>."
 `;
 
 exports[`toHaveBeenNthCalledWith works with arguments that match 1`] = `
