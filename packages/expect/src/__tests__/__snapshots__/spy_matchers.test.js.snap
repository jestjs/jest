// Jest Snapshot v1, https://goo.gl/fbAQLP

exports[`lastCalledWith works only on spies or jest.fn 1`] = `
"expect(jest.fn())[.not].lastCalledWith()

jest.fn() value must be a mock function or spy.
Received:
  function: [Function fn]"
`;

exports[`lastCalledWith works when not called 1`] = `
"expect(jest.fn()).lastCalledWith(expected)

Expected mock function to have been last called with:
  [\\"foo\\", \\"bar\\"]
But it was not called."
`;

exports[`lastCalledWith works with Immutable.js objects 1`] = `
"expect(jest.fn()).not.lastCalledWith(expected)

Expected mock function to not have been last called with:
  [Immutable.Map {\\"a\\": {\\"b\\": \\"c\\"}}, Immutable.Map {\\"a\\": {\\"b\\": \\"c\\"}}]"
`;

exports[`lastCalledWith works with Map 1`] = `
"expect(jest.fn()).not.lastCalledWith(expected)

Expected mock function to not have been last called with:
  [Map {1 => 2, 2 => 1}]"
`;

exports[`lastCalledWith works with Map 2`] = `
"expect(jest.fn()).lastCalledWith(expected)

Expected mock function to have been last called with:
  Map {\\"a\\" => \\"b\\", \\"b\\" => \\"a\\"} as argument 1, but it was called with Map {1 => 2, 2 => 1}."
`;

exports[`lastCalledWith works with Set 1`] = `
"expect(jest.fn()).not.lastCalledWith(expected)

Expected mock function to not have been last called with:
  [Set {1, 2}]"
`;

exports[`lastCalledWith works with Set 2`] = `
"expect(jest.fn()).lastCalledWith(expected)

Expected mock function to have been last called with:
  Set {3, 4} as argument 1, but it was called with Set {1, 2}."
`;

exports[`lastCalledWith works with arguments that don't match 1`] = `
"expect(jest.fn()).lastCalledWith(expected)

Expected mock function to have been last called with:
  \\"bar\\" as argument 2, but it was called with \\"bar1\\"."
`;

exports[`lastCalledWith works with arguments that match 1`] = `
"expect(jest.fn()).not.lastCalledWith(expected)

Expected mock function to not have been last called with:
  [\\"foo\\", \\"bar\\"]"
`;

exports[`lastCalledWith works with many arguments 1`] = `
"expect(jest.fn()).not.lastCalledWith(expected)

Expected mock function to not have been last called with:
  [\\"foo\\", \\"bar\\"]"
`;

exports[`lastCalledWith works with many arguments that don't match 1`] = `
"expect(jest.fn()).lastCalledWith(expected)

Expected mock function to have been last called with:
  \\"bar\\" as argument 2, but it was called with \\"bar3\\"."
`;

exports[`lastCalledWith works with trailing undefined arguments 1`] = `
"<dim>expect(</><red>jest.fn()</><dim>).lastCalledWith(</><green>expected</><dim>)</>

Expected mock function to have been last called with:
  Did not expect argument 2 but it was called with <red>undefined</>."
`;

exports[`toBeCalled works only on spies or jest.fn 1`] = `
"expect(jest.fn())[.not].toBeCalled()

jest.fn() value must be a mock function or spy.
Received:
  function: [Function fn]"
`;

exports[`toBeCalled works with jest.fn 1`] = `
"expect(jest.fn()).toBeCalled()

Expected mock function to have been called."
`;

exports[`toBeCalled works with jest.fn 2`] = `
"expect(jest.fn()).not.toBeCalled()

Expected mock function not to be called but it was called with:
  []"
`;

exports[`toBeCalled works with jest.fn 3`] = `
"expect(received)[.not].toBeCalled()

Matcher does not accept any arguments.
Got:
  number: 555"
`;

exports[`toBeCalledWith works only on spies or jest.fn 1`] = `
"expect(jest.fn())[.not].toBeCalledWith()

jest.fn() value must be a mock function or spy.
Received:
  function: [Function fn]"
`;

exports[`toHaveBeenCalled works only on spies or jest.fn 1`] = `
"expect(jest.fn())[.not].toHaveBeenCalled()

jest.fn() value must be a mock function or spy.
Received:
  function: [Function fn]"
`;

exports[`toHaveBeenCalled works with jest.fn 1`] = `
"expect(jest.fn()).toHaveBeenCalled()

Expected mock function to have been called."
`;

exports[`toHaveBeenCalled works with jest.fn 2`] = `
"expect(jest.fn()).not.toHaveBeenCalled()

Expected mock function not to be called but it was called with:
  []"
`;

exports[`toHaveBeenCalled works with jest.fn 3`] = `
"expect(received)[.not].toHaveBeenCalled()

Matcher does not accept any arguments.
Got:
  number: 555"
`;

exports[`toHaveBeenCalledTimes accepts only numbers 1`] = `
"expect(received)[.not].toHaveBeenCalledTimes(expected)

Expected value must be a number.
Got:
  object: {}"
`;

exports[`toHaveBeenCalledTimes accepts only numbers 2`] = `
"expect(received)[.not].toHaveBeenCalledTimes(expected)

Expected value must be a number.
Got:
  array: []"
`;

exports[`toHaveBeenCalledTimes accepts only numbers 3`] = `
"expect(received)[.not].toHaveBeenCalledTimes(expected)

Expected value must be a number.
Got:
  boolean: true"
`;

exports[`toHaveBeenCalledTimes accepts only numbers 4`] = `
"expect(received)[.not].toHaveBeenCalledTimes(expected)

Expected value must be a number.
Got:
  string: \\"a\\""
`;

exports[`toHaveBeenCalledTimes accepts only numbers 5`] = `
"expect(received)[.not].toHaveBeenCalledTimes(expected)

Expected value must be a number.
Got:
  map: Map {}"
`;

exports[`toHaveBeenCalledTimes accepts only numbers 6`] = `
"expect(received)[.not].toHaveBeenCalledTimes(expected)

Expected value must be a number.
Got:
  function: [Function anonymous]"
`;

exports[`toHaveBeenCalledTimes fails if function called less than expected times 1`] = `
"expect(jest.fn()).toHaveBeenCalledTimes(2)

Expected mock function to have been called two times, but it was called one time."
`;

exports[`toHaveBeenCalledTimes fails if function called more than expected times 1`] = `
"expect(jest.fn()).toHaveBeenCalledTimes(2)

Expected mock function to have been called two times, but it was called three times."
`;

exports[`toHaveBeenCalledTimes passes if function called equal to expected times 1`] = `
"expect(jest.fn()).not.toHaveBeenCalledTimes(2)

Expected mock function not to be called two times, but it was called exactly two times."
`;

exports[`toHaveBeenCalledTimes verifies that actual is a Spy 1`] = `
"expect(jest.fn())[.not].toHaveBeenCalledTimes()

jest.fn() value must be a mock function or spy.
Received:
  function: [Function fn]"
`;

exports[`toHaveBeenCalledWith works only on spies or jest.fn 1`] = `
"expect(jest.fn())[.not].toHaveBeenCalledWith()

jest.fn() value must be a mock function or spy.
Received:
  function: [Function fn]"
`;

exports[`toHaveBeenCalledWith works when not called 1`] = `
"expect(jest.fn()).toHaveBeenCalledWith(expected)

Expected mock function to have been called with:
  [\\"foo\\", \\"bar\\"]
But it was not called."
`;

exports[`toHaveBeenCalledWith works with Immutable.js objects 1`] = `
"expect(jest.fn()).not.toHaveBeenCalledWith(expected)

Expected mock function not to have been called with:
  [Immutable.Map {\\"a\\": {\\"b\\": \\"c\\"}}, Immutable.Map {\\"a\\": {\\"b\\": \\"c\\"}}]"
`;

exports[`toHaveBeenCalledWith works with Map 1`] = `
"expect(jest.fn()).not.toHaveBeenCalledWith(expected)

Expected mock function not to have been called with:
  [Map {1 => 2, 2 => 1}]"
`;

exports[`toHaveBeenCalledWith works with Map 2`] = `
"expect(jest.fn()).toHaveBeenCalledWith(expected)

Expected mock function to have been called with:
  Map {\\"a\\" => \\"b\\", \\"b\\" => \\"a\\"} as argument 1, but it was called with Map {1 => 2, 2 => 1}."
`;

exports[`toHaveBeenCalledWith works with Set 1`] = `
"expect(jest.fn()).not.toHaveBeenCalledWith(expected)

Expected mock function not to have been called with:
  [Set {1, 2}]"
`;

exports[`toHaveBeenCalledWith works with Set 2`] = `
"expect(jest.fn()).toHaveBeenCalledWith(expected)

Expected mock function to have been called with:
  Set {3, 4} as argument 1, but it was called with Set {1, 2}."
`;

exports[`toHaveBeenCalledWith works with arguments that don't match 1`] = `
"expect(jest.fn()).toHaveBeenCalledWith(expected)

Expected mock function to have been called with:
  \\"bar\\" as argument 2, but it was called with \\"bar1\\"."
`;

exports[`toHaveBeenCalledWith works with arguments that match 1`] = `
"expect(jest.fn()).not.toHaveBeenCalledWith(expected)

Expected mock function not to have been called with:
  [\\"foo\\", \\"bar\\"]"
`;

exports[`toHaveBeenCalledWith works with many arguments 1`] = `
"expect(jest.fn()).not.toHaveBeenCalledWith(expected)

Expected mock function not to have been called with:
  [\\"foo\\", \\"bar\\"]"
`;

exports[`toHaveBeenCalledWith works with many arguments that don't match 1`] = `
"expect(jest.fn()).toHaveBeenCalledWith(expected)

Expected mock function to have been called with:
  \\"bar\\" as argument 2, but it was called with \\"bar3\\".

  \\"bar\\" as argument 2, but it was called with \\"bar2\\".

  \\"bar\\" as argument 2, but it was called with \\"bar1\\"."
`;

exports[`toHaveBeenCalledWith works with trailing undefined arguments 1`] = `
"<dim>expect(</><red>jest.fn()</><dim>).toHaveBeenCalledWith(</><green>expected</><dim>)</>

Expected mock function to have been called with:
  Did not expect argument 2 but it was called with <red>undefined</>."
`;

exports[`toHaveBeenLastCalledWith works only on spies or jest.fn 1`] = `
"expect(jest.fn())[.not].toHaveBeenLastCalledWith()

jest.fn() value must be a mock function or spy.
Received:
  function: [Function fn]"
`;

exports[`toHaveBeenLastCalledWith works when not called 1`] = `
"expect(jest.fn()).toHaveBeenLastCalledWith(expected)

Expected mock function to have been last called with:
  [\\"foo\\", \\"bar\\"]
But it was not called."
`;

exports[`toHaveBeenLastCalledWith works with Immutable.js objects 1`] = `
"expect(jest.fn()).not.toHaveBeenLastCalledWith(expected)

Expected mock function to not have been last called with:
  [Immutable.Map {\\"a\\": {\\"b\\": \\"c\\"}}, Immutable.Map {\\"a\\": {\\"b\\": \\"c\\"}}]"
`;

exports[`toHaveBeenLastCalledWith works with Map 1`] = `
"expect(jest.fn()).not.toHaveBeenLastCalledWith(expected)

Expected mock function to not have been last called with:
  [Map {1 => 2, 2 => 1}]"
`;

exports[`toHaveBeenLastCalledWith works with Map 2`] = `
"expect(jest.fn()).toHaveBeenLastCalledWith(expected)

Expected mock function to have been last called with:
  Map {\\"a\\" => \\"b\\", \\"b\\" => \\"a\\"} as argument 1, but it was called with Map {1 => 2, 2 => 1}."
`;

exports[`toHaveBeenLastCalledWith works with Set 1`] = `
"expect(jest.fn()).not.toHaveBeenLastCalledWith(expected)

Expected mock function to not have been last called with:
  [Set {1, 2}]"
`;

exports[`toHaveBeenLastCalledWith works with Set 2`] = `
"expect(jest.fn()).toHaveBeenLastCalledWith(expected)

Expected mock function to have been last called with:
  Set {3, 4} as argument 1, but it was called with Set {1, 2}."
`;

exports[`toHaveBeenLastCalledWith works with arguments that don't match 1`] = `
"expect(jest.fn()).toHaveBeenLastCalledWith(expected)

Expected mock function to have been last called with:
  \\"bar\\" as argument 2, but it was called with \\"bar1\\"."
`;

exports[`toHaveBeenLastCalledWith works with arguments that match 1`] = `
"expect(jest.fn()).not.toHaveBeenLastCalledWith(expected)

Expected mock function to not have been last called with:
  [\\"foo\\", \\"bar\\"]"
`;

exports[`toHaveBeenLastCalledWith works with many arguments 1`] = `
"expect(jest.fn()).not.toHaveBeenLastCalledWith(expected)

Expected mock function to not have been last called with:
  [\\"foo\\", \\"bar\\"]"
`;

exports[`toHaveBeenLastCalledWith works with many arguments that don't match 1`] = `
"expect(jest.fn()).toHaveBeenLastCalledWith(expected)

Expected mock function to have been last called with:
<<<<<<< HEAD
  \\"bar\\" as argument 2, but it was called with \\"bar3\\"."
=======
  <green>\\"bar\\"</> as argument 2, but it was called with <red>\\"bar3\\"</>."
`;

exports[`toHaveBeenLastCalledWith works with trailing undefined arguments 1`] = `
"<dim>expect(</><red>jest.fn()</><dim>).toHaveBeenLastCalledWith(</><green>expected</><dim>)</>

Expected mock function to have been last called with:
  Did not expect argument 2 but it was called with <red>undefined</>."
>>>>>>> 9df30358
`;<|MERGE_RESOLUTION|>--- conflicted
+++ resolved
@@ -392,10 +392,7 @@
 "expect(jest.fn()).toHaveBeenLastCalledWith(expected)
 
 Expected mock function to have been last called with:
-<<<<<<< HEAD
   \\"bar\\" as argument 2, but it was called with \\"bar3\\"."
-=======
-  <green>\\"bar\\"</> as argument 2, but it was called with <red>\\"bar3\\"</>."
 `;
 
 exports[`toHaveBeenLastCalledWith works with trailing undefined arguments 1`] = `
@@ -403,5 +400,4 @@
 
 Expected mock function to have been last called with:
   Did not expect argument 2 but it was called with <red>undefined</>."
->>>>>>> 9df30358
 `;