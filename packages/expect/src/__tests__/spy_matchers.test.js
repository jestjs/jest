/**
 * Copyright (c) 2014-present, Facebook, Inc. All rights reserved.
 *
 * This source code is licensed under the MIT license found in the
 * LICENSE file in the root directory of this source tree.
 *
 */

const Immutable = require('immutable');
const jestExpect = require('../');

['toBeCalled', 'toHaveBeenCalled'].forEach(called => {
  describe(`${called}`, () => {
    test(`works only on spies or jest.fn`, () => {
      const fn = function fn() {};

      expect(() => jestExpect(fn)[called]()).toThrowErrorMatchingSnapshot();
    });

    test(`passes when called`, () => {
      const fn = jest.fn();
      fn();
      jestExpect(fn)[called]();
      expect(() => jestExpect(fn).not[called]()).toThrowErrorMatchingSnapshot();
    });

    test(`.not passes when called`, () => {
      const fn = jest.fn();

      jestExpect(fn).not[called]();
      expect(() => jestExpect(fn)[called]()).toThrowErrorMatchingSnapshot();
    });

    test(`fails with any argument passed`, () => {
      const fn = jest.fn();

      fn();
      expect(() => jestExpect(fn)[called](555)).toThrowErrorMatchingSnapshot();
    });

    test(`.not fails with any argument passed`, () => {
      const fn = jest.fn();

      expect(() =>
        jestExpect(fn).not[called](555),
      ).toThrowErrorMatchingSnapshot();
    });

    test(`includes the custom mock name in the error message`, () => {
      const fn = jest.fn().mockName('named-mock');

      fn();
      jestExpect(fn)[called]();
      expect(() => jestExpect(fn).not[called]()).toThrowErrorMatchingSnapshot();
    });
  });
});

['toBeCalledTimes', 'toHaveBeenCalledTimes'].forEach(calledTimes => {
  describe(`${calledTimes}`, () => {
    test('works only on spies or jest.fn', () => {
      const fn = function fn() {};

      expect(() =>
        jestExpect(fn)[calledTimes](2),
      ).toThrowErrorMatchingSnapshot();
    });

    test('only accepts a number argument', () => {
      const fn = jest.fn();
      fn();
      jestExpect(fn)[calledTimes](1);

      [{}, [], true, 'a', new Map(), () => {}].forEach(value => {
        expect(() =>
          jestExpect(fn)[calledTimes](value),
        ).toThrowErrorMatchingSnapshot();
      });
    });

    test('.not only accepts a number argument', () => {
      const fn = jest.fn();
      jestExpect(fn).not[calledTimes](1);

      [{}, [], true, 'a', new Map(), () => {}].forEach(value => {
        expect(() =>
          jestExpect(fn).not[calledTimes](value),
        ).toThrowErrorMatchingSnapshot();
      });
    });

    test('passes if function called equal to expected times', () => {
      const fn = jest.fn();
      fn();
      fn();

      jestExpect(fn)[calledTimes](2);

      expect(() =>
        jestExpect(fn).not[calledTimes](2),
      ).toThrowErrorMatchingSnapshot();
    });

    test('.not passes if function called more than expected times', () => {
      const fn = jest.fn();
      fn();
      fn();
      fn();

      jestExpect(fn)[calledTimes](3);
      jestExpect(fn).not[calledTimes](2);

      expect(() =>
        jestExpect(fn)[calledTimes](2),
      ).toThrowErrorMatchingSnapshot();
    });

    test('.not passes if function called less than expected times', () => {
      const fn = jest.fn();
      fn();

      jestExpect(fn)[calledTimes](1);
      jestExpect(fn).not[calledTimes](2);

      expect(() =>
        jestExpect(fn)[calledTimes](2),
      ).toThrowErrorMatchingSnapshot();
    });

    test('includes the custom mock name in the error message', () => {
      const fn = jest.fn().mockName('named-mock');
      fn();

      expect(() =>
        jestExpect(fn)[calledTimes](2),
      ).toThrowErrorMatchingSnapshot();
    });
  });
});

[
  'lastCalledWith',
  'toHaveBeenLastCalledWith',
  'nthCalledWith',
  'toHaveBeenNthCalledWith',
  'toBeCalledWith',
  'toHaveBeenCalledWith',
].forEach(calledWith => {
  const caller = function(callee, ...args) {
    if (
      calledWith === 'nthCalledWith' ||
      calledWith === 'toHaveBeenNthCalledWith'
    ) {
      callee(1, ...args);
    } else {
      callee(...args);
    }
  };
  describe(`${calledWith}`, () => {
    test(`works only on spies or jest.fn`, () => {
      const fn = function fn() {};

      expect(() => jestExpect(fn)[calledWith]()).toThrowErrorMatchingSnapshot();
    });

    test(`works when not called`, () => {
      const fn = jest.fn();
      caller(jestExpect(fn).not[calledWith], 'foo', 'bar');

      expect(() =>
        caller(jestExpect(fn)[calledWith], 'foo', 'bar'),
      ).toThrowErrorMatchingSnapshot();
    });

    test(`works with no arguments`, () => {
      const fn = jest.fn();
      fn();
      caller(jestExpect(fn)[calledWith]);
    });

    test(`works with arguments that don't match`, () => {
      const fn = jest.fn();
      fn('foo', 'bar1');

      caller(jestExpect(fn).not[calledWith], 'foo', 'bar');

      expect(() =>
        caller(jestExpect(fn)[calledWith], 'foo', 'bar'),
      ).toThrowErrorMatchingSnapshot();
    });

    test(`works with arguments that match`, () => {
      const fn = jest.fn();
      fn('foo', 'bar');

      caller(jestExpect(fn)[calledWith], 'foo', 'bar');

      expect(() =>
        caller(jestExpect(fn).not[calledWith], 'foo', 'bar'),
      ).toThrowErrorMatchingSnapshot();
    });

    test(`works with trailing undefined arguments`, () => {
      const fn = jest.fn();
      fn('foo', undefined);

      expect(() =>
        caller(jestExpect(fn)[calledWith], 'foo'),
      ).toThrowErrorMatchingSnapshot();
    });

    test(`works with Map`, () => {
      const fn = jest.fn();

      const m1 = new Map([[1, 2], [2, 1]]);
      const m2 = new Map([[1, 2], [2, 1]]);
      const m3 = new Map([['a', 'b'], ['b', 'a']]);

      fn(m1);

      caller(jestExpect(fn)[calledWith], m2);
      caller(jestExpect(fn).not[calledWith], m3);

      expect(() =>
        caller(jestExpect(fn).not[calledWith], m2),
      ).toThrowErrorMatchingSnapshot();
      expect(() =>
        caller(jestExpect(fn)[calledWith], m3),
      ).toThrowErrorMatchingSnapshot();
    });

    test(`works with Set`, () => {
      const fn = jest.fn();

      const s1 = new Set([1, 2]);
      const s2 = new Set([1, 2]);
      const s3 = new Set([3, 4]);

      fn(s1);

      caller(jestExpect(fn)[calledWith], s2);
      caller(jestExpect(fn).not[calledWith], s3);

      expect(() =>
        caller(jestExpect(fn).not[calledWith], s2),
      ).toThrowErrorMatchingSnapshot();
      expect(() =>
        caller(jestExpect(fn)[calledWith], s3),
      ).toThrowErrorMatchingSnapshot();
    });

    test(`works with Immutable.js objects`, () => {
      const fn = jest.fn();
      const directlyCreated = new Immutable.Map([['a', {b: 'c'}]]);
      const indirectlyCreated = new Immutable.Map().set('a', {b: 'c'});
      fn(directlyCreated, indirectlyCreated);

      caller(jestExpect(fn)[calledWith], indirectlyCreated, directlyCreated);

      expect(() =>
        caller(
          jestExpect(fn).not[calledWith],
          indirectlyCreated,
          directlyCreated,
        ),
      ).toThrowErrorMatchingSnapshot();
    });

    const basicCalledWith = [
      'lastCalledWith',
      'toHaveBeenLastCalledWith',
      'toBeCalledWith',
      'toHaveBeenCalledWith',
    ];

    if (basicCalledWith.indexOf(calledWith) >= 0) {
      test(`works with many arguments`, () => {
        const fn = jest.fn();
        fn('foo1', 'bar');
        fn('foo', 'bar1');
        fn('foo', 'bar');

        jestExpect(fn)[calledWith]('foo', 'bar');

        expect(() =>
          jestExpect(fn).not[calledWith]('foo', 'bar'),
        ).toThrowErrorMatchingSnapshot();
      });

      test(`works with many arguments that don't match`, () => {
        const fn = jest.fn();
        fn('foo', 'bar1');
        fn('foo', 'bar2');
        fn('foo', 'bar3');

        jestExpect(fn).not[calledWith]('foo', 'bar');

        expect(() =>
          jestExpect(fn)[calledWith]('foo', 'bar'),
        ).toThrowErrorMatchingSnapshot();
      });
    }

    const nthCalled = ['toHaveBeenNthCalledWith', 'nthCalledWith'];
    if (nthCalled.indexOf(calledWith) >= 0) {
      test(`works with three calls`, () => {
        const fn = jest.fn();
        fn('foo1', 'bar');
        fn('foo', 'bar1');
        fn('foo', 'bar');

        jestExpect(fn)[calledWith](1, 'foo1', 'bar');
        jestExpect(fn)[calledWith](2, 'foo', 'bar1');
        jestExpect(fn)[calledWith](3, 'foo', 'bar');

        expect(() => {
          jestExpect(fn).not[calledWith](1, 'foo1', 'bar');
          jestExpect(fn).not[calledWith](2, 'foo', 'bar1');
          jestExpect(fn).not[calledWith](3, 'foo', 'bar');
        }).toThrowErrorMatchingSnapshot();
      });

      test('should replace 1st, 2nd, 3rd with first, second, third', async () => {
        const fn = jest.fn();
        fn('foo1', 'bar');
        fn('foo', 'bar1');
        fn('foo', 'bar');

        expect(() => {
          jestExpect(fn)[calledWith](1, 'foo', 'bar');
          jestExpect(fn)[calledWith](2, 'foo', 'bar');
          jestExpect(fn)[calledWith](3, 'foo1', 'bar');
        }).toThrowErrorMatchingSnapshot();

        expect(() => {
          jestExpect(fn).not[calledWith](1, 'foo1', 'bar');
          jestExpect(fn).not[calledWith](2, 'foo', 'bar1');
          jestExpect(fn).not[calledWith](3, 'foo', 'bar');
        }).toThrowErrorMatchingSnapshot();
      });

      test('should reject nth value smaller than 1', async () => {
        const fn = jest.fn();
        fn('foo1', 'bar');

        expect(() => {
          jestExpect(fn)[calledWith](0, 'foo1', 'bar');
        }).toThrowErrorMatchingSnapshot();
      });

      test('should reject non integer nth value', async () => {
        const fn = jest.fn();
        fn('foo1', 'bar');

        expect(() => {
          jestExpect(fn)[calledWith](0.1, 'foo1', 'bar');
        }).toThrowErrorMatchingSnapshot();
      });
    }

    test(`includes the custom mock name in the error message`, () => {
      const fn = jest.fn().mockName('named-mock');
      fn('foo', 'bar');

      caller(jestExpect(fn)[calledWith], 'foo', 'bar');

      expect(() =>
        caller(jestExpect(fn).not[calledWith], 'foo', 'bar'),
      ).toThrowErrorMatchingSnapshot();
    });
  });
});

['toReturn', 'toHaveReturned'].forEach(returned => {
  describe(`${returned}`, () => {
    test(`works only on spies or jest.fn`, () => {
      const fn = function fn() {};

      expect(() => jestExpect(fn)[returned]()).toThrowErrorMatchingSnapshot();
    });

    test(`passes when returned`, () => {
      const fn = jest.fn(() => 42);
      fn();
      jestExpect(fn)[returned]();
      expect(() =>
        jestExpect(fn).not[returned](),
      ).toThrowErrorMatchingSnapshot();
    });

    test(`passes when undefined is returned`, () => {
      const fn = jest.fn(() => undefined);
      fn();
      jestExpect(fn)[returned]();
      expect(() =>
        jestExpect(fn).not[returned](),
      ).toThrowErrorMatchingSnapshot();
    });

    test(`passes when at least one call does not throw`, () => {
      const fn = jest.fn(causeError => {
        if (causeError) {
          throw new Error('Error!');
        }

        return 42;
      });

      fn(false);

      try {
        fn(true);
      } catch (error) {
        // ignore error
      }

      fn(false);

      jestExpect(fn)[returned]();
      expect(() =>
        jestExpect(fn).not[returned](),
      ).toThrowErrorMatchingSnapshot();
    });

    test(`.not passes when not returned`, () => {
      const fn = jest.fn();

      jestExpect(fn).not[returned]();
      expect(() => jestExpect(fn)[returned]()).toThrowErrorMatchingSnapshot();
    });

    test(`.not passes when all calls throw`, () => {
      const fn = jest.fn(() => {
        throw new Error('Error!');
      });

      try {
        fn();
      } catch (error) {
        // ignore error
      }

      try {
        fn();
      } catch (error) {
        // ignore error
      }

      jestExpect(fn).not[returned]();
      expect(() => jestExpect(fn)[returned]()).toThrowErrorMatchingSnapshot();
    });

    test(`.not passes when a call throws undefined`, () => {
      const fn = jest.fn(() => {
        // eslint-disable-next-line no-throw-literal
        throw undefined;
      });

      try {
        fn();
      } catch (error) {
        // ignore error
      }

      jestExpect(fn).not[returned]();
      expect(() => jestExpect(fn)[returned]()).toThrowErrorMatchingSnapshot();
    });

    test(`fails with any argument passed`, () => {
      const fn = jest.fn();

      fn();
      expect(() =>
        jestExpect(fn)[returned](555),
      ).toThrowErrorMatchingSnapshot();
    });

    test(`.not fails with any argument passed`, () => {
      const fn = jest.fn();

      expect(() =>
        jestExpect(fn).not[returned](555),
      ).toThrowErrorMatchingSnapshot();
    });

    test(`includes the custom mock name in the error message`, () => {
      const fn = jest.fn(() => 42).mockName('named-mock');
      fn();
      jestExpect(fn)[returned]();
      expect(() =>
        jestExpect(fn).not[returned](),
      ).toThrowErrorMatchingSnapshot();
    });
  });
});

['toReturnTimes', 'toHaveReturnedTimes'].forEach(returnedTimes => {
  describe(`${returnedTimes}`, () => {
    test('works only on spies or jest.fn', () => {
      const fn = function fn() {};

      expect(() =>
        jestExpect(fn)[returnedTimes](2),
      ).toThrowErrorMatchingSnapshot();
    });

    test('only accepts a number argument', () => {
      const fn = jest.fn(() => 42);
      fn();
      jestExpect(fn)[returnedTimes](1);

      [{}, [], true, 'a', new Map(), () => {}].forEach(value => {
        expect(() =>
          jestExpect(fn)[returnedTimes](value),
        ).toThrowErrorMatchingSnapshot();
      });
    });

    test('.not only accepts a number argument', () => {
      const fn = jest.fn(() => 42);
      jestExpect(fn).not[returnedTimes](2);

      [{}, [], true, 'a', new Map(), () => {}].forEach(value => {
        expect(() =>
          jestExpect(fn).not[returnedTimes](value),
        ).toThrowErrorMatchingSnapshot();
      });
    });

    test('passes if function returned equal to expected times', () => {
      const fn = jest.fn(() => 42);
      fn();
      fn();

      jestExpect(fn)[returnedTimes](2);

      expect(() =>
        jestExpect(fn).not[returnedTimes](2),
      ).toThrowErrorMatchingSnapshot();
    });

    test('calls that return undefined are counted as returns', () => {
      const fn = jest.fn(() => undefined);
      fn();
      fn();

      jestExpect(fn)[returnedTimes](2);

      expect(() =>
        jestExpect(fn).not[returnedTimes](2),
      ).toThrowErrorMatchingSnapshot();
    });

    test('.not passes if function returned more than expected times', () => {
      const fn = jest.fn(() => 42);
      fn();
      fn();
      fn();

      jestExpect(fn)[returnedTimes](3);
      jestExpect(fn).not[returnedTimes](2);

      expect(() =>
        jestExpect(fn)[returnedTimes](2),
      ).toThrowErrorMatchingSnapshot();
    });

    test('.not passes if function called less than expected times', () => {
      const fn = jest.fn(() => 42);
      fn();

      jestExpect(fn)[returnedTimes](1);
      jestExpect(fn).not[returnedTimes](2);

      expect(() =>
        jestExpect(fn)[returnedTimes](2),
      ).toThrowErrorMatchingSnapshot();
    });

<<<<<<< HEAD
    test('calls that throw are not counted', () => {
      const fn = jest.fn(causeError => {
        if (causeError) {
          throw new Error('Error!');
        }

        return 42;
      });

      fn(false);

      try {
        fn(true);
      } catch (error) {
        // ignore error
      }

      fn(false);

      jestExpect(fn)[returnedTimes](2);

      expect(() =>
        jestExpect(fn).not[returnedTimes](2),
      ).toThrowErrorMatchingSnapshot();
    });

    test('calls that throw undefined are not counted', () => {
      const fn = jest.fn(causeError => {
        if (causeError) {
          // eslint-disable-next-line no-throw-literal
          throw undefined;
        }

        return 42;
      });

      fn(false);

      try {
        fn(true);
      } catch (error) {
        // ignore error
      }

      fn(false);
=======
    test('includes the custom mock name in the error message', () => {
      const fn = jest.fn(() => 42).mockName('named-mock');
      fn();
      fn();
>>>>>>> 9867e16e

      jestExpect(fn)[returnedTimes](2);

      expect(() =>
<<<<<<< HEAD
        jestExpect(fn).not[returnedTimes](2),
=======
        jestExpect(fn)[returnedTimes](1),
>>>>>>> 9867e16e
      ).toThrowErrorMatchingSnapshot();
    });
  });
});

[
  'lastReturnedWith',
  'toHaveLastReturnedWith',
  'nthReturnedWith',
  'toHaveNthReturnedWith',
  'toReturnWith',
  'toHaveReturnedWith',
].forEach(returnedWith => {
  const caller = function(callee, ...args) {
    if (
      returnedWith === 'nthReturnedWith' ||
      returnedWith === 'toHaveNthReturnedWith'
    ) {
      callee(1, ...args);
    } else {
      callee(...args);
    }
  };

  describe(`${returnedWith}`, () => {
    test(`works only on spies or jest.fn`, () => {
      const fn = function fn() {};

      expect(() =>
        jestExpect(fn)[returnedWith](),
      ).toThrowErrorMatchingSnapshot();
    });

    test(`works when not called`, () => {
      const fn = jest.fn();
      caller(jestExpect(fn).not[returnedWith], 'foo');

      expect(() =>
        caller(jestExpect(fn)[returnedWith], 'foo'),
      ).toThrowErrorMatchingSnapshot();
    });

    test(`works with no arguments`, () => {
      const fn = jest.fn();
      fn();
      caller(jestExpect(fn)[returnedWith]);
    });

    test('works with argument that does not match', () => {
      const fn = jest.fn(() => 'foo');
      fn();

      caller(jestExpect(fn).not[returnedWith], 'bar');

      expect(() =>
        caller(jestExpect(fn)[returnedWith], 'bar'),
      ).toThrowErrorMatchingSnapshot();
    });

    test(`works with argument that does match`, () => {
      const fn = jest.fn(() => 'foo');
      fn();

      caller(jestExpect(fn)[returnedWith], 'foo');

      expect(() =>
        caller(jestExpect(fn).not[returnedWith], 'foo'),
      ).toThrowErrorMatchingSnapshot();
    });

    test(`works with undefined`, () => {
      const fn = jest.fn(() => undefined);
      fn();

      caller(jestExpect(fn)[returnedWith], undefined);

      expect(() =>
        caller(jestExpect(fn).not[returnedWith], undefined),
      ).toThrowErrorMatchingSnapshot();
    });

    test(`works with Map`, () => {
      const m1 = new Map([[1, 2], [2, 1]]);
      const m2 = new Map([[1, 2], [2, 1]]);
      const m3 = new Map([['a', 'b'], ['b', 'a']]);

      const fn = jest.fn(() => m1);
      fn();

      caller(jestExpect(fn)[returnedWith], m2);
      caller(jestExpect(fn).not[returnedWith], m3);

      expect(() =>
        caller(jestExpect(fn).not[returnedWith], m2),
      ).toThrowErrorMatchingSnapshot();
      expect(() =>
        caller(jestExpect(fn)[returnedWith], m3),
      ).toThrowErrorMatchingSnapshot();
    });

    test(`works with Set`, () => {
      const s1 = new Set([1, 2]);
      const s2 = new Set([1, 2]);
      const s3 = new Set([3, 4]);

      const fn = jest.fn(() => s1);
      fn();

      caller(jestExpect(fn)[returnedWith], s2);
      caller(jestExpect(fn).not[returnedWith], s3);

      expect(() =>
        caller(jestExpect(fn).not[returnedWith], s2),
      ).toThrowErrorMatchingSnapshot();
      expect(() =>
        caller(jestExpect(fn)[returnedWith], s3),
      ).toThrowErrorMatchingSnapshot();
    });

    test(`works with Immutable.js objects directly created`, () => {
      const directlyCreated = new Immutable.Map([['a', {b: 'c'}]]);
      const fn = jest.fn(() => directlyCreated);
      fn();

      caller(jestExpect(fn)[returnedWith], directlyCreated);

      expect(() =>
        caller(jestExpect(fn).not[returnedWith], directlyCreated),
      ).toThrowErrorMatchingSnapshot();
    });

    test(`works with Immutable.js objects indirectly created`, () => {
      const indirectlyCreated = new Immutable.Map().set('a', {b: 'c'});
      const fn = jest.fn(() => indirectlyCreated);
      fn();

      caller(jestExpect(fn)[returnedWith], indirectlyCreated);

      expect(() =>
        caller(jestExpect(fn).not[returnedWith], indirectlyCreated),
      ).toThrowErrorMatchingSnapshot();
    });

    test(`a call that throws is not considered to have returned`, () => {
      const fn = jest.fn(() => {
        throw new Error('Error!');
      });

      try {
        fn();
      } catch (error) {
        // ignore error
      }

      // It doesn't matter what return value is tested if the call threw
      caller(jestExpect(fn).not[returnedWith], 'foo');
      caller(jestExpect(fn).not[returnedWith], null);
      caller(jestExpect(fn).not[returnedWith], undefined);

      expect(() =>
        caller(jestExpect(fn)[returnedWith], undefined),
      ).toThrowErrorMatchingSnapshot();
    });

    test(`a call that throws undefined is not considered to have returned`, () => {
      const fn = jest.fn(() => {
        // eslint-disable-next-line no-throw-literal
        throw undefined;
      });

      try {
        fn();
      } catch (error) {
        // ignore error
      }

      // It doesn't matter what return value is tested if the call threw
      caller(jestExpect(fn).not[returnedWith], 'foo');
      caller(jestExpect(fn).not[returnedWith], null);
      caller(jestExpect(fn).not[returnedWith], undefined);

      expect(() =>
        caller(jestExpect(fn)[returnedWith], undefined),
      ).toThrowErrorMatchingSnapshot();
    });

    const basicReturnedWith = ['toHaveReturnedWith', 'toReturnWith'];
    if (basicReturnedWith.indexOf(returnedWith) >= 0) {
      test(`works with more calls than the limit`, () => {
        const fn = jest.fn();
        fn.mockReturnValueOnce('foo1');
        fn.mockReturnValueOnce('foo2');
        fn.mockReturnValueOnce('foo3');
        fn.mockReturnValueOnce('foo4');
        fn.mockReturnValueOnce('foo5');
        fn.mockReturnValueOnce('foo6');

        fn();
        fn();
        fn();
        fn();
        fn();
        fn();

        jestExpect(fn).not[returnedWith]('bar');

        expect(() => {
          jestExpect(fn)[returnedWith]('bar');
        }).toThrowErrorMatchingSnapshot();
      });
    }

    const nthCalled = ['toHaveNthReturnedWith', 'nthReturnedWith'];
    if (nthCalled.indexOf(returnedWith) >= 0) {
      test(`works with three calls`, () => {
        const fn = jest.fn();
        fn.mockReturnValueOnce('foo1');
        fn.mockReturnValueOnce('foo2');
        fn.mockReturnValueOnce('foo3');
        fn();
        fn();
        fn();

        jestExpect(fn)[returnedWith](1, 'foo1');
        jestExpect(fn)[returnedWith](2, 'foo2');
        jestExpect(fn)[returnedWith](3, 'foo3');

        expect(() => {
          jestExpect(fn).not[returnedWith](1, 'foo1');
          jestExpect(fn).not[returnedWith](2, 'foo2');
          jestExpect(fn).not[returnedWith](3, 'foo3');
        }).toThrowErrorMatchingSnapshot();
      });

      test('should replace 1st, 2nd, 3rd with first, second, third', async () => {
        const fn = jest.fn();
        fn.mockReturnValueOnce('foo1');
        fn.mockReturnValueOnce('foo2');
        fn.mockReturnValueOnce('foo3');
        fn();
        fn();
        fn();

        expect(() => {
          jestExpect(fn)[returnedWith](1, 'bar1');
          jestExpect(fn)[returnedWith](2, 'bar2');
          jestExpect(fn)[returnedWith](3, 'bar3');
        }).toThrowErrorMatchingSnapshot();

        expect(() => {
          jestExpect(fn).not[returnedWith](1, 'foo1');
          jestExpect(fn).not[returnedWith](2, 'foo2');
          jestExpect(fn).not[returnedWith](3, 'foo3');
        }).toThrowErrorMatchingSnapshot();
      });

      test('should reject nth value smaller than 1', async () => {
        const fn = jest.fn(() => 'foo');
        fn();

        expect(() => {
          jestExpect(fn)[returnedWith](0, 'foo');
        }).toThrowErrorMatchingSnapshot();
      });

      test('should reject nth value greater than number of calls', async () => {
        const fn = jest.fn(() => 'foo');
        fn();
        fn();
        fn();

        expect(() => {
          jestExpect(fn)[returnedWith](4, 'foo');
        }).toThrowErrorMatchingSnapshot();
      });

      test('should reject non integer nth value', async () => {
        const fn = jest.fn(() => 'foo');
        fn('foo');

        expect(() => {
          jestExpect(fn)[returnedWith](0.1, 'foo');
        }).toThrowErrorMatchingSnapshot();
      });
    }

    test(`includes the custom mock name in the error message`, () => {
      const fn = jest.fn().mockName('named-mock');
      caller(jestExpect(fn).not[returnedWith], 'foo');

      expect(() =>
        caller(jestExpect(fn)[returnedWith], 'foo'),
      ).toThrowErrorMatchingSnapshot();
    });
  });
});<|MERGE_RESOLUTION|>--- conflicted
+++ resolved
@@ -577,7 +577,6 @@
       ).toThrowErrorMatchingSnapshot();
     });
 
-<<<<<<< HEAD
     test('calls that throw are not counted', () => {
       const fn = jest.fn(causeError => {
         if (causeError) {
@@ -623,21 +622,23 @@
       }
 
       fn(false);
-=======
+
+      jestExpect(fn)[returnedTimes](2);
+
+      expect(() =>
+        jestExpect(fn).not[returnedTimes](2),
+      ).toThrowErrorMatchingSnapshot();
+    });
+
     test('includes the custom mock name in the error message', () => {
       const fn = jest.fn(() => 42).mockName('named-mock');
       fn();
       fn();
->>>>>>> 9867e16e
 
       jestExpect(fn)[returnedTimes](2);
 
       expect(() =>
-<<<<<<< HEAD
-        jestExpect(fn).not[returnedTimes](2),
-=======
         jestExpect(fn)[returnedTimes](1),
->>>>>>> 9867e16e
       ).toThrowErrorMatchingSnapshot();
     });
   });
