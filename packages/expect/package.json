{
  "name": "expect",
  "version": "25.5.0",
  "repository": {
    "type": "git",
    "url": "https://github.com/facebook/jest.git",
    "directory": "packages/expect"
  },
  "license": "MIT",
  "main": "build/index.js",
  "types": "build/index.d.ts",
  "dependencies": {
    "@jest/types": "^25.5.0",
    "ansi-styles": "^4.0.0",
    "jest-get-type": "^25.2.6",
    "jest-matcher-utils": "^25.5.0",
    "jest-message-util": "^25.5.0",
    "jest-regex-util": "^25.2.6"
  },
  "devDependencies": {
<<<<<<< HEAD
    "@jest/test-utils": "^25.2.6",
    "chalk": "^4.0.0",
=======
    "@jest/test-utils": "^25.5.0",
    "chalk": "^3.0.0",
>>>>>>> 56782b95
    "fast-check": "^1.13.0",
    "immutable": "^4.0.0-rc.12"
  },
  "engines": {
    "node": ">= 10.14.2"
  },
  "publishConfig": {
    "access": "public"
  },
  "gitHead": "170eee11d03b0ed5c60077982fdbc3bafd403638"
}<|MERGE_RESOLUTION|>--- conflicted
+++ resolved
@@ -18,13 +18,8 @@
     "jest-regex-util": "^25.2.6"
   },
   "devDependencies": {
-<<<<<<< HEAD
-    "@jest/test-utils": "^25.2.6",
+    "@jest/test-utils": "^25.5.0",
     "chalk": "^4.0.0",
-=======
-    "@jest/test-utils": "^25.5.0",
-    "chalk": "^3.0.0",
->>>>>>> 56782b95
     "fast-check": "^1.13.0",
     "immutable": "^4.0.0-rc.12"
   },
