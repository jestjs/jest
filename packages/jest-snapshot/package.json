--- conflicted
+++ resolved
@@ -19,22 +19,10 @@
     "@babel/plugin-syntax-typescript": "^7.7.2",
     "@babel/traverse": "^7.7.2",
     "@babel/types": "^7.0.0",
-<<<<<<< HEAD
-    "@jest/types": "^25.4.0",
-    "@types/prettier": "^1.19.0",
-    "babel-preset-current-node-syntax": "^0.1.2",
-    "chalk": "^3.0.0",
-    "expect": "^25.4.0",
-    "jest-diff": "^25.4.0",
-    "jest-get-type": "^25.2.6",
-    "jest-matcher-utils": "^25.4.0",
-    "jest-message-util": "^25.4.0",
-    "jest-resolve": "^25.4.0",
-    "make-dir": "^3.0.0",
-=======
     "@jest/types": "^26.6.2",
     "@types/babel__traverse": "^7.0.4",
     "@types/prettier": "^2.0.0",
+    "babel-preset-current-node-syntax": "^0.1.2",
     "chalk": "^4.0.0",
     "expect": "^26.6.2",
     "graceful-fs": "^4.2.4",
@@ -44,21 +32,17 @@
     "jest-matcher-utils": "^26.6.2",
     "jest-message-util": "^26.6.2",
     "jest-resolve": "^26.6.2",
->>>>>>> 4f84f614
     "natural-compare": "^1.4.0",
     "pretty-format": "^26.6.2",
     "semver": "^7.3.2"
   },
   "devDependencies": {
-<<<<<<< HEAD
     "@babel/core": "^7.7.2",
     "@babel/preset-flow": "^7.7.2",
     "@babel/preset-react": "^7.7.2",
-=======
     "@babel/traverse": "^7.3.4",
     "@jest/test-utils": "^26.6.2",
     "@types/graceful-fs": "^4.1.3",
->>>>>>> 4f84f614
     "@types/natural-compare": "^1.4.0",
     "@types/semver": "^7.1.0",
     "ansi-regex": "^5.0.0",
@@ -68,6 +52,11 @@
   "peerDependencies": {
     "@babel/core": "^7.7.2"
   },
+  "peerDependenciesMeta": {
+    "@babel/core": {
+      "optional": true
+    }
+  },
   "engines": {
     "node": "^10.13.0 || ^12.13.0 || ^14.15.0 || >=15.0.0"
   },
