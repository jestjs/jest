--- conflicted
+++ resolved
@@ -1,10 +1,6 @@
 {
   "name": "jest-snapshot",
-<<<<<<< HEAD
-  "version": "27.0.0-next.3",
-=======
   "version": "27.0.0-next.4",
->>>>>>> b1764ef3
   "repository": {
     "type": "git",
     "url": "https://github.com/facebook/jest.git",
@@ -32,17 +28,10 @@
     "graceful-fs": "^4.2.4",
     "jest-diff": "^27.0.0-next.3",
     "jest-get-type": "^27.0.0-next.0",
-<<<<<<< HEAD
-    "jest-haste-map": "^27.0.0-next.3",
-    "jest-matcher-utils": "^27.0.0-next.3",
-    "jest-message-util": "^27.0.0-next.3",
-    "jest-resolve": "^27.0.0-next.3",
-=======
     "jest-haste-map": "^27.0.0-next.4",
     "jest-matcher-utils": "^27.0.0-next.3",
     "jest-message-util": "^27.0.0-next.3",
     "jest-resolve": "^27.0.0-next.4",
->>>>>>> b1764ef3
     "natural-compare": "^1.4.0",
     "pretty-format": "^27.0.0-next.3",
     "semver": "^7.3.2"
