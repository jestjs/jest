--- conflicted
+++ resolved
@@ -13,16 +13,10 @@
     "@babel/types": "^7.0.0",
     "@jest/types": "^25.5.0",
     "@types/prettier": "^1.19.0",
-<<<<<<< HEAD
     "chalk": "^4.0.0",
-    "expect": "^25.2.6",
-    "jest-diff": "^25.2.6",
-=======
-    "chalk": "^3.0.0",
     "expect": "^25.5.0",
     "graceful-fs": "^4.2.4",
     "jest-diff": "^25.5.0",
->>>>>>> 56782b95
     "jest-get-type": "^25.2.6",
     "jest-matcher-utils": "^25.5.0",
     "jest-message-util": "^25.5.0",
