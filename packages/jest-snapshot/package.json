{
  "name": "jest-snapshot",
  "version": "28.0.0-alpha.8",
  "repository": {
    "type": "git",
    "url": "https://github.com/facebook/jest.git",
    "directory": "packages/jest-snapshot"
  },
  "license": "MIT",
  "main": "./build/index.js",
  "types": "./build/index.d.ts",
  "exports": {
    ".": {
      "types": "./build/index.d.ts",
      "default": "./build/index.js"
    },
    "./package.json": "./package.json"
  },
  "dependencies": {
    "@babel/core": "^7.11.6",
    "@babel/generator": "^7.7.2",
    "@babel/plugin-syntax-typescript": "^7.7.2",
    "@babel/traverse": "^7.7.2",
<<<<<<< HEAD
    "@babel/types": "^7.0.0",
    "@jest/expect-utils": "^28.0.0-alpha.7",
    "@jest/transform": "^28.0.0-alpha.7",
    "@jest/types": "^28.0.0-alpha.7",
=======
    "@babel/types": "^7.3.3",
    "@jest/expect-utils": "^28.0.0-alpha.8",
    "@jest/transform": "^28.0.0-alpha.8",
    "@jest/types": "^28.0.0-alpha.8",
    "@types/babel__traverse": "^7.0.6",
    "@types/prettier": "^2.1.5",
>>>>>>> 77b0f171
    "babel-preset-current-node-syntax": "^1.0.0",
    "chalk": "^4.0.0",
    "expect": "^28.0.0-alpha.8",
    "graceful-fs": "^4.2.9",
    "jest-diff": "^28.0.0-alpha.8",
    "jest-get-type": "^28.0.0-alpha.3",
    "jest-haste-map": "^28.0.0-alpha.8",
    "jest-matcher-utils": "^28.0.0-alpha.8",
    "jest-message-util": "^28.0.0-alpha.8",
    "jest-util": "^28.0.0-alpha.8",
    "natural-compare": "^1.4.0",
    "pretty-format": "^28.0.0-alpha.8",
    "semver": "^7.3.5"
  },
  "devDependencies": {
    "@babel/preset-flow": "^7.7.2",
<<<<<<< HEAD
    "@babel/preset-react": "^7.7.2",
    "@jest/test-utils": "^28.0.0-alpha.7",
    "@types/babel__traverse": "^7.0.4",
=======
    "@babel/preset-react": "^7.12.1",
    "@jest/test-utils": "^28.0.0-alpha.8",
>>>>>>> 77b0f171
    "@types/graceful-fs": "^4.1.3",
    "@types/natural-compare": "^1.4.0",
    "@types/prettier": "^2.1.5",
    "@types/semver": "^7.1.0",
    "ansi-regex": "^5.0.1",
    "ansi-styles": "^5.0.0",
    "prettier": "^2.1.1"
  },
  "engines": {
    "node": "^12.13.0 || ^14.15.0 || ^16.13.0 || >=17.0.0"
  },
  "publishConfig": {
    "access": "public"
  }
}<|MERGE_RESOLUTION|>--- conflicted
+++ resolved
@@ -21,19 +21,10 @@
     "@babel/generator": "^7.7.2",
     "@babel/plugin-syntax-typescript": "^7.7.2",
     "@babel/traverse": "^7.7.2",
-<<<<<<< HEAD
-    "@babel/types": "^7.0.0",
-    "@jest/expect-utils": "^28.0.0-alpha.7",
-    "@jest/transform": "^28.0.0-alpha.7",
-    "@jest/types": "^28.0.0-alpha.7",
-=======
     "@babel/types": "^7.3.3",
     "@jest/expect-utils": "^28.0.0-alpha.8",
     "@jest/transform": "^28.0.0-alpha.8",
     "@jest/types": "^28.0.0-alpha.8",
-    "@types/babel__traverse": "^7.0.6",
-    "@types/prettier": "^2.1.5",
->>>>>>> 77b0f171
     "babel-preset-current-node-syntax": "^1.0.0",
     "chalk": "^4.0.0",
     "expect": "^28.0.0-alpha.8",
@@ -50,14 +41,9 @@
   },
   "devDependencies": {
     "@babel/preset-flow": "^7.7.2",
-<<<<<<< HEAD
-    "@babel/preset-react": "^7.7.2",
-    "@jest/test-utils": "^28.0.0-alpha.7",
-    "@types/babel__traverse": "^7.0.4",
-=======
     "@babel/preset-react": "^7.12.1",
     "@jest/test-utils": "^28.0.0-alpha.8",
->>>>>>> 77b0f171
+    "@types/babel__traverse": "^7.0.6",
     "@types/graceful-fs": "^4.1.3",
     "@types/natural-compare": "^1.4.0",
     "@types/prettier": "^2.1.5",
