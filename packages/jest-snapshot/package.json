--- conflicted
+++ resolved
@@ -12,11 +12,7 @@
   "dependencies": {
     "@babel/types": "^7.0.0",
     "@jest/types": "^24.9.0",
-<<<<<<< HEAD
-    "chalk": "3.0.0-beta.2",
-=======
     "chalk": "^3.0.0",
->>>>>>> fe6ebbaa
     "expect": "^24.9.0",
     "jest-diff": "^24.9.0",
     "jest-get-type": "^24.9.0",
