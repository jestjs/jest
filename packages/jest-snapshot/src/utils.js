/**
 * Copyright (c) 2014-present, Facebook, Inc. All rights reserved.
 *
 * This source code is licensed under the MIT license found in the
 * LICENSE file in the root directory of this source tree.
 *
 * @flow
 */

import type {Path, SnapshotUpdateState} from 'types/Config';

import {getSerializers} from './plugins';
import chalk from 'chalk';
import fs from 'fs';
import mkdirp from 'mkdirp';
import naturalCompare from 'natural-compare';
import path from 'path';
import prettyFormat from 'pretty-format';

export const SNAPSHOT_EXTENSION = 'snap';
export const SNAPSHOT_VERSION = '1';
const SNAPSHOT_VERSION_REGEXP = /^\/\/ Jest Snapshot v(.+),/;
export const SNAPSHOT_GUIDE_LINK = 'https://goo.gl/fbAQLP';
export const SNAPSHOT_VERSION_WARNING = chalk.yellow(
  `${chalk.bold('Warning')}: Before you upgrade snapshots, ` +
    `we recommend that you revert any local changes to tests or other code, ` +
    `to ensure that you do not store invalid state.`,
);

const writeSnapshotVersion = () =>
  `// Jest Snapshot v${SNAPSHOT_VERSION}, ${SNAPSHOT_GUIDE_LINK}`;

const validateSnapshotVersion = (snapshotContents: string) => {
  const versionTest = SNAPSHOT_VERSION_REGEXP.exec(snapshotContents);
  const version = versionTest && versionTest[1];

  if (!version) {
    return new Error(
      chalk.red(
        `${chalk.bold('Outdated snapshot')}: No snapshot header found. ` +
          `Jest 19 introduced versioned snapshots to ensure all developers ` +
          `on a project are using the same version of Jest. ` +
          `Please update all snapshots during this upgrade of Jest.\n\n`,
      ) + SNAPSHOT_VERSION_WARNING,
    );
  }

  if (version < SNAPSHOT_VERSION) {
    return new Error(
      chalk.red(
        `${chalk.red.bold('Outdated snapshot')}: The version of the snapshot ` +
          `file associated with this test is outdated. The snapshot file ` +
          `version ensures that all developers on a project are using ` +
          `the same version of Jest. ` +
          `Please update all snapshots during this upgrade of Jest.\n\n`,
      ) +
        `Expected: v${SNAPSHOT_VERSION}\n` +
        `Received: v${version}\n\n` +
        SNAPSHOT_VERSION_WARNING,
    );
  }

  if (version > SNAPSHOT_VERSION) {
    return new Error(
      chalk.red(
        `${chalk.red.bold('Outdated Jest version')}: The version of this ` +
          `snapshot file indicates that this project is meant to be used ` +
          `with a newer version of Jest. The snapshot file version ensures ` +
          `that all developers on a project are using the same version of ` +
          `Jest. Please update your version of Jest and re-run the tests.\n\n`,
      ) +
        `Expected: v${SNAPSHOT_VERSION}\n` +
        `Received: v${version}`,
    );
  }

  return null;
};

export const testNameToKey = (testName: string, count: number) =>
  testName + ' ' + count;

export const keyToTestName = (key: string) => {
  if (!/ \d+$/.test(key)) {
    throw new Error('Snapshot keys must end with a number.');
  }

  return key.replace(/ \d+$/, '');
};

export const getSnapshotPath = (testPath: Path) =>
  path.join(
    path.join(path.dirname(testPath), '__snapshots__'),
    path.basename(testPath) + '.' + SNAPSHOT_EXTENSION,
  );

export const getSnapshotData = (
  snapshotPath: Path,
  update: SnapshotUpdateState,
) => {
  const data = Object.create(null);
  let snapshotContents = '';
  let dirty = false;

  if (fs.existsSync(snapshotPath)) {
    try {
      snapshotContents = fs.readFileSync(snapshotPath, 'utf8');
      // eslint-disable-next-line no-new-func
      const populate = new Function('exports', snapshotContents);
      // $FlowFixMe
      populate(data);
    } catch (e) {}
  }

  const validationResult = validateSnapshotVersion(snapshotContents);
  const isInvalid = snapshotContents && validationResult;

  if (update === 'none' && isInvalid) {
    throw validationResult;
  }

  if ((update === 'all' || update === 'new') && isInvalid) {
    dirty = true;
  }

  return ({data, dirty}: {data: any, dirty: boolean});
};

// Extra line breaks at the beginning and at the end of the snapshot are useful
// to make the content of the snapshot easier to read
const addExtraLineBreaks = string =>
  string.includes('\n') ? `\n${string}\n` : string;

export const serialize = (data: any): string =>
  addExtraLineBreaks(
    normalizeNewlines(
      prettyFormat(data, {
        escapeRegex: true,
        plugins: getSerializers(),
        printFunctionName: false,
      }),
    ),
  );

// unescape double quotes
export const unescape = (data: any): string => data.replace(/\\(")/g, '$1');

<<<<<<< HEAD
export const escapeBacktickString = (str: string) =>
  str.replace(/`|\\|\${/g, '\\$&');

const printBacktickString = (str: string) =>
  '`' + escapeBacktickString(str) + '`';
=======
const printBacktickString = (str: string) =>
  '`' + str.replace(/`|\\|\${/g, '\\$&') + '`';
>>>>>>> 393e9718

export const ensureDirectoryExists = (filePath: Path) => {
  try {
    mkdirp.sync(path.join(path.dirname(filePath)), '777');
  } catch (e) {}
};

const normalizeNewlines = string => string.replace(/\r\n|\r/g, '\n');

export const saveSnapshotFile = (
  snapshotData: {[key: string]: string},
  snapshotPath: Path,
) => {
  const snapshots = Object.keys(snapshotData)
    .sort(naturalCompare)
    .map(
      key =>
        'exports[' +
        printBacktickString(key) +
        '] = ' +
        printBacktickString(normalizeNewlines(snapshotData[key])) +
        ';',
    );

  ensureDirectoryExists(snapshotPath);
  fs.writeFileSync(
    snapshotPath,
    writeSnapshotVersion() + '\n\n' + snapshots.join('\n\n') + '\n',
  );
};<|MERGE_RESOLUTION|>--- conflicted
+++ resolved
@@ -145,16 +145,11 @@
 // unescape double quotes
 export const unescape = (data: any): string => data.replace(/\\(")/g, '$1');
 
-<<<<<<< HEAD
 export const escapeBacktickString = (str: string) =>
   str.replace(/`|\\|\${/g, '\\$&');
 
 const printBacktickString = (str: string) =>
   '`' + escapeBacktickString(str) + '`';
-=======
-const printBacktickString = (str: string) =>
-  '`' + str.replace(/`|\\|\${/g, '\\$&') + '`';
->>>>>>> 393e9718
 
 export const ensureDirectoryExists = (filePath: Path) => {
   try {
