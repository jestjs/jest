/**
 * Copyright (c) Facebook, Inc. and its affiliates. All Rights Reserved.
 *
 * This source code is licensed under the MIT license found in the
 * LICENSE file in the root directory of this source tree.
 */

import {tmpdir} from 'os';
import * as path from 'path';
import * as fs from 'graceful-fs';
import prettier = require('prettier');
import type {Frame} from 'jest-message-util';
import {saveInlineSnapshots} from '../InlineSnapshots';

jest.mock('prettier', () => {
  const realPrettier: typeof import('prettier') =
    jest.requireActual('prettier');
  const mockPrettier: typeof import('prettier') = {
    format: (text, opts) =>
      realPrettier.format(text, {
        pluginSearchDirs: [
          require('path').dirname(require.resolve('prettier')),
        ],
        ...opts,
      }),
    getFileInfo: {sync: () => ({inferredParser: 'babel'})},
    resolveConfig: {sync: jest.fn()},
    version: realPrettier.version,
  };
  return mockPrettier;
});

beforeEach(() => {
  jest.mocked(prettier.resolveConfig.sync).mockReset();
});

let dir: string;
beforeEach(() => {
  dir = path.join(tmpdir(), `jest-inline-snapshot-test-${Date.now()}`);
  fs.mkdirSync(dir);
});

afterEach(() => {
  fs.rmSync(dir, {recursive: true});
});

test('saveInlineSnapshots() replaces empty function call with a template literal', () => {
  const filename = path.join(dir, 'my.test.js');
  fs.writeFileSync(filename, 'expect(1).toMatchInlineSnapshot();\n');

  saveInlineSnapshots(
    [
      {
        frame: {column: 11, file: filename, line: 1} as Frame,
        snapshot: '1',
      },
    ],
    dir,
    'prettier',
  );

  expect(fs.readFileSync(filename, 'utf-8')).toBe(
    'expect(1).toMatchInlineSnapshot(`1`);\n',
  );
});

test('saveInlineSnapshots() without prettier leaves formatting outside of snapshots alone', () => {
  const filename = path.join(dir, 'my.test.js');
  fs.writeFileSync(
    filename,
    `${`
const a = [1,            2];
expect(a).toMatchInlineSnapshot(\`an out-of-date and also multi-line
snapshot\`);
expect(a).toMatchInlineSnapshot();
expect(a).toMatchInlineSnapshot(\`[1, 2]\`);
`.trim()}\n`,
  );

  saveInlineSnapshots(
    [2, 4, 5].map(line => ({
      frame: {column: 11, file: filename, line} as Frame,
      snapshot: '[1, 2]',
    })),
    dir,
    null,
  );

  expect(fs.readFileSync(filename, 'utf8')).toBe(
    `const a = [1,            2];
expect(a).toMatchInlineSnapshot(\`[1, 2]\`);
expect(a).toMatchInlineSnapshot(\`[1, 2]\`);
expect(a).toMatchInlineSnapshot(\`[1, 2]\`);
`,
  );
});

test('saveInlineSnapshots() with bad prettier path leaves formatting outside of snapshots alone', () => {
  const filename = path.join(dir, 'my.test.js');
  fs.writeFileSync(
    filename,
    `${`
const a = [1,            2];
expect(a).toMatchInlineSnapshot(\`an out-of-date and also multi-line
snapshot\`);
expect(a).toMatchInlineSnapshot();
expect(a).toMatchInlineSnapshot(\`[1, 2]\`);
`.trim()}\n`,
  );

  saveInlineSnapshots(
    [2, 4, 5].map(line => ({
      frame: {column: 11, file: filename, line} as Frame,
      snapshot: '[1, 2]',
    })),
    dir,
    'bad-prettier',
  );

  expect(fs.readFileSync(filename, 'utf8')).toBe(
    `const a = [1,            2];
expect(a).toMatchInlineSnapshot(\`[1, 2]\`);
expect(a).toMatchInlineSnapshot(\`[1, 2]\`);
expect(a).toMatchInlineSnapshot(\`[1, 2]\`);
`,
  );
});

test('saveInlineSnapshots() can handle typescript without prettier', () => {
  const filename = path.join(dir, 'my.test.ts');
  fs.writeFileSync(
    filename,
    `${`
interface Foo {
  foo: string
}
const a: [Foo, Foo] = [{ foo: 'one' },            { foo: 'two' }];
expect(a).toMatchInlineSnapshot();
`.trim()}\n`,
  );

  saveInlineSnapshots(
    [
      {
        frame: {column: 11, file: filename, line: 5} as Frame,
        snapshot: "[{ foo: 'one' }, { foo: 'two' }]",
      },
    ],
    dir,
    null,
  );

  expect(fs.readFileSync(filename, 'utf8')).toBe(
    `${`
interface Foo {
  foo: string
}
const a: [Foo, Foo] = [{ foo: 'one' },            { foo: 'two' }];
expect(a).toMatchInlineSnapshot(\`[{ foo: 'one' }, { foo: 'two' }]\`);
`.trim()}\n`,
  );
});

test('saveInlineSnapshots() can handle tsx without prettier', () => {
  const filename = path.join(dir, 'my.test.tsx');
  fs.writeFileSync(
    filename,
    `${`
it('foos', async () => {
  const Foo = (props: { foo: string }) => <div>{props.foo}</div>;
  const a = await Foo({ foo: "hello" });
  expect(a).toMatchInlineSnapshot();
})
`.trim()}\n`,
  );

  saveInlineSnapshots(
    [
      {
        frame: {column: 13, file: filename, line: 4} as Frame,
        snapshot: '<div>hello</div>',
      },
    ],
    dir,
    null,
  );

  expect(fs.readFileSync(filename, 'utf-8')).toBe(
    `${`
it('foos', async () => {
  const Foo = (props: { foo: string }) => <div>{props.foo}</div>;
  const a = await Foo({ foo: "hello" });
  expect(a).toMatchInlineSnapshot(\`<div>hello</div>\`);
})
`.trim()}\n`,
  );
});

test('saveInlineSnapshots() can handle flow and jsx without prettier', () => {
  const filename = path.join(dir, 'my.test.js');
  fs.writeFileSync(
    filename,
    `${`
const Foo = (props: { foo: string }) => <div>{props.foo}</div>;
const a = Foo({ foo: "hello" });
expect(a).toMatchInlineSnapshot();
`.trim()}\n`,
  );
  fs.writeFileSync(
    path.join(dir, '.babelrc'),
    JSON.stringify({
      presets: [
        require.resolve('@babel/preset-flow'),
        require.resolve('@babel/preset-react'),
      ],
    }),
  );

  saveInlineSnapshots(
    [
      {
        frame: {column: 11, file: filename, line: 3} as Frame,
        snapshot: '<div>hello</div>',
      },
    ],
    dir,
    null,
  );

  expect(fs.readFileSync(filename, 'utf-8')).toBe(
    `${`
const Foo = (props: { foo: string }) => <div>{props.foo}</div>;
const a = Foo({ foo: "hello" });
expect(a).toMatchInlineSnapshot(\`<div>hello</div>\`);
`.trim()}\n`,
  );
});

test('saveInlineSnapshots() can use prettier to fix formatting for whole file', () => {
  const filename = path.join(dir, 'my.test.js');
  fs.writeFileSync(
    filename,
    `${`
const a = [1,            2];
expect(a).toMatchInlineSnapshot(\`an out-of-date and also multi-line
snapshot\`);
expect(a).toMatchInlineSnapshot();
expect(a).toMatchInlineSnapshot(\`[1, 2]\`);
`.trim()}\n`,
  );

  saveInlineSnapshots(
    [2, 4, 5].map(line => ({
      frame: {column: 11, file: filename, line} as Frame,
      snapshot: '[1, 2]',
    })),
    dir,
    'prettier',
  );

  expect(fs.readFileSync(filename, 'utf-8')).toBe(
    `const a = [1, 2];
expect(a).toMatchInlineSnapshot(\`[1, 2]\`);
expect(a).toMatchInlineSnapshot(\`[1, 2]\`);
expect(a).toMatchInlineSnapshot(\`[1, 2]\`);
`,
  );
});

test.each([['babel'], ['flow'], ['typescript']])(
  'saveInlineSnapshots() replaces existing template literal - %s parser',
  parser => {
    const filename = path.join(dir, 'my.test.js');
    fs.writeFileSync(filename, 'expect(1).toMatchInlineSnapshot(`2`);\n');

    jest.mocked(prettier.resolveConfig.sync).mockReturnValue({parser});

    saveInlineSnapshots(
      [
        {
          frame: {column: 11, file: filename, line: 1} as Frame,
          snapshot: '1',
        },
      ],
      dir,
      'prettier',
    );

    expect(
      jest.mocked(prettier.resolveConfig.sync).mock.results[0].value,
    ).toEqual({parser});

    expect(fs.readFileSync(filename, 'utf-8')).toBe(
      'expect(1).toMatchInlineSnapshot(`1`);\n',
    );
  },
);

test('saveInlineSnapshots() replaces existing template literal with property matchers', () => {
  const filename = path.join(dir, 'my.test.js');
  fs.writeFileSync(filename, 'expect(1).toMatchInlineSnapshot({}, `2`);\n');

  saveInlineSnapshots(
    [
      {
        frame: {column: 11, file: filename, line: 1} as Frame,
        snapshot: '1',
      },
    ],
    dir,
    'prettier',
  );

  expect(fs.readFileSync(filename, 'utf-8')).toBe(
    'expect(1).toMatchInlineSnapshot({}, `1`);\n',
  );
});

test.each(['prettier', null])(
  'saveInlineSnapshots() creates template literal with property matchers',
  prettierModule => {
    const filename = path.join(dir, 'my.test.js');
    fs.writeFileSync(filename, 'expect(1).toMatchInlineSnapshot({});\n');

    saveInlineSnapshots(
      [
        {
          frame: {column: 11, file: filename, line: 1} as Frame,
          snapshot: '1',
        },
      ],
      dir,
      prettierModule,
    );

    expect(fs.readFileSync(filename, 'utf-8')).toBe(
      'expect(1).toMatchInlineSnapshot({}, `1`);\n',
    );
  },
);

test('saveInlineSnapshots() throws if frame does not match', () => {
  const filename = path.join(dir, 'my.test.js');
  fs.writeFileSync(filename, 'expect(1).toMatchInlineSnapshot();\n');

  const save = () =>
    saveInlineSnapshots(
      [
        {
          frame: {
            column: 2 /* incorrect */,
            file: filename,
            line: 1,
          } as Frame,
          snapshot: '1',
        },
      ],
      dir,
      'prettier',
    );

  expect(save).toThrowError(/Couldn't locate all inline snapshots./);
});

test('saveInlineSnapshots() throws if multiple calls to to the same location', () => {
  const filename = path.join(dir, 'my.test.js');
  fs.writeFileSync(filename, 'expect(1).toMatchInlineSnapshot();\n');

  const frame = {column: 11, file: filename, line: 1} as Frame;
  const save = () =>
    saveInlineSnapshots(
      [
        {frame, snapshot: '1'},
        {frame, snapshot: '2'},
      ],
      dir,
      'prettier',
    );

  expect(save).toThrowError(
    /Multiple inline snapshots for the same call are not supported./,
  );
});

test('saveInlineSnapshots() uses escaped backticks', () => {
  const filename = path.join(dir, 'my.test.js');
  fs.writeFileSync(filename, 'expect("`").toMatchInlineSnapshot();\n');

  const frame = {column: 13, file: filename, line: 1} as Frame;
  saveInlineSnapshots([{frame, snapshot: '`'}], dir, 'prettier');

  expect(fs.readFileSync(filename, 'utf-8')).toBe(
    'expect("`").toMatchInlineSnapshot(`\\``);\n',
  );
});

test('saveInlineSnapshots() works with non-literals in expect call', () => {
  const filename = path.join(dir, 'my.test.js');
  fs.writeFileSync(filename, "expect({a: 'a'}).toMatchInlineSnapshot();\n");
  jest.mocked(prettier.resolveConfig.sync).mockReturnValue({
    bracketSpacing: false,
    singleQuote: true,
  });

  saveInlineSnapshots(
    [
      {
        frame: {column: 18, file: filename, line: 1} as Frame,
        snapshot: "{a: 'a'}",
      },
    ],
    dir,
    'prettier',
  );

  expect(fs.readFileSync(filename, 'utf-8')).toBe(
    "expect({a: 'a'}).toMatchInlineSnapshot(`{a: 'a'}`);\n",
  );
});

test('saveInlineSnapshots() indents multi-line snapshots with spaces', () => {
  const filename = path.join(dir, 'my.test.js');
  fs.writeFileSync(
    filename,
    "it('is a test', () => {\n" +
      "  expect({a: 'a'}).toMatchInlineSnapshot();\n" +
      '});\n',
  );
  jest.mocked(prettier.resolveConfig.sync).mockReturnValue({
    bracketSpacing: false,
    singleQuote: true,
  });

  saveInlineSnapshots(
    [
      {
        frame: {column: 20, file: filename, line: 2} as Frame,
        snapshot: "\nObject {\n  a: 'a'\n}\n",
      },
    ],
    dir,
    'prettier',
  );

  expect(fs.readFileSync(filename, 'utf-8')).toBe(
    "it('is a test', () => {\n" +
      "  expect({a: 'a'}).toMatchInlineSnapshot(`\n" +
      '    Object {\n' +
      "      a: 'a'\n" +
      '    }\n' +
      '  `);\n' +
      '});\n',
  );
});

test('saveInlineSnapshots() does not re-indent error snapshots', () => {
  const filename = path.join(dir, 'my.test.js');
  fs.writeFileSync(
    filename,
    "it('is an error test', () => {\n" +
      '  expect(() => {\n' +
      "    throw new Error(['a', 'b'].join('\\n'));\n" +
      '  }).toThrowErrorMatchingInlineSnapshot(`\n' +
      '    "a\n' +
      '    b"\n' +
      '  `);\n' +
      '});\n' +
      "it('is another test', () => {\n" +
      "  expect({a: 'a'}).toMatchInlineSnapshot();\n" +
      '});\n',
  );
  jest.mocked(prettier.resolveConfig.sync).mockReturnValue({
    bracketSpacing: false,
    singleQuote: true,
  });

  saveInlineSnapshots(
    [
      {
        frame: {column: 20, file: filename, line: 10} as Frame,
        snapshot: "\nObject {\n  a: 'a'\n}\n",
      },
    ],
    dir,
    'prettier',
  );

  expect(fs.readFileSync(filename, 'utf-8')).toBe(
    "it('is an error test', () => {\n" +
      '  expect(() => {\n' +
      "    throw new Error(['a', 'b'].join('\\n'));\n" +
      '  }).toThrowErrorMatchingInlineSnapshot(`\n' +
      '    "a\n' +
      '    b"\n' +
      '  `);\n' +
      '});\n' +
      "it('is another test', () => {\n" +
      "  expect({a: 'a'}).toMatchInlineSnapshot(`\n" +
      '    Object {\n' +
      "      a: 'a'\n" +
      '    }\n' +
      '  `);\n' +
      '});\n',
  );
});

test('saveInlineSnapshots() does not re-indent already indented snapshots', () => {
  const filename = path.join(dir, 'my.test.js');
  fs.writeFileSync(
    filename,
    "it('is a test', () => {\n" +
      "  expect({a: 'a'}).toMatchInlineSnapshot();\n" +
      '});\n' +
      "it('is a another test', () => {\n" +
      "  expect({b: 'b'}).toMatchInlineSnapshot(`\n" +
      '    Object {\n' +
      "      b: 'b'\n" +
      '    }\n' +
      '  `);\n' +
      '});\n',
  );
  jest.mocked(prettier.resolveConfig.sync).mockReturnValue({
    bracketSpacing: false,
    singleQuote: true,
  });

  saveInlineSnapshots(
    [
      {
        frame: {column: 20, file: filename, line: 2} as Frame,
        snapshot: "\nObject {\n  a: 'a'\n}\n",
      },
    ],
    dir,
    'prettier',
  );

  expect(fs.readFileSync(filename, 'utf-8')).toBe(
    "it('is a test', () => {\n" +
      "  expect({a: 'a'}).toMatchInlineSnapshot(`\n" +
      '    Object {\n' +
      "      a: 'a'\n" +
      '    }\n' +
      '  `);\n' +
      '});\n' +
      "it('is a another test', () => {\n" +
      "  expect({b: 'b'}).toMatchInlineSnapshot(`\n" +
      '    Object {\n' +
      "      b: 'b'\n" +
      '    }\n' +
      '  `);\n' +
      '});\n',
  );
});

test('saveInlineSnapshots() indents multi-line snapshots with tabs', () => {
  const filename = path.join(dir, 'my.test.js');
  fs.writeFileSync(
    filename,
    "it('is a test', () => {\n" +
      "  expect({a: 'a'}).toMatchInlineSnapshot();\n" +
      '});\n',
  );
  jest.mocked(prettier.resolveConfig.sync).mockReturnValue({
    bracketSpacing: false,
    singleQuote: true,
    useTabs: true,
  });

  saveInlineSnapshots(
    [
      {
        frame: {column: 20, file: filename, line: 2} as Frame,
        snapshot: "\nObject {\n  a: 'a'\n}\n",
      },
    ],
    dir,
    'prettier',
  );

  expect(fs.readFileSync(filename, 'utf-8')).toBe(
    "it('is a test', () => {\n" +
      "\texpect({a: 'a'}).toMatchInlineSnapshot(`\n" +
      '\t\tObject {\n' +
      "\t\t  a: 'a'\n" +
      '\t\t}\n' +
      '\t`);\n' +
      '});\n',
  );
});

test('saveInlineSnapshots() indents snapshots after prettier reformats', () => {
  const filename = path.join(dir, 'my.test.js');
  fs.writeFileSync(
    filename,
    "it('is a test', () => expect({a: 'a'}).toMatchInlineSnapshot());\n",
  );
  jest.mocked(prettier.resolveConfig.sync).mockReturnValue({
    bracketSpacing: false,
    singleQuote: true,
  });

  saveInlineSnapshots(
    [
      {
        frame: {column: 40, file: filename, line: 1} as Frame,
        snapshot: "\nObject {\n  a: 'a'\n}\n",
      },
    ],
    dir,
    'prettier',
  );

  expect(fs.readFileSync(filename, 'utf-8')).toBe(
    "it('is a test', () =>\n" +
      "  expect({a: 'a'}).toMatchInlineSnapshot(`\n" +
      '    Object {\n' +
      "      a: 'a'\n" +
      '    }\n' +
      '  `));\n',
  );
});

test('saveInlineSnapshots() does not indent empty lines', () => {
  const filename = path.join(dir, 'my.test.js');
  fs.writeFileSync(
    filename,
    "it('is a test', () => expect(`hello\n\nworld`).toMatchInlineSnapshot());\n",
  );
  jest.mocked(prettier.resolveConfig.sync).mockReturnValue({
    bracketSpacing: false,
    singleQuote: true,
  });

  saveInlineSnapshots(
    [
      {
        frame: {column: 9, file: filename, line: 3} as Frame,
        snapshot: '\nhello\n\nworld\n',
      },
    ],
    dir,
    'prettier',
  );

  expect(fs.readFileSync(filename, 'utf-8')).toBe(
    "it('is a test', () =>\n" +
      '  expect(`hello\n\nworld`).toMatchInlineSnapshot(`\n' +
      '    hello\n' +
      '\n' +
      '    world\n' +
      '  `));\n',
  );
});

<<<<<<< HEAD
test('saveInlineSnapshots() prioritize parser from project/editor configuration', () => {
  const filename = path.join(dir, 'my.test.js');
  fs.writeFileSync(
    filename,
    'const foo = {\n' +
      '  "1": "Some value",\n' +
      '};\n' +
      'test("something", () => {\n' +
      '  expect("a").toMatchInlineSnapshot();\n' +
      '});\n',
  );

  (prettier.resolveConfig.sync as jest.Mock).mockReturnValue({
    parser: 'flow',
  });

  const prettierSpy = jest.spyOn(prettier.getFileInfo, 'sync');

  saveInlineSnapshots(
    [
      {
        frame: {column: 15, file: filename, line: 5} as Frame,
        snapshot: 'a',
      },
    ],
    'prettier',
  );

  expect(prettierSpy).not.toBeCalled();
  expect(fs.readFileSync(filename, 'utf-8')).toBe(
    'const foo = {\n' +
      '  "1": "Some value",\n' +
      '};\n' +
      'test("something", () => {\n' +
      '  expect("a").toMatchInlineSnapshot(`a`);\n' +
=======
test('saveInlineSnapshots() indents awaited snapshots with spaces', () => {
  const filename = path.join(dir, 'my.test.js');
  fs.writeFileSync(
    filename,
    "it('is a test', async () => {\n" +
      "  const a = Promise.resolve({a: 'a'});\n" +
      '  await expect(a).resolves.toMatchInlineSnapshot();\n' +
      '});\n',
  );
  jest.mocked(prettier.resolveConfig.sync).mockReturnValue({
    bracketSpacing: false,
    singleQuote: true,
  });

  saveInlineSnapshots(
    [
      {
        frame: {column: 28, file: filename, line: 3} as Frame,
        snapshot: "\nObject {\n  a: 'a'\n}\n",
      },
    ],
    dir,
    'prettier',
  );

  expect(fs.readFileSync(filename, 'utf-8')).toBe(
    "it('is a test', async () => {\n" +
      "  const a = Promise.resolve({a: 'a'});\n" +
      '  await expect(a).resolves.toMatchInlineSnapshot(`\n' +
      '    Object {\n' +
      "      a: 'a'\n" +
      '    }\n' +
      '  `);\n' +
>>>>>>> e341e466
      '});\n',
  );
});<|MERGE_RESOLUTION|>--- conflicted
+++ resolved
@@ -653,43 +653,6 @@
   );
 });
 
-<<<<<<< HEAD
-test('saveInlineSnapshots() prioritize parser from project/editor configuration', () => {
-  const filename = path.join(dir, 'my.test.js');
-  fs.writeFileSync(
-    filename,
-    'const foo = {\n' +
-      '  "1": "Some value",\n' +
-      '};\n' +
-      'test("something", () => {\n' +
-      '  expect("a").toMatchInlineSnapshot();\n' +
-      '});\n',
-  );
-
-  (prettier.resolveConfig.sync as jest.Mock).mockReturnValue({
-    parser: 'flow',
-  });
-
-  const prettierSpy = jest.spyOn(prettier.getFileInfo, 'sync');
-
-  saveInlineSnapshots(
-    [
-      {
-        frame: {column: 15, file: filename, line: 5} as Frame,
-        snapshot: 'a',
-      },
-    ],
-    'prettier',
-  );
-
-  expect(prettierSpy).not.toBeCalled();
-  expect(fs.readFileSync(filename, 'utf-8')).toBe(
-    'const foo = {\n' +
-      '  "1": "Some value",\n' +
-      '};\n' +
-      'test("something", () => {\n' +
-      '  expect("a").toMatchInlineSnapshot(`a`);\n' +
-=======
 test('saveInlineSnapshots() indents awaited snapshots with spaces', () => {
   const filename = path.join(dir, 'my.test.js');
   fs.writeFileSync(
@@ -723,7 +686,45 @@
       "      a: 'a'\n" +
       '    }\n' +
       '  `);\n' +
->>>>>>> e341e466
+      '});\n',
+  );
+});
+
+test('saveInlineSnapshots() prioritize parser from project/editor configuration', () => {
+  const filename = path.join(dir, 'my.test.js');
+  fs.writeFileSync(
+    filename,
+    'const foo = {\n' +
+      '  "1": "Some value",\n' +
+      '};\n' +
+      'test("something", () => {\n' +
+      '  expect("a").toMatchInlineSnapshot();\n' +
+      '});\n',
+  );
+
+  (prettier.resolveConfig.sync as jest.Mock).mockReturnValue({
+    parser: 'flow',
+  });
+
+  const prettierSpy = jest.spyOn(prettier.getFileInfo, 'sync');
+
+  saveInlineSnapshots(
+    [
+      {
+        frame: {column: 15, file: filename, line: 5} as Frame,
+        snapshot: 'a',
+      },
+    ],
+    'prettier',
+  );
+
+  expect(prettierSpy).not.toBeCalled();
+  expect(fs.readFileSync(filename, 'utf-8')).toBe(
+    'const foo = {\n' +
+      '  "1": "Some value",\n' +
+      '};\n' +
+      'test("something", () => {\n' +
+      '  expect("a").toMatchInlineSnapshot(`a`);\n' +
       '});\n',
   );
 });