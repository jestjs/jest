--- conflicted
+++ resolved
@@ -25,21 +25,6 @@
 
 import {saveInlineSnapshots} from '../inline_snapshots';
 beforeEach(() => {
-<<<<<<< HEAD
-  fs.writeFileSync = jest.fn();
-  fs.readFileSync = jest.fn();
-  fs.existsSync = jest.fn(() => true);
-  (fs.statSync as jest.Mock).mockImplementation(filePath => ({
-    isDirectory: () => !filePath.endsWith('.js'),
-  }));
-  fs.readdirSync = jest.fn(() => []);
-
-  jest
-    .spyOn(babelCore, 'loadPartialConfig')
-    .mockImplementation(() => ({options: {plugins: []}}));
-
-=======
->>>>>>> b3fee0a5
   (prettier.resolveConfig.sync as jest.Mock).mockReset();
 });
 
@@ -429,12 +414,12 @@
   expect(fs.writeFileSync).toHaveBeenCalledWith(
     filename,
     "it('is a test', () => {\n" +
-      "  expect({a: 'a'}).toMatchInlineSnapshot(`\n" +
-      '    Object {\n' +
-      "      a: 'a'\n" +
-      '    }\n' +
-      '  `);\n' +
-      '});\n',
+    "  expect({a: 'a'}).toMatchInlineSnapshot(`\n" +
+    '    Object {\n' +
+    "      a: 'a'\n" +
+    '    }\n' +
+    '  `);\n' +
+    '});\n',
   );
 });
 
@@ -472,19 +457,19 @@
   expect(fs.writeFileSync).toHaveBeenCalledWith(
     filename,
     "it('is a test', () => {\n" +
-      "  expect({a: 'a'}).toMatchInlineSnapshot(`\n" +
-      '    Object {\n' +
-      "      a: 'a'\n" +
-      '    }\n' +
-      '  `);\n' +
-      '});\n' +
-      "it('is a another test', () => {\n" +
-      "  expect({a: 'a'}).toMatchInlineSnapshot(`\n" +
-      '    Object {\n' +
-      "      b: 'b'\n" +
-      '    }\n' +
-      '  `);\n' +
-      '});\n',
+    "  expect({a: 'a'}).toMatchInlineSnapshot(`\n" +
+    '    Object {\n' +
+    "      a: 'a'\n" +
+    '    }\n' +
+    '  `);\n' +
+    '});\n' +
+    "it('is a another test', () => {\n" +
+    "  expect({a: 'a'}).toMatchInlineSnapshot(`\n" +
+    '    Object {\n' +
+    "      b: 'b'\n" +
+    '    }\n' +
+    '  `);\n' +
+    '});\n',
   );
 });
 
@@ -516,12 +501,12 @@
   expect(fs.writeFileSync).toHaveBeenCalledWith(
     filename,
     "it('is a test', () => {\n" +
-      "\texpect({a: 'a'}).toMatchInlineSnapshot(`\n" +
-      '\t\tObject {\n' +
-      "\t\t  a: 'a'\n" +
-      '\t\t}\n' +
-      '\t`);\n' +
-      '});\n',
+    "\texpect({a: 'a'}).toMatchInlineSnapshot(`\n" +
+    '\t\tObject {\n' +
+    "\t\t  a: 'a'\n" +
+    '\t\t}\n' +
+    '\t`);\n' +
+    '});\n',
   );
 });
 
@@ -549,11 +534,11 @@
   expect(fs.writeFileSync).toHaveBeenCalledWith(
     filename,
     "it('is a test', () =>\n" +
-      "  expect({a: 'a'}).toMatchInlineSnapshot(`\n" +
-      '    Object {\n' +
-      "      a: 'a'\n" +
-      '    }\n' +
-      '  `));\n',
+    "  expect({a: 'a'}).toMatchInlineSnapshot(`\n" +
+    '    Object {\n' +
+    "      a: 'a'\n" +
+    '    }\n' +
+    '  `));\n',
   );
 });
 
@@ -582,10 +567,10 @@
   expect(fs.writeFileSync).toHaveBeenCalledWith(
     filename,
     "it('is a test', () =>\n" +
-      '  expect(`hello\n\nworld`).toMatchInlineSnapshot(`\n' +
-      '    hello\n' +
-      '\n' +
-      '    world\n' +
-      '  `));\n',
+    '  expect(`hello\n\nworld`).toMatchInlineSnapshot(`\n' +
+    '    hello\n' +
+    '\n' +
+    '    world\n' +
+    '  `));\n',
   );
 });