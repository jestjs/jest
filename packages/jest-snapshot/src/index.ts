/**
 * Copyright (c) Facebook, Inc. and its affiliates. All Rights Reserved.
 *
 * This source code is licensed under the MIT license found in the
 * LICENSE file in the root directory of this source tree.
 */

/* eslint-disable local/ban-types-eventually */

import * as fs from 'graceful-fs';
import type {Config, Expect} from '@jest/types';
import type {FS as HasteFS} from 'jest-haste-map';
import {
  BOLD_WEIGHT,
  EXPECTED_COLOR,
  MatcherHintOptions,
  RECEIVED_COLOR,
  matcherErrorMessage,
  matcherHint,
  printWithType,
  stringify,
} from 'jest-matcher-utils';
import {EXTENSION, SnapshotResolver} from './SnapshotResolver';
import {
  PROPERTIES_ARG,
  SNAPSHOT_ARG,
  bReceivedColor,
  matcherHintFromConfig,
  noColor,
  printExpected,
  printPropertiesAndReceived,
  printReceived,
  printSnapshotAndReceived,
} from './printSnapshot';
<<<<<<< HEAD
import type {MatchSnapshotConfig} from './types';
import * as utils from './utils';
=======
import type {Context, ExpectationResult, MatchSnapshotConfig} from './types';
import {deepMerge, escapeBacktickString, serialize} from './utils';

export {addSerializer, getSerializers} from './plugins';
export {
  EXTENSION,
  buildSnapshotResolver,
  isSnapshotPath,
} from './SnapshotResolver';
export type {SnapshotResolver} from './SnapshotResolver';
export {default as SnapshotState} from './State';
>>>>>>> 29534331

const DID_NOT_THROW = 'Received function did not throw'; // same as toThrow
const NOT_SNAPSHOT_MATCHERS = `Snapshot matchers cannot be used with ${BOLD_WEIGHT(
  'not',
)}`;

const INDENTATION_REGEX = /^([^\S\n]*)\S/m;

// Display name in report when matcher fails same as in snapshot file,
// but with optional hint argument in bold weight.
const printSnapshotName = (
  concatenatedBlockNames = '',
  hint = '',
  count: number,
): string => {
  const hasNames = concatenatedBlockNames.length !== 0;
  const hasHint = hint.length !== 0;

  return (
    'Snapshot name: `' +
    (hasNames ? escapeBacktickString(concatenatedBlockNames) : '') +
    (hasNames && hasHint ? ': ' : '') +
    (hasHint ? BOLD_WEIGHT(escapeBacktickString(hint)) : '') +
    ' ' +
    count +
    '`'
  );
};

function stripAddedIndentation(inlineSnapshot: string) {
  // Find indentation if exists.
  const match = inlineSnapshot.match(INDENTATION_REGEX);
  if (!match || !match[1]) {
    // No indentation.
    return inlineSnapshot;
  }

  const indentation = match[1];
  const lines = inlineSnapshot.split('\n');
  if (lines.length <= 2) {
    // Must be at least 3 lines.
    return inlineSnapshot;
  }

  if (lines[0].trim() !== '' || lines[lines.length - 1].trim() !== '') {
    // If not blank first and last lines, abort.
    return inlineSnapshot;
  }

  for (let i = 1; i < lines.length - 1; i++) {
    if (lines[i] !== '') {
      if (lines[i].indexOf(indentation) !== 0) {
        // All lines except first and last should either be blank or have the same
        // indent as the first line (or more). If this isn't the case we don't
        // want to touch the snapshot at all.
        return inlineSnapshot;
      }

      lines[i] = lines[i].substring(indentation.length);
    }
  }

  // Last line is a special case because it won't have the same indent as others
  // but may still have been given some indent to line up.
  lines[lines.length - 1] = '';

  // Return inline snapshot, now at indent 0.
  inlineSnapshot = lines.join('\n');
  return inlineSnapshot;
}

const fileExists = (filePath: Config.Path, hasteFS: HasteFS): boolean =>
  hasteFS.exists(filePath) || fs.existsSync(filePath);

export const cleanup = (
  hasteFS: HasteFS,
  update: Config.SnapshotUpdateState,
  snapshotResolver: SnapshotResolver,
  testPathIgnorePatterns?: Config.ProjectConfig['testPathIgnorePatterns'],
): {
  filesRemoved: number;
  filesRemovedList: Array<string>;
} => {
  const pattern = '\\.' + EXTENSION + '$';
  const files = hasteFS.matchFiles(pattern);
  let testIgnorePatternsRegex: RegExp | null = null;
  if (testPathIgnorePatterns && testPathIgnorePatterns.length > 0) {
    testIgnorePatternsRegex = new RegExp(testPathIgnorePatterns.join('|'));
  }

  const list = files.filter(snapshotFile => {
    const testPath = snapshotResolver.resolveTestPath(snapshotFile);

    // ignore snapshots of ignored tests
    if (testIgnorePatternsRegex && testIgnorePatternsRegex.test(testPath)) {
      return false;
    }

    if (!fileExists(testPath, hasteFS)) {
      if (update === 'all') {
        fs.unlinkSync(snapshotFile);
      }
      return true;
    }

    return false;
  });

  return {
    filesRemoved: list.length,
    filesRemovedList: list,
  };
};

<<<<<<< HEAD
const toMatchSnapshot = function (
  this: Expect.MatcherState,
=======
export const toMatchSnapshot = function (
  this: Context,
>>>>>>> 29534331
  received: unknown,
  propertiesOrHint?: object | Config.Path,
  hint?: Config.Path,
): Expect.ExpectationResult {
  const matcherName = 'toMatchSnapshot';
  let properties;

  const length = arguments.length;
  if (length === 2 && typeof propertiesOrHint === 'string') {
    hint = propertiesOrHint;
  } else if (length >= 2) {
    if (typeof propertiesOrHint !== 'object' || propertiesOrHint === null) {
      const options: MatcherHintOptions = {
        isNot: this.isNot,
        promise: this.promise,
      };
      let printedWithType = printWithType(
        'Expected properties',
        propertiesOrHint,
        printExpected,
      );

      if (length === 3) {
        options.secondArgument = 'hint';
        options.secondArgumentColor = BOLD_WEIGHT;

        if (propertiesOrHint == null) {
          printedWithType +=
            "\n\nTo provide a hint without properties: toMatchSnapshot('hint')";
        }
      }

      throw new Error(
        matcherErrorMessage(
          matcherHint(matcherName, undefined, PROPERTIES_ARG, options),
          `Expected ${EXPECTED_COLOR('properties')} must be an object`,
          printedWithType,
        ),
      );
    }

    // Future breaking change: Snapshot hint must be a string
    // if (arguments.length === 3 && typeof hint !== 'string') {}

    properties = propertiesOrHint;
  }

  return _toMatchSnapshot({
    context: this,
    hint,
    isInline: false,
    matcherName,
    properties,
    received,
  });
};

<<<<<<< HEAD
const toMatchInlineSnapshot = function (
  this: Expect.MatcherState,
=======
export const toMatchInlineSnapshot = function (
  this: Context,
>>>>>>> 29534331
  received: unknown,
  propertiesOrSnapshot?: object | string,
  inlineSnapshot?: string,
): Expect.ExpectationResult {
  const matcherName = 'toMatchInlineSnapshot';
  let properties;

  const length = arguments.length;
  if (length === 2 && typeof propertiesOrSnapshot === 'string') {
    inlineSnapshot = propertiesOrSnapshot;
  } else if (length >= 2) {
    const options: MatcherHintOptions = {
      isNot: this.isNot,
      promise: this.promise,
    };
    if (length === 3) {
      options.secondArgument = SNAPSHOT_ARG;
      options.secondArgumentColor = noColor;
    }

    if (
      typeof propertiesOrSnapshot !== 'object' ||
      propertiesOrSnapshot === null
    ) {
      throw new Error(
        matcherErrorMessage(
          matcherHint(matcherName, undefined, PROPERTIES_ARG, options),
          `Expected ${EXPECTED_COLOR('properties')} must be an object`,
          printWithType(
            'Expected properties',
            propertiesOrSnapshot,
            printExpected,
          ),
        ),
      );
    }

    if (length === 3 && typeof inlineSnapshot !== 'string') {
      throw new Error(
        matcherErrorMessage(
          matcherHint(matcherName, undefined, PROPERTIES_ARG, options),
          'Inline snapshot must be a string',
          printWithType('Inline snapshot', inlineSnapshot, serialize),
        ),
      );
    }

    properties = propertiesOrSnapshot;
  }

  return _toMatchSnapshot({
    context: this,
    inlineSnapshot:
      inlineSnapshot !== undefined
        ? stripAddedIndentation(inlineSnapshot)
        : undefined,
    isInline: true,
    matcherName,
    properties,
    received,
  });
};

const _toMatchSnapshot = (config: MatchSnapshotConfig) => {
  const {context, hint, inlineSnapshot, isInline, matcherName, properties} =
    config;
  let {received} = config;

  context.dontThrow && context.dontThrow();

  const {currentTestName, isNot, snapshotState} = context;

  if (isNot) {
    throw new Error(
      matcherErrorMessage(
        matcherHintFromConfig(config, false),
        NOT_SNAPSHOT_MATCHERS,
      ),
    );
  }

  if (snapshotState == null) {
    // Because the state is the problem, this is not a matcher error.
    // Call generic stringify from jest-matcher-utils package
    // because uninitialized snapshot state does not need snapshot serializers.
    throw new Error(
      matcherHintFromConfig(config, false) +
        '\n\n' +
        'Snapshot state must be initialized' +
        '\n\n' +
        printWithType('Snapshot state', snapshotState, stringify),
    );
  }

  const fullTestName =
    currentTestName && hint
      ? `${currentTestName}: ${hint}`
      : currentTestName || ''; // future BREAKING change: || hint

  if (typeof properties === 'object') {
    if (typeof received !== 'object' || received === null) {
      throw new Error(
        matcherErrorMessage(
          matcherHintFromConfig(config, false),
          `${RECEIVED_COLOR(
            'received',
          )} value must be an object when the matcher has ${EXPECTED_COLOR(
            'properties',
          )}`,
          printWithType('Received', received, printReceived),
        ),
      );
    }

    const propertyPass = context.equals(received, properties, [
      context.utils.iterableEquality,
      context.utils.subsetEquality,
    ]);

    if (!propertyPass) {
      const key = snapshotState.fail(fullTestName, received);
      const matched = /(\d+)$/.exec(key);
      const count = matched === null ? 1 : Number(matched[1]);

      const message = () =>
        matcherHintFromConfig(config, false) +
        '\n\n' +
        printSnapshotName(currentTestName, hint, count) +
        '\n\n' +
        printPropertiesAndReceived(properties, received, snapshotState.expand);

      return {
        message,
        name: matcherName,
        pass: false,
      };
    } else {
      received = deepMerge(received, properties);
    }
  }

  const result = snapshotState.match({
    error: context.error,
    inlineSnapshot,
    isInline,
    received,
    testName: fullTestName,
  });
  const {actual, count, expected, pass} = result;

  if (pass) {
    return {message: () => '', pass: true};
  }

  const message =
    expected === undefined
      ? () =>
          matcherHintFromConfig(config, true) +
          '\n\n' +
          printSnapshotName(currentTestName, hint, count) +
          '\n\n' +
          `New snapshot was ${BOLD_WEIGHT('not written')}. The update flag ` +
          'must be explicitly passed to write a new snapshot.\n\n' +
          'This is likely because this test is run in a continuous integration ' +
          '(CI) environment in which snapshots are not written by default.\n\n' +
          `Received:${actual.includes('\n') ? '\n' : ' '}${bReceivedColor(
            actual,
          )}`
      : () =>
          matcherHintFromConfig(config, true) +
          '\n\n' +
          printSnapshotName(currentTestName, hint, count) +
          '\n\n' +
          printSnapshotAndReceived(
            expected,
            actual,
            received,
            snapshotState.expand,
          );

  // Passing the actual and expected objects so that a custom reporter
  // could access them, for example in order to display a custom visual diff,
  // or create a different error message
  return {
    actual,
    expected,
    message,
    name: matcherName,
    pass: false,
  };
};

<<<<<<< HEAD
const toThrowErrorMatchingSnapshot = function (
  this: Expect.MatcherState,
=======
export const toThrowErrorMatchingSnapshot = function (
  this: Context,
>>>>>>> 29534331
  received: unknown,
  hint: string | undefined, // because error TS1016 for hint?: string
  fromPromise: boolean,
): Expect.ExpectationResult {
  const matcherName = 'toThrowErrorMatchingSnapshot';

  // Future breaking change: Snapshot hint must be a string
  // if (hint !== undefined && typeof hint !== string) {}

  return _toThrowErrorMatchingSnapshot(
    {
      context: this,
      hint,
      isInline: false,
      matcherName,
      received,
    },
    fromPromise,
  );
};

<<<<<<< HEAD
const toThrowErrorMatchingInlineSnapshot = function (
  this: Expect.MatcherState,
=======
export const toThrowErrorMatchingInlineSnapshot = function (
  this: Context,
>>>>>>> 29534331
  received: unknown,
  inlineSnapshot?: string,
  fromPromise?: boolean,
): Expect.ExpectationResult {
  const matcherName = 'toThrowErrorMatchingInlineSnapshot';

  if (inlineSnapshot !== undefined && typeof inlineSnapshot !== 'string') {
    const options: MatcherHintOptions = {
      expectedColor: noColor,
      isNot: this.isNot,
      promise: this.promise,
    };

    throw new Error(
      matcherErrorMessage(
        matcherHint(matcherName, undefined, SNAPSHOT_ARG, options),
        'Inline snapshot must be a string',
        printWithType('Inline snapshot', inlineSnapshot, serialize),
      ),
    );
  }

  return _toThrowErrorMatchingSnapshot(
    {
      context: this,
      inlineSnapshot:
        inlineSnapshot !== undefined
          ? stripAddedIndentation(inlineSnapshot)
          : undefined,
      isInline: true,
      matcherName,
      received,
    },
    fromPromise,
  );
};

const _toThrowErrorMatchingSnapshot = (
  config: MatchSnapshotConfig,
  fromPromise?: boolean,
) => {
  const {context, hint, inlineSnapshot, isInline, matcherName, received} =
    config;

  context.dontThrow && context.dontThrow();

  const {isNot, promise} = context;

  if (!fromPromise) {
    if (typeof received !== 'function') {
      const options: MatcherHintOptions = {isNot, promise};

      throw new Error(
        matcherErrorMessage(
          matcherHint(matcherName, undefined, '', options),
          `${RECEIVED_COLOR('received')} value must be a function`,
          printWithType('Received', received, printReceived),
        ),
      );
    }
  }

  if (isNot) {
    throw new Error(
      matcherErrorMessage(
        matcherHintFromConfig(config, false),
        NOT_SNAPSHOT_MATCHERS,
      ),
    );
  }

  let error;

  if (fromPromise) {
    error = received;
  } else {
    try {
      received();
    } catch (e) {
      error = e;
    }
  }

  if (error === undefined) {
    // Because the received value is a function, this is not a matcher error.
    throw new Error(
      matcherHintFromConfig(config, false) + '\n\n' + DID_NOT_THROW,
    );
  }

  return _toMatchSnapshot({
    context,
    hint,
    inlineSnapshot,
    isInline,
    matcherName,
    received: error.message,
  });
};<|MERGE_RESOLUTION|>--- conflicted
+++ resolved
@@ -8,6 +8,7 @@
 /* eslint-disable local/ban-types-eventually */
 
 import * as fs from 'graceful-fs';
+import {equals, iterableEquality, subsetEquality} from '@jest/expect-utils';
 import type {Config, Expect} from '@jest/types';
 import type {FS as HasteFS} from 'jest-haste-map';
 import {
@@ -32,11 +33,7 @@
   printReceived,
   printSnapshotAndReceived,
 } from './printSnapshot';
-<<<<<<< HEAD
 import type {MatchSnapshotConfig} from './types';
-import * as utils from './utils';
-=======
-import type {Context, ExpectationResult, MatchSnapshotConfig} from './types';
 import {deepMerge, escapeBacktickString, serialize} from './utils';
 
 export {addSerializer, getSerializers} from './plugins';
@@ -47,7 +44,6 @@
 } from './SnapshotResolver';
 export type {SnapshotResolver} from './SnapshotResolver';
 export {default as SnapshotState} from './State';
->>>>>>> 29534331
 
 const DID_NOT_THROW = 'Received function did not throw'; // same as toThrow
 const NOT_SNAPSHOT_MATCHERS = `Snapshot matchers cannot be used with ${BOLD_WEIGHT(
@@ -162,13 +158,8 @@
   };
 };
 
-<<<<<<< HEAD
-const toMatchSnapshot = function (
+export const toMatchSnapshot = function (
   this: Expect.MatcherState,
-=======
-export const toMatchSnapshot = function (
-  this: Context,
->>>>>>> 29534331
   received: unknown,
   propertiesOrHint?: object | Config.Path,
   hint?: Config.Path,
@@ -226,13 +217,8 @@
   });
 };
 
-<<<<<<< HEAD
-const toMatchInlineSnapshot = function (
+export const toMatchInlineSnapshot = function (
   this: Expect.MatcherState,
-=======
-export const toMatchInlineSnapshot = function (
-  this: Context,
->>>>>>> 29534331
   received: unknown,
   propertiesOrSnapshot?: object | string,
   inlineSnapshot?: string,
@@ -347,9 +333,9 @@
       );
     }
 
-    const propertyPass = context.equals(received, properties, [
-      context.utils.iterableEquality,
-      context.utils.subsetEquality,
+    const propertyPass = equals(received, properties, [
+      iterableEquality,
+      subsetEquality,
     ]);
 
     if (!propertyPass) {
@@ -425,16 +411,11 @@
   };
 };
 
-<<<<<<< HEAD
-const toThrowErrorMatchingSnapshot = function (
+export const toThrowErrorMatchingSnapshot = function (
   this: Expect.MatcherState,
-=======
-export const toThrowErrorMatchingSnapshot = function (
-  this: Context,
->>>>>>> 29534331
   received: unknown,
-  hint: string | undefined, // because error TS1016 for hint?: string
-  fromPromise: boolean,
+  hint?: string,
+  fromPromise?: boolean,
 ): Expect.ExpectationResult {
   const matcherName = 'toThrowErrorMatchingSnapshot';
 
@@ -453,13 +434,8 @@
   );
 };
 
-<<<<<<< HEAD
-const toThrowErrorMatchingInlineSnapshot = function (
+export const toThrowErrorMatchingInlineSnapshot = function (
   this: Expect.MatcherState,
-=======
-export const toThrowErrorMatchingInlineSnapshot = function (
-  this: Context,
->>>>>>> 29534331
   received: unknown,
   inlineSnapshot?: string,
   fromPromise?: boolean,
