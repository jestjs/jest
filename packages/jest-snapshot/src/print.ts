--- conflicted
+++ resolved
@@ -5,13 +5,8 @@
  * LICENSE file in the root directory of this source tree.
  */
 
-<<<<<<< HEAD
-import diff, {diffStringsUnified} from 'jest-diff';
-import getType, {isPrimitive} from 'jest-get-type';
-=======
 import diff = require('jest-diff');
 import getType = require('jest-get-type');
->>>>>>> 7b8393e5
 import {
   EXPECTED_COLOR,
   RECEIVED_COLOR,
@@ -84,7 +79,6 @@
     }
 
     // Display substring highlight even when strings have custom serialization.
-<<<<<<< HEAD
     if (
       expectedSerializedTrimmed.length !== 0 &&
       receivedSerializedTrimmed.length !== 0 &&
@@ -92,7 +86,7 @@
       receivedSerializedTrimmed.length <= MAX_DIFF_STRING_LENGTH &&
       expectedSerializedTrimmed !== receivedSerializedTrimmed
     ) {
-      return diffStringsUnified(
+      return diff.diffStringsUnified(
         expectedSerializedTrimmed,
         receivedSerializedTrimmed,
         {
@@ -100,34 +94,6 @@
           bAnnotation: receivedLabel,
           expand,
         },
-=======
-    const result = diff.getStringDiff(
-      expectedSerializedTrimmed,
-      receivedSerializedTrimmed,
-      {
-        aAnnotation: expectedLabel,
-        bAnnotation: receivedLabel,
-        expand,
-      },
-    );
-
-    if (result !== null) {
-      if (result.isMultiline) {
-        return result.annotatedDiff;
-      }
-
-      // Because not default stringify, call EXPECTED_COLOR and RECEIVED_COLOR
-      // This is reason to call getStringDiff instead of printDiffOrStringify
-      // Because there is no closing double quote mark at end of single lines,
-      // future improvement is to call replaceSpacesAtEnd if it becomes public.
-      const printLabel = getLabelPrinter(expectedLabel, receivedLabel);
-      return (
-        printLabel(expectedLabel) +
-        EXPECTED_COLOR(result.a) +
-        '\n' +
-        printLabel(receivedLabel) +
-        RECEIVED_COLOR(result.b)
->>>>>>> 7b8393e5
       );
     }
   }
