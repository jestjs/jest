/**
 * Copyright (c) 2018-present, Facebook, Inc. All rights reserved.
 *
 * This source code is licensed under the MIT license found in the
 * LICENSE file in the root directory of this source tree.
 *
 * @flow
 */

import util from 'util';
import chalk from 'chalk';
import pretty from 'pretty-format';

type Table = Array<Array<any>>;

const EXPECTED_COLOR = chalk.green;
const RECEIVED_COLOR = chalk.red;
const SUPPORTED_PLACEHOLDERS = /%[sdifjoO%]/g;

<<<<<<< HEAD
export default (cb: Function) => (...args: any) => (
  title: string,
  test: Function,
): void => {
  if (args.length === 1) {
    const table: Table = args[0];
    return table.forEach(row =>
      cb(arrayFormat(title, ...row), applyRestParams(row, test)),
    );
  }
=======
export default (cb: Function) => (...args: any) =>
  function eachBind(title: string, test: Function): void {
    if (args.length === 1) {
      const table: Table = args[0].every(Array.isArray)
        ? args[0]
        : args[0].map(entry => [entry]);
      return table.forEach(row =>
        cb(util.format(title, ...row), applyRestParams(row, test)),
      );
    }
>>>>>>> 126858bf

    const templateStrings = args[0];
    const data = args.slice(1);

    const keys = getHeadingKeys(templateStrings[0]);
    const table = buildTable(data, keys.length, keys);

    if (data.length % keys.length !== 0) {
      const error = new Error(
        'Not enough arguments supplied for given headings:\n' +
          EXPECTED_COLOR(keys.join(' | ')) +
          '\n\n' +
          'Received:\n' +
          RECEIVED_COLOR(pretty(data)) +
          '\n\n' +
          `Missing ${RECEIVED_COLOR(`${data.length % keys.length}`)} arguments`,
      );

      if (Error.captureStackTrace) {
        Error.captureStackTrace(error, eachBind);
      }

      return cb(title, () => {
        throw error;
      });
    }

    return table.forEach(row =>
      cb(interpolate(title, row), applyObjectParams(row, test)),
    );
  };

const arrayFormat = (str, ...args) => {
  const matches = (str.match(SUPPORTED_PLACEHOLDERS) || []).length;
  return util.format(str, ...args.slice(0, matches));
};

const applyRestParams = (params: Array<any>, test: Function) => {
  if (params.length < test.length) return done => test(...params, done);

  return () => test(...params);
};

const getHeadingKeys = (headings: string): Array<string> =>
  headings.replace(/\s/g, '').split('|');

const buildTable = (
  data: Array<any>,
  rowSize: number,
  keys: Array<string>,
): Array<any> =>
  Array.from({length: data.length / rowSize})
    .map((_, index) => data.slice(index * rowSize, index * rowSize + rowSize))
    .map(row =>
      row.reduce(
        (acc, value, index) => Object.assign({}, acc, {[keys[index]]: value}),
        {},
      ),
    );

const interpolate = (title: string, data: any) =>
  Object.keys(data).reduce(
    (acc, key) => acc.replace('$' + key, data[key]),
    title,
  );

const applyObjectParams = (obj: any, test: Function) => {
  if (test.length > 1) return done => test(obj, done);

  return () => test(obj);
};<|MERGE_RESOLUTION|>--- conflicted
+++ resolved
@@ -17,18 +17,6 @@
 const RECEIVED_COLOR = chalk.red;
 const SUPPORTED_PLACEHOLDERS = /%[sdifjoO%]/g;
 
-<<<<<<< HEAD
-export default (cb: Function) => (...args: any) => (
-  title: string,
-  test: Function,
-): void => {
-  if (args.length === 1) {
-    const table: Table = args[0];
-    return table.forEach(row =>
-      cb(arrayFormat(title, ...row), applyRestParams(row, test)),
-    );
-  }
-=======
 export default (cb: Function) => (...args: any) =>
   function eachBind(title: string, test: Function): void {
     if (args.length === 1) {
@@ -36,10 +24,9 @@
         ? args[0]
         : args[0].map(entry => [entry]);
       return table.forEach(row =>
-        cb(util.format(title, ...row), applyRestParams(row, test)),
+        cb(arrayFormat(title, ...row), applyRestParams(row, test)),
       );
     }
->>>>>>> 126858bf
 
     const templateStrings = args[0];
     const data = args.slice(1);
