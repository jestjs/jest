--- conflicted
+++ resolved
@@ -16,30 +16,16 @@
 const EXPECTED_COLOR = chalk.green;
 const RECEIVED_COLOR = chalk.red;
 
-<<<<<<< HEAD
-export default (cb: Function) => (...args: any) => (
-  title: string,
-  test: Function,
-): void => {
-  if (args.length === 1) {
-    const table: Table = args[0].every(Array.isArray)
-      ? args[0]
-      : args[0].map(entry => [entry]);
-
-    return table.forEach(row =>
-      cb(util.format(title, ...row), applyRestParams(row, test)),
-    );
-  }
-=======
 export default (cb: Function) => (...args: any) =>
   function eachBind(title: string, test: Function): void {
     if (args.length === 1) {
-      const table: Table = args[0];
+      const table: Table = args[0].every(Array.isArray)
+        ? args[0]
+        : args[0].map(entry => [entry]);
       return table.forEach(row =>
         cb(util.format(title, ...row), applyRestParams(row, test)),
       );
     }
->>>>>>> c92f39ba
 
     const templateStrings = args[0];
     const data = args.slice(1);
