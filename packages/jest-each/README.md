<div align="center">
  <h1>jest-each</h1>
  Jest Parameterised Testing
</div>

<hr />

[![version](https://img.shields.io/npm/v/jest-each.svg?style=flat-square)](https://www.npmjs.com/package/jest-each) [![downloads](https://img.shields.io/npm/dm/jest-each.svg?style=flat-square)](http://npm-stat.com/charts.html?package=jest-each&from=2017-03-21) [![MIT License](https://img.shields.io/npm/l/jest-each.svg?style=flat-square)](https://github.com/facebook/jest/blob/master/LICENSE)

A parameterised testing library for [Jest](https://facebook.github.io/jest/) inspired by [mocha-each](https://github.com/ryym/mocha-each).

jest-each allows you to provide multiple arguments to your `test`/`describe` which results in the test/suite being run once per row of parameters.

## Features

<<<<<<< HEAD
* `.test` to runs multiple tests with parameterised data
  * Also under the alias: `.it`
* `.test.only` to only run the parameterised tests
  * Also under the aliases: `.it.only` or `.fit`
* `.test.skip` to skip the parameterised tests
  * Also under the aliases: `.it.skip` or `.xit` or `.xtest`
* `.describe` to runs test suites with parameterised data
* `.describe.only` to only run the parameterised suite of tests
  * Also under the aliases: `.fdescribe`
* `.describe.skip` to skip the parameterised suite of tests
  * Also under the aliases: `.xdescribe`
* Asynchronous tests with `done`
* Unique test titles with [`printf` formatting](https://nodejs.org/api/util.html#util_util_format_format_args):
  * `%s`- String.
  * `%d`- Number.
  * `%i` - Integer.
  * `%f` - Floating point value.
  * `%j` - JSON.
  * `%o` - Object.
  * `%%` - single percent sign ('%'). This does not consume an argument.
  * `%p` - [pretty-format](https://www.npmjs.com/package/pretty-format).
* 🖖 Spock like data tables with [Tagged Template Literals](#tagged-template-literal-of-rows)
=======
- `.test` to runs multiple tests with parameterised data
  - Also under the alias: `.it`
- `.test.only` to only run the parameterised tests
  - Also under the aliases: `.it.only` or `.fit`
- `.test.skip` to skip the parameterised tests
  - Also under the aliases: `.it.skip` or `.xit` or `.xtest`
- `.describe` to runs test suites with parameterised data
- `.describe.only` to only run the parameterised suite of tests
  - Also under the aliases: `.fdescribe`
- `.describe.skip` to skip the parameterised suite of tests
  - Also under the aliases: `.xdescribe`
- Asynchronous tests with `done`
- Unique test titles with [`printf` formatting](https://nodejs.org/api/util.html#util_util_format_format_args):
  - `%s`- String.
  - `%d`- Number.
  - `%i` - Integer.
  - `%f` - Floating point value.
  - `%j` - JSON.
  - `%o` - Object.
  - `%%` - single percent sign ('%'). This does not consume an argument.
- 🖖 Spock like data tables with [Tagged Template Literals](#tagged-template-literal-of-rows)
>>>>>>> aff9681e

---

- [Demo](#demo)
- [Installation](#installation)
- [Importing](#importing)
- APIs
  - [Array of Rows](#array-of-rows)
    - [Usage](#usage)
  - [Tagged Template Literal of rows](#tagged-template-literal-of-rows)
    - [Usage](#usage-1)

## Demo

#### Tests without jest-each

![Current jest tests](assets/default-demo.gif)

#### Tests can be re-written with jest-each to:

**`.test`**

![Current jest tests](assets/test-demo.gif)

**`.test` with Tagged Template Literals**

![Current jest tests](assets/tagged-template-literal.gif)

**`.describe`**

![Current jest tests](assets/describe-demo.gif)

## Installation

`npm i --save-dev jest-each`

`yarn add -D jest-each`

## Importing

jest-each is a default export so it can be imported with whatever name you like.

```js
// es6
import each from 'jest-each';
```

```js
// es5
const each = require('jest-each');
```

## Array of rows

### API

#### `each([parameters]).test(name, testFn)`

##### `each`:

- parameters: `Array` of Arrays with the arguments that are passed into the `testFn` for each row

##### `.test`:

<<<<<<< HEAD
* name: `String` the title of the `test`.
  * Generate unique test titles by positionally injecting parameters with [`printf` formatting](https://nodejs.org/api/util.html#util_util_format_format_args):
    * `%s`- String.
    * `%d`- Number.
    * `%i` - Integer.
    * `%f` - Floating point value.
    * `%j` - JSON.
    * `%o` - Object.
    * `%%` - single percent sign ('%'). This does not consume an argument.
    * `%p` - [pretty-format](https://www.npmjs.com/package/pretty-format).
* testFn: `Function` the test logic, this is the function that will receive the parameters of each row as function arguments
=======
- name: `String` the title of the `test`.
  - Generate unique test titles by positionally injecting parameters with [`printf` formatting](https://nodejs.org/api/util.html#util_util_format_format_args):
    - `%s`- String.
    - `%d`- Number.
    - `%i` - Integer.
    - `%f` - Floating point value.
    - `%j` - JSON.
    - `%o` - Object.
    - `%%` - single percent sign ('%'). This does not consume an argument.
- testFn: `Function` the test logic, this is the function that will receive the parameters of each row as function arguments
>>>>>>> aff9681e

#### `each([parameters]).describe(name, suiteFn)`

##### `each`:

- parameters: `Array` of Arrays with the arguments that are passed into the `suiteFn` for each row

##### `.describe`:

<<<<<<< HEAD
* name: `String` the title of the `describe`
  * Generate unique test titles by positionally injecting parameters with [`printf` formatting](https://nodejs.org/api/util.html#util_util_format_format_args):
    * `%s`- String.
    * `%d`- Number.
    * `%i` - Integer.
    * `%f` - Floating point value.
    * `%j` - JSON.
    * `%o` - Object.
    * `%%` - single percent sign ('%'). This does not consume an argument.
    * `%p` - [pretty-format](https://www.npmjs.com/package/pretty-format).
* suiteFn: `Function` the suite of `test`/`it`s to be ran, this is the function that will receive the parameters in each row as function arguments
=======
- name: `String` the title of the `describe`
  - Generate unique test titles by positionally injecting parameters with [`printf` formatting](https://nodejs.org/api/util.html#util_util_format_format_args):
    - `%s`- String.
    - `%d`- Number.
    - `%i` - Integer.
    - `%f` - Floating point value.
    - `%j` - JSON.
    - `%o` - Object.
    - `%%` - single percent sign ('%'). This does not consume an argument.
- suiteFn: `Function` the suite of `test`/`it`s to be ran, this is the function that will receive the parameters in each row as function arguments
>>>>>>> aff9681e

### Usage

#### `.test(name, fn)`

Alias: `.it(name, fn)`

```js
each([[1, 1, 2], [1, 2, 3], [2, 1, 3]]).test(
  'returns the result of adding %d to %d',
  (a, b, expected) => {
    expect(a + b).toBe(expected);
  },
);
```

#### `.test.only(name, fn)`

Aliases: `.it.only(name, fn)` or `.fit(name, fn)`

```js
each([[1, 1, 2], [1, 2, 3], [2, 1, 3]]).test.only(
  'returns the result of adding %d to %d',
  (a, b, expected) => {
    expect(a + b).toBe(expected);
  },
);
```

#### `.test.skip(name, fn)`

Aliases: `.it.skip(name, fn)` or `.xit(name, fn)` or `.xtest(name, fn)`

```js
each([[1, 1, 2][(1, 2, 3)], [2, 1, 3]]).test.skip(
  'returns the result of adding %d to %d',
  (a, b, expected) => {
    expect(a + b).toBe(expected);
  },
);
```

#### Asynchronous `.test(name, fn(done))`

Alias: `.it(name, fn(done))`

```js
each([['hello'], ['mr'], ['spy']]).test(
  'gives 007 secret message: %s',
  (str, done) => {
    const asynchronousSpy = message => {
      expect(message).toBe(str);
      done();
    };
    callSomeAsynchronousFunction(asynchronousSpy)(str);
  },
);
```

#### `.describe(name, fn)`

```js
each([[1, 1, 2], [1, 2, 3], [2, 1, 3]]).describe(
  '.add(%d, %d)',
  (a, b, expected) => {
    test(`returns ${expected}`, () => {
      expect(a + b).toBe(expected);
    });

    test('does not mutate first arg', () => {
      a + b;
      expect(a).toBe(a);
    });

    test('does not mutate second arg', () => {
      a + b;
      expect(b).toBe(b);
    });
  },
);
```

#### `.describe.only(name, fn)`

Aliases: `.fdescribe(name, fn)`

```js
each([[1, 1, 2], [1, 2, 3], [2, 1, 3]]).describe.only(
  '.add(%d, %d)',
  (a, b, expected) => {
    test(`returns ${expected}`, () => {
      expect(a + b).toBe(expected);
    });
  },
);
```

#### `.describe.skip(name, fn)`

Aliases: `.xdescribe(name, fn)`

```js
each([[1, 1, 2], [1, 2, 3], [2, 1, 3]]).describe.skip(
  '.add(%d, %d)',
  (a, b, expected) => {
    test(`returns ${expected}`, () => {
      expect(a + b).toBe(expected);
    });
  },
);
```

---

## Tagged Template Literal of rows

### API

#### `each[tagged template].test(name, suiteFn)`

```js
each`
  a    | b    | expected
  ${1} | ${1} | ${2}
  ${1} | ${2} | ${3}
  ${2} | ${1} | ${3}
`.test('returns $expected when adding $a to $b', ({a, b, expected}) => {
  expect(a + b).toBe(expected);
});
```

##### `each` takes a tagged template string with:

- First row of variable name column headings seperated with `|`
- One or more subsequent rows of data supplied as template literal expressions using `${value}` syntax.

##### `.test`:

- name: `String` the title of the `test`, use `$variable` in the name string to inject test values into the test title from the tagged template expressions
- testFn: `Function` the test logic, this is the function that will receive the parameters of each row as function arguments

#### `each[tagged template].describe(name, suiteFn)`

```js
each`
  a    | b    | expected
  ${1} | ${1} | ${2}
  ${1} | ${2} | ${3}
  ${2} | ${1} | ${3}
`.describe('$a + $b', ({a, b, expected}) => {
  test(`returns ${expected}`, () => {
    expect(a + b).toBe(expected);
  });

  test('does not mutate first arg', () => {
    a + b;
    expect(a).toBe(a);
  });

  test('does not mutate second arg', () => {
    a + b;
    expect(b).toBe(b);
  });
});
```

##### `each` takes a tagged template string with:

- First row of variable name column headings seperated with `|`
- One or more subsequent rows of data supplied as template literal expressions using `${value}` syntax.

##### `.describe`:

- name: `String` the title of the `test`, use `$variable` in the name string to inject test values into the test title from the tagged template expressions
- suiteFn: `Function` the suite of `test`/`it`s to be ran, this is the function that will receive the parameters in each row as function arguments

### Usage

#### `.test(name, fn)`

Alias: `.it(name, fn)`

```js
each`
  a    | b    | expected
  ${1} | ${1} | ${2}
  ${1} | ${2} | ${3}
  ${2} | ${1} | ${3}
`.test('returns $expected when adding $a to $b', ({a, b, expected}) => {
  expect(a + b).toBe(expected);
});
```

#### `.test.only(name, fn)`

Aliases: `.it.only(name, fn)` or `.fit(name, fn)`

```js
each`
  a    | b    | expected
  ${1} | ${1} | ${2}
  ${1} | ${2} | ${3}
  ${2} | ${1} | ${3}
`.test.only('returns $expected when adding $a to $b', ({a, b, expected}) => {
  expect(a + b).toBe(expected);
});
```

#### `.test.skip(name, fn)`

Aliases: `.it.skip(name, fn)` or `.xit(name, fn)` or `.xtest(name, fn)`

```js
each`
  a    | b    | expected
  ${1} | ${1} | ${2}
  ${1} | ${2} | ${3}
  ${2} | ${1} | ${3}
`.test.skip('returns $expected when adding $a to $b', ({a, b, expected}) => {
  expect(a + b).toBe(expected);
});
```

#### Asynchronous `.test(name, fn(done))`

Alias: `.it(name, fn(done))`

```js
each`
  str
  ${'hello'}
  ${'mr'}
  ${'spy'}
`.test('gives 007 secret message: $str', ({str}, done) => {
  const asynchronousSpy = message => {
    expect(message).toBe(str);
    done();
  };
  callSomeAsynchronousFunction(asynchronousSpy)(str);
});
```

#### `.describe(name, fn)`

```js
each`
  a    | b    | expected
  ${1} | ${1} | ${2}
  ${1} | ${2} | ${3}
  ${2} | ${1} | ${3}
`.describe('$a + $b', ({a, b, expected}) => {
  test(`returns ${expected}`, () => {
    expect(a + b).toBe(expected);
  });

  test('does not mutate first arg', () => {
    a + b;
    expect(a).toBe(a);
  });

  test('does not mutate second arg', () => {
    a + b;
    expect(b).toBe(b);
  });
});
```

#### `.describe.only(name, fn)`

Aliases: `.fdescribe(name, fn)`

```js
each`
  a    | b    | expected
  ${1} | ${1} | ${2}
  ${1} | ${2} | ${3}
  ${2} | ${1} | ${3}
`.describe.only('$a + $b', ({a, b, expected}) => {
  test(`returns ${expected}`, () => {
    expect(a + b).toBe(expected);
  });
});
```

#### `.describe.skip(name, fn)`

Aliases: `.xdescribe(name, fn)`

```js
each`
  a    | b    | expected
  ${1} | ${1} | ${2}
  ${1} | ${2} | ${3}
  ${2} | ${1} | ${3}
`.describe.skip('$a + $b', ({a, b, expected}) => {
  test(`returns ${expected}`, () => {
    expect(a + b).toBe(expected);
  });
});
```

## License

MIT<|MERGE_RESOLUTION|>--- conflicted
+++ resolved
@@ -13,30 +13,6 @@
 
 ## Features
 
-<<<<<<< HEAD
-* `.test` to runs multiple tests with parameterised data
-  * Also under the alias: `.it`
-* `.test.only` to only run the parameterised tests
-  * Also under the aliases: `.it.only` or `.fit`
-* `.test.skip` to skip the parameterised tests
-  * Also under the aliases: `.it.skip` or `.xit` or `.xtest`
-* `.describe` to runs test suites with parameterised data
-* `.describe.only` to only run the parameterised suite of tests
-  * Also under the aliases: `.fdescribe`
-* `.describe.skip` to skip the parameterised suite of tests
-  * Also under the aliases: `.xdescribe`
-* Asynchronous tests with `done`
-* Unique test titles with [`printf` formatting](https://nodejs.org/api/util.html#util_util_format_format_args):
-  * `%s`- String.
-  * `%d`- Number.
-  * `%i` - Integer.
-  * `%f` - Floating point value.
-  * `%j` - JSON.
-  * `%o` - Object.
-  * `%%` - single percent sign ('%'). This does not consume an argument.
-  * `%p` - [pretty-format](https://www.npmjs.com/package/pretty-format).
-* 🖖 Spock like data tables with [Tagged Template Literals](#tagged-template-literal-of-rows)
-=======
 - `.test` to runs multiple tests with parameterised data
   - Also under the alias: `.it`
 - `.test.only` to only run the parameterised tests
@@ -57,8 +33,8 @@
   - `%j` - JSON.
   - `%o` - Object.
   - `%%` - single percent sign ('%'). This does not consume an argument.
+  - `%p` - [pretty-format](https://www.npmjs.com/package/pretty-format).
 - 🖖 Spock like data tables with [Tagged Template Literals](#tagged-template-literal-of-rows)
->>>>>>> aff9681e
 
 ---
 
@@ -123,19 +99,6 @@
 
 ##### `.test`:
 
-<<<<<<< HEAD
-* name: `String` the title of the `test`.
-  * Generate unique test titles by positionally injecting parameters with [`printf` formatting](https://nodejs.org/api/util.html#util_util_format_format_args):
-    * `%s`- String.
-    * `%d`- Number.
-    * `%i` - Integer.
-    * `%f` - Floating point value.
-    * `%j` - JSON.
-    * `%o` - Object.
-    * `%%` - single percent sign ('%'). This does not consume an argument.
-    * `%p` - [pretty-format](https://www.npmjs.com/package/pretty-format).
-* testFn: `Function` the test logic, this is the function that will receive the parameters of each row as function arguments
-=======
 - name: `String` the title of the `test`.
   - Generate unique test titles by positionally injecting parameters with [`printf` formatting](https://nodejs.org/api/util.html#util_util_format_format_args):
     - `%s`- String.
@@ -146,7 +109,6 @@
     - `%o` - Object.
     - `%%` - single percent sign ('%'). This does not consume an argument.
 - testFn: `Function` the test logic, this is the function that will receive the parameters of each row as function arguments
->>>>>>> aff9681e
 
 #### `each([parameters]).describe(name, suiteFn)`
 
@@ -156,19 +118,6 @@
 
 ##### `.describe`:
 
-<<<<<<< HEAD
-* name: `String` the title of the `describe`
-  * Generate unique test titles by positionally injecting parameters with [`printf` formatting](https://nodejs.org/api/util.html#util_util_format_format_args):
-    * `%s`- String.
-    * `%d`- Number.
-    * `%i` - Integer.
-    * `%f` - Floating point value.
-    * `%j` - JSON.
-    * `%o` - Object.
-    * `%%` - single percent sign ('%'). This does not consume an argument.
-    * `%p` - [pretty-format](https://www.npmjs.com/package/pretty-format).
-* suiteFn: `Function` the suite of `test`/`it`s to be ran, this is the function that will receive the parameters in each row as function arguments
-=======
 - name: `String` the title of the `describe`
   - Generate unique test titles by positionally injecting parameters with [`printf` formatting](https://nodejs.org/api/util.html#util_util_format_format_args):
     - `%s`- String.
@@ -179,7 +128,6 @@
     - `%o` - Object.
     - `%%` - single percent sign ('%'). This does not consume an argument.
 - suiteFn: `Function` the suite of `test`/`it`s to be ran, this is the function that will receive the parameters in each row as function arguments
->>>>>>> aff9681e
 
 ### Usage
 
@@ -483,4 +431,4 @@
 
 ## License
 
-MIT+MIT
