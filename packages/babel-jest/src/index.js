/**
 * Copyright (c) 2014-present, Facebook, Inc. All rights reserved.
 *
 * This source code is licensed under the MIT license found in the
 * LICENSE file in the root directory of this source tree.
 *
 * @flow
 */

import type {Path, ProjectConfig} from 'types/Config';
import type {
  CacheKeyOptions,
  Transformer,
  TransformOptions,
  TransformedSource,
} from 'types/Transform';

import crypto from 'crypto';
import fs from 'fs';
import path from 'path';
import {transformSync as babelTransform, loadPartialConfig} from '@babel/core';
import babelIstanbulPlugin from 'babel-plugin-istanbul';

const THIS_FILE = fs.readFileSync(__filename);
const jestPresetPath = require.resolve('babel-preset-jest');

const createTransformer = (options: any): Transformer => {
<<<<<<< HEAD
=======
  const cache = Object.create(null);

  const getBabelRC = filename => {
    const paths = [];
    let directory = filename;
    while (directory !== (directory = path.dirname(directory))) {
      if (cache[directory]) {
        break;
      }

      paths.push(directory);
      const configFilePath = path.join(directory, BABELRC_FILENAME);
      if (fs.existsSync(configFilePath)) {
        cache[directory] = fs.readFileSync(configFilePath, 'utf8');
        break;
      }
      let configJsFilePath = path.join(directory, BABELRC_JS_FILENAME);
      if (fs.existsSync(configJsFilePath)) {
        cache[directory] = JSON.stringify(require(configJsFilePath));
        break;
      }
      configJsFilePath = path.join(directory, BABEL_CONFIG_JS_FILENAME);
      if (fs.existsSync(configJsFilePath)) {
        cache[directory] = JSON.stringify(require(configJsFilePath));
        break;
      }
      const resolvedJsonFilePath = path.join(directory, PACKAGE_JSON);
      const packageJsonFilePath =
        resolvedJsonFilePath === PACKAGE_JSON
          ? path.resolve(directory, PACKAGE_JSON)
          : resolvedJsonFilePath;
      if (fs.existsSync(packageJsonFilePath)) {
        const packageJsonFileContents = require(packageJsonFilePath);
        if (packageJsonFileContents[BABEL_CONFIG_KEY]) {
          cache[directory] = JSON.stringify(
            packageJsonFileContents[BABEL_CONFIG_KEY],
          );
          break;
        }
      }
    }
    paths.forEach(directoryPath => (cache[directoryPath] = cache[directory]));
    return cache[directory] || '';
  };

>>>>>>> 187ca9ea
  options = Object.assign({}, options, {
    compact: false,
    plugins: (options && options.plugins) || [],
    presets: ((options && options.presets) || []).concat(jestPresetPath),
    sourceMaps: 'both',
  });

  delete options.cacheDirectory;
  delete options.filename;

  const loadBabelOptions = filename =>
    loadPartialConfig({
      ...options,
      caller: {
        name: 'babel-jest',
        supportsStaticESM: false,
      },
      filename,
    });

  return {
    canInstrument: true,
    getCacheKey(
      fileData: string,
      filename: Path,
      configString: string,
      {instrument, rootDir}: CacheKeyOptions,
    ): string {
      const babelOptions = loadBabelOptions(filename);
      const configPath = [
        babelOptions.config || '',
        babelOptions.babelrc || '',
      ];

      return crypto
        .createHash('md5')
        .update(THIS_FILE)
        .update('\0', 'utf8')
        .update(JSON.stringify(babelOptions.options))
        .update('\0', 'utf8')
        .update(fileData)
        .update('\0', 'utf8')
        .update(path.relative(rootDir, filename))
        .update('\0', 'utf8')
        .update(configString)
        .update('\0', 'utf8')
        .update(configPath.join(''))
        .update('\0', 'utf8')
        .update(instrument ? 'instrument' : '')
        .update('\0', 'utf8')
        .update(process.env.NODE_ENV || '')
        .update('\0', 'utf8')
        .update(process.env.BABEL_ENV || '')
        .digest('hex');
    },
    process(
      src: string,
      filename: Path,
      config: ProjectConfig,
      transformOptions?: TransformOptions,
    ): string | TransformedSource {
      const babelOptions = {...loadBabelOptions(filename).options};

      if (transformOptions && transformOptions.instrument) {
        babelOptions.auxiliaryCommentBefore = ' istanbul ignore next ';
        // Copied from jest-runtime transform.js
        babelOptions.plugins = babelOptions.plugins.concat([
          [
            babelIstanbulPlugin,
            {
              // files outside `cwd` will not be instrumented
              cwd: config.rootDir,
              exclude: [],
            },
          ],
        ]);
      }

      const transformResult = babelTransform(src, babelOptions);

      return transformResult || src;
    },
  };
};

module.exports = createTransformer();
(module.exports: any).createTransformer = createTransformer;<|MERGE_RESOLUTION|>--- conflicted
+++ resolved
@@ -25,54 +25,6 @@
 const jestPresetPath = require.resolve('babel-preset-jest');
 
 const createTransformer = (options: any): Transformer => {
-<<<<<<< HEAD
-=======
-  const cache = Object.create(null);
-
-  const getBabelRC = filename => {
-    const paths = [];
-    let directory = filename;
-    while (directory !== (directory = path.dirname(directory))) {
-      if (cache[directory]) {
-        break;
-      }
-
-      paths.push(directory);
-      const configFilePath = path.join(directory, BABELRC_FILENAME);
-      if (fs.existsSync(configFilePath)) {
-        cache[directory] = fs.readFileSync(configFilePath, 'utf8');
-        break;
-      }
-      let configJsFilePath = path.join(directory, BABELRC_JS_FILENAME);
-      if (fs.existsSync(configJsFilePath)) {
-        cache[directory] = JSON.stringify(require(configJsFilePath));
-        break;
-      }
-      configJsFilePath = path.join(directory, BABEL_CONFIG_JS_FILENAME);
-      if (fs.existsSync(configJsFilePath)) {
-        cache[directory] = JSON.stringify(require(configJsFilePath));
-        break;
-      }
-      const resolvedJsonFilePath = path.join(directory, PACKAGE_JSON);
-      const packageJsonFilePath =
-        resolvedJsonFilePath === PACKAGE_JSON
-          ? path.resolve(directory, PACKAGE_JSON)
-          : resolvedJsonFilePath;
-      if (fs.existsSync(packageJsonFilePath)) {
-        const packageJsonFileContents = require(packageJsonFilePath);
-        if (packageJsonFileContents[BABEL_CONFIG_KEY]) {
-          cache[directory] = JSON.stringify(
-            packageJsonFileContents[BABEL_CONFIG_KEY],
-          );
-          break;
-        }
-      }
-    }
-    paths.forEach(directoryPath => (cache[directoryPath] = cache[directory]));
-    return cache[directory] || '';
-  };
-
->>>>>>> 187ca9ea
   options = Object.assign({}, options, {
     compact: false,
     plugins: (options && options.plugins) || [],
