--- conflicted
+++ resolved
@@ -1,11 +1,7 @@
 {
   "name": "babel-jest",
   "description": "Jest plugin to use babel for transformation.",
-<<<<<<< HEAD
-  "version": "27.0.0-next.3",
-=======
   "version": "27.0.0-next.4",
->>>>>>> b1764ef3
   "repository": {
     "type": "git",
     "url": "https://github.com/facebook/jest.git",
@@ -19,11 +15,7 @@
     "./package.json": "./package.json"
   },
   "dependencies": {
-<<<<<<< HEAD
-    "@jest/transform": "^27.0.0-next.3",
-=======
     "@jest/transform": "^27.0.0-next.4",
->>>>>>> b1764ef3
     "@jest/types": "^27.0.0-next.3",
     "@types/babel__core": "^7.1.7",
     "babel-plugin-istanbul": "^6.0.0",
