--- conflicted
+++ resolved
@@ -16,13 +16,9 @@
     "@babel/core": "^7.1.0"
   },
   "peerDependencies": {
-<<<<<<< HEAD
     "@babel/core": "^7.0.0"
-=======
-    "babel-core": "^6.0.0 || ^7.0.0-0"
   },
   "engines": {
     "node": ">= 6"
->>>>>>> 993bc5c5
   }
 }