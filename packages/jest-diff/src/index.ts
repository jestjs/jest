/**
 * Copyright (c) Facebook, Inc. and its affiliates. All Rights Reserved.
 *
 * This source code is licensed under the MIT license found in the
 * LICENSE file in the root directory of this source tree.
 */

import prettyFormat = require('pretty-format');
import chalk from 'chalk';
<<<<<<< HEAD
import getType from 'jest-get-type';
import {
  DIFF_DELETE,
  DIFF_EQUAL,
  DIFF_INSERT,
  Diff as DiffClass,
} from './cleanupSemantic';
=======
import getType = require('jest-get-type');
>>>>>>> 7b8393e5
import diffLines from './diffLines';
import {normalizeDiffOptions} from './normalizeDiffOptions';
import {diffStringsRaw, diffStringsUnified} from './printDiffs';
import {NO_DIFF_MESSAGE, SIMILAR_MESSAGE} from './constants';
import {DiffOptionsNormalized, DiffOptions as JestDiffOptions} from './types';

const {
  AsymmetricMatcher,
  DOMCollection,
  DOMElement,
  Immutable,
  ReactElement,
  ReactTestComponent,
} = prettyFormat.plugins;

const PLUGINS = [
  ReactTestComponent,
  ReactElement,
  DOMElement,
  DOMCollection,
  Immutable,
  AsymmetricMatcher,
];
const FORMAT_OPTIONS = {
  plugins: PLUGINS,
};
const FORMAT_OPTIONS_0 = {...FORMAT_OPTIONS, indent: 0};
const FALLBACK_FORMAT_OPTIONS = {
  callToJSON: false,
  maxDepth: 10,
  plugins: PLUGINS,
};
const FALLBACK_FORMAT_OPTIONS_0 = {...FALLBACK_FORMAT_OPTIONS, indent: 0};

// Generate a string that will highlight the difference between two values
// with green and red. (similar to how github does code diffing)
function diff(a: any, b: any, options?: JestDiffOptions): string | null {
  if (Object.is(a, b)) {
    return NO_DIFF_MESSAGE;
  }

  const aType = getType(a);
  let expectedType = aType;
  let omitDifference = false;
  if (aType === 'object' && typeof a.asymmetricMatch === 'function') {
    if (a.$$typeof !== Symbol.for('jest.asymmetricMatcher')) {
      // Do not know expected type of user-defined asymmetric matcher.
      return null;
    }
    if (typeof a.getExpectedType !== 'function') {
      // For example, expect.anything() matches either null or undefined
      return null;
    }
    expectedType = a.getExpectedType();
    // Primitive types boolean and number omit difference below.
    // For example, omit difference for expect.stringMatching(regexp)
    omitDifference = expectedType === 'string';
  }

  if (expectedType !== getType(b)) {
    return (
      '  Comparing two different types of values.' +
      ` Expected ${chalk.green(expectedType)} but ` +
      `received ${chalk.red(getType(b))}.`
    );
  }

  if (omitDifference) {
    return null;
  }

  const optionsNormalized = normalizeDiffOptions(options);
  switch (aType) {
    case 'string':
      return diffLines(a, b, optionsNormalized);
    case 'boolean':
    case 'number':
      return comparePrimitive(a, b, optionsNormalized);
    case 'map':
      return compareObjects(sortMap(a), sortMap(b), optionsNormalized);
    case 'set':
      return compareObjects(sortSet(a), sortSet(b), optionsNormalized);
    default:
      return compareObjects(a, b, optionsNormalized);
  }
}

function comparePrimitive(
  a: number | boolean,
  b: number | boolean,
  options: DiffOptionsNormalized,
) {
  return diffLines(
    prettyFormat(a, FORMAT_OPTIONS),
    prettyFormat(b, FORMAT_OPTIONS),
    options,
  );
}

function sortMap(map: Map<unknown, unknown>) {
  return new Map(Array.from(map.entries()).sort());
}

function sortSet(set: Set<unknown>) {
  return new Set(Array.from(set.values()).sort());
}

function compareObjects(
  a: Record<string, any>,
  b: Record<string, any>,
  options: DiffOptionsNormalized,
) {
  let diffMessage;
  let hasThrown = false;

  try {
    diffMessage = diffLines(
      prettyFormat(a, FORMAT_OPTIONS_0),
      prettyFormat(b, FORMAT_OPTIONS_0),
      options,
      {
        a: prettyFormat(a, FORMAT_OPTIONS),
        b: prettyFormat(b, FORMAT_OPTIONS),
      },
    );
  } catch (e) {
    hasThrown = true;
  }

  // If the comparison yields no results, compare again but this time
  // without calling `toJSON`. It's also possible that toJSON might throw.
  if (!diffMessage || diffMessage === NO_DIFF_MESSAGE) {
    diffMessage = diffLines(
      prettyFormat(a, FALLBACK_FORMAT_OPTIONS_0),
      prettyFormat(b, FALLBACK_FORMAT_OPTIONS_0),
      options,
      {
        a: prettyFormat(a, FALLBACK_FORMAT_OPTIONS),
        b: prettyFormat(b, FALLBACK_FORMAT_OPTIONS),
      },
    );
    if (diffMessage !== NO_DIFF_MESSAGE && !hasThrown) {
      diffMessage = SIMILAR_MESSAGE + '\n\n' + diffMessage;
    }
  }

  return diffMessage;
}

// eslint-disable-next-line no-redeclare
namespace diff {
  export type Diff = DiffClass;
  export type DiffOptions = JestDiffOptions;
}

diff.diffStringsUnified = diffStringsUnified;
diff.diffStringsRaw = diffStringsRaw;
diff.DIFF_DELETE = DIFF_DELETE;
diff.DIFF_EQUAL = DIFF_EQUAL;
diff.DIFF_INSERT = DIFF_INSERT;

export = diff;<|MERGE_RESOLUTION|>--- conflicted
+++ resolved
@@ -7,17 +7,13 @@
 
 import prettyFormat = require('pretty-format');
 import chalk from 'chalk';
-<<<<<<< HEAD
-import getType from 'jest-get-type';
+import getType = require('jest-get-type');
 import {
   DIFF_DELETE,
   DIFF_EQUAL,
   DIFF_INSERT,
   Diff as DiffClass,
 } from './cleanupSemantic';
-=======
-import getType = require('jest-get-type');
->>>>>>> 7b8393e5
 import diffLines from './diffLines';
 import {normalizeDiffOptions} from './normalizeDiffOptions';
 import {diffStringsRaw, diffStringsUnified} from './printDiffs';
