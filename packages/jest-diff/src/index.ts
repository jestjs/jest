--- conflicted
+++ resolved
@@ -150,15 +150,9 @@
   return diffMessage;
 }
 
-<<<<<<< HEAD
-/* eslint-disable-next-line no-redeclare */
-namespace diff {
-  export type DiffOptionsType = DiffOptions;
-=======
 // eslint-disable-next-line no-redeclare
 namespace diff {
   export type DiffOptions = JestDiffOptions;
->>>>>>> 4c259423
 }
 
 export = diff;