--- conflicted
+++ resolved
@@ -87,16 +87,12 @@
 
 test('oneline strings', () => {
   // oneline strings don't produce a diff currently.
-<<<<<<< HEAD
-  expect(received('ab', 'aa')).toBe(null);
-=======
   expect(diff('ab', 'aa')).toBe(null);
   expect(diff('a', 'a')).toMatch(/no visual difference/);
   expect(diff('123456789', '234567890')).toBe(null);
   // if either string is oneline
   expect(diff('oneline', 'multi\nline')).toBe(null);
   expect(diff('multi\nline', 'oneline')).toBe(null);
->>>>>>> 53c0ccc8
 });
 
 test('falls back to not call toJSON if objects look identical', () => {
@@ -117,27 +113,6 @@
 //   * to omit Expected/Received heading which is an irrelevant detail
 // * join lines of expected string instead of multiline string:
 //   * to avoid ambiguity about indentation in diff lines
-
-test('falls back to not call toJSON', () => {
-  const a = {line: 2, toJSON};
-  const b = {key: {line: 2}, toJSON};
-  expect(diff(a, b)).toMatchSnapshot();
-  const expected = [
-    ' Object {',
-    '-  "key": Object {',
-    '     "line": 2,',
-    '-  },',
-    '   "toJSON": [Function toJSON],',
-    ' }',
-  ].join('\n');
-
-  test('unexpanded', () => {
-    expect(received(a, b, unexpanded)).toMatch(expected);
-  });
-  test('expanded', () => {
-    expect(received(a, b, expanded)).toMatch(expected);
-  });
-});
 
 describe('multiline strings', () => {
   const a = `line 1
