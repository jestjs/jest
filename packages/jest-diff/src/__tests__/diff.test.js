/**
 * Copyright (c) 2014-present, Facebook, Inc. All rights reserved.
 *
 * This source code is licensed under the BSD-style license found in the
 * LICENSE file in the root directory of this source tree. An additional grant
 * of patent rights can be found in the PATENTS file in the same directory.
 *
 * @flow
 */

const stripAnsi = require('strip-ansi');
const diff = require('../');

function received(a, b, options, replacement) {
  return stripAnsi(diff(a, b, options, replacement));
}

const unexpanded = {expand: false};
const expanded = {expand: true};

const toJSON = function toJSON() {
  return 'apple';
};

describe('different types', () => {
  [
    [1, 'a', 'number', 'string'],
    [{}, 'a', 'object', 'string'],
    [[], 2, 'array', 'number'],
    [null, undefined, 'null', 'undefined'],
    [() => {}, 3, 'function', 'number'],
  ].forEach(values => {
    const a = values[0];
    const b = values[1];
    const typeA = values[2];
    const typeB = values[3];

<<<<<<< HEAD
    test(`'${a}' and '${b}'`, () => {
      expect(received(a, b)).toBe(
=======
    test(`'${String(a)}' and '${String(b)}'`, () => {
      expect(stripAnsi(diff(a, b))).toBe(
>>>>>>> 417182bb
        '  Comparing two different types of values. ' +
          `Expected ${typeA} but received ${typeB}.`,
      );
    });
  });
});

describe('no visual difference', () => {
  [
    ['a', 'a'],
    [{}, {}],
    [[], []],
    [[1, 2], [1, 2]],
    [11, 11],
    [() => {}, () => {}],
    [null, null],
    [undefined, undefined],
    [{a: 1}, {a: 1}],
    [{a: {b: 5}}, {a: {b: 5}}],
  ].forEach(values => {
<<<<<<< HEAD
    test(`'${JSON.stringify(values[0])}' and '${JSON.stringify(values[1])}'`, () => {
      expect(received(values[0], values[1])).toBe(
=======
    test(`'${JSON.stringify(values[0])}' and '${JSON.stringify(
      values[1],
    )}'`, () => {
      expect(stripAnsi(diff(values[0], values[1]))).toBe(
>>>>>>> 417182bb
        'Compared values have no visual difference.',
      );
    });
  });

  test('Map key order should be irrelevant', () => {
    const arg1 = new Map([[1, 'foo'], [2, 'bar']]);
    const arg2 = new Map([[2, 'bar'], [1, 'foo']]);

    expect(received(arg1, arg2)).toBe(
      'Compared values have no visual difference.',
    );
  });

  test('Set value order should be irrelevant', () => {
    const arg1 = new Set([1, 2]);
    const arg2 = new Set([2, 1]);

    expect(received(arg1, arg2)).toBe(
      'Compared values have no visual difference.',
    );
  });
});

test('oneline strings', () => {
  // oneline strings don't produce a diff currently.
  expect(received('ab', 'aa')).toBe(null);
});

test('falls back to not call toJSON if objects look identical', () => {
  const a = {line: 1, toJSON};
  const b = {line: 2, toJSON};
  expect(diff(a, b)).toMatchSnapshot();
});

test('prints a fallback message if two objects truly look identical', () => {
  const a = {line: 2, toJSON};
  const b = {line: 2, toJSON};
  expect(diff(a, b)).toMatchSnapshot();
});

// Some of the following assertions seem complex, but compare to alternatives:
// * toMatch instead of toMatchSnapshot:
//   * to avoid visual complexity of escaped quotes in expected string
//   * to omit Expected/Received heading which is an irrelevant detail
// * join lines of expected string instead of multiline string:
//   * to avoid ambiguity about indentation in diff lines

test('falls back to not call toJSON', () => {
  const a = {line: 2, toJSON};
  const b = {key: {line: 2}, toJSON};
  expect(diff(a, b)).toMatchSnapshot();
  const expected = [
    ' Object {',
    '-  "key": Object {',
    '     "line": 2,',
    '-  },',
    '   "toJSON": [Function toJSON],',
    ' }',
  ].join('\n');

  test('unexpanded', () => {
    expect(received(a, b, unexpanded)).toMatch(expected);
  });
  test('expanded', () => {
    expect(received(a, b, expanded)).toMatch(expected);
  });
});

describe('multiline strings', () => {
  const a = `line 1
line 2
line 3
line 4`;
  const b = `line 1
line  2
line 3
line 4`;
  const expected = [
    ' line 1',
    '-line 2',
    '+line  2',
    ' line 3',
    ' line 4',
  ].join('\n');

  test('unexpanded', () => {
    expect(received(a, b, unexpanded)).toMatch(expected);
  });
  test('expanded', () => {
    expect(received(a, b, expanded)).toMatch(expected);
  });
});

describe('objects', () => {
  const a = {a: {b: {c: 5}}};
  const b = {a: {b: {c: 6}}};
  const expected = [
    ' Object {',
    '   "a": Object {',
    '     "b": Object {',
    '-      "c": 5,',
    '+      "c": 6,',
    '     },',
    '   },',
    ' }',
  ].join('\n');

  test('unexpanded', () => {
    expect(received(a, b, unexpanded)).toMatch(expected);
  });
  test('expanded', () => {
    expect(received(a, b, expanded)).toMatch(expected);
  });
});

test('numbers', () => {
  const result = diff(123, 234);
  expect(result).toBe(null);
});

test('booleans', () => {
  const result = diff(true, false);
  expect(result).toBe(null);
});

describe('multiline string non-snapshot', () => {
  // For example, CLI output
  // toBe or toEqual for a string isn’t enclosed in double quotes.
  const a = `
Options:
--help, -h  Show help                            [boolean]
--bail, -b  Exit the test suite immediately upon the first
            failing test.                        [boolean]
`;
  const b = `
Options:
  --help, -h  Show help                            [boolean]
  --bail, -b  Exit the test suite immediately upon the first
              failing test.                        [boolean]
`;
  const expected = [
    ' Options:',
    '---help, -h  Show help                            [boolean]',
    '---bail, -b  Exit the test suite immediately upon the first',
    '-            failing test.                        [boolean]',
    '+  --help, -h  Show help                            [boolean]',
    '+  --bail, -b  Exit the test suite immediately upon the first',
    '+              failing test.                        [boolean]',
  ].join('\n');

  test('unexpanded', () => {
    expect(received(a, b, unexpanded)).toMatch(expected);
  });
  test('expanded', () => {
    expect(received(a, b, expanded)).toMatch(expected);
  });
});

describe('multiline string snapshot', () => {
  // For example, CLI output
  // A snapshot of a string is enclosed in double quotes.
  const a = `
"
Options:
--help, -h  Show help                            [boolean]
--bail, -b  Exit the test suite immediately upon the first
            failing test.                        [boolean]"
`;
  const b = `
"
Options:
  --help, -h  Show help                            [boolean]
  --bail, -b  Exit the test suite immediately upon the first
              failing test.                        [boolean]"
`;
  const expected = [
    ' "',
    ' Options:',
    '---help, -h  Show help                            [boolean]',
    '---bail, -b  Exit the test suite immediately upon the first',
    '-            failing test.                        [boolean]"',
    '+  --help, -h  Show help                            [boolean]',
    '+  --bail, -b  Exit the test suite immediately upon the first',
    '+              failing test.                        [boolean]"',
  ].join('\n');

  test('unexpanded', () => {
    expect(received(a, b, unexpanded)).toMatch(expected);
  });
  test('expanded', () => {
    expect(received(a, b, expanded)).toMatch(expected);
  });
});

describe('React elements', () => {
  const a = {
    $$typeof: Symbol.for('react.element'),
    props: {
      children: 'Hello',
      className: 'fun',
    },
    type: 'div',
  };
  const b = {
    $$typeof: Symbol.for('react.element'),
    className: 'fun', // ignored by serializer
    props: {
      children: 'Goodbye',
    },
    type: 'div',
  };
  const expected = [
    '-<div',
    '-  className="fun"',
    '->',
    '-  Hello',
    '+<div>',
    '+  Goodbye',
    ' </div>',
  ].join('\n');

  test('unexpanded', () => {
    expect(received(a, b, unexpanded)).toMatch(expected);
  });
  test('expanded', () => {
    expect(received(a, b, expanded)).toMatch(expected);
  });
});

test('collapses big diffs to patch format', () => {
  const result = diff(
    {test: [1, 2, 3, 4, 5, 6, 7, 8, 9, 10]},
    {test: [1, 2, 3, 4, 5, 6, 7, 8, 10, 9]},
    unexpanded,
  );

  expect(result).toMatchSnapshot();
});

<<<<<<< HEAD
describe('indentation in JavaScript structures', () => {
  const a = {
    searching: '',
    sorting: {
      descending: false,
      fieldKey: 'what',
    },
  };
  const b = {
    searching: '',
    sorting: [
      {
        descending: false,
        fieldKey: 'what',
      },
    ],
  };

  describe('from less to more', () => {
    // Replace unchanged chunk in the middle with received lines,
    // which are more indented.
    const expected = [
      ' Object {',
      '   "searching": "",',
      '-  "sorting": Object {',
      '+  "sorting": Array [',
      '+    Object {',
      '       "descending": false,',
      '       "fieldKey": "what",',
      '     },',
      '+  ],',
      ' }',
    ].join('\n');

    test('unexpanded', () => {
      expect(received(a, b, unexpanded)).toMatch(expected);
    });
    test('expanded', () => {
      expect(received(a, b, expanded)).toMatch(expected);
    });

    // Snapshots cannot distinguish indentation from leading spaces in text :(
  });

  describe('from more to less', () => {
    // Replace unchanged chunk in the middle with received lines,
    // which are less indented.
    const expected = [
      ' Object {',
      '   "searching": "",',
      '-  "sorting": Array [',
      '-    Object {',
      '+  "sorting": Object {',
      '     "descending": false,',
      '     "fieldKey": "what",',
      '   },',
      '-  ],',
      ' }',
    ].join('\n');

    test('unexpanded', () => {
      expect(received(b, a, unexpanded)).toMatch(expected);
    });
    test('expanded', () => {
      expect(received(b, a, expanded)).toMatch(expected);
    });

    // Snapshots cannot distinguish indentation from leading spaces in text :(
  });
});

describe('multiline string as property of JavaScript object', () => {
  // Unindented is safest in multiline strings:
  const aUn = {
    id: 'J',
    points: `0.5,0.460
0.25,0.875`,
  };
  const bUn = {
    id: 'J',
    points: `0.5,0.460
0.5,0.875
0.25,0.875`,
  };
  const aUnSnap = [
    'Object {',
    '  "id": "J",',
    '  "points": "0.5,0.460',
    '0.25,0.875",',
    '}',
  ].join('\n');
  const bUnSnap = [
    'Object {',
    '  "id": "J",',
    '  "points": "0.5,0.460',
    '0.5,0.875',
    '0.25,0.875",',
    '}',
  ].join('\n');

  // Indented is confusing, as this test demonstrates :(
  // What looks like one indent level under points is really two levels,
  // because the test itself is indented one level!
  const aIn = {
    id: 'J',
    points: `0.5,0.460
      0.25,0.875`,
  };
  const bIn = {
    id: 'J',
    points: `0.5,0.460
      0.5,0.875
      0.25,0.875`,
  };
  const aInSnap = [
    'Object {',
    '  "id": "J",',
    '  "points": "0.5,0.460',
    '      0.25,0.875",',
    '}',
  ].join('\n');
  const bInSnap = [
    'Object {',
    '  "id": "J",',
    '  "points": "0.5,0.460',
    '      0.5,0.875',
    '      0.25,0.875",',
    '}',
  ].join('\n');

  describe('unindented', () => {
    const expected = [
      ' Object {',
      '   "id": "J",',
      '   "points": "0.5,0.460',
      '+0.5,0.875',
      ' 0.25,0.875",',
      ' }',
    ].join('\n');

    test('unexpanded', () => {
      expect(received(aUn, bUn, unexpanded)).toMatch(expected);
    });
    test('expanded', () => {
      expect(received(aUn, bUn, expanded)).toMatch(expected);
    });

    // Proposed serialization for multiline string value in objects.
    test('unexpanded snapshot', () => {
      expect(received(aUnSnap, bUnSnap, unexpanded)).toMatch(expected);
    });
    test('expanded snapshot', () => {
      expect(received(aUnSnap, bUnSnap, expanded)).toMatch(expected);
    });
  });

  describe('indented', () => {
    const expected = [
      ' Object {',
      '   "id": "J",',
      '   "points": "0.5,0.460',
      '+      0.5,0.875',
      '       0.25,0.875",',
      ' }',
    ].join('\n');

    test('unexpanded', () => {
      expect(received(aIn, bIn, unexpanded)).toMatch(expected);
    });
    test('expanded', () => {
      expect(received(aIn, bIn, expanded)).toMatch(expected);
    });

    // If change to serialization for multiline string value in objects,
    // then review the relevance of the following tests:
    test('unexpanded snapshot', () => {
      expect(received(aInSnap, bInSnap, unexpanded)).toMatch(expected);
    });
    test('expanded snapshot', () => {
      expect(received(aInSnap, bInSnap, expanded)).toMatch(expected);
    });
  });

  describe('unindented to indented', () => {
    // Don’t ignore changes to indentation in a multiline string.
    const expected = [
      ' Object {',
      '   "id": "J",',
      '   "points": "0.5,0.460',
      '-0.25,0.875",',
      '+      0.5,0.875',
      '+      0.25,0.875",',
      ' }',
    ].join('\n');

    test('unexpanded', () => {
      expect(received(aUn, bIn, unexpanded)).toMatch(expected);
    });
    test('expanded', () => {
      expect(received(aUn, bIn, expanded)).toMatch(expected);
    });

    // If change to serialization for multiline string value in objects,
    // then review the relevance of the following tests:
    test('unexpanded snapshot', () => {
      expect(received(aUnSnap, bInSnap, unexpanded)).toMatch(expected);
    });
    test('expanded snapshot', () => {
      expect(received(aUnSnap, bInSnap, expanded)).toMatch(expected);
    });
  });
});

describe('indentation in React elements', () => {
  const leaf = {
    $$typeof: Symbol.for('react.element'),
    props: {
      children: ['text'],
    },
    type: 'span',
  };
  const a = {
    $$typeof: Symbol.for('react.element'),
    props: {
      children: [leaf],
    },
    type: 'span',
  };
  const b = {
    $$typeof: Symbol.for('react.element'),
    props: {
      children: [
        {
          $$typeof: Symbol.for('react.element'),
          props: {
            children: [leaf],
          },
          type: 'strong',
        },
      ],
    },
    type: 'span',
  };

  describe('from less to more', () => {
    // Replace unchanged chunk in the middle with received lines,
    // which are more indented.
    const expected = [
      ' <span>',
      '+  <strong>',
      '     <span>',
      '       text',
      '     </span>',
      '+  </strong>',
      ' </span>',
    ].join('\n');

    test('unexpanded', () => {
      expect(received(a, b, unexpanded)).toMatch(expected);
    });
    test('expanded', () => {
      expect(received(a, b, expanded)).toMatch(expected);
    });

    // Snapshots cannot distinguish indentation from leading spaces in text :(
  });

  describe('from more to less', () => {
    // Replace unchanged chunk in the middle with received lines,
    // which are less indented.
    const expected = [
      ' <span>',
      '-  <strong>',
      '   <span>',
      '     text',
      '   </span>',
      '-  </strong>',
      ' </span>',
    ].join('\n');

    test('unexpanded', () => {
      expect(received(b, a, unexpanded)).toMatch(expected);
    });
    test('expanded', () => {
      expect(received(b, a, expanded)).toMatch(expected);
    });

    // Snapshots cannot distinguish indentation from leading spaces in text :(
  });
});

describe('spaces as text in React elements', () => {
  const value = 2;
  const unit = {
    $$typeof: Symbol.for('react.element'),
    props: {
      children: ['m'],
      title: 'meters',
    },
    type: 'abbr',
  };
  const a = {
    $$typeof: Symbol.for('react.element'),
    props: {
      children: [value, ' ', unit],
    },
    type: 'span',
  };
  const b = {
    $$typeof: Symbol.for('react.element'),
    props: {
      children: [value, '  ', unit],
    },
    type: 'span',
  };
  const aSnap = [
    '<span>',
    '  2',
    '   ',
    '  <abbr',
    '    title="meters"',
    '  >',
    '    m',
    '  </abbr>',
    '</span>',
  ].join('\n');
  const bSnap = [
    '<span>',
    '  2',
    '    ',
    '  <abbr',
    '    title="meters"',
    '  >',
    '    m',
    '  </abbr>',
    '</span>',
  ].join('\n');

  describe('from less to more', () => {
    // Replace one space with two spaces.
    const expected = [
      ' <span>',
      '   2',
      '-   ',
      '+    ',
      '   <abbr',
      '     title="meters"',
      '   >',
      '     m',
      '   </abbr>',
      //' </span>', // unexpanded does not include this line
    ].join('\n');

    test('unexpanded', () => {
      expect(received(a, b, unexpanded)).toMatch(expected);
    });
    test('expanded', () => {
      expect(received(a, b, expanded)).toMatch(expected);
    });

    // Snapshots must display differences of leading spaces in text.
    test('unexpanded snapshot', () => {
      expect(received(aSnap, bSnap, unexpanded)).toMatch(expected);
    });
    test('expanded snapshot', () => {
      expect(received(aSnap, bSnap, expanded)).toMatch(expected);
    });
  });

  describe('from more to less', () => {
    // Replace two spaces with one space.
    const expected = [
      ' <span>',
      '   2',
      '-    ',
      '+   ',
      '   <abbr',
      '     title="meters"',
      '   >',
      '     m',
      '   </abbr>',
      //' </span>', // unexpanded does not include this line
    ].join('\n');

    test('unexpanded', () => {
      expect(received(b, a, unexpanded)).toMatch(expected);
    });
    test('expanded', () => {
      expect(received(b, a, expanded)).toMatch(expected);
    });

    // Snapshots must display differences of leading spaces in text.
    test('unexpanded snapshot', () => {
      expect(received(bSnap, aSnap, unexpanded)).toMatch(expected);
    });
    test('expanded snapshot', () => {
      expect(received(bSnap, aSnap, expanded)).toMatch(expected);
    });
  });
});

describe('spaces at beginning or end of text in React elements', () => {
  const em = {
    $$typeof: Symbol.for('react.element'),
    props: {
      children: ['already'],
    },
    type: 'em',
  };
  const a = {
    $$typeof: Symbol.for('react.element'),
    props: {
      children: ['Jest is', em, 'configured'],
    },
    type: 'p',
  };
  const b = {
    $$typeof: Symbol.for('react.element'),
    props: {
      children: ['Jest is ', em, ' configured'],
    },
    type: 'p',
  };
  const aSnap = [
    '<p>',
    '  Jest is',
    '  <em>',
    '    already',
    '  </em>',
    '  configured',
    '</p>',
  ].join('\n');
  const bSnap = [
    '<p>',
    '  Jest is ',
    '  <em>',
    '    already',
    '  </em>',
    '   configured',
    '</p>',
  ].join('\n');

  describe('from less to more', () => {
    // Replace no space with one space at edge of text nodes.
    const expected = [
      ' <p>',
      '-  Jest is',
      '+  Jest is ',
      '   <em>',
      '     already',
      '   </em>',
      '-  configured',
      '+   configured',
      ' </p>',
    ].join('\n');

    test('unexpanded', () => {
      expect(received(a, b, unexpanded)).toMatch(expected);
    });
    test('expanded', () => {
      expect(received(a, b, expanded)).toMatch(expected);
    });

    // Snapshots must display differences of leading spaces in text.
    test('unexpanded snapshot', () => {
      expect(received(aSnap, bSnap, unexpanded)).toMatch(expected);
    });
    test('expanded snapshot', () => {
      expect(received(aSnap, bSnap, expanded)).toMatch(expected);
    });
  });

  describe('from more to less', () => {
    // Replace one space with no space at edge of text nodes.
    const expected = [
      ' <p>',
      '-  Jest is ',
      '+  Jest is',
      '   <em>',
      '     already',
      '   </em>',
      '-   configured',
      '+  configured',
      ' </p>',
    ].join('\n');

    test('unexpanded', () => {
      expect(received(b, a, unexpanded)).toMatch(expected);
    });
    test('expanded', () => {
      expect(received(b, a, expanded)).toMatch(expected);
    });

    // Snapshots must display differences of leading spaces in text.
    test('unexpanded snapshot', () => {
      expect(received(bSnap, aSnap, unexpanded)).toMatch(expected);
    });
    test('expanded snapshot', () => {
      expect(received(bSnap, aSnap, expanded)).toMatch(expected);
    });
  });
=======
describe('context', () => {
  const testDiffContextLines = (contextLines?: number) => {
    test(`number of lines: ${typeof contextLines === 'number'
      ? contextLines
      : 'null'} ${typeof contextLines !== 'number' || contextLines < 0
      ? '(5 default)'
      : ''}`, () => {
      const result = diff(
        {test: [1, 2, 3, 4, 5, 6, 7, 8, 9, 10]},
        {test: [1, 2, 3, 4, 5, 6, 7, 8, 10, 9]},
        {
          contextLines,
          expand: false,
        },
      );
      expect(result).toMatchSnapshot();
    });
  };

  testDiffContextLines(); // 5 by default
  testDiffContextLines(2);
  testDiffContextLines(1);
  testDiffContextLines(0);
  testDiffContextLines(-1); // Will use default
>>>>>>> 417182bb
});<|MERGE_RESOLUTION|>--- conflicted
+++ resolved
@@ -11,8 +11,8 @@
 const stripAnsi = require('strip-ansi');
 const diff = require('../');
 
-function received(a, b, options, replacement) {
-  return stripAnsi(diff(a, b, options, replacement));
+function received(a, b, options) {
+  return stripAnsi(diff(a, b, options));
 }
 
 const unexpanded = {expand: false};
@@ -35,13 +35,8 @@
     const typeA = values[2];
     const typeB = values[3];
 
-<<<<<<< HEAD
-    test(`'${a}' and '${b}'`, () => {
+    test(`'${String(a)}' and '${String(b)}'`, () => {
       expect(received(a, b)).toBe(
-=======
-    test(`'${String(a)}' and '${String(b)}'`, () => {
-      expect(stripAnsi(diff(a, b))).toBe(
->>>>>>> 417182bb
         '  Comparing two different types of values. ' +
           `Expected ${typeA} but received ${typeB}.`,
       );
@@ -62,15 +57,10 @@
     [{a: 1}, {a: 1}],
     [{a: {b: 5}}, {a: {b: 5}}],
   ].forEach(values => {
-<<<<<<< HEAD
-    test(`'${JSON.stringify(values[0])}' and '${JSON.stringify(values[1])}'`, () => {
-      expect(received(values[0], values[1])).toBe(
-=======
     test(`'${JSON.stringify(values[0])}' and '${JSON.stringify(
       values[1],
     )}'`, () => {
-      expect(stripAnsi(diff(values[0], values[1]))).toBe(
->>>>>>> 417182bb
+      expect(received(values[0], values[1])).toBe(
         'Compared values have no visual difference.',
       );
     });
@@ -311,7 +301,6 @@
   expect(result).toMatchSnapshot();
 });
 
-<<<<<<< HEAD
 describe('indentation in JavaScript structures', () => {
   const a = {
     searching: '',
@@ -813,7 +802,8 @@
       expect(received(bSnap, aSnap, expanded)).toMatch(expected);
     });
   });
-=======
+});
+
 describe('context', () => {
   const testDiffContextLines = (contextLines?: number) => {
     test(`number of lines: ${typeof contextLines === 'number'
@@ -838,5 +828,4 @@
   testDiffContextLines(1);
   testDiffContextLines(0);
   testDiffContextLines(-1); // Will use default
->>>>>>> 417182bb
 });