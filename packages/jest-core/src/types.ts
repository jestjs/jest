/**
 * Copyright (c) Meta Platforms, Inc. and affiliates.
 *
 * This source code is licensed under the MIT license found in the
 * LICENSE file in the root directory of this source tree.
 */

import type {AggregatedResult, Test, TestContext} from '@jest/test-result';

export type Stats = {
  roots: number;
  testMatch: number;
  testPathIgnorePatterns: number;
  testRegex: number;
  testPathPatterns?: number;
};

export type TestRunData = Array<{
  context: TestContext;
  matches: {
    allTests: number;
    tests: Array<Test>;
    total?: number;
    stats?: Stats;
  };
}>;

export type TestPathCases = Array<{
  stat: keyof Stats;
  isMatch: (path: string) => boolean;
}>;

export type TestPathCasesWithPathPattern = TestPathCases & {
  testPathPatterns: (path: string) => boolean;
};

export type Filter = (testPaths: Array<string>) => Promise<{
<<<<<<< HEAD
  filtered: Array<string>;
}>;
=======
  filtered: Array<FilterResult>;
}>;

export type OnCompleteCallback = (
  results: AggregatedResult,
) => void | undefined;

/**
 * The result of running runCore.
 */
export type JestRunResult = {
  results: AggregatedResult;
};
>>>>>>> 92d6d44f
<|MERGE_RESOLUTION|>--- conflicted
+++ resolved
@@ -35,11 +35,7 @@
 };
 
 export type Filter = (testPaths: Array<string>) => Promise<{
-<<<<<<< HEAD
   filtered: Array<string>;
-}>;
-=======
-  filtered: Array<FilterResult>;
 }>;
 
 export type OnCompleteCallback = (
@@ -51,5 +47,4 @@
  */
 export type JestRunResult = {
   results: AggregatedResult;
-};
->>>>>>> 92d6d44f
+};