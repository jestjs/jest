/**
 * Copyright (c) Facebook, Inc. and its affiliates. All Rights Reserved.
 *
 * This source code is licensed under the MIT license found in the
 * LICENSE file in the root directory of this source tree.
 */

import {AggregatedResult, TestResult} from '@jest/test-result';
import {Test} from 'jest-runner';
import {Context} from 'jest-runtime';
import {Reporter, ReporterOnStartOptions} from '@jest/reporters';

export default class ReporterDispatcher {
  private _reporters: Array<Reporter>;

  constructor() {
    this._reporters = [];
  }

  register(reporter: Reporter): void {
    this._reporters.push(reporter);
  }

  unregister(ReporterClass: Function) {
    this._reporters = this._reporters.filter(
      reporter => !(reporter instanceof ReporterClass),
    );
  }

  async onTestResult(
    test: Test,
    testResult: TestResult,
    results: AggregatedResult,
  ) {
    for (const reporter of this._reporters) {
      reporter.onTestResult &&
        (await reporter.onTestResult(test, testResult, results));
    }

    // Release memory if unused later.
<<<<<<< HEAD
    testResult.sourceMaps = undefined;
    testResult.coverage = undefined;
=======
    testResult.console = undefined;
>>>>>>> 84466b7b
  }

  async onTestStart(test: Test) {
    for (const reporter of this._reporters) {
      reporter.onTestStart && (await reporter.onTestStart(test));
    }
  }

  async onRunStart(results: AggregatedResult, options: ReporterOnStartOptions) {
    for (const reporter of this._reporters) {
      reporter.onRunStart && (await reporter.onRunStart(results, options));
    }
  }

  async onRunComplete(contexts: Set<Context>, results: AggregatedResult) {
    for (const reporter of this._reporters) {
      reporter.onRunComplete &&
        (await reporter.onRunComplete(contexts, results));
    }
  }

  // Return a list of last errors for every reporter
  getErrors(): Array<Error> {
    return this._reporters.reduce<Array<Error>>((list, reporter) => {
      const error = reporter.getLastError && reporter.getLastError();
      return error ? list.concat(error) : list;
    }, []);
  }

  hasErrors(): boolean {
    return this.getErrors().length !== 0;
  }
}<|MERGE_RESOLUTION|>--- conflicted
+++ resolved
@@ -38,12 +38,9 @@
     }
 
     // Release memory if unused later.
-<<<<<<< HEAD
     testResult.sourceMaps = undefined;
     testResult.coverage = undefined;
-=======
     testResult.console = undefined;
->>>>>>> 84466b7b
   }
 
   async onTestStart(test: Test) {
