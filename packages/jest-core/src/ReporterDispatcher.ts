--- conflicted
+++ resolved
@@ -5,7 +5,6 @@
  * LICENSE file in the root directory of this source tree.
  */
 
-<<<<<<< HEAD
 import {
   AggregatedResult,
   TestCase,
@@ -15,12 +14,6 @@
 import {Test} from 'jest-runner';
 import {Context} from 'jest-runtime';
 import {Reporter, ReporterOnStartOptions} from '@jest/reporters';
-=======
-import type {AggregatedResult, TestResult} from '@jest/test-result';
-import type {Test} from 'jest-runner';
-import type {Context} from 'jest-runtime';
-import type {Reporter, ReporterOnStartOptions} from '@jest/reporters';
->>>>>>> a35b9cc6
 
 export default class ReporterDispatcher {
   private _reporters: Array<Reporter>;
@@ -58,11 +51,8 @@
     testResult.console = undefined;
   }
 
-<<<<<<< HEAD
+
   async onTestFileStart(test: Test) {
-=======
-  async onTestStart(test: Test): Promise<void> {
->>>>>>> a35b9cc6
     for (const reporter of this._reporters) {
       if (reporter.onTestFileStart) {
         await reporter.onTestFileStart(test);
@@ -81,7 +71,7 @@
     }
   }
 
-<<<<<<< HEAD
+
   async onTestCaseResult(
     test: Test,
     testCase: TestCase,
@@ -94,12 +84,6 @@
   }
 
   async onRunComplete(contexts: Set<Context>, results: AggregatedResult) {
-=======
-  async onRunComplete(
-    contexts: Set<Context>,
-    results: AggregatedResult,
-  ): Promise<void> {
->>>>>>> a35b9cc6
     for (const reporter of this._reporters) {
       reporter.onRunComplete &&
         (await reporter.onRunComplete(contexts, results));
