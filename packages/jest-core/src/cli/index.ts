/**
 * Copyright (c) Meta Platforms, Inc. and affiliates.
 *
 * This source code is licensed under the MIT license found in the
 * LICENSE file in the root directory of this source tree.
 */

import {performance} from 'perf_hooks';
import type {WriteStream} from 'tty';
<<<<<<< HEAD
import exit = require('exit');
=======
import chalk = require('chalk');
import exit = require('exit-x');
>>>>>>> bacb7de3
import * as fs from 'graceful-fs';
import * as pc from 'picocolors';
import {CustomConsole} from '@jest/console';
import type {AggregatedResult, TestContext} from '@jest/test-result';
import type {Config} from '@jest/types';
import type {ChangedFilesPromise} from 'jest-changed-files';
import {readConfigs} from 'jest-config';
import type {IHasteMap} from 'jest-haste-map';
import Runtime from 'jest-runtime';
import {createDirectory, pluralize, preRunMessage} from 'jest-util';
import {TestWatcher} from 'jest-watcher';
import {formatHandleErrors} from '../collectHandles';
import getChangedFilesPromise from '../getChangedFilesPromise';
import getConfigsOfProjectsToRun from '../getConfigsOfProjectsToRun';
import getProjectNamesMissingWarning from '../getProjectNamesMissingWarning';
import getSelectProjectsMessage from '../getSelectProjectsMessage';
import createContext from '../lib/createContext';
import handleDeprecationWarnings from '../lib/handleDeprecationWarnings';
import logDebugMessages from '../lib/logDebugMessages';
import runJest from '../runJest';
import type {Filter} from '../types';
import watch from '../watch';

const {print: preRunMessagePrint} = preRunMessage;

type OnCompleteCallback = (results: AggregatedResult) => void | undefined;

export async function runCLI(
  argv: Config.Argv,
  projects: Array<string>,
): Promise<{
  results: AggregatedResult;
  globalConfig: Config.GlobalConfig;
}> {
  performance.mark('jest/runCLI:start');
  let results: AggregatedResult | undefined;

  // If we output a JSON object, we can't write anything to stdout, since
  // it'll break the JSON structure and it won't be valid.
  const outputStream =
    argv.json || argv.useStderr ? process.stderr : process.stdout;

  const {globalConfig, configs, hasDeprecationWarnings} = await readConfigs(
    argv,
    projects,
  );

  if (argv.debug) {
    logDebugMessages(globalConfig, configs, outputStream);
  }

  if (argv.showConfig) {
    logDebugMessages(globalConfig, configs, process.stdout);
    exit(0);
  }

  if (argv.clearCache) {
    // stick in a Set to dedupe the deletions
    const uniqueConfigDirectories = new Set(
      configs.map(config => config.cacheDirectory),
    );
    for (const cacheDirectory of uniqueConfigDirectories) {
      fs.rmSync(cacheDirectory, {force: true, recursive: true});
      process.stdout.write(`Cleared ${cacheDirectory}\n`);
    }

    exit(0);
  }

  const configsOfProjectsToRun = getConfigsOfProjectsToRun(configs, {
    ignoreProjects: argv.ignoreProjects,
    selectProjects: argv.selectProjects,
  });
  if (argv.selectProjects || argv.ignoreProjects) {
    const namesMissingWarning = getProjectNamesMissingWarning(configs, {
      ignoreProjects: argv.ignoreProjects,
      selectProjects: argv.selectProjects,
    });
    if (namesMissingWarning) {
      outputStream.write(namesMissingWarning);
    }
    outputStream.write(
      getSelectProjectsMessage(configsOfProjectsToRun, {
        ignoreProjects: argv.ignoreProjects,
        selectProjects: argv.selectProjects,
      }),
    );
  }

  await _run10000(
    globalConfig,
    configsOfProjectsToRun,
    hasDeprecationWarnings,
    outputStream,
    r => {
      results = r;
    },
  );

  if (argv.watch || argv.watchAll) {
    // If in watch mode, return the promise that will never resolve.
    // If the watch mode is interrupted, watch should handle the process
    // shutdown.
    // eslint-disable-next-line @typescript-eslint/no-empty-function
    return new Promise(() => {});
  }

  if (!results) {
    throw new Error(
      'AggregatedResult must be present after test run is complete',
    );
  }

  const {openHandles} = results;

  if (openHandles && openHandles.length > 0) {
    const formatted = formatHandleErrors(openHandles, configs[0]);

    const openHandlesString = pluralize('open handle', formatted.length, 's');

    const message =
      pc.red(
        `\nJest has detected the following ${openHandlesString} potentially keeping Jest from exiting:\n\n`,
      ) + formatted.join('\n\n');

    console.error(message);
  }

  performance.mark('jest/runCLI:end');
  return {globalConfig, results};
}

const buildContextsAndHasteMaps = async (
  configs: Array<Config.ProjectConfig>,
  globalConfig: Config.GlobalConfig,
  outputStream: WriteStream,
) => {
  const hasteMapInstances = Array.from<IHasteMap>({
    length: configs.length,
  });
  const contexts = await Promise.all(
    configs.map(async (config, index) => {
      createDirectory(config.cacheDirectory);
      const hasteMapInstance = await Runtime.createHasteMap(config, {
        console: new CustomConsole(outputStream, outputStream),
        maxWorkers: Math.max(
          1,
          Math.floor(globalConfig.maxWorkers / configs.length),
        ),
        resetCache: !config.cache,
        watch: globalConfig.watch || globalConfig.watchAll,
        watchman: globalConfig.watchman,
        workerThreads: globalConfig.workerThreads,
      });
      hasteMapInstances[index] = hasteMapInstance;
      return createContext(config, await hasteMapInstance.build());
    }),
  );

  return {contexts, hasteMapInstances};
};

const _run10000 = async (
  globalConfig: Config.GlobalConfig,
  configs: Array<Config.ProjectConfig>,
  hasDeprecationWarnings: boolean,
  outputStream: WriteStream,
  onComplete: OnCompleteCallback,
) => {
  // Queries to hg/git can take a while, so we need to start the process
  // as soon as possible, so by the time we need the result it's already there.
  const changedFilesPromise = getChangedFilesPromise(globalConfig, configs);
  if (changedFilesPromise) {
    performance.mark('jest/getChangedFiles:start');
    changedFilesPromise.finally(() => {
      performance.mark('jest/getChangedFiles:end');
    });
  }

  // Filter may need to do an HTTP call or something similar to setup.
  // We will wait on an async response from this before using the filter.
  let filter: Filter | undefined;
  if (globalConfig.filter && !globalConfig.skipFilter) {
    const rawFilter = require(globalConfig.filter);
    let filterSetupPromise: Promise<unknown | undefined> | undefined;
    if (rawFilter.setup) {
      // Wrap filter setup Promise to avoid "uncaught Promise" error.
      // If an error is returned, we surface it in the return value.
      filterSetupPromise = (async () => {
        try {
          await rawFilter.setup();
        } catch (error) {
          return error;
        }
        return undefined;
      })();
    }
    filter = async (testPaths: Array<string>) => {
      if (filterSetupPromise) {
        // Expect an undefined return value unless there was an error.
        const err = await filterSetupPromise;
        if (err) {
          throw err;
        }
      }
      return rawFilter(testPaths);
    };
  }

  performance.mark('jest/buildContextsAndHasteMaps:start');
  const {contexts, hasteMapInstances} = await buildContextsAndHasteMaps(
    configs,
    globalConfig,
    outputStream,
  );
  performance.mark('jest/buildContextsAndHasteMaps:end');

  globalConfig.watch || globalConfig.watchAll
    ? await runWatch(
        contexts,
        configs,
        hasDeprecationWarnings,
        globalConfig,
        outputStream,
        hasteMapInstances,
        filter,
      )
    : await runWithoutWatch(
        globalConfig,
        contexts,
        outputStream,
        onComplete,
        changedFilesPromise,
        filter,
      );
};

const runWatch = async (
  contexts: Array<TestContext>,
  _configs: Array<Config.ProjectConfig>,
  hasDeprecationWarnings: boolean,
  globalConfig: Config.GlobalConfig,
  outputStream: WriteStream,
  hasteMapInstances: Array<IHasteMap>,
  filter?: Filter,
) => {
  if (hasDeprecationWarnings) {
    try {
      await handleDeprecationWarnings(outputStream, process.stdin);
      return await watch(
        globalConfig,
        contexts,
        outputStream,
        hasteMapInstances,
        undefined,
        undefined,
        filter,
      );
    } catch {
      exit(0);
    }
  }

  return watch(
    globalConfig,
    contexts,
    outputStream,
    hasteMapInstances,
    undefined,
    undefined,
    filter,
  );
};

const runWithoutWatch = async (
  globalConfig: Config.GlobalConfig,
  contexts: Array<TestContext>,
  outputStream: WriteStream,
  onComplete: OnCompleteCallback,
  changedFilesPromise?: ChangedFilesPromise,
  filter?: Filter,
) => {
  const startRun = async (): Promise<void | null> => {
    if (!globalConfig.listTests) {
      preRunMessagePrint(outputStream);
    }
    return runJest({
      changedFilesPromise,
      contexts,
      failedTestsCache: undefined,
      filter,
      globalConfig,
      onComplete,
      outputStream,
      startRun,
      testWatcher: new TestWatcher({isWatchMode: false}),
    });
  };
  return startRun();
};<|MERGE_RESOLUTION|>--- conflicted
+++ resolved
@@ -7,12 +7,7 @@
 
 import {performance} from 'perf_hooks';
 import type {WriteStream} from 'tty';
-<<<<<<< HEAD
-import exit = require('exit');
-=======
-import chalk = require('chalk');
 import exit = require('exit-x');
->>>>>>> bacb7de3
 import * as fs from 'graceful-fs';
 import * as pc from 'picocolors';
 import {CustomConsole} from '@jest/console';
