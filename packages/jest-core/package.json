{
  "name": "@jest/core",
  "description": "Delightful JavaScript Testing.",
  "version": "26.1.0",
  "main": "build/jest.js",
  "types": "build/jest.d.ts",
  "dependencies": {
    "@jest/console": "^26.1.0",
    "@jest/reporters": "^26.1.0",
    "@jest/test-result": "^26.1.0",
    "@jest/transform": "^26.1.0",
    "@jest/types": "^26.1.0",
<<<<<<< HEAD
=======
    "@types/node": "*",
>>>>>>> 63ebaa6e
    "ansi-escapes": "^4.2.1",
    "chalk": "^4.0.0",
    "exit": "^0.1.2",
    "graceful-fs": "^4.2.4",
    "jest-changed-files": "^26.1.0",
    "jest-config": "^26.1.0",
    "jest-haste-map": "^26.1.0",
    "jest-message-util": "^26.1.0",
    "jest-regex-util": "^26.0.0",
    "jest-resolve": "^26.1.0",
    "jest-resolve-dependencies": "^26.1.0",
    "jest-runner": "^26.1.0",
    "jest-runtime": "^26.1.0",
    "jest-snapshot": "^26.1.0",
    "jest-util": "^26.1.0",
    "jest-validate": "^26.1.0",
    "jest-watcher": "^26.1.0",
    "micromatch": "^4.0.2",
    "p-each-series": "^2.1.0",
    "rimraf": "^3.0.0",
    "slash": "^3.0.0",
    "strip-ansi": "^6.0.0"
  },
  "devDependencies": {
    "@jest/test-sequencer": "^26.1.0",
    "@types/exit": "^0.1.30",
    "@types/graceful-fs": "^4.1.2",
    "@types/micromatch": "^4.0.0",
    "@types/rimraf": "^3.0.0",
    "jest-snapshot-serializer-raw": "^1.1.0"
  },
  "engines": {
    "node": ">= 10.14.2"
  },
  "repository": {
    "type": "git",
    "url": "https://github.com/facebook/jest",
    "directory": "packages/jest-core"
  },
  "bugs": {
    "url": "https://github.com/facebook/jest/issues"
  },
  "homepage": "https://jestjs.io/",
  "license": "MIT",
  "keywords": [
    "ava",
    "babel",
    "coverage",
    "easy",
    "expect",
    "facebook",
    "immersive",
    "instant",
    "jasmine",
    "jest",
    "jsdom",
    "mocha",
    "mocking",
    "painless",
    "qunit",
    "runner",
    "sandboxed",
    "snapshot",
    "tap",
    "tape",
    "test",
    "testing",
    "typescript",
    "watch"
  ],
  "publishConfig": {
    "access": "public"
  },
  "gitHead": "170eee11d03b0ed5c60077982fdbc3bafd403638"
}<|MERGE_RESOLUTION|>--- conflicted
+++ resolved
@@ -10,10 +10,7 @@
     "@jest/test-result": "^26.1.0",
     "@jest/transform": "^26.1.0",
     "@jest/types": "^26.1.0",
-<<<<<<< HEAD
-=======
     "@types/node": "*",
->>>>>>> 63ebaa6e
     "ansi-escapes": "^4.2.1",
     "chalk": "^4.0.0",
     "exit": "^0.1.2",
