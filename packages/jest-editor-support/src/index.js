/**
 * Copyright (c) 2014-present, Facebook, Inc. All rights reserved.
 *
 * This source code is licensed under the BSD-style license found in the
 * LICENSE file in the root directory of this source tree. An additional grant
 * of patent rights can be found in the PATENTS file in the same directory.
 *
 * @flow
 */

'use strict';

const Process = require('./Process');
const ProjectWorkspace = require('./ProjectWorkspace');
const Runner = require('./Runner');
const Settings = require('./Settings');
const {Expect, ItBlock, Node} = require('./parsers/ParserNodes');
<<<<<<< HEAD
const {parse} = require('./parsers/BabylonParser');
const TestReconciler =  require('./TestReconciler');
=======
const {parse} = require('./ScriptParser');
const TestReconciler = require('./TestReconciler');
>>>>>>> f6bc9d8c

module.exports = {
  Expect,
  ItBlock,
  Node,
  Process,
  ProjectWorkspace,
  Runner,
  Settings,
  TestReconciler,
  parse,
};<|MERGE_RESOLUTION|>--- conflicted
+++ resolved
@@ -15,13 +15,8 @@
 const Runner = require('./Runner');
 const Settings = require('./Settings');
 const {Expect, ItBlock, Node} = require('./parsers/ParserNodes');
-<<<<<<< HEAD
 const {parse} = require('./parsers/BabylonParser');
-const TestReconciler =  require('./TestReconciler');
-=======
-const {parse} = require('./ScriptParser');
 const TestReconciler = require('./TestReconciler');
->>>>>>> f6bc9d8c
 
 module.exports = {
   Expect,
