--- conflicted
+++ resolved
@@ -104,13 +104,8 @@
     let element = node && node.expression ? node.expression.callee : undefined;
     while (!name && element) {
       name = element.name;
-<<<<<<< HEAD
-      // Because expect may have accessors tacked on (.to.be) or
-      // nothing (expect()) we have to check mulitple levels for the name
-=======
-      // Because expect may have acccessors taked on (.to.be) or
-      // nothing (expect()) we have to check multiple levels for the name
->>>>>>> 1ec551f4
+      // Because expect may have accessors tacked on (.to.be) or nothing
+      // (expect()) we have to check mulitple levels for the name
       element = element.object || element.callee;
     }
     return name === 'expect';
