/**
 * Copyright (c) 2014-present, Facebook, Inc. All rights reserved.
 *
 * This source code is licensed under the BSD-style license found in the
 * LICENSE file in the root directory of this source tree. An additional grant
 * of patent rights can be found in the PATENTS file in the same directory.
 *
 * @flow
 */

'use strict';

const {readFileSync} = require('fs');
const babylon = require('babylon');
const {Expect, ItBlock} = require('./ParserNodes');

const path = require('path');
const fs = require('fs');

const BABELRC_FILENAME = '.babelrc';
const cache = Object.create(null);

// This is an exact copy of babel-jest's parser
const getBabelRC = (filename, {useCache}) => {
  const paths = [];
  let directory = filename;
  while (directory !== (directory = path.dirname(directory))) {
    if (useCache && cache[directory]) {
      break;
    }

    paths.push(directory);
    const configFilePath = path.join(directory, BABELRC_FILENAME);
    if (fs.existsSync(configFilePath)) {
      cache[directory] = fs.readFileSync(configFilePath, 'utf8');
      break;
    }
  }
  paths.forEach(directoryPath => {
    cache[directoryPath] = cache[directory];
  });

  return cache[directory] || '';
};

const babylonParser = (file: string) => {
  const itBlocks: ItBlock[] = [];
  const expects: Expect[] = [];

  const data = readFileSync(file).toString();
  const babelRC = getBabelRC(file, {useCache: true});
  const babel = JSON.parse(babelRC);

<<<<<<< HEAD
  const plugins = (
    Array.isArray(babel.plugins) ?
    babel.plugins.concat(['flow']) :
    ['flow']
  );
=======
  const plugins = Array.isArray(babel.plugins)
    ? babel.plugins.concat(['flow'])
    : ['flow'];
>>>>>>> 5d9a08e2
  const config = {plugins, sourceType: 'module'};
  const ast = babylon.parse(data, config);

  // An `it`/`test` was found in the AST
  // So take the AST node and create an object for us
  // to store for later usage
  const foundItNode = (node: any, file: string) => {
    const block = new ItBlock();
    block.name = node.expression.arguments[0].value;
    block.start = node.loc.start;
    block.end =  node.loc.end;

    block.start.column += 1;

    block.file = file;
    itBlocks.push(block);
  };

  // An `expect` was found in the AST
  // So take the AST node and create an object for us
  // to store for later usage
  const foundExpectNode = (node: any, file: string) => {
    const expect = new Expect();
    expect.start = node.loc.start;
    expect.end =  node.loc.end;

    expect.start.column += 1;
    expect.end.column += 1;

    expect.file = file;
    expects.push(expect);
  };

  const isFunctionCall = node => {
    return (
      node.type === 'ExpressionStatement' &&
      node.expression.type === 'CallExpression'
    );
  };

  const isFunctionDeclaration = (nodeType: string) => {
    return (
      nodeType === 'ArrowFunctionExpression' ||
      nodeType === 'FunctionExpression'
    );
  };

  // Pull out the name of a CallExpression (describe/it)
  // handle cases where it's a member expression (.only)
  const getNameForNode = node => {
    if (!isFunctionCall(node)) {
      return false;
    }
    let {name} = node.expression.callee;
    if (!name && node.expression.callee.object) {
      name = node.expression.callee.object.name;
    }
    return name;
  };

  // When given a node in the AST, does this represent
  // the start of an it/test block?
  const isAnIt = node => {
    const name = getNameForNode(node);
    return (
      name === 'it' ||
      name === 'fit' ||
      name === 'test'
    );
  };

  // When given a node in the AST, does this represent
  // the start of an expect expression?
  const isAnExpect = node => {
    if (!isFunctionCall(node)) {
      return false;
    }
    let name: string;
    let element = node.expression.callee;
    while (!name) {
      name = element.name;
      // Because expect may have acccessors taked on (.to.be) or
      // nothing (expect()) we have to check mulitple levels for the name
      element = element.object || element.callee;
    }
    return name === 'expect';
  };

  // A recursive AST parser
  const searchNodes = (root: any, file: string) => {
    // Look through the node's children
    for (const node in root.body) {
      if (!root.body.hasOwnProperty(node)) {
        return;
      }

      // Pull out the node
      const element = root.body[node];

      if (isAnIt(element)) {
        foundItNode(element, file);
      } else if (isAnExpect(element)) {
        foundExpectNode(element, file);
      } else if (element.type === 'VariableDeclaration') {
        element.declarations
          .filter(declaration => isFunctionDeclaration(declaration.init.type))
          .forEach(declaration => searchNodes(declaration.init.body, file));
      } else if (
        element.type === 'ExpressionStatement' &&
        element.expression.type === 'AssignmentExpression' &&
        isFunctionDeclaration(element.expression.right.type)
      ) {
        searchNodes(element.expression.right.body, file);
      } else if (
        element.type === 'ReturnStatement' &&
        element.argument.arguments
      ) {
        element.argument.arguments
          .filter(argument => isFunctionDeclaration(argument.type))
          .forEach(argument => searchNodes(argument.body, file));
      }

      if (isFunctionCall(element)) {
        element.expression.arguments
          .filter(argument => isFunctionDeclaration(argument.type))
          .forEach(argument => searchNodes(argument.body, file));
      }
    }
  };

  searchNodes(ast['program'], file);

  return {
    expects,
    itBlocks,
  };
};

module.exports = {
  babylonParser,
};<|MERGE_RESOLUTION|>--- conflicted
+++ resolved
@@ -51,17 +51,10 @@
   const babelRC = getBabelRC(file, {useCache: true});
   const babel = JSON.parse(babelRC);
 
-<<<<<<< HEAD
-  const plugins = (
-    Array.isArray(babel.plugins) ?
-    babel.plugins.concat(['flow']) :
-    ['flow']
-  );
-=======
   const plugins = Array.isArray(babel.plugins)
     ? babel.plugins.concat(['flow'])
     : ['flow'];
->>>>>>> 5d9a08e2
+
   const config = {plugins, sourceType: 'module'};
   const ast = babylon.parse(data, config);
 
