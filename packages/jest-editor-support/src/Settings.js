--- conflicted
+++ resolved
@@ -78,11 +78,7 @@
 
   getConfig(completed: any) {
     this.getConfigs(() => {
-<<<<<<< HEAD
       this.settings = this.settings[0] || this.settings;
-=======
-      this.settings = this.settings[0];
->>>>>>> ec87e1f7
       completed();
     });
   }
