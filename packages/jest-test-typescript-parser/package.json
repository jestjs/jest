--- conflicted
+++ resolved
@@ -8,12 +8,7 @@
   "license": "MIT",
   "main": "build/index.js",
   "dependencies": {
-<<<<<<< HEAD
-    "jest-editor-support": "^23.4.1",
+    "jest-editor-support": "^23.6.0",
     "typescript": "^2.7.2"
-=======
-    "jest-editor-support": "^23.6.0",
-    "typescript": "^2.5.3"
->>>>>>> ed671678
   }
 }