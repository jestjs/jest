--- conflicted
+++ resolved
@@ -15,70 +15,12 @@
 // We allow `jest`, `expect`, `require`, all default Node.js globals and all
 // ES2015 built-ins to be used inside of a `jest.mock` factory.
 // We also allow variables prefixed with `mock` as an escape-hatch.
-<<<<<<< HEAD
-const WHITELISTED_IDENTIFIERS: Set<string> = new Set([
-  'Array',
-  'ArrayBuffer',
-  'Boolean',
-  'BigInt',
-  'DataView',
-  'Date',
-  'Error',
-  'EvalError',
-  'Float32Array',
-  'Float64Array',
-  'Function',
-  'Generator',
-  'GeneratorFunction',
-  'Infinity',
-  'Int16Array',
-  'Int32Array',
-  'Int8Array',
-  'InternalError',
-  'Intl',
-  'JSON',
-  'Map',
-  'Math',
-  'NaN',
-  'Number',
-  'Object',
-  'Promise',
-  'Proxy',
-  'RangeError',
-  'ReferenceError',
-  'Reflect',
-  'RegExp',
-  'Set',
-  'String',
-  'Symbol',
-  'SyntaxError',
-  'TypeError',
-  'URIError',
-  'Uint16Array',
-  'Uint32Array',
-  'Uint8Array',
-  'Uint8ClampedArray',
-  'WeakMap',
-  'WeakSet',
-  'arguments',
-  'console',
-  'expect',
-  'isNaN',
-  'jest',
-  'parseFloat',
-  'parseInt',
-  'require',
-  'undefined',
-]);
-Object.getOwnPropertyNames(global).forEach(name => {
-  WHITELISTED_IDENTIFIERS.add(name);
-});
-=======
 const WHITELISTED_IDENTIFIERS = new Set<string>(
   [
     'Array',
     'ArrayBuffer',
     'Boolean',
+    'BigInt',
     'DataView',
     'Date',
     'Error',
@@ -130,7 +72,6 @@
     ...Object.getOwnPropertyNames(global),
   ].sort(),
 );
->>>>>>> 4482e71b
 
 const JEST_GLOBAL = {name: 'jest'};
 // TODO: Should be Visitor<{ids: Set<NodePath<Identifier>>}>, but `ReferencedIdentifier` doesn't exist
