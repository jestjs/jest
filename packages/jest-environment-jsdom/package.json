{
  "name": "jest-environment-jsdom",
  "version": "26.1.0",
  "repository": {
    "type": "git",
    "url": "https://github.com/facebook/jest.git",
    "directory": "packages/jest-environment-jsdom"
  },
  "license": "MIT",
  "main": "build/index.js",
  "types": "build/index.d.ts",
  "dependencies": {
    "@jest/environment": "^26.1.0",
    "@jest/fake-timers": "^26.1.0",
    "@jest/types": "^26.1.0",
<<<<<<< HEAD
=======
    "@types/node": "*",
>>>>>>> 63ebaa6e
    "jest-mock": "^26.1.0",
    "jest-util": "^26.1.0",
    "jsdom": "^16.2.2"
  },
  "devDependencies": {
    "@types/jsdom": "^16.2.1"
  },
  "engines": {
    "node": ">= 10.14.2"
  },
  "publishConfig": {
    "access": "public"
  },
  "gitHead": "170eee11d03b0ed5c60077982fdbc3bafd403638"
}<|MERGE_RESOLUTION|>--- conflicted
+++ resolved
@@ -13,10 +13,7 @@
     "@jest/environment": "^26.1.0",
     "@jest/fake-timers": "^26.1.0",
     "@jest/types": "^26.1.0",
-<<<<<<< HEAD
-=======
     "@types/node": "*",
->>>>>>> 63ebaa6e
     "jest-mock": "^26.1.0",
     "jest-util": "^26.1.0",
     "jsdom": "^16.2.2"
