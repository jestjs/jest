--- conflicted
+++ resolved
@@ -237,11 +237,7 @@
 export const formatPath = (
   line: string,
   config: StackTraceConfig,
-<<<<<<< HEAD
-  relativeTestPath: string | null,
-=======
   relativeTestPath: string | null = null,
->>>>>>> 1004ee2b
 ): string => {
   // Extract the file path from the trace line.
   const match = line.match(/(^\s*at .*?\(?)([^()]+)(:[0-9]+:[0-9]+\)?.*$)/);
