/**
 * Copyright (c) 2014-present, Facebook, Inc. All rights reserved.
 *
 * This source code is licensed under the MIT license found in the
 * LICENSE file in the root directory of this source tree.
 *
 */

'use strict';

<<<<<<< HEAD
const {
  ensureNumbers,
  ensureNoExpected,
  getLabelPrinter,
  pluralize,
  stringify,
} = require('../');
=======
import {ensureNoExpected, ensureNumbers, pluralize, stringify} from '../';
>>>>>>> f13b97b7

describe('.stringify()', () => {
  [
    [[], '[]'],
    [{}, '{}'],
    [1, '1'],
    [0, '0'],
    [1.5, '1.5'],
    [null, 'null'],
    [undefined, 'undefined'],
    ['abc', '"abc"'],
    [Symbol.for('abc'), 'Symbol(abc)'],
    [NaN, 'NaN'],
    [Infinity, 'Infinity'],
    [-Infinity, '-Infinity'],
    [/ab\.c/gi, '/ab\\.c/gi'],
  ].forEach(([v, s]) => {
    test(stringify(v), () => {
      expect(stringify(v)).toBe(s);
    });
  });

  test('circular references', () => {
    const a = {};
    a.a = a;
    expect(stringify(a)).toBe('{"a": [Circular]}');
  });

  test('toJSON error', () => {
    const evil = {
      toJSON() {
        throw new Error('Nope.');
      },
    };
    expect(stringify(evil)).toBe('{"toJSON": [Function toJSON]}');
    expect(stringify({a: {b: {evil}}})).toBe(
      '{"a": {"b": {"evil": {"toJSON": [Function toJSON]}}}}',
    );

    function Evil() {}
    Evil.toJSON = evil.toJSON;
    expect(stringify(Evil)).toBe('[Function Evil]');
  });

  test('toJSON errors when comparing two objects', () => {
    function toJSON() {
      throw new Error('Nope.');
    }
    const evilA = {
      a: 1,
      toJSON,
    };
    const evilB = {
      b: 1,
      toJSON,
    };

    expect(() => expect(evilA).toEqual(evilB)).toThrowErrorMatchingSnapshot();
  });

  test('reduces maxDepth if stringifying very large objects', () => {
    const big = {a: 1, b: {}};
    const small = {a: 1, b: {}};
    for (let i = 0; i < 10000; i += 1) {
      big.b[i] = 'test';
    }

    for (let i = 0; i < 10; i += 1) {
      small.b[i] = 'test';
    }

    expect(stringify(big)).toMatchSnapshot();
    expect(stringify(small)).toMatchSnapshot();
  });
});

describe('.ensureNumbers()', () => {
  test('dont throw error when variables are numbers', () => {
    expect(() => {
      ensureNumbers(1, 2);
    }).not.toThrow();
  });

  test('throws error when expected is not a number', () => {
    expect(() => {
      ensureNumbers(1, 'not_a_number');
    }).toThrowErrorMatchingSnapshot();
  });

  test('throws error when received is not a number', () => {
    expect(() => {
      ensureNumbers('not_a_number', 3);
    }).toThrowErrorMatchingSnapshot();
  });
});

describe('.ensureNoExpected()', () => {
  test('dont throw error when undefined', () => {
    expect(() => {
      ensureNoExpected(undefined);
    }).not.toThrow();
  });

  test('throws error when expected is not undefined', () => {
    expect(() => {
      ensureNoExpected({a: 1});
    }).toThrowErrorMatchingSnapshot();
  });

  test('throws error when expected is not undefined with matcherName', () => {
    expect(() => {
      ensureNoExpected({a: 1}, '.toBeDefined');
    }).toThrowErrorMatchingSnapshot();
  });
});

describe('.pluralize()', () => {
  test('one', () => expect(pluralize('apple', 1)).toEqual('one apple'));
  test('two', () => expect(pluralize('apple', 2)).toEqual('two apples'));
  test('20', () => expect(pluralize('apple', 20)).toEqual('20 apples'));
});

describe('getLabelPrinter', () => {
  test('0 args', () => {
    const printLabel = getLabelPrinter();
    expect(printLabel('')).toBe(': ');
  });
  test('1 empty string', () => {
    const printLabel = getLabelPrinter();
    expect(printLabel('')).toBe(': ');
  });
  test('1 non-empty string', () => {
    const string = 'Expected';
    const printLabel = getLabelPrinter(string);
    expect(printLabel(string)).toBe('Expected: ');
  });
  test('2 equal lengths', () => {
    const stringExpected = 'Expected value';
    const collectionType = 'array';
    const stringReceived = `Received ${collectionType}`;
    const printLabel = getLabelPrinter(stringExpected, stringReceived);
    expect(printLabel(stringExpected)).toBe('Expected value: ');
    expect(printLabel(stringReceived)).toBe('Received array: ');
  });
  test('2 unequal lengths', () => {
    const stringExpected = 'Expected value';
    const collectionType = 'set';
    const stringReceived = `Received ${collectionType}`;
    const printLabel = getLabelPrinter(stringExpected, stringReceived);
    expect(printLabel(stringExpected)).toBe('Expected value: ');
    expect(printLabel(stringReceived)).toBe('Received set:   ');
  });
  test('returns incorrect padding if inconsistent arg is shorter', () => {
    const stringConsistent = 'Expected';
    const stringInconsistent = 'Received value';
    const stringInconsistentShorter = 'Received set';
    const printLabel = getLabelPrinter(stringConsistent, stringInconsistent);
    expect(printLabel(stringConsistent)).toBe('Expected:       ');
    expect(printLabel(stringInconsistentShorter)).toBe('Received set:   ');
  });
  test('throws if inconsistent arg is longer', () => {
    const stringConsistent = 'Expected';
    const stringInconsistent = 'Received value';
    const stringInconsistentLonger = 'Received string';
    const printLabel = getLabelPrinter(stringConsistent, stringInconsistent);
    expect(printLabel(stringConsistent)).toBe('Expected:       ');
    expect(() => {
      printLabel(stringInconsistentLonger);
    }).toThrow();
  });
});<|MERGE_RESOLUTION|>--- conflicted
+++ resolved
@@ -6,19 +6,13 @@
  *
  */
 
-'use strict';
-
-<<<<<<< HEAD
-const {
+import {
   ensureNumbers,
   ensureNoExpected,
   getLabelPrinter,
   pluralize,
   stringify,
-} = require('../');
-=======
-import {ensureNoExpected, ensureNumbers, pluralize, stringify} from '../';
->>>>>>> f13b97b7
+} from '../';
 
 describe('.stringify()', () => {
   [
