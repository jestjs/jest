--- conflicted
+++ resolved
@@ -76,22 +76,6 @@
   return root;
 };
 
-<<<<<<< HEAD
-const warnAboutUnrecognizedOptions  = (argv: Object, options: Object) => {
-  const yargsSpecialOptions = ['$0', '_', 'help', 'h'];
-  const allowedOptions = Object.keys(options).reduce((acc, option) => (
-    acc
-      .add(option)
-      .add(options[option].alias)
-  ), new Set(yargsSpecialOptions));
-  const unrecognizedOptions = Object.keys(argv).filter(arg => (
-    !allowedOptions.has(arg)
-  ));
-  if (unrecognizedOptions.length) {
-    console.warn('Unrecognized options: ' + unrecognizedOptions.join(', '));
-  }
-};
-
 const getModulePath = (from: Path, moduleName: string) => {
   if (moduleName[0] !== '.' || path.isAbsolute(moduleName)) {
     return moduleName;
@@ -99,8 +83,6 @@
   return path.normalize(path.dirname(from) + '/' + moduleName);
 };
 
-=======
->>>>>>> f123b966
 module.exports = {
   Console,
   FakeTimers,
