--- conflicted
+++ resolved
@@ -11,10 +11,7 @@
   "types": "build/index.d.ts",
   "dependencies": {
     "@jest/types": "^26.1.0",
-<<<<<<< HEAD
-=======
     "@types/node": "*",
->>>>>>> 63ebaa6e
     "chalk": "^4.0.0",
     "graceful-fs": "^4.2.4",
     "is-ci": "^2.0.0",
@@ -23,12 +20,7 @@
   "devDependencies": {
     "@types/graceful-fs": "^4.1.2",
     "@types/is-ci": "^2.0.0",
-<<<<<<< HEAD
-    "@types/micromatch": "^4.0.0",
-    "@types/node": "*"
-=======
     "@types/micromatch": "^4.0.0"
->>>>>>> 63ebaa6e
   },
   "engines": {
     "node": ">= 10.14.2"
