{
  "name": "jest-util",
  "version": "22.4.0",
  "repository": {
    "type": "git",
    "url": "https://github.com/facebook/jest.git"
  },
  "license": "MIT",
  "main": "build/index.js",
  "dependencies": {
    "callsites": "^2.0.0",
    "chalk": "^2.0.1",
    "graceful-fs": "^4.1.11",
    "is-ci": "^1.0.10",
<<<<<<< HEAD
    "jest-message-util": "^22.2.0",
    "mkdirp": "^0.5.1",
    "source-map": "^0.6.0"
=======
    "jest-message-util": "^22.4.0",
    "mkdirp": "^0.5.1"
>>>>>>> da908862
  },
  "devDependencies": {
    "jest-mock": "^22.2.0"
  }
}<|MERGE_RESOLUTION|>--- conflicted
+++ resolved
@@ -12,14 +12,9 @@
     "chalk": "^2.0.1",
     "graceful-fs": "^4.1.11",
     "is-ci": "^1.0.10",
-<<<<<<< HEAD
-    "jest-message-util": "^22.2.0",
+    "jest-message-util": "^22.4.0",
     "mkdirp": "^0.5.1",
     "source-map": "^0.6.0"
-=======
-    "jest-message-util": "^22.4.0",
-    "mkdirp": "^0.5.1"
->>>>>>> da908862
   },
   "devDependencies": {
     "jest-mock": "^22.2.0"
