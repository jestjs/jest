--- conflicted
+++ resolved
@@ -61,11 +61,7 @@
 const getResolver = (config: Config.ProjectConfig) => {
   const resolver = resolvers.get(config.id);
   if (!resolver) {
-<<<<<<< HEAD
-    throw new Error('Cannot find resolver for: ' + config.id);
-=======
-    throw new Error(`Cannot find resolver for: ${config.name}`);
->>>>>>> a5f1ef43
+    throw new Error(`Cannot find resolver for: ${config.id}`);
   }
   return resolver;
 };
