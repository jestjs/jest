/**
 * Copyright (c) Facebook, Inc. and its affiliates. All Rights Reserved.
 *
 * This source code is licensed under the MIT license found in the
 * LICENSE file in the root directory of this source tree.
 *
 */

import type {Config} from '@jest/types';
import type {SerializableError, TestResult} from '@jest/test-result';
import HasteMap = require('jest-haste-map');
import exit = require('exit');
import {separateMessageFromStack} from 'jest-message-util';
import Runtime = require('jest-runtime');
<<<<<<< HEAD
import Resolver = require('jest-resolve');
import {messageParent} from 'jest-worker';
import type {
  ErrorWithCode,
  TestFileEvent,
  TestRunnerSerializedContext,
} from './types';
=======
import type {ResolverType} from 'jest-resolve';
import type {ErrorWithCode, TestRunnerSerializedContext} from './types';
>>>>>>> 76f356e4
import runTest from './runTest';

export type SerializableResolver = {
  config: Config.ProjectConfig;
  serializableModuleMap: HasteMap.SerializableModuleMap;
};

type WorkerData = {
  config: Config.ProjectConfig;
  globalConfig: Config.GlobalConfig;
  path: Config.Path;
  context?: TestRunnerSerializedContext;
};

// Make sure uncaught errors are logged before we exit.
process.on('uncaughtException', err => {
  console.error(err.stack);
  exit(1);
});

const formatError = (error: string | ErrorWithCode): SerializableError => {
  if (typeof error === 'string') {
    const {message, stack} = separateMessageFromStack(error);
    return {
      message,
      stack,
      type: 'Error',
    };
  }

  return {
    code: error.code || undefined,
    message: error.message,
    stack: error.stack,
    type: 'Error',
  };
};

const resolvers = new Map<string, ResolverType>();
const getResolver = (config: Config.ProjectConfig) => {
  const resolver = resolvers.get(config.name);
  if (!resolver) {
    throw new Error('Cannot find resolver for: ' + config.name);
  }
  return resolver;
};

export function setup(setupData: {
  serializableResolvers: Array<SerializableResolver>;
}): void {
  // Module maps that will be needed for the test runs are passed.
  for (const {
    config,
    serializableModuleMap,
  } of setupData.serializableResolvers) {
    const moduleMap = HasteMap.ModuleMap.fromJSON(serializableModuleMap);
    resolvers.set(config.name, Runtime.createResolver(config, moduleMap));
  }
}

const sendMessageToJest: TestFileEvent = (eventName, args) => {
  messageParent([eventName, args]);
};

export async function worker({
  config,
  globalConfig,
  path,
  context,
}: WorkerData): Promise<TestResult> {
  try {
    return await runTest(
      path,
      globalConfig,
      config,
      getResolver(config),
      sendMessageToJest,
      context && {
        ...context,
        changedFiles: context.changedFiles && new Set(context.changedFiles),
        sourcesRelatedToTestsInChangedFiles:
          context.sourcesRelatedToTestsInChangedFiles &&
          new Set(context.sourcesRelatedToTestsInChangedFiles),
      },
    );
  } catch (error) {
    throw formatError(error);
  }
}<|MERGE_RESOLUTION|>--- conflicted
+++ resolved
@@ -12,18 +12,15 @@
 import exit = require('exit');
 import {separateMessageFromStack} from 'jest-message-util';
 import Runtime = require('jest-runtime');
-<<<<<<< HEAD
-import Resolver = require('jest-resolve');
+
+import type {ResolverType} from 'jest-resolve';
 import {messageParent} from 'jest-worker';
 import type {
   ErrorWithCode,
   TestFileEvent,
   TestRunnerSerializedContext,
 } from './types';
-=======
-import type {ResolverType} from 'jest-resolve';
-import type {ErrorWithCode, TestRunnerSerializedContext} from './types';
->>>>>>> 76f356e4
+
 import runTest from './runTest';
 
 export type SerializableResolver = {
