/**
 * Copyright (c) Meta Platforms, Inc. and affiliates.
 *
 * This source code is licensed under the MIT license found in the
 * LICENSE file in the root directory of this source tree.
 *
 */

<<<<<<< HEAD
=======
import {runInContext} from 'node:vm';
import chalk = require('chalk');
>>>>>>> b1c44722
import * as fs from 'graceful-fs';
import * as pico from 'picocolors';
import sourcemapSupport = require('source-map-support');
import {
  BufferedConsole,
  CustomConsole,
  type LogMessage,
  type LogType,
  NullConsole,
  getConsoleOutput,
} from '@jest/console';
import type {JestEnvironment} from '@jest/environment';
import type {TestFileEvent, TestResult} from '@jest/test-result';
import {createScriptTransformer} from '@jest/transform';
import type {Config} from '@jest/types';
import * as docblock from 'jest-docblock';
import LeakDetector from 'jest-leak-detector';
import {formatExecError} from 'jest-message-util';
// eslint-disable-next-line @typescript-eslint/consistent-type-imports
import Resolver, {resolveTestEnvironment} from 'jest-resolve';
import type RuntimeClass from 'jest-runtime';
import {ErrorWithStack, interopRequireDefault, setGlobal} from 'jest-util';
import type {TestFramework, TestRunnerContext} from './types';

type RunTestInternalResult = {
  leakDetector: LeakDetector | null;
  result: TestResult;
};

function freezeConsole(
  testConsole: BufferedConsole | CustomConsole | NullConsole,
  config: Config.ProjectConfig,
) {
  // @ts-expect-error: `_log` is `private` - we should figure out some proper API here
  testConsole._log = function fakeConsolePush(
    _type: LogType,
    message: LogMessage,
  ) {
    const error = new ErrorWithStack(
      `${pico.red(
        `${pico.bold(
          'Cannot log after tests are done.',
        )} Did you forget to wait for something async in your test?`,
      )}\nAttempted to log "${message}".`,
      fakeConsolePush,
    );

    const formattedError = formatExecError(
      error,
      config,
      {noStackTrace: false},
      undefined,
      true,
    );

    process.stderr.write(`\n${formattedError}\n`);
    process.exitCode = 1;
  };
}

// Keeping the core of "runTest" as a separate function (as "runTestInternal")
// is key to be able to detect memory leaks. Since all variables are local to
// the function, when "runTestInternal" finishes its execution, they can all be
// freed, UNLESS something else is leaking them (and that's why we can detect
// the leak!).
//
// If we had all the code in a single function, we should manually nullify all
// references to verify if there is a leak, which is not maintainable and error
// prone. That's why "runTestInternal" CANNOT be inlined inside "runTest".
async function runTestInternal(
  path: string,
  globalConfig: Config.GlobalConfig,
  projectConfig: Config.ProjectConfig,
  resolver: Resolver,
  context: TestRunnerContext,
  sendMessageToJest?: TestFileEvent,
): Promise<RunTestInternalResult> {
  const testSource = fs.readFileSync(path, 'utf8');
  const docblockPragmas = docblock.parse(docblock.extract(testSource));
  const customEnvironment = docblockPragmas['jest-environment'];

  const loadTestEnvironmentStart = Date.now();
  let testEnvironment = projectConfig.testEnvironment;

  if (customEnvironment) {
    if (Array.isArray(customEnvironment)) {
      throw new TypeError(
        `You can only define a single test environment through docblocks, got "${customEnvironment.join(
          ', ',
        )}"`,
      );
    }
    testEnvironment = resolveTestEnvironment({
      ...projectConfig,
      // we wanna avoid webpack trying to be clever
      requireResolveFunction: module => require.resolve(module),
      testEnvironment: customEnvironment,
    });
  }

  const cacheFS = new Map([[path, testSource]]);
  const transformer = await createScriptTransformer(projectConfig, cacheFS);

  const TestEnvironment: typeof JestEnvironment =
    await transformer.requireAndTranspileModule(testEnvironment);
  const testFramework: TestFramework =
    await transformer.requireAndTranspileModule(
      process.env.JEST_JASMINE === '1'
        ? require.resolve('jest-jasmine2')
        : projectConfig.testRunner,
    );
  const Runtime: typeof RuntimeClass = interopRequireDefault(
    projectConfig.runtime
      ? require(projectConfig.runtime)
      : require('jest-runtime'),
  ).default;

  const consoleOut = globalConfig.useStderr ? process.stderr : process.stdout;
  const consoleFormatter = (type: LogType, message: LogMessage) =>
    getConsoleOutput(
      // 4 = the console call is buried 4 stack frames deep
      BufferedConsole.write([], type, message, 4),
      projectConfig,
      globalConfig,
    );

  let testConsole;

  if (globalConfig.silent) {
    testConsole = new NullConsole(consoleOut, consoleOut, consoleFormatter);
  } else if (globalConfig.verbose) {
    testConsole = new CustomConsole(consoleOut, consoleOut, consoleFormatter);
  } else {
    testConsole = new BufferedConsole();
  }

  let extraTestEnvironmentOptions;

  const docblockEnvironmentOptions =
    docblockPragmas['jest-environment-options'];

  if (typeof docblockEnvironmentOptions === 'string') {
    extraTestEnvironmentOptions = JSON.parse(docblockEnvironmentOptions);
  }

  const environment = new TestEnvironment(
    {
      globalConfig,
      projectConfig: extraTestEnvironmentOptions
        ? {
            ...projectConfig,
            testEnvironmentOptions: {
              ...projectConfig.testEnvironmentOptions,
              ...extraTestEnvironmentOptions,
            },
          }
        : projectConfig,
    },
    {
      console: testConsole,
      docblockPragmas,
      testPath: path,
    },
  );
  const loadTestEnvironmentEnd = Date.now();

  if (typeof environment.getVmContext !== 'function') {
    console.error(
      `Test environment found at "${testEnvironment}" does not export a "getVmContext" method, which is mandatory from Jest 27. This method is a replacement for "runScript".`,
    );
    process.exit(1);
  }

  const leakDetector = projectConfig.detectLeaks
    ? new LeakDetector(environment)
    : null;

  setGlobal(environment.global, 'console', testConsole);

  const runtime = new Runtime(
    projectConfig,
    environment,
    resolver,
    transformer,
    cacheFS,
    {
      changedFiles: context.changedFiles,
      collectCoverage: globalConfig.collectCoverage,
      collectCoverageFrom: globalConfig.collectCoverageFrom,
      coverageProvider: globalConfig.coverageProvider,
      sourcesRelatedToTestsInChangedFiles:
        context.sourcesRelatedToTestsInChangedFiles,
    },
    path,
    globalConfig,
  );

  let isTornDown = false;

  const tearDownEnv = async () => {
    if (!isTornDown) {
      runtime.teardown();

      // source-map-support keeps memory leftovers in `Error.prepareStackTrace`
      runInContext(
        "Error.prepareStackTrace = () => '';",
        environment.getVmContext()!,
      );
      sourcemapSupport.resetRetrieveHandlers();

      await environment.teardown();
      isTornDown = true;
    }
  };

  const start = Date.now();

  const setupFilesStart = Date.now();
  for (const path of projectConfig.setupFiles) {
    const esm = runtime.unstable_shouldLoadAsEsm(path);

    if (esm) {
      await runtime.unstable_importModule(path);
    } else {
      const setupFile = runtime.requireModule(path);
      if (typeof setupFile === 'function') {
        await setupFile();
      }
    }
  }
  const setupFilesEnd = Date.now();

  const sourcemapOptions: sourcemapSupport.Options = {
    environment: 'node',
    handleUncaughtExceptions: false,
    retrieveSourceMap: source => {
      const sourceMapSource = runtime.getSourceMaps()?.get(source);

      if (sourceMapSource) {
        try {
          return {
            map: JSON.parse(fs.readFileSync(sourceMapSource, 'utf8')),
            url: source,
          };
        } catch {}
      }
      return null;
    },
  };

  // For tests
  runtime
    .requireInternalModule<
      typeof import('source-map-support')
    >(require.resolve('source-map-support'))
    .install(sourcemapOptions);

  // For runtime errors
  sourcemapSupport.install(sourcemapOptions);

  if (
    environment.global &&
    environment.global.process &&
    environment.global.process.exit
  ) {
    const realExit = environment.global.process.exit;

    environment.global.process.exit = function exit(...args: Array<any>) {
      const error = new ErrorWithStack(
        `process.exit called with "${args.join(', ')}"`,
        exit,
      );

      const formattedError = formatExecError(
        error,
        projectConfig,
        {noStackTrace: false},
        undefined,
        true,
      );

      process.stderr.write(formattedError);

      return realExit(...args);
    };
  }

  // if we don't have `getVmContext` on the env skip coverage
  const collectV8Coverage =
    globalConfig.collectCoverage &&
    globalConfig.coverageProvider === 'v8' &&
    typeof environment.getVmContext === 'function';

  // Node's error-message stack size is limited at 10, but it's pretty useful
  // to see more than that when a test fails.
  Error.stackTraceLimit = 100;
  try {
    await environment.setup();

    let result: TestResult;

    try {
      if (collectV8Coverage) {
        await runtime.collectV8Coverage();
      }
      result = await testFramework(
        globalConfig,
        projectConfig,
        environment,
        runtime,
        path,
        sendMessageToJest,
      );
    } catch (error: any) {
      // Access all stacks before uninstalling sourcemaps
      let e = error;
      while (typeof e === 'object' && e !== null && 'stack' in e) {
        e.stack;
        e = e?.cause;
      }

      throw error;
    } finally {
      if (collectV8Coverage) {
        await runtime.stopCollectingV8Coverage();
      }
    }

    freezeConsole(testConsole, projectConfig);

    const testCount =
      result.numPassingTests +
      result.numFailingTests +
      result.numPendingTests +
      result.numTodoTests;

    const end = Date.now();
    const testRuntime = end - start;
    result.perfStats = {
      ...result.perfStats,
      end,
      loadTestEnvironmentEnd,
      loadTestEnvironmentStart,
      runtime: testRuntime,
      setupFilesEnd,
      setupFilesStart,
      slow: testRuntime / 1000 > projectConfig.slowTestThreshold,
      start,
    };
    result.testFilePath = path;
    result.console = testConsole.getBuffer();
    result.skipped = testCount === result.numPendingTests;
    result.displayName = projectConfig.displayName;

    const coverage = runtime.getAllCoverageInfoCopy();
    if (coverage) {
      const coverageKeys = Object.keys(coverage);
      if (coverageKeys.length > 0) {
        result.coverage = coverage;
      }
    }

    if (collectV8Coverage) {
      const v8Coverage = runtime.getAllV8CoverageInfoCopy();
      if (v8Coverage && v8Coverage.length > 0) {
        result.v8Coverage = v8Coverage;
      }
    }

    if (globalConfig.logHeapUsage) {
      globalThis.gc?.();

      result.memoryUsage = process.memoryUsage().heapUsed;
    }

    await tearDownEnv();

    // Delay the resolution to allow log messages to be output.
    return await new Promise(resolve => {
      setImmediate(() => resolve({leakDetector, result}));
    });
  } finally {
    await tearDownEnv();
  }
}

export default async function runTest(
  path: string,
  globalConfig: Config.GlobalConfig,
  config: Config.ProjectConfig,
  resolver: Resolver,
  context: TestRunnerContext,
  sendMessageToJest?: TestFileEvent,
): Promise<TestResult> {
  const {leakDetector, result} = await runTestInternal(
    path,
    globalConfig,
    config,
    resolver,
    context,
    sendMessageToJest,
  );

  if (leakDetector) {
    // We wanna allow a tiny but time to pass to allow last-minute cleanup
    await new Promise(resolve => setTimeout(resolve, 100));

    // Resolve leak detector, outside the "runTestInternal" closure.
    result.leaks = await leakDetector.isLeaking();
  } else {
    result.leaks = false;
  }

  return result;
}<|MERGE_RESOLUTION|>--- conflicted
+++ resolved
@@ -6,11 +6,7 @@
  *
  */
 
-<<<<<<< HEAD
-=======
 import {runInContext} from 'node:vm';
-import chalk = require('chalk');
->>>>>>> b1c44722
 import * as fs from 'graceful-fs';
 import * as pico from 'picocolors';
 import sourcemapSupport = require('source-map-support');
