--- conflicted
+++ resolved
@@ -5,13 +5,8 @@
  * LICENSE file in the root directory of this source tree.
  */
 
-<<<<<<< HEAD
 import {Config} from '@jest/types';
 import {SerializableError, TestResult} from '@jest/test-result';
-=======
-import type {Config} from '@jest/types';
-import type {SerializableError} from '@jest/test-result';
->>>>>>> a35b9cc6
 import exit = require('exit');
 import chalk = require('chalk');
 import throat from 'throat';
@@ -50,13 +45,11 @@
 class TestRunner {
   private _globalConfig: Config.GlobalConfig;
   private _context: JestTestRunnerContext;
-<<<<<<< HEAD
   public eventEmitter: Emittery;
 
   public __PRIVATE_UNSTABLE_API_supportsEventEmmiters__: true = true;
-=======
+
   readonly isSerial?: boolean;
->>>>>>> a35b9cc6
 
   constructor(
     globalConfig: Config.GlobalConfig,
