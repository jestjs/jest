--- conflicted
+++ resolved
@@ -17,36 +17,17 @@
     "./package.json": "./package.json"
   },
   "dependencies": {
-<<<<<<< HEAD
     "@cspotcode/source-map-support": "https://github.com/cspotcode/node-source-map-support#fix-function-name-fallbacks",
-    "@jest/console": "^28.0.2",
-    "@jest/environment": "^28.0.2",
-    "@jest/test-result": "^28.0.2",
-    "@jest/transform": "^28.0.3",
-    "@jest/types": "^28.0.2",
-=======
     "@jest/console": "^28.1.0",
     "@jest/environment": "^28.1.0",
     "@jest/test-result": "^28.1.0",
     "@jest/transform": "^28.1.0",
     "@jest/types": "^28.1.0",
->>>>>>> 755e84bf
     "@types/node": "*",
     "chalk": "^4.0.0",
     "emittery": "^0.10.2",
     "graceful-fs": "^4.2.9",
     "jest-docblock": "^28.0.2",
-<<<<<<< HEAD
-    "jest-environment-node": "^28.0.2",
-    "jest-haste-map": "^28.0.2",
-    "jest-leak-detector": "^28.0.2",
-    "jest-message-util": "^28.0.2",
-    "jest-resolve": "^28.0.3",
-    "jest-runtime": "^28.0.3",
-    "jest-util": "^28.0.2",
-    "jest-watcher": "^28.0.2",
-    "jest-worker": "^28.0.2",
-=======
     "jest-environment-node": "^28.1.0",
     "jest-haste-map": "^28.1.0",
     "jest-leak-detector": "^28.1.0",
@@ -57,19 +38,13 @@
     "jest-watcher": "^28.1.0",
     "jest-worker": "^28.1.0",
     "source-map-support": "0.5.13",
->>>>>>> 755e84bf
     "throat": "^6.0.1"
   },
   "devDependencies": {
     "@tsd/typescript": "~4.6.2",
     "@types/exit": "^0.1.30",
     "@types/graceful-fs": "^4.1.3",
-<<<<<<< HEAD
-    "jest-jasmine2": "^28.0.3",
-=======
-    "@types/source-map-support": "^0.5.0",
     "jest-jasmine2": "^28.1.0",
->>>>>>> 755e84bf
     "tsd-lite": "^0.5.1"
   },
   "engines": {
