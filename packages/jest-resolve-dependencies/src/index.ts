--- conflicted
+++ resolved
@@ -5,17 +5,10 @@
  * LICENSE file in the root directory of this source tree.
  */
 
-<<<<<<< HEAD
 import * as path from 'path';
-import {Config} from '@jest/types';
-// eslint-disable-next-line import/no-extraneous-dependencies
-import {FS as HasteFS} from 'jest-haste-map';
-import Resolver = require('jest-resolve');
-=======
 import type {Config} from '@jest/types';
 import type {FS as HasteFS} from 'jest-haste-map';
 import type {ResolveModuleConfig, ResolverType} from 'jest-resolve';
->>>>>>> 5dfba26a
 import {SnapshotResolver, isSnapshotPath} from 'jest-snapshot';
 
 namespace DependencyResolver {
@@ -66,24 +59,16 @@
           dependency,
           options,
         );
-<<<<<<< HEAD
-      } catch (e) {
-        // TODO: This snippet might not be necessary, should be investigated later.
-        const mockDependency = this._resolver.getMockModule(file, dependency);
-        mockDependency && acc.push(mockDependency);
-        return acc;
-      }
-
-      if (!resolvedDependency) {
-        return acc;
-=======
       } catch {
         try {
           resolvedDependency = this._resolver.getMockModule(file, dependency);
         } catch {
           // leave resolvedDependency as undefined if nothing can be found
         }
->>>>>>> 5dfba26a
+      }
+
+      if (!resolvedDependency) {
+        return acc;
       }
 
       acc.push(resolvedDependency);
