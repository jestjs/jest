--- conflicted
+++ resolved
@@ -1,10 +1,6 @@
 {
   "name": "jest-resolve-dependencies",
-<<<<<<< HEAD
-  "version": "27.0.0-next.3",
-=======
   "version": "27.0.0-next.4",
->>>>>>> b1764ef3
   "repository": {
     "type": "git",
     "url": "https://github.com/facebook/jest.git",
@@ -20,15 +16,6 @@
   "dependencies": {
     "@jest/types": "^27.0.0-next.3",
     "jest-regex-util": "^27.0.0-next.0",
-<<<<<<< HEAD
-    "jest-snapshot": "^27.0.0-next.3"
-  },
-  "devDependencies": {
-    "@jest/test-utils": "^27.0.0-next.3",
-    "jest-haste-map": "^27.0.0-next.3",
-    "jest-resolve": "^27.0.0-next.3",
-    "jest-runtime": "^27.0.0-next.3"
-=======
     "jest-snapshot": "^27.0.0-next.4"
   },
   "devDependencies": {
@@ -36,7 +23,6 @@
     "jest-haste-map": "^27.0.0-next.4",
     "jest-resolve": "^27.0.0-next.4",
     "jest-runtime": "^27.0.0-next.4"
->>>>>>> b1764ef3
   },
   "engines": {
     "node": "^10.13.0 || ^12.13.0 || ^14.15.0 || >=15.0.0"
