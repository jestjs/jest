--- conflicted
+++ resolved
@@ -14,11 +14,8 @@
   },
   "dependencies": {
     "@jest/core": "^28.1.0",
-<<<<<<< HEAD
     "@jest/globals": "^28.1.0",
-=======
     "@jest/types": "^28.1.0",
->>>>>>> bd1fcbed
     "import-local": "^3.0.2",
     "jest-cli": "^28.1.0"
   },
