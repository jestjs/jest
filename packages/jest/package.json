{
  "name": "jest",
  "description": "Delightful JavaScript Testing.",
<<<<<<< HEAD
  "version": "27.0.0-next.3",
=======
  "version": "27.0.0-next.4",
>>>>>>> b1764ef3
  "main": "./build/jest.js",
  "types": "./build/jest.d.ts",
  "exports": {
    ".": "./build/jest.js",
    "./package.json": "./package.json",
    "./bin/jest": "./bin/jest.js"
  },
  "dependencies": {
<<<<<<< HEAD
    "@jest/core": "^27.0.0-next.3",
    "import-local": "^3.0.2",
    "jest-cli": "^27.0.0-next.3"
=======
    "@jest/core": "^27.0.0-next.4",
    "import-local": "^3.0.2",
    "jest-cli": "^27.0.0-next.4"
>>>>>>> b1764ef3
  },
  "peerDependencies": {
    "node-notifier": "^8.0.1 || ^9.0.0"
  },
  "peerDependenciesMeta": {
    "node-notifier": {
      "optional": true
    }
  },
  "bin": "./bin/jest.js",
  "engines": {
    "node": "^10.13.0 || ^12.13.0 || ^14.15.0 || >=15.0.0"
  },
  "repository": {
    "type": "git",
    "url": "https://github.com/facebook/jest"
  },
  "homepage": "https://jestjs.io/",
  "license": "MIT",
  "keywords": [
    "ava",
    "babel",
    "coverage",
    "easy",
    "expect",
    "facebook",
    "immersive",
    "instant",
    "jasmine",
    "jest",
    "jsdom",
    "mocha",
    "mocking",
    "painless",
    "qunit",
    "runner",
    "sandboxed",
    "snapshot",
    "tap",
    "tape",
    "test",
    "testing",
    "typescript",
    "watch"
  ],
  "publishConfig": {
    "access": "public"
  }
}<|MERGE_RESOLUTION|>--- conflicted
+++ resolved
@@ -1,11 +1,7 @@
 {
   "name": "jest",
   "description": "Delightful JavaScript Testing.",
-<<<<<<< HEAD
-  "version": "27.0.0-next.3",
-=======
   "version": "27.0.0-next.4",
->>>>>>> b1764ef3
   "main": "./build/jest.js",
   "types": "./build/jest.d.ts",
   "exports": {
@@ -14,15 +10,9 @@
     "./bin/jest": "./bin/jest.js"
   },
   "dependencies": {
-<<<<<<< HEAD
-    "@jest/core": "^27.0.0-next.3",
-    "import-local": "^3.0.2",
-    "jest-cli": "^27.0.0-next.3"
-=======
     "@jest/core": "^27.0.0-next.4",
     "import-local": "^3.0.2",
     "jest-cli": "^27.0.0-next.4"
->>>>>>> b1764ef3
   },
   "peerDependencies": {
     "node-notifier": "^8.0.1 || ^9.0.0"
