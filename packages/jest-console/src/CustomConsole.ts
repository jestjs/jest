/**
 * Copyright (c) Facebook, Inc. and its affiliates. All Rights Reserved.
 *
 * This source code is licensed under the MIT license found in the
 * LICENSE file in the root directory of this source tree.
 */

import assert = require('assert');
<<<<<<< HEAD
import {format, formatWithOptions, inspect} from 'util';
=======
>>>>>>> 4f84f614
import {Console} from 'console';
import {format} from 'util';
import chalk = require('chalk');
import {clearLine, formatTime} from 'jest-util';
import type {LogCounters, LogMessage, LogTimers, LogType} from './types';

type Formatter = (type: LogType, message: LogMessage) => string;

export default class CustomConsole extends Console {
  private _stdout: NodeJS.WriteStream;
  private _stderr: NodeJS.WriteStream;
  private _formatBuffer: Formatter;
  private _counters: LogCounters = {};
  private _timers: LogTimers = {};
  private _groupDepth = 0;

  Console: NodeJS.ConsoleConstructor = Console;

  constructor(
    stdout: NodeJS.WriteStream,
    stderr: NodeJS.WriteStream,
    formatBuffer: Formatter = (_type, message) => message,
  ) {
    super(stdout, stderr);
    this._stdout = stdout;
    this._stderr = stderr;
    this._formatBuffer = formatBuffer;
  }

  private _log(type: LogType, message: string) {
    clearLine(this._stdout);
    super.log(
      this._formatBuffer(type, '  '.repeat(this._groupDepth) + message),
    );
  }

  private _logError(type: LogType, message: string) {
    clearLine(this._stderr);
    super.error(
      this._formatBuffer(type, '  '.repeat(this._groupDepth) + message),
    );
  }

  assert(value: unknown, message?: string | Error): asserts value {
    try {
      assert(value, message);
    } catch (error) {
      this._logError('assert', error.toString());
    }
  }

  count(label: string = 'default'): void {
    if (!this._counters[label]) {
      this._counters[label] = 0;
    }

    this._log('count', format(`${label}: ${++this._counters[label]}`));
  }

  countReset(label: string = 'default'): void {
    this._counters[label] = 0;
  }

  debug(firstArg: unknown, ...args: Array<unknown>): void {
    this._log('debug', format(firstArg, ...args));
  }

  dir(firstArg: unknown, options: NodeJS.InspectOptions = {}): void {
    const representation = inspect(firstArg, options);
    this._log('dir', formatWithOptions(options, representation));
  }

  dirxml(firstArg: unknown, ...args: Array<unknown>): void {
    this._log('dirxml', format(firstArg, ...args));
  }

  error(firstArg: unknown, ...args: Array<unknown>): void {
    this._logError('error', format(firstArg, ...args));
  }

  group(title?: string, ...args: Array<unknown>): void {
    this._groupDepth++;

    if (title || args.length > 0) {
      this._log('group', chalk.bold(format(title, ...args)));
    }
  }

  groupCollapsed(title?: string, ...args: Array<unknown>): void {
    this._groupDepth++;

    if (title || args.length > 0) {
      this._log('groupCollapsed', chalk.bold(format(title, ...args)));
    }
  }

  groupEnd(): void {
    if (this._groupDepth > 0) {
      this._groupDepth--;
    }
  }

  info(firstArg: unknown, ...args: Array<unknown>): void {
    this._log('info', format(firstArg, ...args));
  }

  log(firstArg: unknown, ...args: Array<unknown>): void {
    this._log('log', format(firstArg, ...args));
  }

  time(label: string = 'default'): void {
    if (this._timers[label]) {
      return;
    }

    this._timers[label] = new Date();
  }

  timeEnd(label: string = 'default'): void {
    const startTime = this._timers[label];

    if (startTime) {
      const endTime = new Date().getTime();
      const time = endTime - startTime.getTime();
      this._log('time', format(`${label}: ${formatTime(time)}`));
      delete this._timers[label];
    }
  }

  timeLog(label = 'default', ...data: Array<unknown>): void {
    const startTime = this._timers[label];

    if (startTime) {
      const endTime = new Date();
      const time = endTime.getTime() - startTime.getTime();
      this._log('time', format(`${label}: ${formatTime(time)}`, ...data));
    }
  }

  warn(firstArg: unknown, ...args: Array<unknown>): void {
    this._logError('warn', format(firstArg, ...args));
  }

  getBuffer(): undefined {
    return undefined;
  }
}<|MERGE_RESOLUTION|>--- conflicted
+++ resolved
@@ -6,10 +6,8 @@
  */
 
 import assert = require('assert');
-<<<<<<< HEAD
+
 import {format, formatWithOptions, inspect} from 'util';
-=======
->>>>>>> 4f84f614
 import {Console} from 'console';
 import {format} from 'util';
 import chalk = require('chalk');
