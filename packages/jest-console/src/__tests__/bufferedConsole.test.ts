--- conflicted
+++ resolved
@@ -147,7 +147,15 @@
     });
   });
 
-<<<<<<< HEAD
+  describe('dir', () => {
+    test('should print the deepest value', () => {
+      const deepObject = {1: {2: {3: {4: {5: {6: 'value'}}}}}};
+      _console.dir(deepObject, {depth: 6});
+
+      expect(stdout()).toMatch('value');
+    });
+  });
+
   describe('timeLog', () => {
     test('should return the time between time() and timeEnd() on default timer', () => {
       _console.time();
@@ -189,14 +197,6 @@
   describe('console', () => {
     test('should be able to initialize console instance', () => {
       expect(_console.Console).toBeDefined();
-=======
-  describe('dir', () => {
-    test('should print the deepest value', () => {
-      const deepObject = {1: {2: {3: {4: {5: {6: 'value'}}}}}};
-      _console.dir(deepObject, {depth: 6});
-
-      expect(stdout()).toMatch('value');
->>>>>>> 5c9f1247
     });
   });
 });