{
  "name": "jest-resolve",
  "version": "25.5.1",
  "repository": {
    "type": "git",
    "url": "https://github.com/facebook/jest.git",
    "directory": "packages/jest-resolve"
  },
  "license": "MIT",
  "main": "build/index.js",
  "types": "build/index.d.ts",
  "dependencies": {
<<<<<<< HEAD
    "@jest/types": "^25.2.6",
    "browser-resolve": "^1.11.3",
    "chalk": "^4.0.0",
=======
    "@jest/types": "^25.5.0",
    "chalk": "^3.0.0",
    "graceful-fs": "^4.2.4",
>>>>>>> 56782b95
    "jest-pnp-resolver": "^1.2.1",
    "read-pkg-up": "^7.0.1",
    "realpath-native": "^2.0.0",
    "resolve": "^1.17.0",
    "slash": "^3.0.0"
  },
  "devDependencies": {
    "@types/graceful-fs": "^4.1.3",
    "@types/resolve": "^1.14.0",
    "jest-haste-map": "^25.5.1"
  },
  "engines": {
    "node": ">= 10.14.2"
  },
  "publishConfig": {
    "access": "public"
  },
  "gitHead": "170eee11d03b0ed5c60077982fdbc3bafd403638"
}<|MERGE_RESOLUTION|>--- conflicted
+++ resolved
@@ -10,15 +10,9 @@
   "main": "build/index.js",
   "types": "build/index.d.ts",
   "dependencies": {
-<<<<<<< HEAD
-    "@jest/types": "^25.2.6",
-    "browser-resolve": "^1.11.3",
+    "@jest/types": "^25.5.0",
     "chalk": "^4.0.0",
-=======
-    "@jest/types": "^25.5.0",
-    "chalk": "^3.0.0",
     "graceful-fs": "^4.2.4",
->>>>>>> 56782b95
     "jest-pnp-resolver": "^1.2.1",
     "read-pkg-up": "^7.0.1",
     "realpath-native": "^2.0.0",
