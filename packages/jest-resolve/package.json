--- conflicted
+++ resolved
@@ -1,10 +1,6 @@
 {
   "name": "jest-resolve",
-<<<<<<< HEAD
-  "version": "27.0.0-next.3",
-=======
   "version": "27.0.0-next.4",
->>>>>>> b1764ef3
   "repository": {
     "type": "git",
     "url": "https://github.com/facebook/jest.git",
@@ -30,11 +26,7 @@
   "devDependencies": {
     "@types/graceful-fs": "^4.1.3",
     "@types/resolve": "^1.20.0",
-<<<<<<< HEAD
-    "jest-haste-map": "^27.0.0-next.3"
-=======
     "jest-haste-map": "^27.0.0-next.4"
->>>>>>> b1764ef3
   },
   "engines": {
     "node": "^10.13.0 || ^12.13.0 || ^14.15.0 || >=15.0.0"
