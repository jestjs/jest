/**
 * Copyright (c) Facebook, Inc. and its affiliates. All Rights Reserved.
 *
 * This source code is licensed under the MIT license found in the
 * LICENSE file in the root directory of this source tree.
 */

import * as fs from 'graceful-fs';
import {sync as resolveSync} from 'resolve';
import pnpResolver from 'jest-pnp-resolver';
import {tryRealpath} from 'jest-util';
import type {Config} from '@jest/types';

type ResolverOptions = {
  allowPnp?: boolean;
  basedir: Config.Path;
  browser?: boolean;
  defaultResolver: typeof defaultResolver;
  extensions?: Array<string>;
  moduleDirectory?: Array<string>;
  paths?: Array<Config.Path>;
  rootDir?: Config.Path;
};

declare global {
  namespace NodeJS {
    export interface ProcessVersions {
      // the "pnp" version named isn't in DefinitelyTyped
      pnp?: unknown;
    }
  }
}

export default function defaultResolver(
  path: Config.Path,
  options: ResolverOptions,
): Config.Path {
<<<<<<< HEAD
  // @ts-expect-error: the "pnp" version named isn't in DefinitelyTyped
  if (process.versions.pnp && options.allowPnp !== false) {
=======
  if (process.versions.pnp) {
>>>>>>> 49de731c
    return pnpResolver(path, options);
  }

  const result = resolveSync(path, {
    basedir: options.basedir,
    extensions: options.extensions,
    isDirectory,
    isFile,
    moduleDirectory: options.moduleDirectory,
    paths: options.paths,
    preserveSymlinks: false,
    realpathSync,
  });

  // Dereference symlinks to ensure we don't create a separate
  // module instance depending on how it was referenced.
  return realpathSync(result);
}

export function clearDefaultResolverCache(): void {
  checkedPaths.clear();
  checkedRealpathPaths.clear();
}

enum IPathType {
  FILE = 1,
  DIRECTORY = 2,
  OTHER = 3,
}
const checkedPaths = new Map<string, IPathType>();
function statSyncCached(path: string): IPathType {
  const result = checkedPaths.get(path);
  if (result !== undefined) {
    return result;
  }

  let stat;
  try {
    stat = fs.statSync(path);
  } catch (e) {
    if (!(e && (e.code === 'ENOENT' || e.code === 'ENOTDIR'))) {
      throw e;
    }
  }

  if (stat) {
    if (stat.isFile() || stat.isFIFO()) {
      checkedPaths.set(path, IPathType.FILE);
      return IPathType.FILE;
    } else if (stat.isDirectory()) {
      checkedPaths.set(path, IPathType.DIRECTORY);
      return IPathType.DIRECTORY;
    }
  }

  checkedPaths.set(path, IPathType.OTHER);
  return IPathType.OTHER;
}

const checkedRealpathPaths = new Map<string, string>();
function realpathCached(path: Config.Path): Config.Path {
  let result = checkedRealpathPaths.get(path);

  if (result !== undefined) {
    return result;
  }

  result = tryRealpath(path);

  checkedRealpathPaths.set(path, result);

  if (path !== result) {
    // also cache the result in case it's ever referenced directly - no reason to `realpath` that as well
    checkedRealpathPaths.set(result, result);
  }

  return result;
}

/*
 * helper functions
 */
function isFile(file: Config.Path): boolean {
  return statSyncCached(file) === IPathType.FILE;
}

function isDirectory(dir: Config.Path): boolean {
  return statSyncCached(dir) === IPathType.DIRECTORY;
}

function realpathSync(file: Config.Path): Config.Path {
  return realpathCached(file);
}<|MERGE_RESOLUTION|>--- conflicted
+++ resolved
@@ -35,12 +35,7 @@
   path: Config.Path,
   options: ResolverOptions,
 ): Config.Path {
-<<<<<<< HEAD
-  // @ts-expect-error: the "pnp" version named isn't in DefinitelyTyped
   if (process.versions.pnp && options.allowPnp !== false) {
-=======
-  if (process.versions.pnp) {
->>>>>>> 49de731c
     return pnpResolver(path, options);
   }
 
