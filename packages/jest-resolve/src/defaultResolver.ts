/**
 * Copyright (c) Facebook, Inc. and its affiliates. All Rights Reserved.
 *
 * This source code is licensed under the MIT license found in the
 * LICENSE file in the root directory of this source tree.
 */

import {dirname, isAbsolute, resolve as pathResolve} from 'path';
import pnpResolver from 'jest-pnp-resolver';
<<<<<<< HEAD
import resolveAsync = require('resolve');
=======
import {SyncOpts as UpstreamResolveOptions, sync as resolveSync} from 'resolve';
>>>>>>> dec76839
import {
  Options as ResolveExportsOptions,
  resolve as resolveExports,
} from 'resolve.exports';
import {
  PkgJson,
  isDirectoryAsync,
  isDirectorySync,
  isFileAsync,
  isFileSync,
  readPackageCached,
  realpathAsync,
  realpathSync,
} from './fileWalkers';

const resolveSync = resolveAsync.sync;

// copy from `resolve`'s types so we don't have their types in our definition
// files
export interface ResolverOptions {
  basedir: string;
  browser?: boolean;
  conditions?: Array<string>;
  defaultResolver: typeof defaultResolver;
  extensions?: Array<string>;
  moduleDirectory?: Array<string>;
  paths?: Array<string>;
  rootDir?: string;
  packageFilter?: (pkg: PkgJson, dir: string) => PkgJson;
  pathFilter?: (pkg: PkgJson, path: string, relativePath: string) => string;
}

<<<<<<< HEAD
type ResolverOptionsAsync = Omit<ResolverOptions, 'defaultResolver'> & {
  defaultResolver: typeof defaultResolverAsync;
};
=======
type UpstreamResolveOptionsWithConditions = UpstreamResolveOptions &
  Pick<ResolverOptions, 'conditions'>;
>>>>>>> dec76839

// https://github.com/facebook/jest/pull/10617
declare global {
  namespace NodeJS {
    export interface ProcessVersions {
      pnp?: any;
    }
  }
}

export function defaultResolver(
  path: string,
  options: ResolverOptions,
): string {
  // Yarn 2 adds support to `resolve` automatically so the pnpResolver is only
  // needed for Yarn 1 which implements version 1 of the pnp spec
  if (process.versions.pnp === '1') {
    return pnpResolver(path, options);
  }

<<<<<<< HEAD
  const result = resolveSync(path, getSyncResolveOptions(path, options));

  // Dereference symlinks to ensure we don't create a separate
  // module instance depending on how it was referenced.
  return realpathSync(result);
}

export async function defaultResolverAsync(
  path: string,
  options: ResolverOptionsAsync,
): Promise<string> {
  // Yarn 2 adds support to `resolve` automatically so the pnpResolver is only
  // needed for Yarn 1 which implements version 1 of the pnp spec
  if (process.versions.pnp === '1') {
    // @ts-expect-error until https://github.com/arcanis/jest-pnp-resolver/pull/10 is released
    return pnpResolver(path, options);
  }

  return new Promise((resolve, reject) => {
    function resolveCb(err: Error | null, result?: string) {
      if (err) {
        reject(err);
      }
      if (result) {
        resolve(realpathSync(result));
      }
    }
    const opts = getAsyncResolveOptions(path, options);
    resolveAsync(path, opts, resolveCb);
  });
}

/**
 * getSyncResolveOptions returns resolution options that are used synchronously.
 */
function getSyncResolveOptions(
  path: string,
  options: ResolverOptions,
): resolveAsync.SyncOpts {
  return {
    ...options,
    isDirectory: isDirectorySync,
    isFile: isFileSync,
    packageFilter: createPackageFilter(path, options.packageFilter),
    pathFilter: createPathFilter(path, options.conditions, options.pathFilter),
=======
  const resolveOptions: UpstreamResolveOptionsWithConditions = {
    ...options,
    isDirectory,
    isFile,
>>>>>>> dec76839
    preserveSymlinks: false,
    readPackageSync,
    realpathSync,
  };
<<<<<<< HEAD
}
=======

  const pathToResolve = getPathInModule(path, resolveOptions);

  const result =
    // if `getPathInModule` doesn't change the path, attempt to resolve it
    pathToResolve === path
      ? resolveSync(pathToResolve, resolveOptions)
      : pathToResolve;
>>>>>>> dec76839

/**
 * getAsyncResolveOptions returns resolution options that are used asynchronously.
 */
function getAsyncResolveOptions(
  path: string,
  options: ResolverOptionsAsync,
): resolveAsync.AsyncOpts {
  return {
    ...options,
    isDirectory: isDirectoryAsync,
    isFile: isFileAsync,
    packageFilter: createPackageFilter(path, options.packageFilter),
    pathFilter: createPathFilter(path, options.conditions, options.pathFilter),
    preserveSymlinks: false,
    readPackage: readPackageAsync,
    realpath: realpathAsync,
  };
}

/*
 * helper functions
 */

function readPackageSync(_: unknown, file: string): PkgJson {
  return readPackageCached(file);
}

<<<<<<< HEAD
function readPackageAsync(
  _: unknown,
  pkgfile: string,
  cb: (err: Error | null, pkgJson?: PkgJson) => void,
): void {
  try {
    // TODO: create an async version of readPackageCached
    const pkgJson = readPackageCached(pkgfile);
    cb(null, pkgJson);
  } catch (err: any) {
    cb(err);
  }
}

function createPackageFilter(
  originalPath: string,
  userFilter?: ResolverOptions['packageFilter'],
): ResolverOptions['packageFilter'] {
  if (shouldIgnoreRequestForExports(originalPath)) {
    return userFilter;
=======
function getPathInModule(
  path: string,
  options: UpstreamResolveOptionsWithConditions,
): string {
  if (shouldIgnoreRequestForExports(path)) {
    return path;
>>>>>>> dec76839
  }

  const segments = path.split('/');

  let moduleName = segments.shift();

  if (moduleName) {
    // TODO: handle `#` here: https://github.com/facebook/jest/issues/12270
    if (moduleName.startsWith('@')) {
      moduleName = `${moduleName}/${segments.shift()}`;
    }

    let packageJsonPath = '';

    try {
      packageJsonPath = resolveSync(`${moduleName}/package.json`, options);
    } catch {
      // ignore if package.json cannot be found
    }

    if (packageJsonPath && isFile(packageJsonPath)) {
      const pkg = readPackageCached(packageJsonPath);

      if (pkg.exports) {
        // we need to make sure resolve ignores `main`
        delete pkg.main;

        const subpath = segments.join('/') || '.';

        const resolved = resolveExports(
          pkg,
          subpath,
          createResolveOptions(options.conditions),
        );

        // TODO: should we throw if not?
        if (resolved) {
          return pathResolve(dirname(packageJsonPath), resolved);
        }
      }
    }
  }

  return path;
}

function createResolveOptions(
  conditions: Array<string> | undefined,
): ResolveExportsOptions {
  return conditions
    ? {conditions, unsafe: true}
    : // no conditions were passed - let's assume this is Jest internal and it should be `require`
      {browser: false, require: true};
}

// if it's a relative import or an absolute path, exports are ignored
const shouldIgnoreRequestForExports = (path: string) =>
  path.startsWith('.') || isAbsolute(path);<|MERGE_RESOLUTION|>--- conflicted
+++ resolved
@@ -7,11 +7,7 @@
 
 import {dirname, isAbsolute, resolve as pathResolve} from 'path';
 import pnpResolver from 'jest-pnp-resolver';
-<<<<<<< HEAD
 import resolveAsync = require('resolve');
-=======
-import {SyncOpts as UpstreamResolveOptions, sync as resolveSync} from 'resolve';
->>>>>>> dec76839
 import {
   Options as ResolveExportsOptions,
   resolve as resolveExports,
@@ -44,14 +40,15 @@
   pathFilter?: (pkg: PkgJson, path: string, relativePath: string) => string;
 }
 
-<<<<<<< HEAD
 type ResolverOptionsAsync = Omit<ResolverOptions, 'defaultResolver'> & {
   defaultResolver: typeof defaultResolverAsync;
 };
-=======
-type UpstreamResolveOptionsWithConditions = UpstreamResolveOptions &
+
+type UpstreamSyncResolveOptionsWithConditions = resolveAsync.SyncOpts &
   Pick<ResolverOptions, 'conditions'>;
->>>>>>> dec76839
+
+type UpstreamAsyncResolveOptionsWithConditions = resolveAsync.AsyncOpts &
+  Pick<ResolverOptions, 'conditions'>;
 
 // https://github.com/facebook/jest/pull/10617
 declare global {
@@ -72,8 +69,15 @@
     return pnpResolver(path, options);
   }
 
-<<<<<<< HEAD
-  const result = resolveSync(path, getSyncResolveOptions(path, options));
+  const resolveOptions = getSyncResolveOptions(options);
+
+  const pathToResolve = getPathInModule(path, resolveOptions);
+
+  const result =
+    // if `getPathInModule` doesn't change the path, attempt to resolve it
+    pathToResolve === path
+      ? resolveSync(pathToResolve, resolveOptions)
+      : pathToResolve;
 
   // Dereference symlinks to ensure we don't create a separate
   // module instance depending on how it was referenced.
@@ -91,6 +95,7 @@
     return pnpResolver(path, options);
   }
 
+  // TODO: handle `exports`
   return new Promise((resolve, reject) => {
     function resolveCb(err: Error | null, result?: string) {
       if (err) {
@@ -100,7 +105,7 @@
         resolve(realpathSync(result));
       }
     }
-    const opts = getAsyncResolveOptions(path, options);
+    const opts = getAsyncResolveOptions(options);
     resolveAsync(path, opts, resolveCb);
   });
 }
@@ -109,51 +114,28 @@
  * getSyncResolveOptions returns resolution options that are used synchronously.
  */
 function getSyncResolveOptions(
-  path: string,
   options: ResolverOptions,
-): resolveAsync.SyncOpts {
+): UpstreamSyncResolveOptionsWithConditions {
   return {
     ...options,
     isDirectory: isDirectorySync,
     isFile: isFileSync,
-    packageFilter: createPackageFilter(path, options.packageFilter),
-    pathFilter: createPathFilter(path, options.conditions, options.pathFilter),
-=======
-  const resolveOptions: UpstreamResolveOptionsWithConditions = {
-    ...options,
-    isDirectory,
-    isFile,
->>>>>>> dec76839
     preserveSymlinks: false,
     readPackageSync,
     realpathSync,
   };
-<<<<<<< HEAD
-}
-=======
-
-  const pathToResolve = getPathInModule(path, resolveOptions);
-
-  const result =
-    // if `getPathInModule` doesn't change the path, attempt to resolve it
-    pathToResolve === path
-      ? resolveSync(pathToResolve, resolveOptions)
-      : pathToResolve;
->>>>>>> dec76839
+}
 
 /**
  * getAsyncResolveOptions returns resolution options that are used asynchronously.
  */
 function getAsyncResolveOptions(
-  path: string,
   options: ResolverOptionsAsync,
-): resolveAsync.AsyncOpts {
+): UpstreamAsyncResolveOptionsWithConditions {
   return {
     ...options,
     isDirectory: isDirectoryAsync,
     isFile: isFileAsync,
-    packageFilter: createPackageFilter(path, options.packageFilter),
-    pathFilter: createPathFilter(path, options.conditions, options.pathFilter),
     preserveSymlinks: false,
     readPackage: readPackageAsync,
     realpath: realpathAsync,
@@ -168,7 +150,6 @@
   return readPackageCached(file);
 }
 
-<<<<<<< HEAD
 function readPackageAsync(
   _: unknown,
   pkgfile: string,
@@ -183,20 +164,12 @@
   }
 }
 
-function createPackageFilter(
-  originalPath: string,
-  userFilter?: ResolverOptions['packageFilter'],
-): ResolverOptions['packageFilter'] {
-  if (shouldIgnoreRequestForExports(originalPath)) {
-    return userFilter;
-=======
 function getPathInModule(
   path: string,
-  options: UpstreamResolveOptionsWithConditions,
+  options: UpstreamSyncResolveOptionsWithConditions,
 ): string {
   if (shouldIgnoreRequestForExports(path)) {
     return path;
->>>>>>> dec76839
   }
 
   const segments = path.split('/');
@@ -217,7 +190,7 @@
       // ignore if package.json cannot be found
     }
 
-    if (packageJsonPath && isFile(packageJsonPath)) {
+    if (packageJsonPath && isFileSync(packageJsonPath)) {
       const pkg = readPackageCached(packageJsonPath);
 
       if (pkg.exports) {
