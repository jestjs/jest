--- conflicted
+++ resolved
@@ -7,15 +7,11 @@
 
 import {resolve} from 'path';
 import pnpResolver from 'jest-pnp-resolver';
-<<<<<<< HEAD
 import resolveAsync = require('resolve');
-=======
-import {sync as resolveSync} from 'resolve';
 import {
   Options as ResolveExportsOptions,
   resolve as resolveExports,
 } from 'resolve.exports';
->>>>>>> 6d101e9b
 import type {Config} from '@jest/types';
 import {
   PkgJson,
@@ -28,15 +24,11 @@
   realpathSync,
 } from './fileWalkers';
 
-<<<<<<< HEAD
 const resolveSync = resolveAsync.sync;
 
-export interface ResolverOptions extends resolveAsync.Opts {
-=======
 // copy from `resolve`'s types so we don't have their types in our definition
 // files
-interface ResolverOptions {
->>>>>>> 6d101e9b
+export interface ResolverOptions {
   basedir: Config.Path;
   browser?: boolean;
   conditions?: Array<string>;
@@ -112,17 +104,12 @@
 ): resolveAsync.SyncOpts {
   return {
     ...options,
-<<<<<<< HEAD
     isDirectory: isDirectorySync,
     isFile: isFileSync,
-=======
-    isDirectory,
-    isFile,
     packageFilter: createPackageFilter(
       options.conditions,
       options.packageFilter,
     ),
->>>>>>> 6d101e9b
     preserveSymlinks: false,
     readPackageSync,
     realpathSync,
@@ -153,7 +140,6 @@
   return readPackageCached(file);
 }
 
-<<<<<<< HEAD
 function readPackageAsync(
   _: unknown,
   pkgfile: string,
@@ -166,7 +152,8 @@
   } catch (err: any) {
     cb(err);
   }
-=======
+}
+
 function createPackageFilter(
   conditions?: Array<string>,
   userFilter?: ResolverOptions['packageFilter'],
@@ -200,7 +187,7 @@
     // if the module contains an `index.js` file in root, `resolve` will request
     // that if there is no `main`. Since we don't wanna break that, add this
     // check
-    if (isFile(indexInRoot)) {
+    if (isFileSync(indexInRoot)) {
       return filteredPkg;
     }
 
@@ -209,5 +196,4 @@
       main: attemptExportsFallback(filteredPkg),
     };
   };
->>>>>>> 6d101e9b
 }