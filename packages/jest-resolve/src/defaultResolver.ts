--- conflicted
+++ resolved
@@ -10,9 +10,12 @@
 import type {Config} from '@jest/types';
 import {
   PkgJson,
-  isDirectory,
-  isFile,
+  isDirectoryAsync,
+  isDirectorySync,
+  isFileAsync,
+  isFileSync,
   readPackageCached,
+  realpathAsync,
   realpathSync,
 } from './fileWalkers';
 
@@ -117,59 +120,6 @@
 /*
  * helper functions
  */
-<<<<<<< HEAD
-function isFileSync(file: Config.Path): boolean {
-  return statSyncCached(file) === IPathType.FILE;
-}
-
-function isFileAsync(
-  file: Config.Path,
-  cb: (err: Error | null, isFile?: boolean) => void,
-): void {
-  try {
-    // TODO: create an async version of statSyncCached
-    const isFile = statSyncCached(file) === IPathType.FILE;
-    cb(null, isFile);
-  } catch (err) {
-    cb(err);
-  }
-}
-
-function isDirectorySync(dir: Config.Path): boolean {
-  return statSyncCached(dir) === IPathType.DIRECTORY;
-}
-
-function isDirectoryAsync(
-  dir: Config.Path,
-  cb: (err: Error | null, isDir?: boolean) => void,
-): void {
-  try {
-    // TODO: create an async version of statSyncCached
-    const isDir = statSyncCached(dir) === IPathType.DIRECTORY;
-    cb(null, isDir);
-  } catch (err) {
-    cb(err);
-  }
-}
-
-function realpathSync(file: Config.Path): Config.Path {
-  return realpathCached(file);
-}
-=======
->>>>>>> b5aec031
-
-function realpathAsync(
-  file: string,
-  cb: (err: Error | null, resolved?: string) => void,
-): void {
-  try {
-    // TODO: create an async version of realpathCached
-    const resolved = realpathCached(file);
-    cb(null, resolved);
-  } catch (err) {
-    cb(err);
-  }
-}
 
 function readPackageSync(_: unknown, file: Config.Path): PkgJson {
   return readPackageCached(file);
@@ -184,7 +134,7 @@
     // TODO: create an async version of readPackageCached
     const pkgJson = readPackageCached(pkgfile);
     cb(null, pkgJson);
-  } catch (err) {
+  } catch (err: any) {
     cb(err);
   }
 }