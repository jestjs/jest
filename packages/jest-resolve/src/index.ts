/**
 * Copyright (c) Facebook, Inc. and its affiliates. All Rights Reserved.
 *
 * This source code is licensed under the MIT license found in the
 * LICENSE file in the root directory of this source tree.
 */

import * as path from 'path';
import {Config} from '@jest/types';
import {ModuleMap} from 'jest-haste-map'; // eslint-disable-line import/no-extraneous-dependencies
import {sync as realpath} from 'realpath-native';
import chalk from 'chalk';
import nodeModulesPaths from './nodeModulesPaths';
import isBuiltinModule from './isBuiltinModule';
import defaultResolver, {clearDefaultResolverCache} from './defaultResolver';
import {ResolverConfig} from './types';
import ModuleNotFoundError from './ModuleNotFoundError';

type FindNodeModuleConfig = {
  basedir: Config.Path;
  browser?: boolean;
  extensions?: Array<string>;
  moduleDirectory?: Array<string>;
  paths?: Array<Config.Path>;
  resolver?: Config.Path | null;
  rootDir?: Config.Path;
};

type BooleanObject = Record<string, boolean>;

namespace Resolver {
  export type ResolveModuleConfig = {
    skipNodeResolution?: boolean;
    paths?: Array<Config.Path>;
  };
}

const NATIVE_PLATFORM = 'native';

// We might be inside a symlink.
const cwd = process.cwd();
const resolvedCwd = realpath(cwd) || cwd;
const {NODE_PATH} = process.env;
const nodePaths = NODE_PATH
  ? NODE_PATH.split(path.delimiter)
      .filter(Boolean)
      // The resolver expects absolute paths.
      .map(p => path.resolve(resolvedCwd, p))
  : undefined;

/* eslint-disable-next-line no-redeclare */
class Resolver {
  private readonly _options: ResolverConfig;
  private readonly _moduleMap: ModuleMap;
  private readonly _moduleIDCache: Map<string, string>;
  private readonly _moduleNameCache: Map<string, Config.Path>;
  private readonly _modulePathCache: Map<string, Array<Config.Path>>;
  private readonly _supportsNativePlatform: boolean;

  constructor(moduleMap: ModuleMap, options: ResolverConfig) {
    this._options = {
      browser: options.browser,
      defaultPlatform: options.defaultPlatform,
      extensions: options.extensions,
      hasCoreModules:
        options.hasCoreModules === undefined ? true : options.hasCoreModules,
      moduleDirectories: options.moduleDirectories || ['node_modules'],
      moduleNameMapper: options.moduleNameMapper,
      modulePaths: options.modulePaths,
      platforms: options.platforms,
      resolver: options.resolver,
      rootDir: options.rootDir,
    };
    this._supportsNativePlatform = options.platforms
      ? options.platforms.includes(NATIVE_PLATFORM)
      : false;
    this._moduleMap = moduleMap;
    this._moduleIDCache = new Map();
    this._moduleNameCache = new Map();
    this._modulePathCache = new Map();
  }

<<<<<<< HEAD
  static ModuleNotFoundError = ModuleNotFoundError;
=======
  static clearDefaultResolverCache() {
    clearDefaultResolverCache();
  }
>>>>>>> c031ff0c

  static findNodeModule(
    path: Config.Path,
    options: FindNodeModuleConfig,
  ): Config.Path | null {
    const resolver: typeof defaultResolver = options.resolver
      ? require(options.resolver)
      : defaultResolver;
    const paths = options.paths;

    try {
      return resolver(path, {
        basedir: options.basedir,
        browser: options.browser,
        defaultResolver,
        extensions: options.extensions,
        moduleDirectory: options.moduleDirectory,
        paths: paths ? (nodePaths || []).concat(paths) : nodePaths,
        rootDir: options.rootDir,
      });
    } catch (e) {}
    return null;
  }

  resolveModuleFromDirIfExists(
    dirname: Config.Path,
    moduleName: string,
    options?: Resolver.ResolveModuleConfig,
  ): Config.Path | null {
    const paths = (options && options.paths) || this._options.modulePaths;
    const moduleDirectory = this._options.moduleDirectories;
    const key = dirname + path.delimiter + moduleName;
    const defaultPlatform = this._options.defaultPlatform;
    const extensions = this._options.extensions.slice();
    let module;

    if (this._supportsNativePlatform) {
      extensions.unshift(
        ...this._options.extensions.map(ext => '.' + NATIVE_PLATFORM + ext),
      );
    }
    if (defaultPlatform) {
      extensions.unshift(
        ...this._options.extensions.map(ext => '.' + defaultPlatform + ext),
      );
    }

    // 1. If we have already resolved this module for this directory name,
    // return a value from the cache.
    const cacheResult = this._moduleNameCache.get(key);
    if (cacheResult) {
      return cacheResult;
    }

    // 2. Check if the module is a haste module.
    module = this.getModule(moduleName);
    if (module) {
      this._moduleNameCache.set(key, module);
      return module;
    }

    // 3. Check if the module is a node module and resolve it based on
    // the node module resolution algorithm. If skipNodeResolution is given we
    // ignore all modules that look like node modules (ie. are not relative
    // requires). This enables us to speed up resolution when we build a
    // dependency graph because we don't have to look at modules that may not
    // exist and aren't mocked.
    const skipResolution =
      options && options.skipNodeResolution && !moduleName.includes(path.sep);

    const resolveNodeModule = (name: Config.Path) =>
      Resolver.findNodeModule(name, {
        basedir: dirname,
        browser: this._options.browser,
        extensions,
        moduleDirectory,
        paths,
        resolver: this._options.resolver,
        rootDir: this._options.rootDir,
      });

    if (!skipResolution) {
      module = resolveNodeModule(moduleName);

      if (module) {
        this._moduleNameCache.set(key, module);
        return module;
      }
    }

    // 4. Resolve "haste packages" which are `package.json` files outside of
    // `node_modules` folders anywhere in the file system.
    const parts = moduleName.split('/');
    const hastePackage = this.getPackage(parts.shift()!);
    if (hastePackage) {
      try {
        const module = path.join.apply(
          path,
          [path.dirname(hastePackage)].concat(parts),
        );
        // try resolving with custom resolver first to support extensions,
        // then fallback to require.resolve
        const resolvedModule =
          resolveNodeModule(module) || require.resolve(module);
        this._moduleNameCache.set(key, resolvedModule);
        return resolvedModule;
      } catch (ignoredError) {}
    }

    return null;
  }

  resolveModule(
    from: Config.Path,
    moduleName: string,
    options?: Resolver.ResolveModuleConfig,
  ): Config.Path {
    const dirname = path.dirname(from);
    const module =
      this.resolveStubModuleName(from, moduleName) ||
      this.resolveModuleFromDirIfExists(dirname, moduleName, options);
    if (module) return module;

    // 5. Throw an error if the module could not be found. `resolve.sync` only
    // produces an error based on the dirname but we have the actual current
    // module name available.
    const relativePath = path.relative(dirname, from);

    throw new ModuleNotFoundError(
      `Cannot find module '${moduleName}' from '${relativePath || '.'}'`,
    );
  }

  isCoreModule(moduleName: string): boolean {
    return this._options.hasCoreModules && isBuiltinModule(moduleName);
  }

  getModule(name: string): Config.Path | null {
    return this._moduleMap.getModule(
      name,
      this._options.defaultPlatform,
      this._supportsNativePlatform,
    );
  }

  getModulePath(from: Config.Path, moduleName: string) {
    if (moduleName[0] !== '.' || path.isAbsolute(moduleName)) {
      return moduleName;
    }
    return path.normalize(path.dirname(from) + '/' + moduleName);
  }

  getPackage(name: string): Config.Path | null {
    return this._moduleMap.getPackage(
      name,
      this._options.defaultPlatform,
      this._supportsNativePlatform,
    );
  }

  getMockModule(from: Config.Path, name: string): Config.Path | null {
    const mock = this._moduleMap.getMockModule(name);
    if (mock) {
      return mock;
    } else {
      const moduleName = this.resolveStubModuleName(from, name);
      if (moduleName) {
        return this.getModule(moduleName) || moduleName;
      }
    }
    return null;
  }

  getModulePaths(from: Config.Path): Array<Config.Path> {
    const cachedModule = this._modulePathCache.get(from);
    if (cachedModule) {
      return cachedModule;
    }

    const moduleDirectory = this._options.moduleDirectories;
    const paths = nodeModulesPaths(from, {moduleDirectory});
    if (paths[paths.length - 1] === undefined) {
      // circumvent node-resolve bug that adds `undefined` as last item.
      paths.pop();
    }
    this._modulePathCache.set(from, paths);
    return paths;
  }

  getModuleID(
    virtualMocks: BooleanObject,
    from: Config.Path,
    _moduleName?: string,
  ): string {
    const moduleName = _moduleName || '';

    const key = from + path.delimiter + moduleName;
    const cachedModuleID = this._moduleIDCache.get(key);
    if (cachedModuleID) {
      return cachedModuleID;
    }

    const moduleType = this._getModuleType(moduleName);
    const absolutePath = this._getAbsolutePath(virtualMocks, from, moduleName);
    const mockPath = this._getMockPath(from, moduleName);

    const sep = path.delimiter;
    const id =
      moduleType +
      sep +
      (absolutePath ? absolutePath + sep : '') +
      (mockPath ? mockPath + sep : '');

    this._moduleIDCache.set(key, id);
    return id;
  }

  private _getModuleType(moduleName: string): 'node' | 'user' {
    return this.isCoreModule(moduleName) ? 'node' : 'user';
  }

  private _getAbsolutePath(
    virtualMocks: BooleanObject,
    from: Config.Path,
    moduleName: string,
  ): Config.Path | null {
    if (this.isCoreModule(moduleName)) {
      return moduleName;
    }
    return this._isModuleResolved(from, moduleName)
      ? this.getModule(moduleName)
      : this._getVirtualMockPath(virtualMocks, from, moduleName);
  }

  private _getMockPath(
    from: Config.Path,
    moduleName: string,
  ): Config.Path | null {
    return !this.isCoreModule(moduleName)
      ? this.getMockModule(from, moduleName)
      : null;
  }

  private _getVirtualMockPath(
    virtualMocks: BooleanObject,
    from: Config.Path,
    moduleName: string,
  ): Config.Path {
    const virtualMockPath = this.getModulePath(from, moduleName);
    return virtualMocks[virtualMockPath]
      ? virtualMockPath
      : moduleName
      ? this.resolveModule(from, moduleName)
      : from;
  }

  private _isModuleResolved(from: Config.Path, moduleName: string): boolean {
    return !!(
      this.getModule(moduleName) || this.getMockModule(from, moduleName)
    );
  }

  resolveStubModuleName(
    from: Config.Path,
    moduleName: string,
  ): Config.Path | null {
    const dirname = path.dirname(from);
    const paths = this._options.modulePaths;
    const extensions = this._options.extensions.slice();
    const moduleDirectory = this._options.moduleDirectories;
    const moduleNameMapper = this._options.moduleNameMapper;
    const resolver = this._options.resolver;
    const defaultPlatform = this._options.defaultPlatform;

    if (this._supportsNativePlatform) {
      extensions.unshift(
        ...this._options.extensions.map(ext => '.' + NATIVE_PLATFORM + ext),
      );
    }

    if (defaultPlatform) {
      extensions.unshift(
        ...this._options.extensions.map(ext => '.' + defaultPlatform + ext),
      );
    }

    if (moduleNameMapper) {
      for (const {moduleName: mappedModuleName, regex} of moduleNameMapper) {
        if (regex.test(moduleName)) {
          // Note: once a moduleNameMapper matches the name, it must result
          // in a module, or else an error is thrown.
          const matches = moduleName.match(regex);
          const updatedName = matches
            ? mappedModuleName.replace(
                /\$([0-9]+)/g,
                (_, index) => matches[parseInt(index, 10)],
              )
            : mappedModuleName;

          const module =
            this.getModule(updatedName) ||
            Resolver.findNodeModule(updatedName, {
              basedir: dirname,
              browser: this._options.browser,
              extensions,
              moduleDirectory,
              paths,
              resolver,
              rootDir: this._options.rootDir,
            });
          if (!module) {
            throw createNoMappedModuleFoundError(
              moduleName,
              updatedName,
              mappedModuleName,
              regex,
              resolver,
            );
          }
          return module;
        }
      }
    }
    return null;
  }
}

const createNoMappedModuleFoundError = (
  moduleName: string,
  updatedName: string,
  mappedModuleName: string,
  regex: RegExp,
  resolver?: Function | string | null,
) => {
  const error = new Error(
    chalk.red(`${chalk.bold('Configuration error')}:

Could not locate module ${chalk.bold(moduleName)} mapped as:
${chalk.bold(updatedName)}.

Please check your configuration for these entries:
{
  "moduleNameMapper": {
    "${regex.toString()}": "${chalk.bold(mappedModuleName)}"
  },
  "resolver": ${chalk.bold(String(resolver))}
}`),
  );

  error.name = '';

  return error;
};

export = Resolver;<|MERGE_RESOLUTION|>--- conflicted
+++ resolved
@@ -80,13 +80,11 @@
     this._modulePathCache = new Map();
   }
 
-<<<<<<< HEAD
   static ModuleNotFoundError = ModuleNotFoundError;
-=======
+
   static clearDefaultResolverCache() {
     clearDefaultResolverCache();
   }
->>>>>>> c031ff0c
 
   static findNodeModule(
     path: Config.Path,
