/**
 * Copyright (c) Facebook, Inc. and its affiliates. All Rights Reserved.
 *
 * This source code is licensed under the MIT license found in the
 * LICENSE file in the root directory of this source tree.
 */

/* eslint-disable local/prefer-spread-eventually */

import * as path from 'path';
import chalk = require('chalk');
import slash = require('slash');
import type {Config} from '@jest/types';
import type {IModuleMap} from 'jest-haste-map';
import {tryRealpath} from 'jest-util';
import ModuleNotFoundError from './ModuleNotFoundError';
<<<<<<< HEAD
import {
  clearDefaultResolverCache,
  defaultResolver,
  defaultResolverAsync,
} from './defaultResolver';
=======
import defaultResolver from './defaultResolver';
import {clearFsCache} from './fileWalkers';
>>>>>>> b5aec031
import isBuiltinModule from './isBuiltinModule';
import nodeModulesPaths from './nodeModulesPaths';
import shouldLoadAsEsm, {clearCachedLookups} from './shouldLoadAsEsm';
import type {ResolverConfig} from './types';

type FindNodeModuleConfig = {
  basedir: Config.Path;
  browser?: boolean;
  conditions?: Array<string>;
  extensions?: Array<string>;
  moduleDirectory?: Array<string>;
  paths?: Array<Config.Path>;
  resolver?: Config.Path | null;
  rootDir?: Config.Path;
  throwIfNotFound?: boolean;
};

export type ResolveModuleConfig = {
  conditions?: Array<string>;
  skipNodeResolution?: boolean;
  paths?: Array<Config.Path>;
};

const NATIVE_PLATFORM = 'native';

// We might be inside a symlink.
const resolvedCwd = tryRealpath(process.cwd());
const {NODE_PATH} = process.env;
const nodePaths = NODE_PATH
  ? NODE_PATH.split(path.delimiter)
      .filter(Boolean)
      // The resolver expects absolute paths.
      .map(p => path.resolve(resolvedCwd, p))
  : undefined;

export default class Resolver {
  private readonly _options: ResolverConfig;
  private readonly _moduleMap: IModuleMap;
  private readonly _moduleIDCache: Map<string, string>;
  private readonly _moduleNameCache: Map<string, Config.Path>;
  private readonly _modulePathCache: Map<string, Array<Config.Path>>;
  private readonly _supportsNativePlatform: boolean;

  constructor(moduleMap: IModuleMap, options: ResolverConfig) {
    this._options = {
      defaultPlatform: options.defaultPlatform,
      extensions: options.extensions,
      hasCoreModules:
        options.hasCoreModules === undefined ? true : options.hasCoreModules,
      moduleDirectories: options.moduleDirectories || ['node_modules'],
      moduleNameMapper: options.moduleNameMapper,
      modulePaths: options.modulePaths,
      platforms: options.platforms,
      rootDir: options.rootDir,
    };
    this._supportsNativePlatform = options.platforms
      ? options.platforms.includes(NATIVE_PLATFORM)
      : false;
    this._moduleMap = moduleMap;
    this._moduleIDCache = new Map();
    this._moduleNameCache = new Map();
    this._modulePathCache = new Map();
    this._setResolver(options.resolver);
  }

  static ModuleNotFoundError = ModuleNotFoundError;

  static tryCastModuleNotFoundError(
    error: unknown,
  ): ModuleNotFoundError | null {
    if (error instanceof ModuleNotFoundError) {
      return error as ModuleNotFoundError;
    }

    const casted = error as ModuleNotFoundError;
    if (casted.code === 'MODULE_NOT_FOUND') {
      return ModuleNotFoundError.duckType(casted);
    }

    return null;
  }

  static clearDefaultResolverCache(): void {
    clearFsCache();
    clearCachedLookups();
  }

  // unstable as it should be replaced by https://github.com/nodejs/modules/issues/393, and we don't want people to use it
  static unstable_shouldLoadAsEsm = shouldLoadAsEsm;

  static findNodeModule(
    path: Config.Path,
    options: FindNodeModuleConfig,
  ): Config.Path | null {
    // The resolver module could be a synchronous function, or an object with sync and/or async keys.
    const resolverModule = options.resolver ? require(options.resolver) : null;
    let resolver = defaultResolver;
    if (typeof resolverModule === 'function') {
      resolver = resolverModule;
    } else if (
      resolverModule &&
      typeof resolverModule === 'object' &&
      typeof resolverModule.sync === 'function'
    ) {
      resolver = resolverModule.sync;
    }

    const paths = options.paths;

    try {
      return resolver(path, {
        basedir: options.basedir,
        browser: options.browser,
        conditions: options.conditions,
        defaultResolver,
        extensions: options.extensions,
        moduleDirectory: options.moduleDirectory,
        paths: paths ? (nodePaths || []).concat(paths) : nodePaths,
        rootDir: options.rootDir,
      });
    } catch (e: unknown) {
      if (options.throwIfNotFound) {
        throw e;
      }
    }
    return null;
  }

  static async findNodeModuleAsync(
    path: Config.Path,
    options: FindNodeModuleConfig,
  ): Promise<Config.Path | null> {
    // The resolver module could be a synchronous function, or an object with sync and/or async keys.
    const resolverModule = options.resolver ? require(options.resolver) : null;
    const resolver: typeof defaultResolverAsync =
      resolverModule &&
      typeof resolverModule === 'object' &&
      typeof resolverModule.async === 'function'
        ? resolverModule.async
        : defaultResolverAsync;

    const paths = options.paths;

    try {
      const result = await resolver(path, {
        basedir: options.basedir,
        browser: options.browser,
        conditions: options.conditions,
        defaultResolver: defaultResolverAsync,
        extensions: options.extensions,
        moduleDirectory: options.moduleDirectory,
        paths: paths ? (nodePaths || []).concat(paths) : nodePaths,
        rootDir: options.rootDir,
      });
      return result;
    } catch (e) {
      if (options.throwIfNotFound) {
        throw e;
      }
    }
    return null;
  }

  /**
   * _prepareForResolution is shared between the sync and async module resolution
   * methods, to try to keep them as DRY as possible.
   */
  private _prepareForResolution(
    dirname: Config.Path,
    moduleName: string,
    options?: ResolveModuleConfig,
  ) {
    const paths = options?.paths || this._options.modulePaths;
    const moduleDirectory = this._options.moduleDirectories;
    const stringifiedOptions = options ? JSON.stringify(options) : '';
    const key = dirname + path.delimiter + moduleName + stringifiedOptions;
    const defaultPlatform = this._options.defaultPlatform;
    const extensions = this._options.extensions.slice();

    if (this._supportsNativePlatform) {
      extensions.unshift(
        ...this._options.extensions.map(ext => '.' + NATIVE_PLATFORM + ext),
      );
    }
    if (defaultPlatform) {
      extensions.unshift(
        ...this._options.extensions.map(ext => '.' + defaultPlatform + ext),
      );
    }

    const skipResolution =
      options && options.skipNodeResolution && !moduleName.includes(path.sep);

    return {extensions, key, moduleDirectory, paths, skipResolution};
  }

  /**
   * _getHasteModulePath attempts to return the path to a haste module.
   */
  private _getHasteModulePath(moduleName: string) {
    const parts = moduleName.split('/');
    const hastePackage = this.getPackage(parts.shift()!);
    if (hastePackage) {
      return path.join.apply(path, [path.dirname(hastePackage)].concat(parts));
    }
    return null;
  }

  private _throwModNotFoundError(from: Config.Path, moduleName: string): never {
    const relativePath =
      slash(path.relative(this._options.rootDir, from)) || '.';

    throw new ModuleNotFoundError(
      `Cannot find module '${moduleName}' from '${relativePath}'`,
      moduleName,
    );
  }

  private _getModuleType(moduleName: string): 'node' | 'user' {
    return this.isCoreModule(moduleName) ? 'node' : 'user';
  }

  private _getMapModuleName(matches: RegExpMatchArray | null) {
    return matches
      ? (moduleName: string) =>
          moduleName.replace(
            /\$([0-9]+)/g,
            (_, index) => matches[parseInt(index, 10)],
          )
      : (moduleName: string) => moduleName;
  }

  private _isAliasModule(moduleName: string): boolean {
    const moduleNameMapper = this._options.moduleNameMapper;
    if (!moduleNameMapper) {
      return false;
    }

    return moduleNameMapper.some(({regex}) => regex.test(moduleName));
  }

  private _getAbsolutePath(
    virtualMocks: Map<string, boolean>,
    from: Config.Path,
    moduleName: string,
    options?: ResolveModuleConfig,
  ): Config.Path | null {
    if (this.isCoreModule(moduleName)) {
      return moduleName;
    }
    return this._isModuleResolved(from, moduleName)
      ? this.getModule(moduleName)
      : this._getVirtualMockPath(virtualMocks, from, moduleName, options);
  }

  private async _getAbsolutePathAsync(
    virtualMocks: Map<string, boolean>,
    from: Config.Path,
    moduleName: string,
    options?: ResolveModuleConfig,
  ): Promise<Config.Path | null> {
    if (this.isCoreModule(moduleName)) {
      return moduleName;
    }
    const isModuleResolved = await this._isModuleResolvedAsync(
      from,
      moduleName,
    );
    return isModuleResolved
      ? this.getModule(moduleName)
      : await this._getVirtualMockPathAsync(
          virtualMocks,
          from,
          moduleName,
          options,
        );
  }

  private _getMockPath(
    from: Config.Path,
    moduleName: string,
  ): Config.Path | null {
    return !this.isCoreModule(moduleName)
      ? this.getMockModule(from, moduleName)
      : null;
  }

  private async _getMockPathAsync(
    from: Config.Path,
    moduleName: string,
  ): Promise<Config.Path | null> {
    return !this.isCoreModule(moduleName)
      ? await this.getMockModuleAsync(from, moduleName)
      : null;
  }

  private _getVirtualMockPath(
    virtualMocks: Map<string, boolean>,
    from: Config.Path,
    moduleName: string,
    options?: ResolveModuleConfig,
  ): Config.Path {
    const virtualMockPath = this.getModulePath(from, moduleName);
    return virtualMocks.get(virtualMockPath)
      ? virtualMockPath
      : moduleName
      ? this.resolveModule(from, moduleName, options)
      : from;
  }

  private async _getVirtualMockPathAsync(
    virtualMocks: Map<string, boolean>,
    from: Config.Path,
    moduleName: string,
    options?: ResolveModuleConfig,
  ): Promise<Config.Path> {
    const virtualMockPath = this.getModulePath(from, moduleName);
    return virtualMocks.get(virtualMockPath)
      ? virtualMockPath
      : moduleName
      ? await this.resolveModuleAsync(from, moduleName, options)
      : from;
  }

  private _isModuleResolved(from: Config.Path, moduleName: string): boolean {
    return !!(
      this.getModule(moduleName) || this.getMockModule(from, moduleName)
    );
  }

  private async _isModuleResolvedAsync(
    from: Config.Path,
    moduleName: string,
  ): Promise<boolean> {
    return !!(
      this.getModule(moduleName) ||
      (await this.getMockModuleAsync(from, moduleName))
    );
  }

  private _setResolver(resolver?: Config.Path | null): void {
    this._options.resolver = resolver;
  }

  isCoreModule(moduleName: string): boolean {
    return (
      this._options.hasCoreModules &&
      (isBuiltinModule(moduleName) ||
        (moduleName.startsWith('node:') &&
          isBuiltinModule(moduleName.slice('node:'.length)))) &&
      !this._isAliasModule(moduleName)
    );
  }

  getModule(name: string): Config.Path | null {
    return this._moduleMap.getModule(
      name,
      this._options.defaultPlatform,
      this._supportsNativePlatform,
    );
  }

  getModulePath(from: Config.Path, moduleName: string): Config.Path {
    if (moduleName[0] !== '.' || path.isAbsolute(moduleName)) {
      return moduleName;
    }
    return path.normalize(path.dirname(from) + '/' + moduleName);
  }

  getPackage(name: string): Config.Path | null {
    return this._moduleMap.getPackage(
      name,
      this._options.defaultPlatform,
      this._supportsNativePlatform,
    );
  }

  getModulePaths(from: Config.Path): Array<Config.Path> {
    const cachedModule = this._modulePathCache.get(from);
    if (cachedModule) {
      return cachedModule;
    }

    const moduleDirectory = this._options.moduleDirectories;
    const paths = nodeModulesPaths(from, {moduleDirectory});
    if (paths[paths.length - 1] === undefined) {
      // circumvent node-resolve bug that adds `undefined` as last item.
      paths.pop();
    }
    this._modulePathCache.set(from, paths);
    return paths;
  }

  resolveStubModuleName(
    from: Config.Path,
    moduleName: string,
  ): Config.Path | null {
    const dirname = path.dirname(from);

    const {extensions, moduleDirectory, paths} = this._prepareForResolution(
      dirname,
      moduleName,
    );
    const moduleNameMapper = this._options.moduleNameMapper;
    const resolver = this._options.resolver;

    if (moduleNameMapper) {
      for (const {moduleName: mappedModuleName, regex} of moduleNameMapper) {
        if (regex.test(moduleName)) {
          // Note: once a moduleNameMapper matches the name, it must result
          // in a module, or else an error is thrown.
          const matches = moduleName.match(regex);
          const mapModuleName = this._getMapModuleName(matches);
          const possibleModuleNames = Array.isArray(mappedModuleName)
            ? mappedModuleName
            : [mappedModuleName];
          let module: string | null = null;
          for (const possibleModuleName of possibleModuleNames) {
            const updatedName = mapModuleName(possibleModuleName);

            module =
              this.getModule(updatedName) ||
              Resolver.findNodeModule(updatedName, {
                basedir: dirname,
                extensions,
                moduleDirectory,
                paths,
                resolver,
                rootDir: this._options.rootDir,
              });

            if (module) {
              break;
            }
          }

          if (!module) {
            throw createNoMappedModuleFoundError(
              moduleName,
              mapModuleName,
              mappedModuleName,
              regex,
              resolver,
            );
          }
          return module;
        }
      }
    }
    return null;
  }

  async resolveStubModuleNameAsync(
    from: Config.Path,
    moduleName: string,
  ): Promise<Config.Path | null> {
    const dirname = path.dirname(from);

    const {extensions, moduleDirectory, paths} = this._prepareForResolution(
      dirname,
      moduleName,
    );
    const moduleNameMapper = this._options.moduleNameMapper;
    const resolver = this._options.resolver;

    if (moduleNameMapper) {
      for (const {moduleName: mappedModuleName, regex} of moduleNameMapper) {
        if (regex.test(moduleName)) {
          // Note: once a moduleNameMapper matches the name, it must result
          // in a module, or else an error is thrown.
          const matches = moduleName.match(regex);
          const mapModuleName = this._getMapModuleName(matches);
          const possibleModuleNames = Array.isArray(mappedModuleName)
            ? mappedModuleName
            : [mappedModuleName];
          let module: string | null = null;
          for (const possibleModuleName of possibleModuleNames) {
            const updatedName = mapModuleName(possibleModuleName);

            module =
              this.getModule(updatedName) ||
              (await Resolver.findNodeModuleAsync(updatedName, {
                basedir: dirname,
                extensions,
                moduleDirectory,
                paths,
                resolver,
                rootDir: this._options.rootDir,
              }));

            if (module) {
              break;
            }
          }

          if (!module) {
            throw createNoMappedModuleFoundError(
              moduleName,
              mapModuleName,
              mappedModuleName,
              regex,
              resolver,
            );
          }
          return module;
        }
      }
    }
    return null;
  }

  getMockModule(from: Config.Path, name: string): Config.Path | null {
    const mock = this._moduleMap.getMockModule(name);
    if (mock) {
      return mock;
    } else {
      const moduleName = this.resolveStubModuleName(from, name);
      if (moduleName) {
        return this.getModule(moduleName) || moduleName;
      }
    }
    return null;
  }

  async getMockModuleAsync(
    from: Config.Path,
    name: string,
  ): Promise<Config.Path | null> {
    const mock = this._moduleMap.getMockModule(name);
    if (mock) {
      return mock;
    } else {
      const moduleName = await this.resolveStubModuleNameAsync(from, name);
      if (moduleName) {
        return this.getModule(moduleName) || moduleName;
      }
    }
    return null;
  }

  getModuleID(
    virtualMocks: Map<string, boolean>,
    from: Config.Path,
    _moduleName?: string,
    options?: ResolveModuleConfig,
  ): string {
    const moduleName = _moduleName || '';

    const stringifiedOptions = options ? JSON.stringify(options) : '';
    const key = from + path.delimiter + moduleName + stringifiedOptions;
    const cachedModuleID = this._moduleIDCache.get(key);
    if (cachedModuleID) {
      return cachedModuleID;
    }

    const moduleType = this._getModuleType(moduleName);
    const absolutePath = this._getAbsolutePath(
      virtualMocks,
      from,
      moduleName,
      options,
    );
    const mockPath = this._getMockPath(from, moduleName);

    const sep = path.delimiter;
    const id =
      moduleType +
      sep +
      (absolutePath ? absolutePath + sep : '') +
      (mockPath ? mockPath + sep : '') +
      (stringifiedOptions ? stringifiedOptions + sep : '');

    this._moduleIDCache.set(key, id);
    return id;
  }

  async getModuleIDAsync(
    virtualMocks: Map<string, boolean>,
    from: Config.Path,
    moduleName = '',
    options?: ResolveModuleConfig,
  ): Promise<string> {
    const stringifiedOptions = options ? JSON.stringify(options) : '';
    const key = from + path.delimiter + moduleName + stringifiedOptions;
    const cachedModuleID = this._moduleIDCache.get(key);
    if (cachedModuleID) {
      return cachedModuleID;
    }

    const moduleType = this._getModuleType(moduleName);
    const absolutePath = await this._getAbsolutePathAsync(
      virtualMocks,
      from,
      moduleName,
      options,
    );
    const mockPath = await this._getMockPathAsync(from, moduleName);

    const sep = path.delimiter;
    const id =
      moduleType +
      sep +
      (absolutePath ? absolutePath + sep : '') +
      (mockPath ? mockPath + sep : '');

    this._moduleIDCache.set(key, id);
    return id;
  }

  resolveModuleFromDirIfExists(
    dirname: Config.Path,
    moduleName: string,
    options?: ResolveModuleConfig,
  ): Config.Path | null {
    const {extensions, key, moduleDirectory, paths, skipResolution} =
      this._prepareForResolution(dirname, moduleName, options);

    let module;

    // 1. If we have already resolved this module for this directory name,
    // return a value from the cache.
    const cacheResult = this._moduleNameCache.get(key);
    if (cacheResult) {
      return cacheResult;
    }

    // 2. Check if the module is a haste module.
    module = this.getModule(moduleName);
    if (module) {
      this._moduleNameCache.set(key, module);
      return module;
    }

    // 3. Check if the module is a node module and resolve it based on
    // the node module resolution algorithm. If skipNodeResolution is given we
    // ignore all modules that look like node modules (ie. are not relative
    // requires). This enables us to speed up resolution when we build a
    // dependency graph because we don't have to look at modules that may not
    // exist and aren't mocked.
    const resolveNodeModule = (name: Config.Path, throwIfNotFound = false) => {
      if (this.isCoreModule(name)) {
        return name;
      }

      return Resolver.findNodeModule(name, {
        basedir: dirname,
        conditions: options?.conditions,
        extensions,
        moduleDirectory,
        paths,
        resolver: this._options.resolver,
        rootDir: this._options.rootDir,
        throwIfNotFound,
      });
    };

    if (!skipResolution) {
      module = resolveNodeModule(moduleName, Boolean(process.versions.pnp));

      if (module) {
        this._moduleNameCache.set(key, module);
        return module;
      }
    }

    // 4. Resolve "haste packages" which are `package.json` files outside of
    // `node_modules` folders anywhere in the file system.
    try {
      const hasteModulePath = this._getHasteModulePath(moduleName);
      if (hasteModulePath) {
        // try resolving with custom resolver first to support extensions,
        // then fallback to require.resolve
        const resolvedModule =
          resolveNodeModule(hasteModulePath) ||
          require.resolve(hasteModulePath);
        this._moduleNameCache.set(key, resolvedModule);
        return resolvedModule;
      }
    } catch {}

    return null;
  }

  async resolveModuleFromDirIfExistsAsync(
    dirname: Config.Path,
    moduleName: string,
    options?: ResolveModuleConfig,
  ): Promise<Config.Path | null> {
    const {extensions, key, moduleDirectory, paths, skipResolution} =
      this._prepareForResolution(dirname, moduleName, options);

    let module;

    // 1. If we have already resolved this module for this directory name,
    // return a value from the cache.
    const cacheResult = this._moduleNameCache.get(key);
    if (cacheResult) {
      return cacheResult;
    }

    // 2. Check if the module is a haste module.
    module = this.getModule(moduleName);
    if (module) {
      this._moduleNameCache.set(key, module);
      return module;
    }

    // 3. Check if the module is a node module and resolve it based on
    // the node module resolution algorithm. If skipNodeResolution is given we
    // ignore all modules that look like node modules (ie. are not relative
    // requires). This enables us to speed up resolution when we build a
    // dependency graph because we don't have to look at modules that may not
    // exist and aren't mocked.
    const resolveNodeModule = async (
      name: Config.Path,
      throwIfNotFound = false,
    ) => {
      if (this.isCoreModule(name)) {
        return name;
      }

      return await Resolver.findNodeModuleAsync(name, {
        basedir: dirname,
        conditions: options?.conditions,
        extensions,
        moduleDirectory,
        paths,
        resolver: this._options.resolver,
        rootDir: this._options.rootDir,
        throwIfNotFound,
      });
    };

    if (!skipResolution) {
      module = await resolveNodeModule(
        moduleName,
        Boolean(process.versions.pnp),
      );

      if (module) {
        this._moduleNameCache.set(key, module);
        return module;
      }
    }

    // 4. Resolve "haste packages" which are `package.json` files outside of
    // `node_modules` folders anywhere in the file system.
    try {
      const hasteModulePath = this._getHasteModulePath(moduleName);
      if (hasteModulePath) {
        // try resolving with custom resolver first to support extensions,
        // then fallback to require.resolve
        const resolvedModule =
          (await resolveNodeModule(hasteModulePath)) ||
          // QUESTION: should this be async?
          require.resolve(hasteModulePath);
        this._moduleNameCache.set(key, resolvedModule);
        return resolvedModule;
      }
    } catch {}

    return null;
  }

  /* eslint-disable-next-line consistent-return */
  resolveModule(
    from: Config.Path,
    moduleName: string,
    options?: ResolveModuleConfig,
  ): Config.Path {
    const dirname = path.dirname(from);
    const module =
      this.resolveStubModuleName(from, moduleName) ||
      this.resolveModuleFromDirIfExists(dirname, moduleName, options);
    if (module) return module;

    // 5. Throw an error if the module could not be found. `resolve.sync` only
    // produces an error based on the dirname but we have the actual current
    // module name available.
    this._throwModNotFoundError(from, moduleName);
  }

  /* eslint-disable-next-line consistent-return */
  async resolveModuleAsync(
    from: Config.Path,
    moduleName: string,
    options?: ResolveModuleConfig,
  ): Promise<Config.Path> {
    const dirname = path.dirname(from);
    const module =
      (await this.resolveStubModuleNameAsync(from, moduleName)) ||
      (await this.resolveModuleFromDirIfExistsAsync(
        dirname,
        moduleName,
        options,
      ));

    if (module) return module;

    // 5. Throw an error if the module could not be found. `resolve` only
    // produces an error based on the dirname but we have the actual current
    // module name available.
    this._throwModNotFoundError(from, moduleName);
  }
}

const createNoMappedModuleFoundError = (
  moduleName: string,
  mapModuleName: (moduleName: string) => string,
  mappedModuleName: string | Array<string>,
  regex: RegExp,
  resolver?: ((...args: Array<unknown>) => unknown) | string | null,
) => {
  const mappedAs = Array.isArray(mappedModuleName)
    ? JSON.stringify(mappedModuleName.map(mapModuleName), null, 2)
    : mappedModuleName;
  const original = Array.isArray(mappedModuleName)
    ? JSON.stringify(mappedModuleName, null, 6) // using 6 because of misalignment when nested below
        .slice(0, -1) + '    ]' /// align last bracket correctly as well
    : mappedModuleName;

  const error = new Error(
    chalk.red(`${chalk.bold('Configuration error')}:

Could not locate module ${chalk.bold(moduleName)} mapped as:
${chalk.bold(mappedAs)}.

Please check your configuration for these entries:
{
  "moduleNameMapper": {
    "${regex.toString()}": "${chalk.bold(original)}"
  },
  "resolver": ${chalk.bold(String(resolver))}
}`),
  );

  error.name = '';

  return error;
};<|MERGE_RESOLUTION|>--- conflicted
+++ resolved
@@ -14,16 +14,8 @@
 import type {IModuleMap} from 'jest-haste-map';
 import {tryRealpath} from 'jest-util';
 import ModuleNotFoundError from './ModuleNotFoundError';
-<<<<<<< HEAD
-import {
-  clearDefaultResolverCache,
-  defaultResolver,
-  defaultResolverAsync,
-} from './defaultResolver';
-=======
-import defaultResolver from './defaultResolver';
+import {defaultResolver, defaultResolverAsync} from './defaultResolver';
 import {clearFsCache} from './fileWalkers';
->>>>>>> b5aec031
 import isBuiltinModule from './isBuiltinModule';
 import nodeModulesPaths from './nodeModulesPaths';
 import shouldLoadAsEsm, {clearCachedLookups} from './shouldLoadAsEsm';
@@ -179,7 +171,7 @@
         rootDir: options.rootDir,
       });
       return result;
-    } catch (e) {
+    } catch (e: unknown) {
       if (options.throwIfNotFound) {
         throw e;
       }
@@ -788,7 +780,6 @@
     return null;
   }
 
-  /* eslint-disable-next-line consistent-return */
   resolveModule(
     from: Config.Path,
     moduleName: string,
@@ -806,7 +797,6 @@
     this._throwModNotFoundError(from, moduleName);
   }
 
-  /* eslint-disable-next-line consistent-return */
   async resolveModuleAsync(
     from: Config.Path,
     moduleName: string,
