--- conflicted
+++ resolved
@@ -12,10 +12,7 @@
   "dependencies": {
     "@jest/types": "^26.1.0",
     "@sinonjs/fake-timers": "^6.0.1",
-<<<<<<< HEAD
-=======
     "@types/node": "*",
->>>>>>> 63ebaa6e
     "jest-message-util": "^26.1.0",
     "jest-mock": "^26.1.0",
     "jest-util": "^26.1.0"
