# jest-worker

Module for executing heavy tasks under forked processes in parallel, by providing a `Promise` based interface, minimum overhead, and bound workers.

The module works by providing an absolute path of the module to be loaded in all forked processes. Files relative to a node module are also accepted. All methods are exposed on the parent process as promises, so they can be `await`'ed. Child (worker) methods can either be synchronous or asynchronous.

The module also implements support for bound workers. Binding a worker means that, based on certain parameters, the same task will always be executed by the same worker. The way bound workers work is by using the returned string of the `computeWorkerKey` method. If the string was used before for a task, the call will be queued to the related worker that processed the task earlier; if not, it will be executed by the first available worker, then sticked to the worker that executed it; so the next time it will be processed by the same worker. If you have no preference on the worker executing the task, but you have defined a `computeWorkerKey` method because you want _some_ of the tasks to be sticked, you can return `null` from it.

The list of exposed methods can be explicitly provided via the `exposedMethods` option. If it is not provided, it will be obtained by requiring the child module into the main process, and analyzed via reflection. Check the "minimal example" section for a valid one.

## Install

```sh
$ yarn add jest-worker
```

## Example

This example covers the minimal usage:

### File `parent.js`

```javascript
import JestWorker from 'jest-worker';

async function main() {
  const worker = new JestWorker(require.resolve('./Worker'));
  const result = await worker.hello('Alice'); // "Hello, Alice"
}

main();
```

### File `worker.js`

```javascript
export function hello(param) {
  return 'Hello, ' + param;
}
```

## Experimental worker

Node 10 shipped with [worker-threads](https://nodejs.org/api/worker_threads.html), a "threading API" that uses SharedArrayBuffers to communicate between the main process and its child threads. This experimental Node feature can significantly improve the communication time between parent and child processes in `jest-worker`.

Since `worker_threads` are considered experimental in Node, you have to opt-in to this behavior by passing `enableWorkerThreads: true` when instantiating the worker. While the feature was unflagged in Node 11.7.0, you'll need to run the Node process with the `--experimental-worker` flag for Node 10.

## API

The only exposed method is a constructor (`JestWorker`) that is initialized by passing the worker path, plus an options object.

### `workerPath: string` (required)

Node module name or absolute path of the file to be loaded in the child processes. Use `require.resolve` to transform a relative path into an absolute one.

### `options: Object` (optional)

#### `exposedMethods: $ReadOnlyArray<string>` (optional)

List of method names that can be called on the child processes from the parent process. You cannot expose any method named like a public `Worker` method, or starting with `_`. If you use method auto-discovery, then these methods will not be exposed, even if they exist.

#### `numWorkers: number` (optional)

Amount of workers to spawn. Defaults to the number of CPUs minus 1.

#### `maxRetries: number` (optional)

Maximum amount of times that a dead child can be re-spawned, per call. Defaults to `3`, pass `Infinity` to allow endless retries.

#### `forkOptions: Object` (optional)

Allow customizing all options passed to `childProcess.fork`. By default, some values are set (`cwd`, `env` and `execArgv`), but you can override them and customize the rest. For a list of valid values, check [the Node documentation](https://nodejs.org/api/child_process.html#child_process_child_process_fork_modulepath_args_options).

#### `computeWorkerKey: (method: string, ...args: Array<any>) => ?string` (optional)

Every time a method exposed via the API is called, `computeWorkerKey` is also called in order to bound the call to a worker. This is useful for workers that are able to cache the result or part of it. You bound calls to a worker by making `computeWorkerKey` return the same identifier for all different calls. If you do not want to bind the call to any worker, return `null`.

The callback you provide is called with the method name, plus all the rest of the arguments of the call. Thus, you have full control to decide what to return. Check a practical example on bound workers under the "bound worker usage" section.

By default, no process is bound to any worker.

#### `setupArgs: Array<mixed>` (optional)

The arguments that will be passed to the `setup` method during initialization.

#### `WorkerPool: (workerPath: string, options?: WorkerPoolOptions) => WorkerPoolInterface` (optional)

Provide a custom worker pool to be used for spawning child processes. By default, Jest will use a node thread pool if available and fall back to child process threads.

#### `enableWorkerThreads: boolean` (optional)

`jest-worker` will automatically detect if `worker_threads` are available, but will not use them unless passed `enableWorkerThreads: true`.

<<<<<<< HEAD
### `workerSchedulingPolicy: 'round-robin' | 'in-order'` (optional)

Specifies the policy how tasks are assigned to workers if multiple workers are _idle_:

- `round-robin` (default): The task will be sequentially distributed onto the workers. The first task is assigned to the worker 1, the second to the worker 2, to ensure that the work is distributed across workers.
- `in-order`: The task will be assigned to the first free worker starting with worker 1 and only assign the work to worker 2 if the worker 1 is busy.

Tasks are always assigned to the first free worker as soon as tasks start to queue up. The scheduling policy does not define the task scheduling which is always first-in, first-out.
=======
### `taskQueue`: TaskQueue` (optional)

The task queue defines in which order tasks (method calls) are processed by the workers. `jest-worker` ships with a `FifoQueue` and `PriorityQueue`:

- `FifoQueue` (default): Processes the method calls (tasks) in the call order.
- `PriorityQueue`: Processes the method calls by a computed priority in natural ordering (lower priorities first). Tasks with the same priority are processed in any order (FIFO not guaranteed). The constructor accepts a single argument, the function that is passed the name of the called function and the arguments and returns a numerical value for the priority: `new require('jest-worker').PriorityQueue((method, filename) => filename.length)`.
>>>>>>> 0ab070c4

## JestWorker

### Methods

The returned `JestWorker` instance has all the exposed methods, plus some additional ones to interact with the workers itself:

#### `getStdout(): Readable`

Returns a `ReadableStream` where the standard output of all workers is piped. Note that the `silent` option of the child workers must be set to `true` to make it work. This is the default set by `jest-worker`, but keep it in mind when overriding options through `forkOptions`.

#### `getStderr(): Readable`

Returns a `ReadableStream` where the standard error of all workers is piped. Note that the `silent` option of the child workers must be set to `true` to make it work. This is the default set by `jest-worker`, but keep it in mind when overriding options through `forkOptions`.

#### `end()`

Finishes the workers by killing all workers. No further calls can be done to the `Worker` instance.

Returns a Promise that resolves with `{ forceExited: boolean }` once all workers are dead. If `forceExited` is `true`, at least one of the workers did not exit gracefully, which likely happened because it executed a leaky task that left handles open. This should be avoided, force exiting workers is a last resort to prevent creating lots of orphans.

**Note:**

`await`ing the `end()` Promise immediately after the workers are no longer needed before proceeding to do other useful things in your program may not be a good idea. If workers have to be force exited, `jest-worker` may go through multiple stages of force exiting (e.g. SIGTERM, later SIGKILL) and give the worker overall around 1 second time to exit on its own. During this time, your program will wait, even though it may not be necessary that all workers are dead before continuing execution.

Consider deliberately leaving this Promise floating (unhandled resolution). After your program has done the rest of its work and is about to exit, the Node process will wait for the Promise to resolve after all workers are dead as the last event loop task. That way you parallelized computation time of your program and waiting time and you didn't delay the outputs of your program unnecessarily.

### Worker IDs

Each worker has a unique id (index that starts with `1`), which is available inside the worker as `process.env.JEST_WORKER_ID`.

## Setting up and tearing down the child process

The child process can define two special methods (both of them can be asynchronous):

- `setup()`: If defined, it's executed before the first call to any method in the child.
- `teardown()`: If defined, it's executed when the farm ends.

# More examples

## Standard usage

This example covers the standard usage:

### File `parent.js`

```javascript
import JestWorker from 'jest-worker';

async function main() {
  const myWorker = new JestWorker(require.resolve('./Worker'), {
    exposedMethods: ['foo', 'bar', 'getWorkerId'],
    numWorkers: 4,
  });

  console.log(await myWorker.foo('Alice')); // "Hello from foo: Alice"
  console.log(await myWorker.bar('Bob')); // "Hello from bar: Bob"
  console.log(await myWorker.getWorkerId()); // "3" -> this message has sent from the 3rd worker

  const {forceExited} = await myWorker.end();
  if (forceExited) {
    console.error('Workers failed to exit gracefully');
  }
}

main();
```

### File `worker.js`

```javascript
export function foo(param) {
  return 'Hello from foo: ' + param;
}

export function bar(param) {
  return 'Hello from bar: ' + param;
}

export function getWorkerId() {
  return process.env.JEST_WORKER_ID;
}
```

## Bound worker usage:

This example covers the usage with a `computeWorkerKey` method:

### File `parent.js`

```javascript
import {Worker as JestWorker} from 'jest-worker';

async function main() {
  const myWorker = new JestWorker(require.resolve('./Worker'), {
    computeWorkerKey: (method, filename) => filename,
  });

  // Transform the given file, within the first available worker.
  console.log(await myWorker.transform('/tmp/foo.js'));

  // Wait a bit.
  await sleep(10000);

  // Transform the same file again. Will immediately return because the
  // transformed file is cached in the worker, and `computeWorkerKey` ensures
  // the same worker that processed the file the first time will process it now.
  console.log(await myWorker.transform('/tmp/foo.js'));

  const {forceExited} = await myWorker.end();
  if (forceExited) {
    console.error('Workers failed to exit gracefully');
  }
}

main();
```

### File `worker.js`

```javascript
import babel from '@babel/core';

const cache = Object.create(null);

export function transform(filename) {
  if (cache[filename]) {
    return cache[filename];
  }

  // jest-worker can handle both immediate results and thenables. If a
  // thenable is returned, it will be await'ed until it resolves.
  return babel.transformFileAsync(filename).then(result => {
    cache[filename] = result;

    return result;
  });
}
```<|MERGE_RESOLUTION|>--- conflicted
+++ resolved
@@ -91,7 +91,6 @@
 
 `jest-worker` will automatically detect if `worker_threads` are available, but will not use them unless passed `enableWorkerThreads: true`.
 
-<<<<<<< HEAD
 ### `workerSchedulingPolicy: 'round-robin' | 'in-order'` (optional)
 
 Specifies the policy how tasks are assigned to workers if multiple workers are _idle_:
@@ -100,14 +99,13 @@
 - `in-order`: The task will be assigned to the first free worker starting with worker 1 and only assign the work to worker 2 if the worker 1 is busy.
 
 Tasks are always assigned to the first free worker as soon as tasks start to queue up. The scheduling policy does not define the task scheduling which is always first-in, first-out.
-=======
+
 ### `taskQueue`: TaskQueue` (optional)
 
 The task queue defines in which order tasks (method calls) are processed by the workers. `jest-worker` ships with a `FifoQueue` and `PriorityQueue`:
 
 - `FifoQueue` (default): Processes the method calls (tasks) in the call order.
 - `PriorityQueue`: Processes the method calls by a computed priority in natural ordering (lower priorities first). Tasks with the same priority are processed in any order (FIFO not guaranteed). The constructor accepts a single argument, the function that is passed the name of the called function and the arguments and returns a numerical value for the priority: `new require('jest-worker').PriorityQueue((method, filename) => filename.length)`.
->>>>>>> 0ab070c4
 
 ## JestWorker
 
