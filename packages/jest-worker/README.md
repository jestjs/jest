# jest-worker

Module for executing heavy tasks under forked processes in parallel, by providing a `Promise` based interface, minimum overhead, and bound workers.

The module works by providing an absolute path of the module to be loaded in all forked processes. All methods are exposed on the parent process as promises, so they can be `await`'ed. Child (worker) methods can either be synchronous or asynchronous.

The module also implements support for bound workers. Binding a worker means that, based on certain parameters, the same task will always be executed by the same worker. The way bound workers work is by using the returned string of the `computeWorkerKey()` method. If the string was used before for a task, the call will be queued to the related worker that processed the task earlier; if not, it will be executed by the first available worker, then sticked to the worker that executed it; so the next time it will be processed by the same worker. If you have no preference on the worker executing the task, but you have defined a `computeWorkerKey()` method because you want _some_ of the tasks to be sticked, you can return `null` from it.

The list of exposed methods can be explicitly provided via the `exposedMethods` option. If it is not provided, it will be obtained by requiring the child module into the main process, and analyzed via reflection. Check the "minimal example" section for a valid one.

## Install

```sh
yarn add jest-worker
# or
npm install jest-worker
```

## Example

This example covers the minimal usage:

#### File `parent.ts`

```ts
// import {fileURLToPath} from 'url';
import {type JestWorkerFarm, createWorkerFarm} from 'jest-worker';

const workerPath = require.resolve('./worker');
// const workerPath = fileURLToPath(new URL('./worker.cjs', import.meta.url));

type WorkerType = typeof import('./worker');

async function main() {
  const workerFarm = await createWorkerFarm<WorkerType>(workerPath);
  // or via type annotation
  // const workerFarm: JestWorkerFarm<WorkerType> = await createWorkerFarm(workerPath);

  console.log(await workerFarm.ahoy('Alice')); // 'Ahoy, Alice!'

  workerFarm.end();
}

main();
```

#### File `worker.ts`

```ts
export function ahoy(name: string): string {
  return `Ahoy, ${name}!`;
}
```

## Worker threads

Node ships with [`worker_threads`](https://nodejs.org/api/worker_threads.html), a "threading API" that uses `SharedArrayBuffers` to communicate between the main process and its child threads. This feature can significantly improve the communication time between parent and child processes in `jest-worker`.

To use `worker_threads` instead of default `child_process` you have to pass `enableWorkerThreads: true` when creating a worker farm.

## API

The `createWorkerFarm()` is a factory function that takes two arguments: a path to worker module and an options object.

### `workerPath: string` (required)

Node module name or absolute path of the file to be loaded in the child processes. Use `require.resolve()` or `new URL()` to transform a relative path into an absolute one.

### `options: Object` (optional)

#### `computeWorkerKey: (method: string, ...args: Array<unknown>) => string | null` (optional)

Every time a method exposed via the API is called, `computeWorkerKey()` is also called in order to bound the call to a worker. This is useful for workers that are able to cache the result or part of it. You bound calls to a worker by making `computeWorkerKey()` return the same identifier for all different calls. If you do not want to bind the call to any worker, return `null`.

The callback you provide is called with the method name, plus all the rest of the arguments of the call. Thus, you have full control to decide what to return. Check a practical example on bound workers under the "bound worker usage" section.

By default, no process is bound to any worker.

#### `enableWorkerThreads: boolean` (optional)

By default, `jest-worker` will use `child_process` threads to spawn new Node.js processes. If you prefer [`worker_threads`](https://nodejs.org/api/worker_threads.html) instead, pass `enableWorkerThreads: true`.

#### `exposedMethods: ReadonlyArray<string>` (optional)

List of method names that can be called on the child processes from the parent process. You cannot expose any method named like a public `Worker` method, or starting with `_`. If you use method auto-discovery, then these methods will not be exposed, even if they exist.

#### `forkOptions: ForkOptions` (optional)

<<<<<<< HEAD
Allow customizing all options passed to `child_process.fork()`. By default, some values are set (`cwd`, `env` and `execArgv`), but you can override them and customize the rest. For a list of valid values, check [the Node documentation](https://nodejs.org/api/child_process.html#child_processforkmodulepath-args-options).
=======
Allow customizing all options passed to `child_process.fork`. By default, some values are set (`cwd`, `env`, `execArgv` and `serialization`), but you can override them and customize the rest. For a list of valid values, check [the Node documentation](https://nodejs.org/api/child_process.html#child_process_child_process_fork_modulepath_args_options).
>>>>>>> 920b0e3f

#### `maxRetries: number` (optional)

Maximum amount of times that a dead child can be re-spawned, per call. Defaults to `3`, pass `Infinity` to allow endless retries.

#### `numWorkers: number` (optional)

Amount of workers to spawn. Defaults to the number of CPUs minus 1.

#### `resourceLimits: ResourceLimits` (optional)

The `resourceLimits` option which will be passed to `worker_threads` workers.

#### `setupArgs: Array<unknown>` (optional)

The arguments that will be passed to the `setup()` method during initialization.

#### `taskQueue: TaskQueue` (optional)

The task queue defines in which order tasks (method calls) are processed by the workers. `jest-worker` ships with a `FifoQueue` and `PriorityQueue`:

- `FifoQueue` (default): Processes the method calls (tasks) in the call order.
- `PriorityQueue`: Processes the method calls by a computed priority in natural ordering (lower priorities first). Tasks with the same priority are processed in any order (FIFO not guaranteed). The constructor accepts a single argument, the function that is passed the name of the called function and the arguments and returns a numerical value for the priority: `new require('jest-worker').PriorityQueue((method, filename) => filename.length)`.

#### `WorkerPool: new (workerPath: string, options?: WorkerPoolOptions) => WorkerPoolInterface` (optional)

Provide a custom WorkerPool class to be used for spawning child processes.

#### `workerSchedulingPolicy: 'round-robin' | 'in-order'` (optional)

Specifies the policy how tasks are assigned to workers if multiple workers are _idle_:

- `round-robin` (default): The task will be sequentially distributed onto the workers. The first task is assigned to the worker 1, the second to the worker 2, to ensure that the work is distributed across workers.
- `in-order`: The task will be assigned to the first free worker starting with worker 1 and only assign the work to worker 2 if the worker 1 is busy.

Tasks are always assigned to the first free worker as soon as tasks start to queue up. The scheduling policy does not define the task scheduling which is always first-in, first-out.

## `JestWorker` instance

### Methods

The returned `JestWorker` instance has all the exposed methods, plus some additional ones to interact with the workers itself:

#### `getStdout(): Readable`

Returns a `ReadableStream` where the standard output of all workers is piped. Note that the `silent` option of the child workers must be set to `true` to make it work. This is the default set by `jest-worker`, but keep it in mind when overriding options through `forkOptions`.

#### `getStderr(): Readable`

Returns a `ReadableStream` where the standard error of all workers is piped. Note that the `silent` option of the child workers must be set to `true` to make it work. This is the default set by `jest-worker`, but keep it in mind when overriding options through `forkOptions`.

#### `end()`

Finishes the workers by killing all workers.

Returns a Promise that resolves with `{ forceExited: boolean }` once all workers are dead. If `forceExited` is `true`, at least one of the workers did not exit gracefully, which likely happened because it executed a leaky task that left handles open. This should be avoided, force exiting workers is a last resort to prevent creating lots of orphans.

**Note:**

`await`ing the `end()` Promise immediately after the workers are no longer needed before proceeding to do other useful things in your program may not be a good idea. If workers have to be force exited, `jest-worker` may go through multiple stages of force exiting (e.g. SIGTERM, later SIGKILL) and give the worker overall around 1 second time to exit on its own. During this time, your program will wait, even though it may not be necessary that all workers are dead before continuing execution.

Consider deliberately leaving this Promise floating (unhandled resolution). After your program has done the rest of its work and is about to exit, the Node process will wait for the Promise to resolve after all workers are dead as the last event loop task. That way you parallelized computation time of your program and waiting time and you didn't delay the outputs of your program unnecessarily.

### Worker IDs

Each worker has a unique id (index that starts with `'1'`), which is available inside the worker as `process.env.JEST_WORKER_ID`.

## Setting up and tearing down the child process

The child process can define two special methods (both of them can be asynchronous):

- `setup()`: If defined, it's executed before the first call to any method in the child.
- `teardown()`: If defined, it's executed when the farm ends.

## More examples

### Basic usage

This example covers the basic usage:

#### File `parent.js`

```js
import {createWorker} from 'jest-worker';

async function main() {
  const myWorker = await createWorker(require.resolve('./worker'), {
    exposedMethods: ['foo', 'bar', 'getWorkerId'],
    numWorkers: 4,
  });

  console.log(await myWorker.foo('Alice')); // "Hello from foo: Alice"
  console.log(await myWorker.bar('Bob')); // "Hello from bar: Bob"
  console.log(await myWorker.getWorkerId()); // "3" -> this message has sent from the 3rd worker

  const {forceExited} = await myWorker.end();
  if (forceExited) {
    console.error('Workers failed to exit gracefully');
  }
}

main();
```

#### File `worker.js`

```js
export function foo(param) {
  return `Hello from foo: ${param}`;
}

export async function bar(param) {
  return `Hello from bar: ${param}`;
}

export function getWorkerId() {
  return process.env.JEST_WORKER_ID;
}
```

### Bound worker usage:

This example covers the usage with a `computeWorkerKey` method:

#### File `parent.js`

```js
import {createWorker} from 'jest-worker';

async function main() {
  const myWorker = await createWorker(require.resolve('./worker'), {
    computeWorkerKey: (method, filename) => filename,
  });

  // Transform the given file, within the first available worker.
  console.log(await myWorker.transform('/tmp/foo.js'));

  // Wait a bit.
  await sleep(10000);

  // Transform the same file again. Will immediately return because the
  // transformed file is cached in the worker, and `computeWorkerKey` ensures
  // the same worker that processed the file the first time will process it now.
  console.log(await myWorker.transform('/tmp/foo.js'));

  const {forceExited} = await myWorker.end();
  if (forceExited) {
    console.error('Workers failed to exit gracefully');
  }
}

main();
```

#### File `worker.js`

```js
import babel from '@babel/core';

const cache = Object.create(null);

export async function transform(filename) {
  if (cache[filename]) {
    return cache[filename];
  }

  // `jest-worker` can handle both immediate results and thenables.
  // If a thenable is returned, it will be await'ed until it resolves.
  return babel.transformFileAsync(filename).then(result => {
    cache[filename] = result;

    return result;
  });
}
```<|MERGE_RESOLUTION|>--- conflicted
+++ resolved
@@ -86,11 +86,7 @@
 
 #### `forkOptions: ForkOptions` (optional)
 
-<<<<<<< HEAD
-Allow customizing all options passed to `child_process.fork()`. By default, some values are set (`cwd`, `env` and `execArgv`), but you can override them and customize the rest. For a list of valid values, check [the Node documentation](https://nodejs.org/api/child_process.html#child_processforkmodulepath-args-options).
-=======
-Allow customizing all options passed to `child_process.fork`. By default, some values are set (`cwd`, `env`, `execArgv` and `serialization`), but you can override them and customize the rest. For a list of valid values, check [the Node documentation](https://nodejs.org/api/child_process.html#child_process_child_process_fork_modulepath_args_options).
->>>>>>> 920b0e3f
+Allow customizing all options passed to `child_process.fork()`. By default, some values are set (`cwd`, `env`, `execArgv` and `serialization`), but you can override them and customize the rest. For a list of valid values, check [the Node documentation](https://nodejs.org/api/child_process.html#child_process_child_process_fork_modulepath_args_options).
 
 #### `maxRetries: number` (optional)
 
