{
  "name": "jest-worker",
  "version": "28.1.1",
  "repository": {
    "type": "git",
    "url": "https://github.com/facebook/jest.git",
    "directory": "packages/jest-worker"
  },
  "license": "MIT",
  "main": "./build/index.js",
  "types": "./build/index.d.ts",
  "exports": {
    ".": {
      "types": "./build/index.d.ts",
      "default": "./build/index.js"
    },
    "./package.json": "./package.json"
  },
  "dependencies": {
    "@types/node": "*",
    "merge-stream": "^2.0.0",
    "supports-color": "^8.0.0"
  },
  "devDependencies": {
<<<<<<< HEAD
    "@tsd/typescript": "~4.6.2",
    "@types/merge-stream": "^1.1.2",
    "@types/supports-color": "^8.1.0",
    "get-stream": "^6.0.0",
    "jest-leak-detector": "^28.0.0-alpha.9",
=======
    "@tsd/typescript": "~4.7.3",
    "@types/merge-stream": "^1.1.2",
    "@types/supports-color": "^8.1.0",
    "get-stream": "^6.0.0",
    "jest-leak-detector": "^28.1.1",
>>>>>>> 920b0e3f
    "tsd-lite": "^0.5.1",
    "worker-farm": "^1.6.0"
  },
  "engines": {
    "node": "^12.13.0 || ^14.15.0 || ^16.10.0 || >=17.0.0"
  },
  "publishConfig": {
    "access": "public"
  }
}<|MERGE_RESOLUTION|>--- conflicted
+++ resolved
@@ -22,19 +22,11 @@
     "supports-color": "^8.0.0"
   },
   "devDependencies": {
-<<<<<<< HEAD
-    "@tsd/typescript": "~4.6.2",
-    "@types/merge-stream": "^1.1.2",
-    "@types/supports-color": "^8.1.0",
-    "get-stream": "^6.0.0",
-    "jest-leak-detector": "^28.0.0-alpha.9",
-=======
     "@tsd/typescript": "~4.7.3",
     "@types/merge-stream": "^1.1.2",
     "@types/supports-color": "^8.1.0",
     "get-stream": "^6.0.0",
     "jest-leak-detector": "^28.1.1",
->>>>>>> 920b0e3f
     "tsd-lite": "^0.5.1",
     "worker-farm": "^1.6.0"
   },
