--- conflicted
+++ resolved
@@ -26,12 +26,8 @@
     "@types/merge-stream": "^1.1.2",
     "@types/supports-color": "^8.1.0",
     "get-stream": "^6.0.0",
-<<<<<<< HEAD
-    "jest-leak-detector": "^28.0.0-alpha.8",
+    "jest-leak-detector": "^28.0.0-alpha.9",
     "tsd-lite": "^0.5.1",
-=======
-    "jest-leak-detector": "^28.0.0-alpha.9",
->>>>>>> e7ccfbff
     "worker-farm": "^1.6.0"
   },
   "engines": {
