--- conflicted
+++ resolved
@@ -206,12 +206,8 @@
     request: ChildMessage,
     onProcessStart: OnStart,
     onProcessEnd: OnEnd,
-<<<<<<< HEAD
     onCustomMessage: OnCustomMessage,
   ) {
-=======
-  ): void {
->>>>>>> a35b9cc6
     onProcessStart(this);
     this._onProcessEnd = (...args) => {
       // Clean the request to avoid sending past requests to workers that fail
