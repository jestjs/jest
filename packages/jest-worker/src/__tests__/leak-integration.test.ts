/**
 * Copyright (c) Facebook, Inc. and its affiliates. All Rights Reserved.
 *
 * This source code is licensed under the MIT license found in the
 * LICENSE file in the root directory of this source tree.
 */

import {tmpdir} from 'os';
import {join} from 'path';
import {writeFileSync} from 'graceful-fs';
import LeakDetector from 'jest-leak-detector';
<<<<<<< HEAD
import {JestWorkerFarm, createWorkerFarm} from 'jest-worker';
=======
import {JestWorkerFarm, Worker} from '../../build';
>>>>>>> 90995dfd

describe('WorkerThreads leaks', () => {
  let workerFile: string;
  beforeAll(() => {
    workerFile = join(tmpdir(), 'baz.js');
    writeFileSync(workerFile, 'module.exports.fn = () => {};');
  });

<<<<<<< HEAD
  let worker!: JestWorkerFarm<{fn(): void}>;
  beforeEach(async () => {
    worker = await createWorkerFarm(workerFile, {
=======
  let worker: JestWorkerFarm<{fn(a: unknown): void}>;
  beforeEach(() => {
    worker = new Worker(workerFile, {
>>>>>>> 90995dfd
      enableWorkerThreads: true,
      exposedMethods: ['fn'],
    }) as JestWorkerFarm<{fn(a: unknown): void}>;
  });
  afterEach(async () => {
    await worker.end();
  });

  it('does not retain arguments after a task finished', async () => {
    let leakDetector: LeakDetector;
    await new Promise((resolve, reject) => {
      const obj = {};
      leakDetector = new LeakDetector(obj);
      worker.fn(obj).then(resolve, reject);
    });

    expect(await leakDetector!.isLeaking()).toBe(false);
  });
});

describe('Worker leaks', () => {
  let workerFile!: string;
  beforeAll(() => {
    workerFile = join(tmpdir(), 'baz.js');
    writeFileSync(workerFile, 'module.exports.fn = (obj) => [obj];');
  });

<<<<<<< HEAD
  let worker!: JestWorkerFarm<{fn(): void}>;
  beforeEach(async () => {
    worker = await createWorkerFarm(workerFile, {
=======
  let worker: JestWorkerFarm<{fn(a: unknown): void}>;
  beforeEach(() => {
    worker = new Worker(workerFile, {
>>>>>>> 90995dfd
      enableWorkerThreads: false,
      exposedMethods: ['fn'],
      forkOptions: {serialization: 'json'},
    }) as JestWorkerFarm<{fn(a: unknown): void}>;
  });
  afterEach(async () => {
    await worker.end();
  });

  it('does not retain result after next task call', async () => {
    let leakDetector: LeakDetector;
    await new Promise((resolve, reject) => {
      const obj = {};
      worker
        .fn(obj)
        .then((result: unknown) => {
          leakDetector = new LeakDetector(result);
          return result;
        })
        .then(resolve, reject);
    });
    await new Promise((resolve, reject) => {
      const obj = {};
      worker.fn(obj).then(resolve, reject);
    });

    expect(await leakDetector!.isLeaking()).toBe(false);
  });
});<|MERGE_RESOLUTION|>--- conflicted
+++ resolved
@@ -9,11 +9,7 @@
 import {join} from 'path';
 import {writeFileSync} from 'graceful-fs';
 import LeakDetector from 'jest-leak-detector';
-<<<<<<< HEAD
 import {JestWorkerFarm, createWorkerFarm} from 'jest-worker';
-=======
-import {JestWorkerFarm, Worker} from '../../build';
->>>>>>> 90995dfd
 
 describe('WorkerThreads leaks', () => {
   let workerFile: string;
@@ -22,18 +18,12 @@
     writeFileSync(workerFile, 'module.exports.fn = () => {};');
   });
 
-<<<<<<< HEAD
   let worker!: JestWorkerFarm<{fn(): void}>;
   beforeEach(async () => {
     worker = await createWorkerFarm(workerFile, {
-=======
-  let worker: JestWorkerFarm<{fn(a: unknown): void}>;
-  beforeEach(() => {
-    worker = new Worker(workerFile, {
->>>>>>> 90995dfd
       enableWorkerThreads: true,
       exposedMethods: ['fn'],
-    }) as JestWorkerFarm<{fn(a: unknown): void}>;
+    });
   });
   afterEach(async () => {
     await worker.end();
@@ -58,19 +48,13 @@
     writeFileSync(workerFile, 'module.exports.fn = (obj) => [obj];');
   });
 
-<<<<<<< HEAD
   let worker!: JestWorkerFarm<{fn(): void}>;
   beforeEach(async () => {
     worker = await createWorkerFarm(workerFile, {
-=======
-  let worker: JestWorkerFarm<{fn(a: unknown): void}>;
-  beforeEach(() => {
-    worker = new Worker(workerFile, {
->>>>>>> 90995dfd
       enableWorkerThreads: false,
       exposedMethods: ['fn'],
       forkOptions: {serialization: 'json'},
-    }) as JestWorkerFarm<{fn(a: unknown): void}>;
+    });
   });
   afterEach(async () => {
     await worker.end();
