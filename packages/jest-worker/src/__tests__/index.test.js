/**
 * Copyright (c) 2017-present, Facebook, Inc. All rights reserved.
 *
 * This source code is licensed under the MIT license found in the
 * LICENSE file in the root directory of this source tree.
 */

'use strict';

let Farm;
let Worker;
let mockWorkers;

function workerReplyStart(i) {
  mockWorkers[i].send.mock.calls[0][1](mockWorkers[i]);
}

function workerReplyEnd(i, error, result) {
  mockWorkers[i].send.mock.calls[0][2](error, result);
}

function workerReply(i, error, result) {
  workerReplyStart(i);
  workerReplyEnd(i, error, result);
}

beforeEach(() => {
  mockWorkers = [];

  // The worker mock returns a worker with custom methods, plus it stores them
  // in a global list, so that they can be accessed later. This list is reset in
  // every test.
<<<<<<< HEAD
  jest.mock('../workers/ChildProcessWorker', () => {
=======
  jest.mock('../Worker', () => {
>>>>>>> 819cae5f
    const fakeClass = jest.fn(() => {
      const fakeWorker = {
        getStderr: () => ({once() {}, pipe() {}}),
        getStdout: () => ({once() {}, pipe() {}}),
        send: jest.fn(),
      };

      mockWorkers.push(fakeWorker);

      return fakeWorker;
    });

    return {
      __esModule: true,
      default: fakeClass,
    };
  });

  jest.mock(
    '/fake-worker.js',
    () => ({
      _shouldNotExist1() {},
      methodA() {},
      methodB() {},
    }),
    {virtual: true},
  );

  jest.mock('/fake-worker-with-default-method.js', () => () => {}, {
    virtual: true,
  });

<<<<<<< HEAD
  Worker = require('../workers/ChildProcessWorker').default;
  Farm = require('..').default;
=======
  Worker = require('../Worker').default;
  Farm = require('../index').default;
>>>>>>> 819cae5f
});

afterEach(() => {
  jest.resetModules();
});

it('exposes the right API', () => {
  const farm = new Farm('/tmp/baz.js', {
    exposedMethods: ['foo', 'bar'],
    numWorkers: 4,
  });

  expect(typeof farm.foo).toBe('function');
  expect(typeof farm.bar).toBe('function');
});

it('breaks if any of the forbidden methods is tried to be exposed', () => {
  expect(
    () => new Farm('/tmp/baz.js', {exposedMethods: ['getStdout']}),
  ).toThrow();

  expect(
    () => new Farm('/tmp/baz.js', {exposedMethods: ['getStderr']}),
  ).toThrow();

  expect(() => new Farm('/tmp/baz.js', {exposedMethods: ['end']})).toThrow();
});

it('works with minimal options', () => {
  // eslint-disable-next-line no-new
  const farm1 = new Farm('/fake-worker.js');

  expect(Worker).toHaveBeenCalledTimes(require('os').cpus().length - 1);
  expect(typeof farm1.methodA).toBe('function');
  expect(typeof farm1.methodB).toBe('function');
  expect(typeof farm1._shouldNotExist).not.toBe('function');

  // eslint-disable-next-line no-new
  const farm2 = new Farm('/fake-worker-with-default-method.js');

  expect(typeof farm2.default).toBe('function');
});

it('tries instantiating workers with the right options', () => {
  // eslint-disable-next-line no-new
  new Farm('/tmp/baz.js', {
    exposedMethods: ['foo', 'bar'],
    forkOptions: {execArgv: []},
    maxRetries: 6,
    numWorkers: 4,
  });

  expect(Worker).toHaveBeenCalledTimes(4);
  expect(Worker.mock.calls[0][0]).toEqual({
    forkOptions: {execArgv: []},
    maxRetries: 6,
    setupArgs: [],
    workerId: 1,
    workerPath: '/tmp/baz.js',
  });
});

it('create multiple workers with unique worker ids', () => {
  // eslint-disable-next-line no-new
  new Farm('/tmp/baz.js', {
    exposedMethods: ['foo', 'bar'],
    forkOptions: {execArgv: []},
    maxRetries: 6,
    numWorkers: 3,
  });

  expect(Worker).toHaveBeenCalledTimes(3);
  expect(Worker.mock.calls[0][0].workerId).toEqual(1);
  expect(Worker.mock.calls[1][0].workerId).toEqual(2);
  expect(Worker.mock.calls[2][0].workerId).toEqual(3);
});

it('makes a non-existing relative worker throw', () => {
  expect(
    () =>
      new Farm('./baz.js', {
        exposedMethods: [],
        numWorkers: 1,
      }),
  ).toThrow();
});

it('aggregates all stdouts and stderrs from all workers', () => {
  const out = [];
  const err = [];

  Worker.mockImplementation(() => ({
    getStderr: () => ({
      once() {},
      pipe(errStream) {
        err.push(errStream);
      },
    }),
    getStdout: () => ({
      once() {},
      pipe(outStream) {
        out.push(outStream);
      },
    }),
  }));

  const farm = new Farm('/tmp/baz.js', {
    exposedMethods: ['foo', 'bar'],
    numWorkers: 2,
  });

  expect(out.length).toBe(2);
  expect(err.length).toBe(2);

  const stdout = jest.fn();
  const stderr = jest.fn();

  farm.getStdout().on('data', stdout);
  farm.getStderr().on('data', stderr);

  out[0].write(Buffer.from('hello'));
  out[1].write(Buffer.from('bye'));
  err[1].write(Buffer.from('house'));
  err[0].write(Buffer.from('tree'));

  expect(stdout.mock.calls[0][0].toString()).toBe('hello');
  expect(stdout.mock.calls[1][0].toString()).toBe('bye');
  expect(stderr.mock.calls[0][0].toString()).toBe('house');
  expect(stderr.mock.calls[1][0].toString()).toBe('tree');
});

it('works when stdout and stderr are not piped to the parent', () => {
  Worker.mockImplementation(() => ({
    getStderr: () => null,
    getStdout: () => null,
    send: () => null,
  }));

  const farm = new Farm('/tmp/baz.js', {
    exposedMethods: ['foo', 'bar'],
    forkOptions: {
      silent: false,
      stdio: 'inherit',
    },
    numWorkers: 2,
  });

  expect(() => farm.foo()).not.toThrow();
  expect(() => farm.bar()).not.toThrow();
});

it('does not let make calls after the farm is ended', () => {
  const farm = new Farm('/tmp/baz.js', {
    exposedMethods: ['foo', 'bar'],
    numWorkers: 4,
  });

  farm.end();

  expect(() => farm.foo()).toThrow();
  expect(() => farm.bar()).toThrow();
});

it('does not let end the farm after it is ended', () => {
  const farm = new Farm('/tmp/baz.js', {
    exposedMethods: ['foo', 'bar'],
    numWorkers: 4,
  });

  farm.end();

  expect(() => farm.end()).toThrow();
});

it('calls "computeWorkerKey" for each of the calls', () => {
  const computeWorkerKey = jest.fn();
  const farm = new Farm('/tmp/baz.js', {
    computeWorkerKey,
    exposedMethods: ['foo', 'bar'],
    numWorkers: 3,
  });

  farm.foo('car', 'plane');

  expect(computeWorkerKey.mock.calls[0]).toEqual(['foo', 'car', 'plane']);
});

it('returns the result if the call worked', async () => {
  const farm = new Farm('/tmp/baz.js', {
    exposedMethods: ['foo', 'bar'],
    numWorkers: 1,
  });

  const promise = farm.foo('car', 'plane');

  workerReply(0, null, 34);
  expect(await promise).toEqual(34);
});

it('throws if the call failed', async () => {
  const farm = new Farm('/tmp/baz.js', {
    exposedMethods: ['foo', 'bar'],
    numWorkers: 1,
  });

  const promise = farm.foo('car', 'plane');
  let error = null;

  workerReply(0, new TypeError('Massively broken'));

  try {
    await promise;
  } catch (err) {
    error = err;
  }

  expect(error).not.toBe(null);
  expect(error).toBeInstanceOf(TypeError);
});

it('sends non-sticked tasks to all workers', () => {
  const farm = new Farm('/tmp/baz.js', {
    exposedMethods: ['foo', 'bar'],
    numWorkers: 3,
  });

  farm.foo('car', 'plane');

  expect(mockWorkers[0].send).toHaveBeenCalledTimes(1);
  expect(mockWorkers[1].send).toHaveBeenCalledTimes(1);
  expect(mockWorkers[2].send).toHaveBeenCalledTimes(1);
});

it('sends first-time sticked tasks to all workers', () => {
  const farm = new Farm('/tmp/baz.js', {
    computeWorkerKey: () => '1234567890abcdef',
    exposedMethods: ['foo', 'bar'],
    numWorkers: 3,
  });

  farm.foo('car', 'plane');

  expect(mockWorkers[0].send).toHaveBeenCalledTimes(1);
  expect(mockWorkers[1].send).toHaveBeenCalledTimes(1);
  expect(mockWorkers[2].send).toHaveBeenCalledTimes(1);
});

it('checks that once a sticked task finishes, next time is sent to that worker', async () => {
  const farm = new Farm('/tmp/baz.js', {
    computeWorkerKey: () => '1234567890abcdef',
    exposedMethods: ['foo', 'bar'],
    numWorkers: 3,
  });

  // Worker 1 successfully replies with "17" as a result.
  farm.foo('car', 'plane');
  workerReply(1, null, 17);

  // Note that the stickiness is not created by the method name or the arguments
  // it is solely controlled by the provided "computeWorkerKey" method, which in
  // the test example always returns the same key, so all calls should be
  // redirected to worker 1 (which is the one that resolved the first call).
  farm.bar();

  // The first time, a call with a "1234567890abcdef" hash had never been done
  // earlier ("foo" call), so it got queued to all workers. Later, since the one
  // that resolved the call was the one in position 1, all subsequent calls are
  // only redirected to that worker.
  expect(mockWorkers[0].send).toHaveBeenCalledTimes(1); // Only "foo".
  expect(mockWorkers[1].send).toHaveBeenCalledTimes(2); // "foo" + "bar".
  expect(mockWorkers[2].send).toHaveBeenCalledTimes(1); // Only "foo".
});

it('checks that even before a sticked task finishes, next time is sent to that worker', async () => {
  const farm = new Farm('/tmp/baz.js', {
    computeWorkerKey: () => '1234567890abcdef',
    exposedMethods: ['foo', 'bar'],
    numWorkers: 3,
  });

  // Call "foo". Not that the worker is sending a start response synchronously.
  farm.foo('car', 'plane');
  workerReplyStart(1);

  // Call "bar". Not that the worker is sending a start response synchronously.
  farm.bar();
  workerReplyStart(1);

  // The first time, a call with a "1234567890abcdef" hash had never been done
  // earlier ("foo" call), so it got queued to all workers. Later, since the one
  // that resolved the call was the one in position 1, all subsequent calls are
  // only redirected to that worker.
  expect(mockWorkers[0].send).toHaveBeenCalledTimes(1); // Only "foo".
  expect(mockWorkers[1].send).toHaveBeenCalledTimes(2); // "foo" + "bar".
  expect(mockWorkers[2].send).toHaveBeenCalledTimes(1); // Only "foo".
});

it('checks that once a non-sticked task finishes, next time is sent to all workers', async () => {
  // Note there is no "computeWorkerKey".
  const farm = new Farm('/tmp/baz.js', {
    exposedMethods: ['foo', 'bar'],
    numWorkers: 3,
  });

  // Worker 1 successfully replies with "17" as a result.
  const promise = farm.foo('car', 'plane');
  workerReply(1, null, 17);
  await promise;

  farm.bar();

  // Since "computeWorkerKey" does not return anything, new jobs are sent again to
  // all existing workers.
  expect(mockWorkers[0].send).toHaveBeenCalledTimes(2);
  expect(mockWorkers[1].send).toHaveBeenCalledTimes(2);
  expect(mockWorkers[2].send).toHaveBeenCalledTimes(2);
});

it('rotates workers when they are idling', async () => {
  let order;
  let promise;

  // Note there is no "computeWorkerKey".
  const farm = new Farm('/tmp/baz.js', {
    exposedMethods: ['foo', 'bar'],
    numWorkers: 3,
  });

  [0, 1, 2].forEach(i => {
    mockWorkers[i].send.mockReset();
    mockWorkers[i].send.mockImplementation(() => order.push(i));
  });

  // First time, the order is 0, 1, 2.
  order = [];
  promise = farm.foo('car', 'plane');
  expect(order).toEqual([0, 1, 2]);

  // Worker 1 successfully replies with "17" as a result.
  workerReply(1, null, 17);
  await promise;

  [0, 1, 2].forEach(i => {
    mockWorkers[i].send.mockReset();
    mockWorkers[i].send.mockImplementation(() => order.push(i));
  });

  // Now, the order is 1, 2, 0 (shifted one).
  order = [];
  promise = farm.foo('car', 'plane');
  expect(order).toEqual([1, 2, 0]);

  // Worker 1 successfully replies again.
  workerReply(1, null, 17);
  await promise;
});<|MERGE_RESOLUTION|>--- conflicted
+++ resolved
@@ -30,11 +30,7 @@
   // The worker mock returns a worker with custom methods, plus it stores them
   // in a global list, so that they can be accessed later. This list is reset in
   // every test.
-<<<<<<< HEAD
   jest.mock('../workers/ChildProcessWorker', () => {
-=======
-  jest.mock('../Worker', () => {
->>>>>>> 819cae5f
     const fakeClass = jest.fn(() => {
       const fakeWorker = {
         getStderr: () => ({once() {}, pipe() {}}),
@@ -67,13 +63,10 @@
     virtual: true,
   });
 
-<<<<<<< HEAD
   Worker = require('../workers/ChildProcessWorker').default;
   Farm = require('..').default;
-=======
   Worker = require('../Worker').default;
   Farm = require('../index').default;
->>>>>>> 819cae5f
 });
 
 afterEach(() => {
