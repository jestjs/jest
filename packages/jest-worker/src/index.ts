--- conflicted
+++ resolved
@@ -17,10 +17,6 @@
   TaskQueue,
   WorkerFarmOptions,
   WorkerPoolInterface,
-<<<<<<< HEAD
-} from './types';
-=======
-  WorkerPoolOptions,
 } from './types';
 
 export type JestWorkerFarm<T extends Record<string, unknown>> = Worker &
@@ -165,5 +161,4 @@
 
     return this._workerPool.end();
   }
-}
->>>>>>> 90995dfd
+}