--- conflicted
+++ resolved
@@ -48,25 +48,6 @@
 
   doWork(
     method: string,
-<<<<<<< HEAD
-    ...args: Array<unknown>
-  ): PromiseWithCustomMessage<unknown> {
-    const customMessageListeners = new Set<OnCustomMessage>();
-
-    const addCustomMessageListener = (listener: OnCustomMessage) => {
-      customMessageListeners.add(listener);
-      return () => {
-        // Check if the following check is required
-        customMessageListeners.forEach(customListener => {
-          if (customListener === listener) {
-            customMessageListeners.delete(customListener);
-          }
-        });
-      };
-    };
-
-    const onCustomMessage: OnCustomMessage = (message): void => {
-=======
     ...args: Array<any>
   ): PromiseWithCustomMessage<unknown> {
     const customMessageListeners = new Set<OnCustomMessage>();
@@ -79,7 +60,6 @@
     };
 
     const onCustomMessage: OnCustomMessage = message => {
->>>>>>> 3150a81c
       customMessageListeners.forEach(listener => listener(message));
     };
 
@@ -105,16 +85,10 @@
         const onEnd: OnEnd = (error: Error | null, result: unknown) => {
           customMessageListeners.clear();
           if (error) {
-<<<<<<< HEAD
-            return reject(error);
-          }
-          return resolve(result);
-=======
             reject(error);
           } else {
             resolve(result);
           }
->>>>>>> 3150a81c
         };
 
         const task = {onCustomMessage, onEnd, onStart, request};
@@ -126,14 +100,9 @@
         }
       },
     );
-<<<<<<< HEAD
-
-    promise.UNSTABLE_onCustomMessage = addCustomMessageListener;
-=======
 
     promise.UNSTABLE_onCustomMessage = addCustomMessageListener;
 
->>>>>>> 3150a81c
     return promise;
   }
 
