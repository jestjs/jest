/**
 * Copyright (c) Meta Platforms, Inc. and affiliates.
 *
 * This source code is licensed under the MIT license found in the
 * LICENSE file in the root directory of this source tree.
 */

import * as ReactIs from 'react-is';
import type {Config, NewPlugin, Printer, Refs} from '../types';
import {
  printChildren,
  printElement,
  printElementAsLeaf,
  printProps,
} from './lib/markup';

// Given element.props.children, or subtree during recursive traversal,
// return flattened array of children.
const getChildren = (arg: unknown, children: Array<unknown> = []) => {
  if (Array.isArray(arg)) {
    for (const item of arg) {
      getChildren(item, children);
<<<<<<< HEAD
    });
  } else if (arg != null && arg !== false && arg !== '') {
=======
    }
  } else if (arg != null && arg !== false) {
>>>>>>> 2cfb2740
    children.push(arg);
  }
  return children;
};

const getType = (element: any) => {
  const type = element.type;
  if (typeof type === 'string') {
    return type;
  }
  if (typeof type === 'function') {
    return type.displayName || type.name || 'Unknown';
  }

  if (ReactIs.isFragment(element)) {
    return 'React.Fragment';
  }
  if (ReactIs.isSuspense(element)) {
    return 'React.Suspense';
  }
  if (typeof type === 'object' && type !== null) {
    if (ReactIs.isContextProvider(element)) {
      return 'Context.Provider';
    }

    if (ReactIs.isContextConsumer(element)) {
      return 'Context.Consumer';
    }

    if (ReactIs.isForwardRef(element)) {
      if (type.displayName) {
        return type.displayName;
      }

      const functionName = type.render.displayName || type.render.name || '';

      return functionName === '' ? 'ForwardRef' : `ForwardRef(${functionName})`;
    }

    if (ReactIs.isMemo(element)) {
      const functionName =
        type.displayName || type.type.displayName || type.type.name || '';

      return functionName === '' ? 'Memo' : `Memo(${functionName})`;
    }
  }
  return 'UNDEFINED';
};

const getPropKeys = (element: any) => {
  const {props} = element;

  return Object.keys(props)
    .filter(key => key !== 'children' && props[key] !== undefined)
    .sort();
};

export const serialize: NewPlugin['serialize'] = (
  element: any,
  config: Config,
  indentation: string,
  depth: number,
  refs: Refs,
  printer: Printer,
) =>
  ++depth > config.maxDepth
    ? printElementAsLeaf(getType(element), config)
    : printElement(
        getType(element),
        printProps(
          getPropKeys(element),
          element.props,
          config,
          indentation + config.indent,
          depth,
          refs,
          printer,
        ),
        printChildren(
          getChildren(element.props.children),
          config,
          indentation + config.indent,
          depth,
          refs,
          printer,
        ),
        config,
        indentation,
      );

export const test: NewPlugin['test'] = (val: unknown) =>
  val != null && ReactIs.isElement(val);

const plugin: NewPlugin = {serialize, test};

export default plugin;<|MERGE_RESOLUTION|>--- conflicted
+++ resolved
@@ -20,13 +20,8 @@
   if (Array.isArray(arg)) {
     for (const item of arg) {
       getChildren(item, children);
-<<<<<<< HEAD
-    });
+    }
   } else if (arg != null && arg !== false && arg !== '') {
-=======
-    }
-  } else if (arg != null && arg !== false) {
->>>>>>> 2cfb2740
     children.push(arg);
   }
   return children;
