--- conflicted
+++ resolved
@@ -317,27 +317,15 @@
   return plugin.print(val, boundPrint, boundIndent, opts, colors);
 }
 
-<<<<<<< HEAD
 function print(val: any, indent: string, prevIndent: string, spacing: string, edgeSpacing: string, refs: Refs, maxDepth: number, currentDepth: number, plugins: Plugins, min: boolean, callToJSON: boolean, printFunctionName: boolean, escapeRegex: boolean, colors: Colors): string {
+  const pluginsResult = printPlugin(val, indent, prevIndent, spacing, edgeSpacing, refs, maxDepth, currentDepth, plugins, min, callToJSON, printFunctionName, escapeRegex, colors);
+  if (typeof pluginsResult === 'string') {
+    return pluginsResult;
+  }
+
   const basicResult = printBasicValue(val, printFunctionName, escapeRegex);
   if (basicResult !== null) {
     return basicResult;
-  }
-
-  const pluginsResult = printPlugin(val, indent, prevIndent, spacing, edgeSpacing, refs, maxDepth, currentDepth, plugins, min, callToJSON, printFunctionName, escapeRegex, colors);
-  if (typeof pluginsResult === 'string') {
-    return pluginsResult;
-=======
-function print(val, indent, prevIndent, spacing, edgeSpacing, refs, maxDepth, currentDepth, plugins, min, callToJSON, printFunctionName, escapeRegex, colors) {
-  const plugin = printPlugin(val, indent, prevIndent, spacing, edgeSpacing, refs, maxDepth, currentDepth, plugins, min, callToJSON, printFunctionName, escapeRegex, colors);
-  if (plugin) {
-    return plugin;
->>>>>>> 0c48a778
-  }
-
-  const basic = printBasicValue(val, printFunctionName, escapeRegex);
-  if (basic) {
-    return basic;
   }
 
   return printComplexValue(val, indent, prevIndent, spacing, edgeSpacing, refs, maxDepth, currentDepth, plugins, min, callToJSON, printFunctionName, escapeRegex, colors);
