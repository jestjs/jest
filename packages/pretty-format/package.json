{
  "name": "pretty-format",
  "version": "25.5.0",
  "repository": {
    "type": "git",
    "url": "https://github.com/facebook/jest.git",
    "directory": "packages/pretty-format"
  },
  "license": "MIT",
  "description": "Stringify any JavaScript value.",
  "main": "build/index.js",
  "types": "build/index.d.ts",
<<<<<<< HEAD
  "browser": "build-es5/index.js",
=======
  "typesVersions": {
    "<3.8": {
      "build/*": [
        "build/ts3.4/*"
      ]
    }
  },
>>>>>>> e19adcba
  "author": "James Kyle <me@thejameskyle.com>",
  "dependencies": {
    "@jest/types": "^25.5.0",
    "ansi-regex": "^5.0.0",
    "ansi-styles": "^4.0.0",
    "react-is": "^16.12.0"
  },
  "devDependencies": {
    "@types/react": "*",
    "@types/react-is": "^16.7.1",
    "@types/react-test-renderer": "*",
    "immutable": "4.0.0-rc.9",
    "react": "*",
    "react-dom": "*",
    "react-test-renderer": "*"
  },
  "engines": {
    "node": ">= 8.3"
  },
  "publishConfig": {
    "access": "public"
  },
  "gitHead": "170eee11d03b0ed5c60077982fdbc3bafd403638"
}<|MERGE_RESOLUTION|>--- conflicted
+++ resolved
@@ -10,17 +10,6 @@
   "description": "Stringify any JavaScript value.",
   "main": "build/index.js",
   "types": "build/index.d.ts",
-<<<<<<< HEAD
-  "browser": "build-es5/index.js",
-=======
-  "typesVersions": {
-    "<3.8": {
-      "build/*": [
-        "build/ts3.4/*"
-      ]
-    }
-  },
->>>>>>> e19adcba
   "author": "James Kyle <me@thejameskyle.com>",
   "dependencies": {
     "@jest/types": "^25.5.0",
