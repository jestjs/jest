--- conflicted
+++ resolved
@@ -954,13 +954,7 @@
     metadata.refID = refs.size;
     refs.set(component, metadata.refID);
 
-<<<<<<< HEAD
-    let members: {
-      [key: string]: MockMetadata<T>;
-    } | null = null;
-=======
     let members: Record<string, MockMetadata<T>> | null = null;
->>>>>>> 7baa4525
     // Leave arrays alone
     if (type !== 'array') {
       // @ts-expect-error component is object
