/**
 * Copyright (c) Facebook, Inc. and its affiliates. All Rights Reserved.
 *
 * This source code is licensed under the MIT license found in the
 * LICENSE file in the root directory of this source tree.
 */

/// <reference lib="dom" />

import {
  expectAssignable,
  expectError,
  expectNotAssignable,
  expectType,
} from 'tsd-lite';
import {
  Mock,
  MockedProperty,
  SpiedClass,
  SpiedFunction,
  SpiedGetter,
  SpiedSetter,
  fn,
  mockProperty,
  spyOn,
} from 'jest-mock';

// jest.fn()

expectType<Mock<() => Promise<string>>>(
  fn(async () => 'value')
    .mockClear()
    .mockReset()
    .mockImplementation(fn(async () => 'value'))
    .mockImplementationOnce(fn(async () => 'value'))
    .mockName('mock')
    .mockResolvedValue('value')
    .mockResolvedValueOnce('value')
    .mockRejectedValue('error')
    .mockRejectedValueOnce('error')
    .mockReturnThis()
    .mockReturnValue(Promise.resolve('value'))
    .mockReturnValueOnce(Promise.resolve('value')),
);

expectType<Mock<() => string>>(
  fn(() => 'value')
    .mockClear()
    .mockReset()
    .mockImplementation(() => 'value')
    .mockImplementationOnce(() => 'value')
    .mockName('mock')
    .mockReturnThis()
    .mockReturnValue('value')
    .mockReturnValueOnce('value'),
);

expectError(fn(() => 'value').mockReturnValue(Promise.resolve('value')));
expectError(fn(() => 'value').mockReturnValueOnce(Promise.resolve('value')));

expectError(fn(() => 'value').mockResolvedValue('value'));
expectError(fn(() => 'value').mockResolvedValueOnce('value'));

expectError(fn(() => 'value').mockRejectedValue('error'));
expectError(fn(() => 'value').mockRejectedValueOnce('error'));

expectAssignable<Function>(fn()); // eslint-disable-line @typescript-eslint/ban-types

expectType<Mock<(...args: Array<unknown>) => unknown>>(fn());
expectType<Mock<() => void>>(fn(() => {}));
expectType<Mock<(a: string, b?: number | undefined) => boolean>>(
  fn((a: string, b?: number) => true),
);
expectType<Mock<(e: any) => never>>(
  fn((e: any) => {
    throw new Error();
  }),
);
expectError(fn('moduleName'));

declare const mockFnImpl: (this: Date, a: string, b?: number) => boolean;
const mockFn = fn(mockFnImpl);
const mockAsyncFn = fn(async (p: boolean) => 'value');

expectType<boolean>(mockFn('one', 2));
expectType<Promise<string>>(mockAsyncFn(false));
expectError(mockFn());
expectError(mockAsyncFn());

const MockObject = fn((credentials: string) => ({
  connect() {
    return fn();
  },
  disconnect() {
    return;
  },
}));

expectType<{
  connect(): Mock<(...args: Array<unknown>) => unknown>;
  disconnect(): void;
}>(new MockObject('credentials'));
expectError(new MockObject());

expectType<((a: string, b?: number | undefined) => boolean) | undefined>(
  mockFn.getMockImplementation(),
);
expectError(mockFn.getMockImplementation('some-mock'));

expectType<string>(mockFn.getMockName());
expectError(mockFn.getMockName('some-mock'));

expectType<number>(mockFn.mock.calls.length);

expectType<string>(mockFn.mock.calls[0][0]);
expectType<number | undefined>(mockFn.mock.calls[0][1]);

expectType<string>(mockFn.mock.calls[1][0]);
expectType<number | undefined>(mockFn.mock.calls[1][1]);

expectType<[a: string, b?: number | undefined] | undefined>(
  mockFn.mock.lastCall,
);

expectType<Array<number>>(mockFn.mock.invocationCallOrder);

expectType<
  Array<{
    connect(): Mock<(...args: Array<unknown>) => unknown>;
    disconnect(): void;
  }>
>(MockObject.mock.instances);

const returnValue = mockFn.mock.results[0];

expectType<'incomplete' | 'return' | 'throw'>(returnValue.type);
expectType<unknown>(returnValue.value);

if (returnValue.type === 'incomplete') {
  expectType<undefined>(returnValue.value);
}

if (returnValue.type === 'return') {
  expectType<boolean>(returnValue.value);
}

if (returnValue.type === 'throw') {
  expectType<unknown>(returnValue.value);
}

expectType<Array<Date>>(mockFn.mock.contexts);

expectType<Mock<(a: string, b?: number | undefined) => boolean>>(
  mockFn.mockClear(),
);
expectError(mockFn.mockClear('some-mock'));

expectType<Mock<(a: string, b?: number | undefined) => boolean>>(
  mockFn.mockReset(),
);
expectError(mockFn.mockClear('some-mock'));

expectType<void>(mockFn.mockRestore());
expectError(mockFn.mockClear('some-mock'));

expectType<Mock<(a: string, b?: number | undefined) => boolean>>(
  mockFn.mockImplementation((a, b) => {
    expectType<string>(a);
    expectType<number | undefined>(b);
    return false;
  }),
);
expectError(mockFn.mockImplementation((a: number) => false));
expectError(mockFn.mockImplementation(a => 'false'));
expectError(mockFn.mockImplementation());

expectType<Mock<(p: boolean) => Promise<string>>>(
  mockAsyncFn.mockImplementation(async a => {
    expectType<boolean>(a);
    return 'mock value';
  }),
);
expectError(mockAsyncFn.mockImplementation(a => 'mock value'));

expectType<Mock<(a: string, b?: number | undefined) => boolean>>(
  mockFn.mockImplementationOnce((a, b) => {
    expectType<string>(a);
    expectType<number | undefined>(b);
    return false;
  }),
);
expectError(mockFn.mockImplementationOnce((a: number) => false));
expectError(mockFn.mockImplementationOnce(a => 'false'));
expectError(mockFn.mockImplementationOnce());

expectType<Mock<(p: boolean) => Promise<string>>>(
  mockAsyncFn.mockImplementationOnce(async a => {
    expectType<boolean>(a);
    return 'mock value';
  }),
);
expectError(mockAsyncFn.mockImplementationOnce(a => 'mock value'));

expectType<Mock<(a: string, b?: number | undefined) => boolean>>(
  mockFn.mockName('mockedFunction'),
);
expectError(mockFn.mockName(123));
expectError(mockFn.mockName());

expectType<Mock<(a: string, b?: number | undefined) => boolean>>(
  mockFn.mockReturnThis(),
);
expectError(mockFn.mockReturnThis('this'));

expectType<Mock<(a: string, b?: number | undefined) => boolean>>(
  mockFn.mockReturnValue(false),
);
expectError(mockFn.mockReturnValue('true'));
expectError(mockFn.mockReturnValue());

expectType<Mock<(p: boolean) => Promise<string>>>(
  mockAsyncFn.mockReturnValue(Promise.resolve('mock value')),
);
expectError(mockAsyncFn.mockReturnValue(Promise.resolve(true)));

expectType<Mock<(a: string, b?: number | undefined) => boolean>>(
  mockFn.mockReturnValueOnce(false),
);
expectError(mockFn.mockReturnValueOnce('true'));
expectError(mockFn.mockReturnValueOnce());

expectType<Mock<(p: boolean) => Promise<string>>>(
  mockAsyncFn.mockReturnValueOnce(Promise.resolve('mock value')),
);
expectError(mockAsyncFn.mockReturnValueOnce(Promise.resolve(true)));

expectType<Mock<() => Promise<string>>>(
  fn(() => Promise.resolve('')).mockResolvedValue('Mock value'),
);
expectError(fn(() => Promise.resolve('')).mockResolvedValue(123));
expectError(fn(() => Promise.resolve('')).mockResolvedValue());

expectType<Mock<() => Promise<string>>>(
  fn(() => Promise.resolve('')).mockResolvedValueOnce('Mock value'),
);
expectError(fn(() => Promise.resolve('')).mockResolvedValueOnce(123));
expectError(fn(() => Promise.resolve('')).mockResolvedValueOnce());

expectType<Mock<() => Promise<string>>>(
  fn(() => Promise.resolve('')).mockRejectedValue(new Error('Mock error')),
);
expectType<Mock<() => Promise<string>>>(
  fn(() => Promise.resolve('')).mockRejectedValue('Mock error'),
);
expectError(fn(() => Promise.resolve('')).mockRejectedValue());

expectType<Mock<() => Promise<string>>>(
  fn(() => Promise.resolve('')).mockRejectedValueOnce(new Error('Mock error')),
);
expectType<Mock<() => Promise<string>>>(
  fn(() => Promise.resolve('')).mockRejectedValueOnce('Mock error'),
);
expectError(fn(() => Promise.resolve('')).mockRejectedValueOnce());

expectType<void>(mockFn.withImplementation(mockFnImpl, () => {}));
expectType<Promise<void>>(
  mockFn.withImplementation(mockFnImpl, async () => {}),
);

expectError(mockFn.withImplementation(mockFnImpl));

// jest.spyOn()

const spiedArray = ['a', 'b'];

const spiedFunction = () => {};

const spiedObject = {
  _propertyB: false,

  methodA() {
    return true;
  },
  methodB(a: string, b: number) {
    return;
  },
  methodC(e: any) {
    throw new Error();
  },

  propertyA: 'abc',

  set propertyB(value) {
    this._propertyB = value;
  },
  get propertyB() {
    return this._propertyB;
  },
};

type IndexSpiedObject = {
  [key: string]: Record<string, any>;

  methodA(): boolean;
  methodB(a: string, b: number): void;
  methodC: (c: number) => boolean;
  methodE: (e: any) => never;

  propertyA: {a: string};
};

const indexSpiedObject: IndexSpiedObject = {
  methodA() {
    return true;
  },
  methodB(a: string, b: number) {
    return;
  },
  methodC(c: number) {
    return true;
  },
  methodE(e: any) {
    throw new Error();
  },

  propertyA: {a: 'abc'},
};

const spy = spyOn(spiedObject, 'methodA');

expectNotAssignable<Function>(spy); // eslint-disable-line @typescript-eslint/ban-types
expectError(spy());
expectError(new spy());

expectType<SpiedFunction<typeof spiedObject.methodA>>(
  spyOn(spiedObject, 'methodA'),
);
expectType<SpiedFunction<typeof spiedObject.methodB>>(
  spyOn(spiedObject, 'methodB'),
);
expectType<SpiedFunction<typeof spiedObject.methodC>>(
  spyOn(spiedObject, 'methodC'),
);

expectType<SpiedGetter<typeof spiedObject.propertyB>>(
  spyOn(spiedObject, 'propertyB', 'get'),
);
expectType<SpiedSetter<typeof spiedObject.propertyB>>(
  spyOn(spiedObject, 'propertyB', 'set'),
);
expectError(spyOn(spiedObject, 'propertyB'));
expectError(spyOn(spiedObject, 'methodB', 'get'));
expectError(spyOn(spiedObject, 'methodB', 'set'));

expectType<SpiedGetter<typeof spiedObject.propertyA>>(
  spyOn(spiedObject, 'propertyA', 'get'),
);
expectType<SpiedSetter<typeof spiedObject.propertyA>>(
  spyOn(spiedObject, 'propertyA', 'set'),
);
expectError(spyOn(spiedObject, 'propertyA'));

expectError(spyOn(spiedObject, 'notThere'));
expectError(spyOn('abc', 'methodA'));
expectError(spyOn(123, 'methodA'));
expectError(spyOn(true, 'methodA'));
expectError(spyOn(spiedObject));
expectError(spyOn());

expectType<SpiedFunction<typeof Array.isArray>>(
  spyOn(spiedArray as unknown as ArrayConstructor, 'isArray'),
);
expectError(spyOn(spiedArray, 'isArray'));

expectType<SpiedFunction<typeof spiedFunction.toString>>(
  spyOn(spiedFunction as unknown as Function, 'toString'), // eslint-disable-line @typescript-eslint/ban-types
);
expectError(spyOn(spiedFunction, 'toString'));

expectType<SpiedClass<typeof Date>>(spyOn(globalThis, 'Date'));
expectType<SpiedFunction<typeof Date.now>>(spyOn(Date, 'now'));

// object with index signatures

expectType<SpiedFunction<typeof indexSpiedObject.methodA>>(
  spyOn(indexSpiedObject, 'methodA'),
);
expectType<SpiedFunction<typeof indexSpiedObject.methodB>>(
  spyOn(indexSpiedObject, 'methodB'),
);
expectType<SpiedFunction<typeof indexSpiedObject.methodC>>(
  spyOn(indexSpiedObject, 'methodC'),
);
expectType<SpiedFunction<typeof indexSpiedObject.methodE>>(
  spyOn(indexSpiedObject, 'methodE'),
);

expectType<SpiedGetter<typeof indexSpiedObject.propertyA>>(
  spyOn(indexSpiedObject, 'propertyA', 'get'),
);
expectType<SpiedSetter<typeof indexSpiedObject.propertyA>>(
  spyOn(indexSpiedObject, 'propertyA', 'set'),
);
expectError(spyOn(indexSpiedObject, 'propertyA'));

expectError(spyOn(indexSpiedObject, 'notThere'));

// interface with optional properties

class SomeClass {
  constructor(one: string, two?: boolean) {}

  methodA() {
    return true;
  }
  methodB(a: string, b?: number) {
    return;
  }
}

interface OptionalInterface {
  constructorA?: (new (one: string) => SomeClass) | undefined;
  constructorB: new (one: string, two: boolean) => SomeClass;

  propertyA?: number | undefined;
  propertyB?: number;
  propertyC: number | undefined;
  propertyD: string;

  methodA?: ((a: boolean) => void) | undefined;
  methodB: (b: string) => boolean;
}

const optionalSpiedObject = {} as OptionalInterface;

expectType<SpiedClass<NonNullable<typeof optionalSpiedObject.constructorA>>>(
  spyOn(optionalSpiedObject, 'constructorA'),
);
expectType<SpiedClass<typeof optionalSpiedObject.constructorB>>(
  spyOn(optionalSpiedObject, 'constructorB'),
);

expectError(spyOn(optionalSpiedObject, 'constructorA', 'get'));
expectError(spyOn(optionalSpiedObject, 'constructorA', 'set'));

expectType<SpiedFunction<NonNullable<typeof optionalSpiedObject.methodA>>>(
  spyOn(optionalSpiedObject, 'methodA'),
);
expectType<SpiedFunction<typeof optionalSpiedObject.methodB>>(
  spyOn(optionalSpiedObject, 'methodB'),
);

expectError(spyOn(optionalSpiedObject, 'methodA', 'get'));
expectError(spyOn(optionalSpiedObject, 'methodA', 'set'));

expectType<SpiedGetter<NonNullable<typeof optionalSpiedObject.propertyA>>>(
  spyOn(optionalSpiedObject, 'propertyA', 'get'),
);
expectType<SpiedSetter<NonNullable<typeof optionalSpiedObject.propertyA>>>(
  spyOn(optionalSpiedObject, 'propertyA', 'set'),
);
expectType<SpiedGetter<NonNullable<typeof optionalSpiedObject.propertyB>>>(
  spyOn(optionalSpiedObject, 'propertyB', 'get'),
);
expectType<SpiedSetter<NonNullable<typeof optionalSpiedObject.propertyB>>>(
  spyOn(optionalSpiedObject, 'propertyB', 'set'),
);
expectType<SpiedGetter<typeof optionalSpiedObject.propertyC>>(
  spyOn(optionalSpiedObject, 'propertyC', 'get'),
);
expectType<SpiedSetter<typeof optionalSpiedObject.propertyC>>(
  spyOn(optionalSpiedObject, 'propertyC', 'set'),
);
expectType<SpiedGetter<typeof optionalSpiedObject.propertyD>>(
  spyOn(optionalSpiedObject, 'propertyD', 'get'),
);
expectType<SpiedSetter<typeof optionalSpiedObject.propertyD>>(
  spyOn(optionalSpiedObject, 'propertyD', 'set'),
);

expectError(spyOn(optionalSpiedObject, 'propertyA'));
expectError(spyOn(optionalSpiedObject, 'propertyB'));

<<<<<<< HEAD
// mockProperty

const obj = {
  fn: () => {},

  property: 1,
};

expectType<MockedProperty<number>>(mockProperty(obj, 'property', 1));
mockProperty(obj, 'property', 1).mockValue(1).mockRestore();

expectError(mockProperty(obj, 'invalid', 1));
expectError(mockProperty(obj, 'property', 'not a number'));
expectError(mockProperty(obj, 'fn', () => {}));

expectError(mockProperty(obj, 'property', 1).mockValue('not a number'));
=======
// properties of `prototype`

expectType<SpiedFunction<(key: string, value: string) => void>>(
  spyOn(Storage.prototype, 'setItem').mockImplementation(
    (key: string, value: string) => {},
  ),
);

expectError(
  spyOn(Storage.prototype, 'setItem').mockImplementation(
    (key: string, value: number) => {},
  ),
);
>>>>>>> 41bf2300
<|MERGE_RESOLUTION|>--- conflicted
+++ resolved
@@ -481,24 +481,6 @@
 expectError(spyOn(optionalSpiedObject, 'propertyA'));
 expectError(spyOn(optionalSpiedObject, 'propertyB'));
 
-<<<<<<< HEAD
-// mockProperty
-
-const obj = {
-  fn: () => {},
-
-  property: 1,
-};
-
-expectType<MockedProperty<number>>(mockProperty(obj, 'property', 1));
-mockProperty(obj, 'property', 1).mockValue(1).mockRestore();
-
-expectError(mockProperty(obj, 'invalid', 1));
-expectError(mockProperty(obj, 'property', 'not a number'));
-expectError(mockProperty(obj, 'fn', () => {}));
-
-expectError(mockProperty(obj, 'property', 1).mockValue('not a number'));
-=======
 // properties of `prototype`
 
 expectType<SpiedFunction<(key: string, value: string) => void>>(
@@ -512,4 +494,20 @@
     (key: string, value: number) => {},
   ),
 );
->>>>>>> 41bf2300
+
+// mockProperty
+
+const obj = {
+  fn: () => {},
+
+  property: 1,
+};
+
+expectType<MockedProperty<number>>(mockProperty(obj, 'property', 1));
+mockProperty(obj, 'property', 1).mockValue(1).mockRestore();
+
+expectError(mockProperty(obj, 'invalid', 1));
+expectError(mockProperty(obj, 'property', 'not a number'));
+expectError(mockProperty(obj, 'fn', () => {}));
+
+expectError(mockProperty(obj, 'property', 1).mockValue('not a number'));