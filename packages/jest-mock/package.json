{
  "name": "jest-mock",
  "version": "26.1.0",
  "repository": {
    "type": "git",
    "url": "https://github.com/facebook/jest.git",
    "directory": "packages/jest-mock"
  },
  "engines": {
    "node": ">= 10.14.2"
  },
  "dependencies": {
<<<<<<< HEAD
    "@jest/types": "^26.1.0"
  },
  "devDependencies": {
=======
    "@jest/types": "^26.1.0",
>>>>>>> 63ebaa6e
    "@types/node": "*"
  },
  "license": "MIT",
  "main": "build/index.js",
  "types": "build/index.d.ts",
  "publishConfig": {
    "access": "public"
  },
  "gitHead": "170eee11d03b0ed5c60077982fdbc3bafd403638"
}<|MERGE_RESOLUTION|>--- conflicted
+++ resolved
@@ -10,13 +10,7 @@
     "node": ">= 10.14.2"
   },
   "dependencies": {
-<<<<<<< HEAD
-    "@jest/types": "^26.1.0"
-  },
-  "devDependencies": {
-=======
     "@jest/types": "^26.1.0",
->>>>>>> 63ebaa6e
     "@types/node": "*"
   },
   "license": "MIT",
