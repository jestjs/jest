{
  "name": "jest-mock",
  "version": "28.0.0-alpha.4",
  "repository": {
    "type": "git",
    "url": "https://github.com/facebook/jest.git",
    "directory": "packages/jest-mock"
  },
<<<<<<< HEAD
  "engines": {
    "node": "^12.13.0 || ^14.15.0 || ^16.13.0 || >=17.0.0"
  },
=======
>>>>>>> f975098b
  "license": "MIT",
  "main": "./build/index.js",
  "types": "./build/index.d.ts",
  "exports": {
    ".": {
      "types": "./build/index.d.ts",
      "default": "./build/index.js"
    },
    "./package.json": "./package.json"
  },
  "dependencies": {
<<<<<<< HEAD
    "@jest/types": "^28.0.0-alpha.3",
=======
    "@jest/types": "^28.0.0-alpha.4",
>>>>>>> f975098b
    "@types/node": "*"
  },
  "devDependencies": {
    "@tsd/typescript": "~4.5.5",
    "tsd-lite": "^0.5.1"
  },
<<<<<<< HEAD
=======
  "engines": {
    "node": "^12.13.0 || ^14.15.0 || ^16.13.0 || >=17.0.0"
  },
>>>>>>> f975098b
  "publishConfig": {
    "access": "public"
  }
}<|MERGE_RESOLUTION|>--- conflicted
+++ resolved
@@ -6,12 +6,6 @@
     "url": "https://github.com/facebook/jest.git",
     "directory": "packages/jest-mock"
   },
-<<<<<<< HEAD
-  "engines": {
-    "node": "^12.13.0 || ^14.15.0 || ^16.13.0 || >=17.0.0"
-  },
-=======
->>>>>>> f975098b
   "license": "MIT",
   "main": "./build/index.js",
   "types": "./build/index.d.ts",
@@ -23,23 +17,16 @@
     "./package.json": "./package.json"
   },
   "dependencies": {
-<<<<<<< HEAD
-    "@jest/types": "^28.0.0-alpha.3",
-=======
     "@jest/types": "^28.0.0-alpha.4",
->>>>>>> f975098b
     "@types/node": "*"
   },
   "devDependencies": {
     "@tsd/typescript": "~4.5.5",
     "tsd-lite": "^0.5.1"
   },
-<<<<<<< HEAD
-=======
   "engines": {
     "node": "^12.13.0 || ^14.15.0 || ^16.13.0 || >=17.0.0"
   },
->>>>>>> f975098b
   "publishConfig": {
     "access": "public"
   }
