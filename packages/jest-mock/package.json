--- conflicted
+++ resolved
@@ -18,17 +18,6 @@
   "license": "MIT",
   "main": "build/index.js",
   "types": "build/index.d.ts",
-<<<<<<< HEAD
-  "browser": "build-es5/index.js",
-=======
-  "typesVersions": {
-    "<3.8": {
-      "build/*": [
-        "build/ts3.4/*"
-      ]
-    }
-  },
->>>>>>> e19adcba
   "publishConfig": {
     "access": "public"
   },
