--- conflicted
+++ resolved
@@ -17,12 +17,8 @@
     "./package.json": "./package.json"
   },
   "dependencies": {
-<<<<<<< HEAD
-    "@jest/expect-utils": "workspace:^",
-    "@jest/types": "workspace:^",
-=======
+    "@jest/expect-utils": "workspace:*",
     "@jest/types": "workspace:*",
->>>>>>> 7f1d897d
     "@types/node": "*",
     "jest-util": "workspace:*"
   },
