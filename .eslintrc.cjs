/**
 * Copyright (c) Meta Platforms, Inc. and affiliates.
 *
 * This source code is licensed under the MIT license found in the
 * LICENSE file in the root directory of this source tree.
 */

/* eslint-disable sort-keys */

const fs = require('fs');
const path = require('path');
const {sync: readPkg} = require('read-pkg');

function getPackages() {
  const PACKAGES_DIR = path.resolve(__dirname, 'packages');
  const packages = fs
    .readdirSync(PACKAGES_DIR)
    .map(file => path.resolve(PACKAGES_DIR, file))
    .filter(f => fs.lstatSync(path.resolve(f)).isDirectory())
    .filter(f => fs.existsSync(path.join(path.resolve(f), 'package.json')));
  return packages.map(packageDir => {
    const pkg = readPkg({cwd: packageDir});
    return pkg.name;
  });
}

module.exports = {
  env: {
    es2020: true,
  },
  extends: [
    'eslint:recommended',
    'plugin:markdown/recommended',
    'plugin:import/errors',
    'plugin:eslint-comments/recommended',
    'plugin:prettier/recommended',
<<<<<<< HEAD
    'plugin:promise/recommended',
=======
    'plugin:unicorn/recommended',
>>>>>>> eef69ead
  ],
  globals: {
    console: 'readonly',
  },
  overrides: [
    {
      extends: [
        'plugin:@typescript-eslint/eslint-recommended',
        'plugin:@typescript-eslint/strict',
        'plugin:@typescript-eslint/stylistic',
        'plugin:import/typescript',
      ],
      files: ['*.ts', '*.tsx'],
      plugins: ['@typescript-eslint/eslint-plugin', 'local'],
      rules: {
        '@typescript-eslint/array-type': ['error', {default: 'generic'}],
        '@typescript-eslint/ban-types': 'error',
        '@typescript-eslint/consistent-type-imports': [
          'error',
          {fixStyle: 'inline-type-imports', disallowTypeAnnotations: false},
        ],
        '@typescript-eslint/no-import-type-side-effects': 'error',
        '@typescript-eslint/no-inferrable-types': 'error',
        '@typescript-eslint/no-unused-vars': [
          'error',
          {argsIgnorePattern: '^_'},
        ],
        '@typescript-eslint/prefer-ts-expect-error': 'error',
        '@typescript-eslint/no-var-requires': 'off',
        '@typescript-eslint/consistent-indexed-object-style': 'off',
        // TS verifies these
        'consistent-return': 'off',
        'no-dupe-class-members': 'off',
        'no-unused-vars': 'off',
        '@typescript-eslint/no-dynamic-delete': 'off',
        // TODO: enable at some point
        '@typescript-eslint/no-explicit-any': 'off',
        '@typescript-eslint/no-non-null-assertion': 'off',
        '@typescript-eslint/no-invalid-void-type': 'off',

        // not needed to be enforced for TS
        'import/namespace': 'off',
      },
    },
    {
      files: [
        'packages/jest-jasmine2/src/jasmine/Env.ts',
        'packages/jest-jasmine2/src/jasmine/ReportDispatcher.ts',
        'packages/jest-jasmine2/src/jasmine/Spec.ts',
        'packages/jest-jasmine2/src/jasmine/SpyStrategy.ts',
        'packages/jest-jasmine2/src/jasmine/Suite.ts',
        'packages/jest-jasmine2/src/jasmine/createSpy.ts',
        'packages/jest-jasmine2/src/jasmine/jasmineLight.ts',
        'packages/jest-mock/src/__tests__/index.test.ts',
        'packages/jest-mock/src/index.ts',
        'packages/pretty-format/src/__tests__/Immutable.test.ts',
        'packages/pretty-format/src/__tests__/prettyFormat.test.ts',
      ],
      rules: {
        'local/prefer-rest-params-eventually': 'warn',
        'prefer-rest-params': 'off',
      },
    },
    {
      files: [
        'packages/expect/src/index.ts',
        'packages/jest-fake-timers/src/legacyFakeTimers.ts',
        'packages/jest-jasmine2/src/jasmine/Env.ts',
        'packages/jest-jasmine2/src/jasmine/ReportDispatcher.ts',
        'packages/jest-jasmine2/src/jasmine/Spec.ts',
        'packages/jest-jasmine2/src/jasmine/Suite.ts',
        'packages/jest-jasmine2/src/jasmine/jasmineLight.ts',
        'packages/jest-jasmine2/src/jestExpect.ts',
        'packages/jest-resolve/src/resolver.ts',
      ],
      rules: {
        'local/prefer-spread-eventually': 'warn',
        'prefer-spread': 'off',
      },
    },
    {
      files: [
        'e2e/babel-plugin-jest-hoist/__tests__/typescript.test.ts',
        'e2e/coverage-remapping/covered.ts',
        'packages/expect/src/matchers.ts',
        'packages/expect/src/print.ts',
        'packages/expect/src/toThrowMatchers.ts',
        'packages/expect-utils/src/utils.ts',
        'packages/jest-core/src/collectHandles.ts',
        'packages/jest-core/src/plugins/UpdateSnapshotsInteractive.ts',
        'packages/jest-jasmine2/src/jasmine/SpyStrategy.ts',
        'packages/jest-jasmine2/src/jasmine/Suite.ts',
        'packages/jest-leak-detector/src/index.ts',
        'packages/jest-matcher-utils/src/index.ts',
        'packages/jest-mock/src/__tests__/index.test.ts',
        'packages/jest-mock/src/index.ts',
        'packages/jest-snapshot/src/index.ts',
        'packages/jest-snapshot/src/printSnapshot.ts',
        'packages/jest-snapshot/src/types.ts',
        'packages/jest-util/src/convertDescriptorToString.ts',
        'packages/pretty-format/src/index.ts',
        'packages/pretty-format/src/plugins/DOMCollection.ts',
      ],
      rules: {
        '@typescript-eslint/ban-types': [
          'error',
          // TODO: remove these overrides: https://github.com/jestjs/jest/issues/10177
          {types: {Function: false, object: false, '{}': false}},
        ],
        'local/ban-types-eventually': [
          'warn',
          {
            types: {
              // none of these types are in use, so can be errored on
              Boolean: false,
              Number: false,
              Object: false,
              String: false,
              Symbol: false,
            },
          },
        ],
      },
    },
    {
      files: 'e2e/coverage-remapping/covered.ts',
      rules: {
        'no-constant-binary-expression': 'off',
        'no-constant-condition': 'off',
      },
    },

    // 'eslint-plugin-jest' rules for test and test related files
    {
      files: [
        '**/__mocks__/**',
        '**/__tests__/**',
        '**/*.md/**',
        '**/*.test.*',
        'e2e/babel-plugin-jest-hoist/mockFile.js',
        'e2e/failures/macros.js',
        'e2e/test-in-root/*.js',
        'e2e/test-match/test-suites/*',
        'e2e/test-match-default/dot-spec-tests/*',
        'packages/test-utils/src/ConditionalTest.ts',
      ],
      env: {'jest/globals': true},
      excludedFiles: ['**/__typetests__/**'],
      extends: ['plugin:jest/style'],
      plugins: ['jest'],
      rules: {
        'jest/no-alias-methods': 'error',
        'jest/no-focused-tests': 'error',
        'jest/no-identical-title': 'error',
        'jest/require-to-throw-message': 'error',
        'jest/valid-expect': 'error',
      },
    },

    {
      files: ['e2e/__tests__/*'],
      rules: {
        'jest/no-restricted-jest-methods': [
          'error',
          {
            fn: 'Please use fixtures instead of mocks in the end-to-end tests.',
            mock: 'Please use fixtures instead of mocks in the end-to-end tests.',
            doMock:
              'Please use fixtures instead of mocks in the end-to-end tests.',
            setMock:
              'Please use fixtures instead of mocks in the end-to-end tests.',
            spyOn:
              'Please use fixtures instead of mocks in the end-to-end tests.',
          },
        ],
      },
    },

    // to make it more suitable for running on code examples in docs/ folder
    {
      files: ['**/*.md/**'],
      rules: {
        '@typescript-eslint/no-unused-vars': 'off',
        '@typescript-eslint/no-empty-function': 'off',
        '@typescript-eslint/no-namespace': 'off',
        '@typescript-eslint/no-empty-interface': 'off',
        'consistent-return': 'off',
        'import/export': 'off',
        'import/no-extraneous-dependencies': 'off',
        'import/no-unresolved': 'off',
        'jest/no-focused-tests': 'off',
        'jest/require-to-throw-message': 'off',
        'no-console': 'off',
        'no-constant-condition': 'off',
        'no-undef': 'off',
        'no-unused-vars': 'off',
        'sort-keys': 'off',
        'unicorn/no-static-only-class': 'off',
      },
    },
    // demonstration of matchers usage
    {
      files: ['**/UsingMatchers.md/**'],
      rules: {
        'jest/prefer-to-be': 'off',
      },
    },
    // demonstration of 'jest/valid-expect' rule
    {
      files: [
        '**/2017-05-06-jest-20-delightful-testing-multi-project-runner.md/**',
      ],
      rules: {
        'jest/valid-expect': 'off',
      },
    },
    // Jest 11 did not had `toHaveLength` matcher
    {
      files: ['**/2016-04-12-jest-11.md/**'],
      rules: {
        'jest/prefer-to-have-length': 'off',
      },
    },
    // snapshot in an example needs to keep escapes
    {
      files: [
        '**/2017-02-21-jest-19-immersive-watch-mode-test-platform-improvements.md/**',
      ],
      rules: {
        'no-useless-escape': 'off',
      },
    },

    // snapshots in examples plus inline snapshots need to keep backtick
    {
      files: ['**/*.md/**', 'e2e/custom-inline-snapshot-matchers/__tests__/*'],
      rules: {
        quotes: [
          'error',
          'single',
          {allowTemplateLiterals: true, avoidEscape: true},
        ],
      },
    },
    {
      files: ['docs/**/*', 'website/**/*'],
      rules: {
        'no-redeclare': 'off',
        'import/order': 'off',
        'import/sort-keys': 'off',
        'no-restricted-globals': ['off'],
        'sort-keys': 'off',
      },
    },
    {
      files: ['examples/**/*'],
      rules: {
        'no-restricted-imports': 'off',
      },
    },
    {
      files: ['examples/angular/**/*'],
      rules: {
        // Angular DI for some reason doesn't work with type imports
        '@typescript-eslint/consistent-type-imports': [
          'error',
          {prefer: 'no-type-imports', disallowTypeAnnotations: false},
        ],
      },
    },
    {
      files: 'packages/**/*.ts',
      rules: {
        '@typescript-eslint/explicit-module-boundary-types': 'error',
        'import/no-anonymous-default-export': [
          'error',
          {
            allowAnonymousClass: false,
            allowAnonymousFunction: false,
            allowArray: false,
            allowArrowFunction: false,
            allowCallExpression: false,
            allowLiteral: false,
            allowObject: true,
          },
        ],
      },
    },
    {
      files: ['**/__tests__/**', '**/__mocks__/**'],
      rules: {
        '@typescript-eslint/ban-ts-comment': 'off',
        '@typescript-eslint/no-empty-function': 'off',
        '@typescript-eslint/class-literal-property-style': 'off',
      },
    },
    {
      files: [
        '**/__tests__/**',
        '**/__mocks__/**',
        'packages/jest-jasmine2/src/jasmine/**/*',
        'packages/expect/src/jasmineUtils.ts',
        '**/vendor/**/*',
      ],
      rules: {
        '@typescript-eslint/explicit-module-boundary-types': 'off',
      },
    },
    {
      files: [
        'packages/jest-jasmine2/src/jasmine/**/*',
        'packages/expect-utils/src/jasmineUtils.ts',
      ],
      rules: {
        'eslint-comments/disable-enable-pair': 'off',
        'eslint-comments/no-unlimited-disable': 'off',
      },
    },
    {
      files: [
        'e2e/error-on-deprecated/__tests__/*',
        'e2e/jasmine-async/__tests__/*',
      ],
      globals: {
        fail: 'readonly',
        jasmine: 'readonly',
        pending: 'readonly',
      },
    },
    {
      files: [
        'e2e/**',
        'website/**',
        '**/__benchmarks__/**',
        '**/__tests__/**',
        '**/__typetests__/**',
        '.eslintplugin/**',
      ],
      rules: {
        'import/no-extraneous-dependencies': 'off',
      },
    },
    {
      files: ['**/__typetests__/**'],
      rules: {
        '@typescript-eslint/no-empty-function': 'off',
        '@typescript-eslint/no-invalid-void-type': 'off',
        '@typescript-eslint/no-useless-constructor': 'off',
      },
    },
    {
      env: {node: true},
      files: ['*.js', '*.jsx', '*.mjs', '*.cjs'],
    },
    {
      files: [
        'scripts/*',
        'packages/*/__benchmarks__/test.js',
        'packages/create-jest/src/runCreate.ts',
        'packages/jest-repl/src/cli/runtime-cli.ts',
      ],
      rules: {
        'no-console': 'off',
      },
    },
    {
      files: [
        'e2e/**',
        'examples/**',
        'website/**',
        '**/__mocks__/**',
        '**/__tests__/**',
        '**/__typetests__/**',
      ],
      rules: {
        '@typescript-eslint/no-extraneous-class': 'off',
        '@typescript-eslint/no-unused-vars': 'off',
        'import/no-unresolved': 'off',
        'no-console': 'off',
        'no-unused-vars': 'off',
      },
    },
    {
      files: 'e2e/native-esm/wasm-bindgen/index_bg.js',
      rules: {
        'unicorn/prefer-code-point': 'off',
        'unicorn/prefer-optional-catch-binding': 'off',
      },
    },
    {
      files: 'packages/jest-mock/src/__tests__/**/*',
      rules: {
        'unicorn/no-static-only-class': 'off',
      },
    },
  ],
  parser: '@typescript-eslint/parser',
  parserOptions: {
    sourceType: 'module',
  },
  plugins: ['import', 'jsdoc'],
  rules: {
    'accessor-pairs': ['warn', {setWithoutGet: true}],
    'block-scoped-var': 'off',
    'callback-return': 'off',
    camelcase: ['off', {properties: 'always'}],
    complexity: 'off',
    'consistent-return': 'warn',
    'consistent-this': ['off', 'self'],
    'constructor-super': 'error',
    'default-case': 'off',
    'dot-notation': 'off',
    eqeqeq: ['off', 'allow-null'],
    'eslint-comments/disable-enable-pair': ['error', {allowWholeFile: true}],
    'eslint-comments/no-unused-disable': 'error',
    'func-names': 'off',
    'func-style': ['off', 'declaration'],
    'global-require': 'off',
    'guard-for-in': 'off',
    'handle-callback-err': 'off',
    'id-length': 'off',
    'id-match': 'off',
    'import/no-duplicates': 'error',
    'import/no-extraneous-dependencies': [
      'error',
      {
        devDependencies: [
          '**/__mocks__/**',
          '**/__tests__/**',
          '**/__typetests__/**',
          '**/?(*.)(spec|test).js?(x)',
          'scripts/**',
          'babel.config.js',
          'testSetupFile.js',
          '.eslintrc.cjs',
        ],
      },
    ],
    'import/no-unresolved': ['error', {ignore: ['fsevents']}],
    'import/order': [
      'error',
      {
        alphabetize: {
          order: 'asc',
        },
        // this is the default order except for added `internal` in the middle
        groups: [
          'builtin',
          'external',
          'internal',
          'parent',
          'sibling',
          'index',
        ],
        'newlines-between': 'never',
      },
    ],
    'init-declarations': 'off',
    'jsdoc/check-alignment': 'error',
    'lines-around-comment': 'off',
    'max-depth': 'off',
    'max-nested-callbacks': 'off',
    'max-params': 'off',
    'max-statements': 'off',
    'new-cap': 'off',
    'new-parens': 'error',
    'newline-after-var': 'off',
    'no-alert': 'off',
    'no-array-constructor': 'error',
    'no-bitwise': 'warn',
    'no-caller': 'error',
    'no-case-declarations': 'off',
    'no-class-assign': 'warn',
    'no-cond-assign': 'off',
    'no-confusing-arrow': 'off',
    'no-console': [
      'warn',
      {allow: ['warn', 'error', 'time', 'timeEnd', 'timeStamp']},
    ],
    'no-const-assign': 'error',
    'no-constant-condition': 'error',
    'no-constant-binary-expression': 'error',
    'no-continue': 'off',
    'no-control-regex': 'off',
    'no-debugger': 'error',
    'no-delete-var': 'error',
    'no-div-regex': 'off',
    'no-dupe-args': 'error',
    'no-dupe-class-members': 'error',
    'no-dupe-keys': 'error',
    'no-duplicate-case': 'error',
    'no-duplicate-imports': 'error',
    'no-else-return': 'off',
    'no-empty': 'off',
    'no-empty-character-class': 'warn',
    'no-empty-pattern': 'warn',
    'no-eq-null': 'off',
    'no-eval': 'error',
    'no-ex-assign': 'warn',
    'no-extend-native': 'warn',
    'no-extra-bind': 'warn',
    'no-extra-boolean-cast': 'warn',
    'no-fallthrough': 'warn',
    'no-floating-decimal': 'error',
    'no-func-assign': 'error',
    'no-implicit-coercion': 'off',
    'no-implied-eval': 'error',
    'no-inline-comments': 'off',
    'no-inner-declarations': 'off',
    'no-invalid-regexp': 'warn',
    'no-invalid-this': 'off',
    'no-irregular-whitespace': 'error',
    'no-iterator': 'off',
    'no-label-var': 'warn',
    'no-labels': ['error', {allowLoop: true, allowSwitch: true}],
    'no-lonely-if': 'off',
    'no-loop-func': 'off',
    'no-magic-numbers': 'off',
    'no-mixed-requires': 'off',
    'no-mixed-spaces-and-tabs': 'error',
    'no-multi-str': 'error',
    'no-multiple-empty-lines': 'off',
    'no-native-reassign': ['error', {exceptions: ['Map', 'Set']}],
    'no-negated-in-lhs': 'error',
    'no-new': 'warn',
    'no-new-func': 'error',
    'no-new-object': 'warn',
    'no-new-require': 'off',
    'no-new-wrappers': 'warn',
    'no-obj-calls': 'error',
    'no-octal': 'warn',
    'no-octal-escape': 'warn',
    'no-param-reassign': 'off',
    'no-plusplus': 'off',
    'no-process-env': 'off',
    'no-process-exit': 'off',
    'no-proto': 'error',
    'no-prototype-builtins': 'error',
    'no-redeclare': 'warn',
    'no-regex-spaces': 'warn',
    'no-restricted-globals': [
      'error',
      {message: 'Use `globalThis` instead.', name: 'global'},
    ],
    'no-restricted-imports': [
      'error',
      {message: 'Please use graceful-fs instead.', name: 'fs'},
    ],
    'no-restricted-modules': 'off',
    'no-restricted-syntax': 'off',
    'no-return-assign': 'off',
    'no-script-url': 'error',
    'no-self-compare': 'warn',
    'no-sequences': 'warn',
    'no-shadow': 'off',
    'no-shadow-restricted-names': 'warn',
    'no-sparse-arrays': 'error',
    'no-sync': 'off',
    'no-ternary': 'off',
    'no-this-before-super': 'error',
    'no-throw-literal': 'error',
    'no-undef': 'error',
    'no-undef-init': 'off',
    'no-undefined': 'off',
    'no-underscore-dangle': 'off',
    'no-unneeded-ternary': 'warn',
    'no-unreachable': 'error',
    'no-unused-expressions': 'off',
    'no-unused-vars': ['error', {argsIgnorePattern: '^_'}],
    'no-use-before-define': 'off',
    'no-useless-call': 'error',
    'no-useless-computed-key': 'error',
    'no-useless-concat': 'error',
    'no-var': 'error',
    'no-void': 'off',
    'no-warn-comments': 'off',
    'no-with': 'off',
    'object-shorthand': 'error',
    'one-var': ['warn', {initialized: 'never'}],
    'operator-assignment': ['warn', 'always'],
    'operator-linebreak': 'off',
    'padded-blocks': 'off',
    'prefer-arrow-callback': ['error', {allowNamedFunctions: true}],
    'prefer-const': 'error',
    'prefer-template': 'error',

    'promise/always-return': 'off',
    'promise/catch-or-return': 'off',
    'promise/no-callback-in-promise': 'off',

    quotes: [
      'error',
      'single',
      {allowTemplateLiterals: false, avoidEscape: true},
    ],
    radix: 'warn',
    'require-jsdoc': 'off',
    'require-yield': 'off',
    'sort-imports': ['error', {ignoreDeclarationSort: true}],
    'sort-keys': 'error',
    'sort-vars': 'off',
    'spaced-comment': ['off', 'always', {exceptions: ['eslint', 'global']}],
    strict: 'off',
    'use-isnan': 'error',
    'valid-jsdoc': 'off',
    'valid-typeof': 'error',
    'vars-on-top': 'off',
    'wrap-iife': 'off',
    'wrap-regex': 'off',
    yoda: 'off',

    // doesn't work without ESModuleInterop
    'unicorn/import-style': 'off',
    // we're a CJS project
    'unicorn/prefer-module': 'off',

    // enforced by `@typescript-eslint/no-this-alias` already
    'unicorn/no-this-assignment': 'off',

    // nah
    'unicorn/consistent-destructuring': 'off',
    'unicorn/no-nested-ternary': 'off',
    'unicorn/no-lonely-if': 'off',
    'unicorn/no-null': 'off',
    'unicorn/no-process-exit': 'off',
    'unicorn/prefer-event-target': 'off',
    'unicorn/prefer-switch': 'off',
    'unicorn/prefer-ternary': 'off',
    'unicorn/switch-case-braces': 'off',

    // TODO: enable for `.mjs` files
    'unicorn/prefer-top-level-await': 'off',

    // TODO: decide whether or not we want these
    'unicorn/filename-case': 'off',
    'unicorn/no-array-callback-reference': 'off',
    'unicorn/no-array-reduce': 'off',
    'unicorn/prefer-reflect-apply': 'off',

    // TODO: turn on at some point
    'unicorn/better-regex': 'off',
    'unicorn/catch-error-name': 'off',
    'unicorn/consistent-function-scoping': 'off',
    'unicorn/error-message': 'off',
    'unicorn/escape-case': 'off',
    'unicorn/new-for-builtins': 'off',
    'unicorn/no-array-method-this-argument': 'off',
    'unicorn/no-array-push-push': 'off',
    'unicorn/no-await-expression-member': 'off',
    'unicorn/no-console-spaces': 'off',
    'unicorn/no-empty-file': 'off',
    'unicorn/no-for-loop': 'off',
    'unicorn/no-hex-escape': 'off',
    'unicorn/no-instanceof-array': 'off',
    'unicorn/no-new-array': 'off',
    'unicorn/no-object-as-default-parameter': 'off',
    'unicorn/no-thenable': 'off',
    'unicorn/no-typeof-undefined': 'off',
    'unicorn/no-useless-promise-resolve-reject': 'off',
    'unicorn/no-useless-undefined': 'off',
    'unicorn/number-literal-case': 'off',
    'unicorn/prefer-add-event-listener': 'off',
    'unicorn/prefer-array-flat': 'off',
    'unicorn/prefer-array-flat-map': 'off',
    'unicorn/prefer-array-index-of': 'off',
    'unicorn/prefer-array-some': 'off',
    'unicorn/prefer-at': 'off',
    'unicorn/prefer-date-now': 'off',
    'unicorn/prefer-dom-node-append': 'off',
    'unicorn/prefer-dom-node-remove': 'off',
    'unicorn/prefer-dom-node-text-content': 'off',
    'unicorn/prefer-export-from': 'off',
    'unicorn/prefer-logical-operator-over-ternary': 'off',
    'unicorn/prefer-math-trunc': 'off',
    'unicorn/prefer-native-coercion-functions': 'off',
    'unicorn/prefer-node-protocol': 'off',
    'unicorn/prefer-number-properties': 'off',
    'unicorn/prefer-object-from-entries': 'off',
    'unicorn/prefer-optional-catch-binding': 'off',
    'unicorn/prefer-prototype-methods': 'off',
    'unicorn/prefer-query-selector': 'off',
    'unicorn/prefer-regexp-test': 'off',
    'unicorn/prefer-set-has': 'off',
    'unicorn/prefer-spread': 'off',
    'unicorn/prefer-string-replace-all': 'off',
    'unicorn/prefer-string-slice': 'off',
    'unicorn/prefer-string-starts-ends-with': 'off',
    'unicorn/prefer-string-trim-start-end': 'off',
    'unicorn/prefer-type-error': 'off',
    'unicorn/prevent-abbreviations': 'off',
    'unicorn/text-encoding-identifier-case': 'off',
    'unicorn/throw-new-error': 'off',
  },
  settings: {
    'import/ignore': ['react-native'],
    // using `new RegExp` makes sure to escape `/`
    'import/internal-regex': new RegExp(
      getPackages()
        .map(pkg => `^${pkg}$`)
        .join('|'),
    ).source,
    'import/resolver': {
      typescript: {},
    },
  },
};<|MERGE_RESOLUTION|>--- conflicted
+++ resolved
@@ -34,11 +34,8 @@
     'plugin:import/errors',
     'plugin:eslint-comments/recommended',
     'plugin:prettier/recommended',
-<<<<<<< HEAD
+    'plugin:unicorn/recommended',
     'plugin:promise/recommended',
-=======
-    'plugin:unicorn/recommended',
->>>>>>> eef69ead
   ],
   globals: {
     console: 'readonly',
