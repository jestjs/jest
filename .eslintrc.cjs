--- conflicted
+++ resolved
@@ -698,11 +698,6 @@
     'unicorn/prefer-reflect-apply': 'off',
 
     // TODO: turn on at some point
-<<<<<<< HEAD
-    'unicorn/prefer-object-from-entries': 'off',
-=======
-    'unicorn/error-message': 'off',
->>>>>>> 8f296b64
     'unicorn/prefer-string-replace-all': 'off',
 
     // enabling this is blocked by https://github.com/microsoft/rushstack/issues/2780
