/**
 * Copyright (c) Meta Platforms, Inc. and affiliates.
 *
 * This source code is licensed under the MIT license found in the
 * LICENSE file in the root directory of this source tree.
 */

/* eslint-disable sort-keys */

const fs = require('fs');
const path = require('path');
const {sync: readPkg} = require('read-pkg');

function getPackages() {
  const PACKAGES_DIR = path.resolve(__dirname, 'packages');
  const packages = fs
    .readdirSync(PACKAGES_DIR)
    .map(file => path.resolve(PACKAGES_DIR, file))
    .filter(f => fs.lstatSync(path.resolve(f)).isDirectory())
    .filter(f => fs.existsSync(path.join(path.resolve(f), 'package.json')));
  return packages.map(packageDir => {
    const pkg = readPkg({cwd: packageDir});
    return pkg.name;
  });
}

module.exports = {
  env: {
    es2020: true,
  },
  extends: [
    'eslint:recommended',
    'plugin:markdown/recommended',
    'plugin:import/errors',
    'plugin:eslint-comments/recommended',
    'plugin:unicorn/recommended',
    'plugin:promise/recommended',
    'plugin:prettier/recommended',
  ],
  globals: {
    console: 'readonly',
  },
  overrides: [
    {
      extends: [
        'plugin:@typescript-eslint/eslint-recommended',
        'plugin:@typescript-eslint/strict',
        'plugin:@typescript-eslint/stylistic',
        'plugin:import/typescript',
      ],
      files: ['*.ts', '*.tsx'],
      plugins: ['@typescript-eslint/eslint-plugin', 'local'],
      rules: {
        '@typescript-eslint/array-type': ['error', {default: 'generic'}],
        '@typescript-eslint/ban-types': 'error',
        '@typescript-eslint/consistent-type-imports': [
          'error',
          {fixStyle: 'inline-type-imports', disallowTypeAnnotations: false},
        ],
        '@typescript-eslint/no-import-type-side-effects': 'error',
        '@typescript-eslint/no-inferrable-types': 'error',
        '@typescript-eslint/no-unused-vars': [
          'error',
          {argsIgnorePattern: '^_'},
        ],
        '@typescript-eslint/prefer-ts-expect-error': 'error',
        '@typescript-eslint/no-var-requires': 'off',
        '@typescript-eslint/consistent-indexed-object-style': 'off',
        // TS verifies these
        'consistent-return': 'off',
        'no-dupe-class-members': 'off',
        'no-unused-vars': 'off',
        '@typescript-eslint/no-dynamic-delete': 'off',
        // TODO: enable at some point
        '@typescript-eslint/no-explicit-any': 'off',
        '@typescript-eslint/no-non-null-assertion': 'off',
        '@typescript-eslint/no-invalid-void-type': 'off',
        '@typescript-eslint/consistent-type-definitions': 'off',

        // not needed to be enforced for TS
        'import/namespace': 'off',
      },
    },
    {
      files: [
        'packages/jest-jasmine2/src/jasmine/Env.ts',
        'packages/jest-jasmine2/src/jasmine/ReportDispatcher.ts',
        'packages/jest-jasmine2/src/jasmine/Spec.ts',
        'packages/jest-jasmine2/src/jasmine/SpyStrategy.ts',
        'packages/jest-jasmine2/src/jasmine/Suite.ts',
        'packages/jest-jasmine2/src/jasmine/createSpy.ts',
        'packages/jest-jasmine2/src/jasmine/jasmineLight.ts',
        'packages/jest-mock/src/__tests__/index.test.ts',
        'packages/jest-mock/src/index.ts',
        'packages/pretty-format/src/__tests__/Immutable.test.ts',
        'packages/pretty-format/src/__tests__/prettyFormat.test.ts',
      ],
      rules: {
        'local/prefer-rest-params-eventually': 'warn',
        'prefer-rest-params': 'off',
      },
    },
    {
      files: [
        'packages/expect/src/index.ts',
        'packages/jest-fake-timers/src/legacyFakeTimers.ts',
        'packages/jest-jasmine2/src/jasmine/Env.ts',
        'packages/jest-jasmine2/src/jasmine/ReportDispatcher.ts',
        'packages/jest-jasmine2/src/jasmine/Spec.ts',
        'packages/jest-jasmine2/src/jasmine/Suite.ts',
        'packages/jest-jasmine2/src/jasmine/jasmineLight.ts',
        'packages/jest-jasmine2/src/jestExpect.ts',
        'packages/jest-resolve/src/resolver.ts',
      ],
      rules: {
        'local/prefer-spread-eventually': 'warn',
        'prefer-spread': 'off',
      },
    },
    {
      files: [
        'e2e/babel-plugin-jest-hoist/__tests__/typescript.test.ts',
        'e2e/coverage-remapping/covered.ts',
        'packages/expect/src/matchers.ts',
        'packages/expect/src/print.ts',
        'packages/expect/src/toThrowMatchers.ts',
        'packages/expect-utils/src/utils.ts',
        'packages/jest-core/src/collectHandles.ts',
        'packages/jest-core/src/plugins/UpdateSnapshotsInteractive.ts',
        'packages/jest-jasmine2/src/jasmine/SpyStrategy.ts',
        'packages/jest-jasmine2/src/jasmine/Suite.ts',
        'packages/jest-leak-detector/src/index.ts',
        'packages/jest-matcher-utils/src/index.ts',
        'packages/jest-mock/src/__tests__/index.test.ts',
        'packages/jest-mock/src/index.ts',
        'packages/jest-snapshot/src/index.ts',
        'packages/jest-snapshot/src/printSnapshot.ts',
        'packages/jest-snapshot/src/types.ts',
        'packages/jest-util/src/convertDescriptorToString.ts',
        'packages/pretty-format/src/index.ts',
        'packages/pretty-format/src/plugins/DOMCollection.ts',
      ],
      rules: {
        '@typescript-eslint/ban-types': [
          'error',
          // TODO: remove these overrides: https://github.com/jestjs/jest/issues/10177
          {types: {Function: false, object: false, '{}': false}},
        ],
        'local/ban-types-eventually': [
          'warn',
          {
            types: {
              // none of these types are in use, so can be errored on
              Boolean: false,
              Number: false,
              Object: false,
              String: false,
              Symbol: false,
            },
          },
        ],
      },
    },
    {
      files: 'e2e/coverage-remapping/covered.ts',
      rules: {
        'no-constant-binary-expression': 'off',
        'no-constant-condition': 'off',
      },
    },

    // 'eslint-plugin-jest' rules for test and test related files
    {
      files: [
        '**/__mocks__/**',
        '**/__tests__/**',
        '**/*.md/**',
        '**/*.test.*',
        'e2e/babel-plugin-jest-hoist/mockFile.js',
        'e2e/failures/macros.js',
        'e2e/test-in-root/*.js',
        'e2e/test-match/test-suites/*',
        'e2e/test-match-default/dot-spec-tests/*',
        'packages/test-utils/src/ConditionalTest.ts',
      ],
      env: {'jest/globals': true},
      excludedFiles: ['**/__typetests__/**'],
      extends: ['plugin:jest/style'],
      plugins: ['jest'],
      rules: {
        'jest/no-alias-methods': 'error',
        'jest/no-focused-tests': 'error',
        'jest/no-identical-title': 'error',
        'jest/require-to-throw-message': 'error',
        'jest/valid-expect': 'error',
      },
    },

    {
      files: ['e2e/__tests__/*'],
      rules: {
        'jest/no-restricted-jest-methods': [
          'error',
          {
            fn: 'Please use fixtures instead of mocks in the end-to-end tests.',
            mock: 'Please use fixtures instead of mocks in the end-to-end tests.',
            doMock:
              'Please use fixtures instead of mocks in the end-to-end tests.',
            setMock:
              'Please use fixtures instead of mocks in the end-to-end tests.',
            spyOn:
              'Please use fixtures instead of mocks in the end-to-end tests.',
          },
        ],
      },
    },

    // to make it more suitable for running on code examples in docs/ folder
    {
      files: ['**/*.md/**'],
      rules: {
        '@typescript-eslint/no-unused-vars': 'off',
        '@typescript-eslint/no-empty-function': 'off',
        '@typescript-eslint/no-namespace': 'off',
        '@typescript-eslint/no-empty-interface': 'off',
        'consistent-return': 'off',
        'import/export': 'off',
        'import/no-extraneous-dependencies': 'off',
        'import/no-unresolved': 'off',
        'jest/no-focused-tests': 'off',
        'jest/require-to-throw-message': 'off',
        'no-console': 'off',
        'no-constant-condition': 'off',
        'no-undef': 'off',
        'no-unused-vars': 'off',
        'sort-keys': 'off',
        'unicorn/prefer-number-properties': 'off',
        'unicorn/no-static-only-class': 'off',
      },
    },
    // demonstration of matchers usage
    {
      files: ['**/UsingMatchers.md/**'],
      rules: {
        'jest/prefer-to-be': 'off',
      },
    },
    // demonstration of 'jest/valid-expect' rule
    {
      files: [
        '**/2017-05-06-jest-20-delightful-testing-multi-project-runner.md/**',
      ],
      rules: {
        'jest/valid-expect': 'off',
      },
    },
    // Jest 11 did not had `toHaveLength` matcher
    {
      files: ['**/2016-04-12-jest-11.md/**'],
      rules: {
        'jest/prefer-to-have-length': 'off',
      },
    },
    // snapshot in an example needs to keep escapes
    {
      files: [
        '**/2017-02-21-jest-19-immersive-watch-mode-test-platform-improvements.md/**',
      ],
      rules: {
        'no-useless-escape': 'off',
      },
    },

    // snapshots in examples plus inline snapshots need to keep backtick
    {
      files: ['**/*.md/**', 'e2e/custom-inline-snapshot-matchers/__tests__/*'],
      rules: {
        quotes: [
          'error',
          'single',
          {allowTemplateLiterals: true, avoidEscape: true},
        ],
      },
    },
    {
      files: ['docs/**/*', 'website/**/*'],
      rules: {
        'no-redeclare': 'off',
        'import/order': 'off',
        'import/sort-keys': 'off',
        'no-restricted-globals': ['off'],
        'sort-keys': 'off',
      },
    },
    {
      files: ['examples/**/*'],
      rules: {
        'no-restricted-imports': 'off',
      },
    },
    {
      files: ['examples/angular/**/*'],
      rules: {
        // Angular DI for some reason doesn't work with type imports
        '@typescript-eslint/consistent-type-imports': [
          'error',
          {prefer: 'no-type-imports', disallowTypeAnnotations: false},
        ],
      },
    },
    {
      files: 'packages/**/*.ts',
      rules: {
        '@typescript-eslint/explicit-module-boundary-types': 'error',
        'import/no-anonymous-default-export': [
          'error',
          {
            allowAnonymousClass: false,
            allowAnonymousFunction: false,
            allowArray: false,
            allowArrowFunction: false,
            allowCallExpression: false,
            allowLiteral: false,
            allowObject: true,
          },
        ],
      },
    },
    {
      files: ['**/__tests__/**', '**/__mocks__/**'],
      rules: {
        '@typescript-eslint/ban-ts-comment': 'off',
        '@typescript-eslint/no-empty-function': 'off',
        '@typescript-eslint/class-literal-property-style': 'off',
      },
    },
    {
      files: [
        '**/__tests__/**',
        '**/__mocks__/**',
        'packages/jest-jasmine2/src/jasmine/**/*',
        'packages/expect/src/jasmineUtils.ts',
        '**/vendor/**/*',
      ],
      rules: {
        '@typescript-eslint/explicit-module-boundary-types': 'off',
      },
    },
    {
      files: [
        'packages/jest-jasmine2/src/jasmine/**/*',
        'packages/expect-utils/src/jasmineUtils.ts',
      ],
      rules: {
        'eslint-comments/disable-enable-pair': 'off',
        'eslint-comments/no-unlimited-disable': 'off',
      },
    },
    {
      files: [
        'e2e/error-on-deprecated/__tests__/*',
        'e2e/jasmine-async/__tests__/*',
      ],
      globals: {
        fail: 'readonly',
        jasmine: 'readonly',
        pending: 'readonly',
      },
    },
    {
      files: [
        'e2e/**',
        'website/**',
        '**/__benchmarks__/**',
        '**/__tests__/**',
        '**/__typetests__/**',
        '.eslintplugin/**',
      ],
      rules: {
        'import/no-extraneous-dependencies': 'off',
      },
    },
    {
      files: ['**/__typetests__/**'],
      rules: {
        '@typescript-eslint/no-empty-function': 'off',
        '@typescript-eslint/no-invalid-void-type': 'off',
        '@typescript-eslint/no-useless-constructor': 'off',
      },
    },
    {
      env: {node: true},
      files: ['*.js', '*.jsx', '*.mjs', '*.cjs'],
    },
    {
      files: [
        'scripts/*',
        'packages/*/__benchmarks__/test.js',
        'packages/create-jest/src/runCreate.ts',
        'packages/jest-repl/src/cli/runtime-cli.ts',
      ],
      rules: {
        'no-console': 'off',
      },
    },
    {
      files: [
        'e2e/**',
        'examples/**',
        'website/**',
        '**/__mocks__/**',
        '**/__tests__/**',
        '**/__typetests__/**',
      ],
      rules: {
        '@typescript-eslint/no-extraneous-class': 'off',
        '@typescript-eslint/no-unused-vars': 'off',
        'import/no-unresolved': 'off',
        'no-console': 'off',
        'no-unused-vars': 'off',
      },
    },
    {
      files: 'e2e/native-esm/wasm-bindgen/index_bg.js',
      rules: {
        'unicorn/prefer-code-point': 'off',
        'unicorn/prefer-optional-catch-binding': 'off',
        'unicorn/text-encoding-identifier-case': 'off',
      },
    },
    {
      files: 'packages/jest-mock/src/__tests__/**/*',
      rules: {
        'unicorn/no-static-only-class': 'off',
      },
    },
    {
      files: '**/*.mjs',
      rules: {
        'unicorn/prefer-top-level-await': 'error',
      },
    },
    {
<<<<<<< HEAD
      files: 'packages/expect/src/__tests__/*.test.js',
      rules: {
        'unicorn/prefer-number-properties': 'off',
=======
      files: [
        'e2e/coverage-report/__mocks__/sumDependency.js',
        'e2e/require-main-after-create-require/empty.js',
        'packages/create-jest/src/__tests__/__fixtures__/**/*',
        'packages/jest-core/src/__tests__/**/*',
        'packages/jest-haste-map/src/__tests__/test_dotfiles_root/**/*',
        'packages/jest-resolve/src/__mocks__/**/*',
      ],
      rules: {
        'unicorn/no-empty-file': 'off',
>>>>>>> 69fd995f
      },
    },
  ],
  parser: '@typescript-eslint/parser',
  parserOptions: {
    sourceType: 'module',
  },
  plugins: ['import', 'jsdoc'],
  rules: {
    'accessor-pairs': ['warn', {setWithoutGet: true}],
    'block-scoped-var': 'off',
    'callback-return': 'off',
    camelcase: ['off', {properties: 'always'}],
    complexity: 'off',
    'consistent-return': 'warn',
    'consistent-this': ['off', 'self'],
    'constructor-super': 'error',
    'default-case': 'off',
    'dot-notation': 'off',
    eqeqeq: ['off', 'allow-null'],
    'eslint-comments/disable-enable-pair': ['error', {allowWholeFile: true}],
    'eslint-comments/no-unused-disable': 'error',
    'func-names': 'off',
    'func-style': ['off', 'declaration'],
    'global-require': 'off',
    'guard-for-in': 'off',
    'handle-callback-err': 'off',
    'id-length': 'off',
    'id-match': 'off',
    'import/no-duplicates': 'error',
    'import/no-extraneous-dependencies': [
      'error',
      {
        devDependencies: [
          '**/__mocks__/**',
          '**/__tests__/**',
          '**/__typetests__/**',
          '**/?(*.)(spec|test).js?(x)',
          'scripts/**',
          'babel.config.js',
          'testSetupFile.js',
          '.eslintrc.cjs',
        ],
      },
    ],
    'import/no-unresolved': ['error', {ignore: ['fsevents']}],
    'import/order': [
      'error',
      {
        alphabetize: {
          order: 'asc',
        },
        // this is the default order except for added `internal` in the middle
        groups: [
          'builtin',
          'external',
          'internal',
          'parent',
          'sibling',
          'index',
        ],
        'newlines-between': 'never',
      },
    ],
    'init-declarations': 'off',
    'jsdoc/check-alignment': 'error',
    'lines-around-comment': 'off',
    'max-depth': 'off',
    'max-nested-callbacks': 'off',
    'max-params': 'off',
    'max-statements': 'off',
    'new-cap': 'off',
    'new-parens': 'error',
    'newline-after-var': 'off',
    'no-alert': 'off',
    'no-array-constructor': 'error',
    'no-bitwise': 'warn',
    'no-caller': 'error',
    'no-case-declarations': 'off',
    'no-class-assign': 'warn',
    'no-cond-assign': 'off',
    'no-confusing-arrow': 'off',
    'no-console': [
      'warn',
      {allow: ['warn', 'error', 'time', 'timeEnd', 'timeStamp']},
    ],
    'no-const-assign': 'error',
    'no-constant-condition': 'error',
    'no-constant-binary-expression': 'error',
    'no-continue': 'off',
    'no-control-regex': 'off',
    'no-debugger': 'error',
    'no-delete-var': 'error',
    'no-div-regex': 'off',
    'no-dupe-args': 'error',
    'no-dupe-class-members': 'error',
    'no-dupe-keys': 'error',
    'no-duplicate-case': 'error',
    'no-duplicate-imports': 'error',
    'no-else-return': 'off',
    'no-empty': 'off',
    'no-empty-character-class': 'warn',
    'no-empty-pattern': 'warn',
    'no-eq-null': 'off',
    'no-eval': 'error',
    'no-ex-assign': 'warn',
    'no-extend-native': 'warn',
    'no-extra-bind': 'warn',
    'no-extra-boolean-cast': 'warn',
    'no-fallthrough': 'warn',
    'no-floating-decimal': 'error',
    'no-func-assign': 'error',
    'no-implicit-coercion': 'off',
    'no-implied-eval': 'error',
    'no-inline-comments': 'off',
    'no-inner-declarations': 'off',
    'no-invalid-regexp': 'warn',
    'no-invalid-this': 'off',
    'no-irregular-whitespace': 'error',
    'no-iterator': 'off',
    'no-label-var': 'warn',
    'no-labels': ['error', {allowLoop: true, allowSwitch: true}],
    'no-lonely-if': 'off',
    'no-loop-func': 'off',
    'no-magic-numbers': 'off',
    'no-mixed-requires': 'off',
    'no-mixed-spaces-and-tabs': 'error',
    'no-multi-str': 'error',
    'no-multiple-empty-lines': 'off',
    'no-native-reassign': ['error', {exceptions: ['Map', 'Set']}],
    'no-negated-in-lhs': 'error',
    'no-new': 'warn',
    'no-new-func': 'error',
    'no-new-object': 'warn',
    'no-new-require': 'off',
    'no-new-wrappers': 'warn',
    'no-obj-calls': 'error',
    'no-octal': 'warn',
    'no-octal-escape': 'warn',
    'no-param-reassign': 'off',
    'no-plusplus': 'off',
    'no-process-env': 'off',
    'no-process-exit': 'off',
    'no-proto': 'error',
    'no-prototype-builtins': 'error',
    'no-redeclare': 'warn',
    'no-regex-spaces': 'warn',
    'no-restricted-globals': [
      'error',
      {message: 'Use `globalThis` instead.', name: 'global'},
    ],
    'no-restricted-imports': [
      'error',
      {message: 'Please use graceful-fs instead.', name: 'fs'},
    ],
    'no-restricted-modules': 'off',
    'no-restricted-syntax': 'off',
    'no-return-assign': 'off',
    'no-script-url': 'error',
    'no-self-compare': 'warn',
    'no-sequences': 'warn',
    'no-shadow': 'off',
    'no-shadow-restricted-names': 'warn',
    'no-sparse-arrays': 'error',
    'no-sync': 'off',
    'no-ternary': 'off',
    'no-this-before-super': 'error',
    'no-throw-literal': 'error',
    'no-undef': 'error',
    'no-undef-init': 'off',
    'no-undefined': 'off',
    'no-underscore-dangle': 'off',
    'no-unneeded-ternary': 'warn',
    'no-unreachable': 'error',
    'no-unused-expressions': 'off',
    'no-unused-vars': ['error', {argsIgnorePattern: '^_'}],
    'no-use-before-define': 'off',
    'no-useless-call': 'error',
    'no-useless-computed-key': 'error',
    'no-useless-concat': 'error',
    'no-var': 'error',
    'no-void': 'off',
    'no-warn-comments': 'off',
    'no-with': 'off',
    'object-shorthand': 'error',
    'one-var': ['warn', {initialized: 'never'}],
    'operator-assignment': ['warn', 'always'],
    'operator-linebreak': 'off',
    'padded-blocks': 'off',
    'prefer-arrow-callback': ['error', {allowNamedFunctions: true}],
    'prefer-const': 'error',
    'prefer-template': 'error',

    'promise/always-return': 'off',
    'promise/catch-or-return': 'off',
    'promise/no-callback-in-promise': 'off',

    quotes: [
      'error',
      'single',
      {allowTemplateLiterals: false, avoidEscape: true},
    ],
    radix: 'warn',
    'require-jsdoc': 'off',
    'require-yield': 'off',
    'sort-imports': ['error', {ignoreDeclarationSort: true}],
    'sort-keys': 'error',
    'sort-vars': 'off',
    'spaced-comment': ['off', 'always', {exceptions: ['eslint', 'global']}],
    strict: 'off',
    'use-isnan': 'error',
    'valid-jsdoc': 'off',
    'valid-typeof': 'error',
    'vars-on-top': 'off',
    'wrap-iife': 'off',
    'wrap-regex': 'off',
    yoda: 'off',

    // doesn't work without ESModuleInterop
    'unicorn/import-style': 'off',
    // we're a CJS project
    'unicorn/prefer-module': 'off',

    // enforced by `@typescript-eslint/no-this-alias` already
    'unicorn/no-this-assignment': 'off',

    // Not an issue with TypeScript
    'unicorn/no-array-callback-reference': 'off',

    // reduce is fine
    'unicorn/no-array-reduce': 'off',

    // nah
    'unicorn/consistent-destructuring': 'off',
    'unicorn/no-lonely-if': 'off',
    'unicorn/no-null': 'off',
    'unicorn/no-process-exit': 'off',
    'unicorn/prefer-event-target': 'off',
    'unicorn/prefer-switch': 'off',
    'unicorn/prefer-ternary': 'off',
    'unicorn/prefer-top-level-await': 'off',
    'unicorn/switch-case-braces': 'off',

    // TODO: decide whether or not we want these
    'unicorn/filename-case': 'off',
    'unicorn/prefer-reflect-apply': 'off',

    // TODO: turn on at some point
    'unicorn/catch-error-name': 'off',
    'unicorn/consistent-function-scoping': 'off',
    'unicorn/error-message': 'off',
    'unicorn/no-await-expression-member': 'off',
    'unicorn/no-console-spaces': 'off',
    'unicorn/no-object-as-default-parameter': 'off',
    'unicorn/no-typeof-undefined': 'off',
    'unicorn/no-useless-undefined': 'off',
    'unicorn/prefer-logical-operator-over-ternary': 'off',
    'unicorn/prefer-object-from-entries': 'off',
    'unicorn/prefer-prototype-methods': 'off',
    'unicorn/prefer-spread': 'off',
    'unicorn/prefer-string-replace-all': 'off',
    'unicorn/prevent-abbreviations': 'off',

    // enabling this is blocked by https://github.com/microsoft/rushstack/issues/2780
    'unicorn/prefer-export-from': 'off',
    // enabling this is blocked by https://github.com/jestjs/jest/pull/14297
    'unicorn/prefer-node-protocol': 'off',
  },
  settings: {
    'import/ignore': ['react-native'],
    // using `new RegExp` makes sure to escape `/`
    'import/internal-regex': new RegExp(
      getPackages()
        .map(pkg => `^${pkg}$`)
        .join('|'),
    ).source,
    'import/resolver': {
      typescript: {},
    },
  },
};<|MERGE_RESOLUTION|>--- conflicted
+++ resolved
@@ -441,11 +441,6 @@
       },
     },
     {
-<<<<<<< HEAD
-      files: 'packages/expect/src/__tests__/*.test.js',
-      rules: {
-        'unicorn/prefer-number-properties': 'off',
-=======
       files: [
         'e2e/coverage-report/__mocks__/sumDependency.js',
         'e2e/require-main-after-create-require/empty.js',
@@ -456,7 +451,12 @@
       ],
       rules: {
         'unicorn/no-empty-file': 'off',
->>>>>>> 69fd995f
+      },
+    },
+    {
+      files: 'packages/expect/src/__tests__/*.test.js',
+      rules: {
+        'unicorn/prefer-number-properties': 'off',
       },
     },
   ],
