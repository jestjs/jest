--- conflicted
+++ resolved
@@ -361,12 +361,8 @@
       files: [
         'scripts/*',
         'packages/*/__benchmarks__/test.js',
-<<<<<<< HEAD
         'packages/jest-cli/src/init/index.ts',
-=======
         'packages/create-jest/src/runCreate.ts',
-        'packages/jest-repl/src/cli/runtime-cli.ts',
->>>>>>> a073c9d2
       ],
       rules: {
         'no-console': 'off',
