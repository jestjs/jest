--- conflicted
+++ resolved
@@ -697,11 +697,6 @@
 
     // TODO: turn on at some point
     'unicorn/error-message': 'off',
-<<<<<<< HEAD
-    'unicorn/no-object-as-default-parameter': 'off',
-=======
-    'unicorn/prefer-object-from-entries': 'off',
->>>>>>> a22fa556
     'unicorn/prefer-string-replace-all': 'off',
 
     // enabling this is blocked by https://github.com/microsoft/rushstack/issues/2780
