/**
 * Copyright (c) Meta Platforms, Inc. and affiliates.
 *
 * This source code is licensed under the MIT license found in the
 * LICENSE file in the root directory of this source tree.
 */

/* eslint-disable sort-keys */

const fs = require('fs');
const path = require('path');
const {sync: readPkg} = require('read-pkg');

function getPackages() {
  const PACKAGES_DIR = path.resolve(__dirname, 'packages');
  const packages = fs
    .readdirSync(PACKAGES_DIR)
    .map(file => path.resolve(PACKAGES_DIR, file))
    .filter(f => fs.lstatSync(path.resolve(f)).isDirectory())
    .filter(f => fs.existsSync(path.join(path.resolve(f), 'package.json')));
  return packages.map(packageDir => {
    const pkg = readPkg({cwd: packageDir});
    return pkg.name;
  });
}

module.exports = {
  env: {
    es2020: true,
  },
  extends: [
    'eslint:recommended',
    'plugin:markdown/recommended',
    'plugin:import/errors',
    'plugin:eslint-comments/recommended',
    'plugin:unicorn/recommended',
    'plugin:promise/recommended',
    'plugin:prettier/recommended',
  ],
  globals: {
    console: 'readonly',
  },
  overrides: [
    {
      extends: [
        'plugin:@typescript-eslint/eslint-recommended',
        'plugin:@typescript-eslint/strict',
        'plugin:@typescript-eslint/stylistic',
        'plugin:import/typescript',
      ],
      files: ['*.ts', '*.tsx'],
      plugins: ['@typescript-eslint/eslint-plugin', 'local'],
      rules: {
        '@typescript-eslint/array-type': ['error', {default: 'generic'}],
        '@typescript-eslint/ban-types': 'error',
        '@typescript-eslint/consistent-type-imports': [
          'error',
          {fixStyle: 'inline-type-imports', disallowTypeAnnotations: false},
        ],
        '@typescript-eslint/no-import-type-side-effects': 'error',
        '@typescript-eslint/no-inferrable-types': 'error',
        '@typescript-eslint/no-unused-vars': [
          'error',
          {argsIgnorePattern: '^_'},
        ],
        '@typescript-eslint/prefer-ts-expect-error': 'error',
        '@typescript-eslint/no-var-requires': 'off',
        '@typescript-eslint/consistent-indexed-object-style': 'off',
        // TS verifies these
        'consistent-return': 'off',
        'no-dupe-class-members': 'off',
        'no-unused-vars': 'off',
        '@typescript-eslint/no-dynamic-delete': 'off',
        // TODO: enable at some point
        '@typescript-eslint/no-explicit-any': 'off',
        '@typescript-eslint/no-non-null-assertion': 'off',
        '@typescript-eslint/no-invalid-void-type': 'off',
        '@typescript-eslint/consistent-type-definitions': 'off',

        // not needed to be enforced for TS
        'import/namespace': 'off',
      },
    },
    {
      files: [
        'packages/jest-jasmine2/src/jasmine/Env.ts',
        'packages/jest-jasmine2/src/jasmine/ReportDispatcher.ts',
        'packages/jest-jasmine2/src/jasmine/Spec.ts',
        'packages/jest-jasmine2/src/jasmine/SpyStrategy.ts',
        'packages/jest-jasmine2/src/jasmine/Suite.ts',
        'packages/jest-jasmine2/src/jasmine/createSpy.ts',
        'packages/jest-jasmine2/src/jasmine/jasmineLight.ts',
        'packages/jest-mock/src/__tests__/index.test.ts',
        'packages/jest-mock/src/index.ts',
        'packages/pretty-format/src/__tests__/Immutable.test.ts',
        'packages/pretty-format/src/__tests__/prettyFormat.test.ts',
      ],
      rules: {
        'local/prefer-rest-params-eventually': 'warn',
        'prefer-rest-params': 'off',
      },
    },
    {
      files: [
        'packages/expect/src/index.ts',
        'packages/jest-fake-timers/src/legacyFakeTimers.ts',
        'packages/jest-jasmine2/src/jasmine/Env.ts',
        'packages/jest-jasmine2/src/jasmine/ReportDispatcher.ts',
        'packages/jest-jasmine2/src/jasmine/Spec.ts',
        'packages/jest-jasmine2/src/jasmine/Suite.ts',
        'packages/jest-jasmine2/src/jasmine/jasmineLight.ts',
        'packages/jest-jasmine2/src/jestExpect.ts',
        'packages/jest-resolve/src/resolver.ts',
      ],
      rules: {
        'local/prefer-spread-eventually': 'warn',
        'prefer-spread': 'off',
      },
    },
    {
      files: [
        'e2e/babel-plugin-jest-hoist/__tests__/typescript.test.ts',
        'e2e/coverage-remapping/covered.ts',
        'packages/expect/src/matchers.ts',
        'packages/expect/src/print.ts',
        'packages/expect/src/toThrowMatchers.ts',
        'packages/expect-utils/src/utils.ts',
        'packages/jest-core/src/collectHandles.ts',
        'packages/jest-core/src/plugins/UpdateSnapshotsInteractive.ts',
        'packages/jest-jasmine2/src/jasmine/SpyStrategy.ts',
        'packages/jest-jasmine2/src/jasmine/Suite.ts',
        'packages/jest-leak-detector/src/index.ts',
        'packages/jest-matcher-utils/src/index.ts',
        'packages/jest-mock/src/__tests__/index.test.ts',
        'packages/jest-mock/src/index.ts',
        'packages/jest-snapshot/src/index.ts',
        'packages/jest-snapshot/src/printSnapshot.ts',
        'packages/jest-snapshot/src/types.ts',
        'packages/jest-util/src/convertDescriptorToString.ts',
        'packages/pretty-format/src/index.ts',
        'packages/pretty-format/src/plugins/DOMCollection.ts',
      ],
      rules: {
        '@typescript-eslint/ban-types': [
          'error',
          // TODO: remove these overrides: https://github.com/jestjs/jest/issues/10177
          {types: {Function: false, object: false, '{}': false}},
        ],
        'local/ban-types-eventually': [
          'warn',
          {
            types: {
              // none of these types are in use, so can be errored on
              Boolean: false,
              Number: false,
              Object: false,
              String: false,
              Symbol: false,
            },
          },
        ],
      },
    },
    {
      files: 'e2e/coverage-remapping/covered.ts',
      rules: {
        'no-constant-binary-expression': 'off',
        'no-constant-condition': 'off',
      },
    },

    // 'eslint-plugin-jest' rules for test and test related files
    {
      files: [
        '**/__mocks__/**',
        '**/__tests__/**',
        '**/*.md/**',
        '**/*.test.*',
        'e2e/babel-plugin-jest-hoist/mockFile.js',
        'e2e/failures/macros.js',
        'e2e/test-in-root/*.js',
        'e2e/test-match/test-suites/*',
        'e2e/test-match-default/dot-spec-tests/*',
        'packages/test-utils/src/ConditionalTest.ts',
      ],
      env: {'jest/globals': true},
      excludedFiles: ['**/__typetests__/**'],
      extends: ['plugin:jest/style'],
      plugins: ['jest'],
      rules: {
        'jest/no-alias-methods': 'error',
        'jest/no-focused-tests': 'error',
        'jest/no-identical-title': 'error',
        'jest/require-to-throw-message': 'error',
        'jest/valid-expect': 'error',
      },
    },

    {
      files: ['e2e/__tests__/*'],
      rules: {
        'jest/no-restricted-jest-methods': [
          'error',
          {
            fn: 'Please use fixtures instead of mocks in the end-to-end tests.',
            mock: 'Please use fixtures instead of mocks in the end-to-end tests.',
            doMock:
              'Please use fixtures instead of mocks in the end-to-end tests.',
            setMock:
              'Please use fixtures instead of mocks in the end-to-end tests.',
            spyOn:
              'Please use fixtures instead of mocks in the end-to-end tests.',
          },
        ],
      },
    },

    // to make it more suitable for running on code examples in docs/ folder
    {
      files: ['**/*.md/**'],
      rules: {
        '@typescript-eslint/no-unused-vars': 'off',
        '@typescript-eslint/no-empty-function': 'off',
        '@typescript-eslint/no-namespace': 'off',
        '@typescript-eslint/no-empty-interface': 'off',
        'consistent-return': 'off',
        'import/export': 'off',
        'import/no-extraneous-dependencies': 'off',
        'import/no-unresolved': 'off',
        'jest/no-focused-tests': 'off',
        'jest/require-to-throw-message': 'off',
        'no-console': 'off',
        'no-constant-condition': 'off',
        'no-undef': 'off',
        'no-unused-vars': 'off',
        'sort-keys': 'off',
        'unicorn/prefer-number-properties': 'off',
        'unicorn/no-static-only-class': 'off',
        'unicorn/consistent-function-scoping': 'off',
      },
    },
    // demonstration of matchers usage
    {
      files: ['**/UsingMatchers.md/**'],
      rules: {
        'jest/prefer-to-be': 'off',
      },
    },
    // demonstration of 'jest/valid-expect' rule
    {
      files: [
        '**/2017-05-06-jest-20-delightful-testing-multi-project-runner.md/**',
      ],
      rules: {
        'jest/valid-expect': 'off',
      },
    },
    // Jest 11 did not had `toHaveLength` matcher
    {
      files: ['**/2016-04-12-jest-11.md/**'],
      rules: {
        'jest/prefer-to-have-length': 'off',
      },
    },
    // snapshot in an example needs to keep escapes
    {
      files: [
        '**/2017-02-21-jest-19-immersive-watch-mode-test-platform-improvements.md/**',
      ],
      rules: {
        'no-useless-escape': 'off',
      },
    },

    // snapshots in examples plus inline snapshots need to keep backtick
    {
      files: ['**/*.md/**', 'e2e/custom-inline-snapshot-matchers/__tests__/*'],
      rules: {
        quotes: [
          'error',
          'single',
          {allowTemplateLiterals: true, avoidEscape: true},
        ],
      },
    },
    {
      files: ['docs/**/*', 'website/**/*'],
      rules: {
        'no-redeclare': 'off',
        'import/order': 'off',
        'import/sort-keys': 'off',
        'no-restricted-globals': ['off'],
        'sort-keys': 'off',
      },
    },
    {
      files: ['examples/**/*'],
      rules: {
        'no-restricted-imports': 'off',
      },
    },
    {
      files: ['examples/angular/**/*'],
      rules: {
        // Angular DI for some reason doesn't work with type imports
        '@typescript-eslint/consistent-type-imports': [
          'error',
          {prefer: 'no-type-imports', disallowTypeAnnotations: false},
        ],
      },
    },
    {
      files: 'packages/**/*.ts',
      rules: {
        '@typescript-eslint/explicit-module-boundary-types': 'error',
        'import/no-anonymous-default-export': [
          'error',
          {
            allowAnonymousClass: false,
            allowAnonymousFunction: false,
            allowArray: false,
            allowArrowFunction: false,
            allowCallExpression: false,
            allowLiteral: false,
            allowObject: true,
          },
        ],
      },
    },
    {
      files: ['**/__tests__/**', '**/__mocks__/**'],
      rules: {
        '@typescript-eslint/ban-ts-comment': 'off',
        '@typescript-eslint/no-empty-function': 'off',
        '@typescript-eslint/class-literal-property-style': 'off',
      },
    },
    {
      files: [
        '**/__tests__/**',
        '**/__mocks__/**',
        'packages/jest-jasmine2/src/jasmine/**/*',
        'packages/expect/src/jasmineUtils.ts',
        '**/vendor/**/*',
      ],
      rules: {
        '@typescript-eslint/explicit-module-boundary-types': 'off',
        'unicorn/consistent-function-scoping': 'off',
      },
    },
    {
      files: [
        'packages/jest-jasmine2/src/jasmine/**/*',
        'packages/expect-utils/src/jasmineUtils.ts',
      ],
      rules: {
        'eslint-comments/disable-enable-pair': 'off',
        'eslint-comments/no-unlimited-disable': 'off',
      },
    },
    {
      files: [
        'e2e/error-on-deprecated/__tests__/*',
        'e2e/jasmine-async/__tests__/*',
      ],
      globals: {
        fail: 'readonly',
        jasmine: 'readonly',
        pending: 'readonly',
      },
    },
    {
      files: [
        'e2e/**',
        'website/**',
        '**/__benchmarks__/**',
        '**/__tests__/**',
        '**/__typetests__/**',
        '.eslintplugin/**',
      ],
      rules: {
        'import/no-extraneous-dependencies': 'off',
        'unicorn/consistent-function-scoping': 'off',
      },
    },
    {
      files: ['**/__typetests__/**'],
      rules: {
        '@typescript-eslint/no-empty-function': 'off',
        '@typescript-eslint/no-invalid-void-type': 'off',
        '@typescript-eslint/no-useless-constructor': 'off',
      },
    },
    {
      env: {node: true},
      files: ['*.js', '*.jsx', '*.mjs', '*.cjs'],
    },
    {
      files: [
        'scripts/*',
        'packages/*/__benchmarks__/test.js',
        'packages/create-jest/src/runCreate.ts',
        'packages/jest-repl/src/cli/runtime-cli.ts',
      ],
      rules: {
        'no-console': 'off',
      },
    },
    {
      files: [
        'e2e/**',
        'examples/**',
        'website/**',
        '**/__mocks__/**',
        '**/__tests__/**',
        '**/__typetests__/**',
      ],
      rules: {
        '@typescript-eslint/no-extraneous-class': 'off',
        '@typescript-eslint/no-unused-vars': 'off',
        'import/no-unresolved': 'off',
        'no-console': 'off',
        'no-unused-vars': 'off',
      },
    },
    {
      files: 'e2e/native-esm/wasm-bindgen/index_bg.js',
      rules: {
        'unicorn/prefer-code-point': 'off',
        'unicorn/prefer-optional-catch-binding': 'off',
        'unicorn/text-encoding-identifier-case': 'off',
      },
    },
    {
      files: 'packages/jest-mock/src/__tests__/**/*',
      rules: {
        'unicorn/no-static-only-class': 'off',
      },
    },
    {
      files: '**/*.mjs',
      rules: {
        'unicorn/prefer-top-level-await': 'error',
      },
    },
    {
      files: [
        'e2e/coverage-report/__mocks__/sumDependency.js',
        'e2e/require-main-after-create-require/empty.js',
        'packages/create-jest/src/__tests__/__fixtures__/**/*',
        'packages/jest-core/src/__tests__/**/*',
        'packages/jest-haste-map/src/__tests__/test_dotfiles_root/**/*',
        'packages/jest-resolve/src/__mocks__/**/*',
      ],
      rules: {
        'unicorn/no-empty-file': 'off',
      },
    },
    {
      files: 'packages/expect/src/__tests__/*.test.js',
      rules: {
        'unicorn/prefer-number-properties': 'off',
      },
    },
  ],
  parser: '@typescript-eslint/parser',
  parserOptions: {
    sourceType: 'module',
  },
  plugins: ['import', 'jsdoc'],
  rules: {
    'accessor-pairs': ['warn', {setWithoutGet: true}],
    'block-scoped-var': 'off',
    'callback-return': 'off',
    camelcase: ['off', {properties: 'always'}],
    complexity: 'off',
    'consistent-return': 'warn',
    'consistent-this': ['off', 'self'],
    'constructor-super': 'error',
    'default-case': 'off',
    'dot-notation': 'off',
    eqeqeq: ['off', 'allow-null'],
    'eslint-comments/disable-enable-pair': ['error', {allowWholeFile: true}],
    'eslint-comments/no-unused-disable': 'error',
    'func-names': 'off',
    'func-style': ['off', 'declaration'],
    'global-require': 'off',
    'guard-for-in': 'off',
    'handle-callback-err': 'off',
    'id-length': 'off',
    'id-match': 'off',
    'import/no-duplicates': 'error',
    'import/no-extraneous-dependencies': [
      'error',
      {
        devDependencies: [
          '**/__mocks__/**',
          '**/__tests__/**',
          '**/__typetests__/**',
          '**/?(*.)(spec|test).js?(x)',
          'scripts/**',
          'babel.config.js',
          'testSetupFile.js',
          '.eslintrc.cjs',
        ],
      },
    ],
    'import/no-unresolved': ['error', {ignore: ['fsevents']}],
    'import/order': [
      'error',
      {
        alphabetize: {
          order: 'asc',
        },
        // this is the default order except for added `internal` in the middle
        groups: [
          'builtin',
          'external',
          'internal',
          'parent',
          'sibling',
          'index',
        ],
        'newlines-between': 'never',
      },
    ],
    'init-declarations': 'off',
    'jsdoc/check-alignment': 'error',
    'lines-around-comment': 'off',
    'max-depth': 'off',
    'max-nested-callbacks': 'off',
    'max-params': 'off',
    'max-statements': 'off',
    'new-cap': 'off',
    'new-parens': 'error',
    'newline-after-var': 'off',
    'no-alert': 'off',
    'no-array-constructor': 'error',
    'no-bitwise': 'warn',
    'no-caller': 'error',
    'no-case-declarations': 'off',
    'no-class-assign': 'warn',
    'no-cond-assign': 'off',
    'no-confusing-arrow': 'off',
    'no-console': [
      'warn',
      {allow: ['warn', 'error', 'time', 'timeEnd', 'timeStamp']},
    ],
    'no-const-assign': 'error',
    'no-constant-condition': 'error',
    'no-constant-binary-expression': 'error',
    'no-continue': 'off',
    'no-control-regex': 'off',
    'no-debugger': 'error',
    'no-delete-var': 'error',
    'no-div-regex': 'off',
    'no-dupe-args': 'error',
    'no-dupe-class-members': 'error',
    'no-dupe-keys': 'error',
    'no-duplicate-case': 'error',
    'no-duplicate-imports': 'error',
    'no-else-return': 'off',
    'no-empty': 'off',
    'no-empty-character-class': 'warn',
    'no-empty-pattern': 'warn',
    'no-eq-null': 'off',
    'no-eval': 'error',
    'no-ex-assign': 'warn',
    'no-extend-native': 'warn',
    'no-extra-bind': 'warn',
    'no-extra-boolean-cast': 'warn',
    'no-fallthrough': 'warn',
    'no-floating-decimal': 'error',
    'no-func-assign': 'error',
    'no-implicit-coercion': 'off',
    'no-implied-eval': 'error',
    'no-inline-comments': 'off',
    'no-inner-declarations': 'off',
    'no-invalid-regexp': 'warn',
    'no-invalid-this': 'off',
    'no-irregular-whitespace': 'error',
    'no-iterator': 'off',
    'no-label-var': 'warn',
    'no-labels': ['error', {allowLoop: true, allowSwitch: true}],
    'no-lonely-if': 'off',
    'no-loop-func': 'off',
    'no-magic-numbers': 'off',
    'no-mixed-requires': 'off',
    'no-mixed-spaces-and-tabs': 'error',
    'no-multi-str': 'error',
    'no-multiple-empty-lines': 'off',
    'no-native-reassign': ['error', {exceptions: ['Map', 'Set']}],
    'no-negated-in-lhs': 'error',
    'no-new': 'warn',
    'no-new-func': 'error',
    'no-new-object': 'warn',
    'no-new-require': 'off',
    'no-new-wrappers': 'warn',
    'no-obj-calls': 'error',
    'no-octal': 'warn',
    'no-octal-escape': 'warn',
    'no-param-reassign': 'off',
    'no-plusplus': 'off',
    'no-process-env': 'off',
    'no-process-exit': 'off',
    'no-proto': 'error',
    'no-prototype-builtins': 'error',
    'no-redeclare': 'warn',
    'no-regex-spaces': 'warn',
    'no-restricted-globals': [
      'error',
      {message: 'Use `globalThis` instead.', name: 'global'},
    ],
    'no-restricted-imports': [
      'error',
      {message: 'Please use graceful-fs instead.', name: 'fs'},
    ],
    'no-restricted-modules': 'off',
    'no-restricted-syntax': 'off',
    'no-return-assign': 'off',
    'no-script-url': 'error',
    'no-self-compare': 'warn',
    'no-sequences': 'warn',
    'no-shadow': 'off',
    'no-shadow-restricted-names': 'warn',
    'no-sparse-arrays': 'error',
    'no-sync': 'off',
    'no-ternary': 'off',
    'no-this-before-super': 'error',
    'no-throw-literal': 'error',
    'no-undef': 'error',
    'no-undef-init': 'off',
    'no-undefined': 'off',
    'no-underscore-dangle': 'off',
    'no-unneeded-ternary': 'warn',
    'no-unreachable': 'error',
    'no-unused-expressions': 'off',
    'no-unused-vars': ['error', {argsIgnorePattern: '^_'}],
    'no-use-before-define': 'off',
    'no-useless-call': 'error',
    'no-useless-computed-key': 'error',
    'no-useless-concat': 'error',
    'no-var': 'error',
    'no-void': 'off',
    'no-warn-comments': 'off',
    'no-with': 'off',
    'object-shorthand': 'error',
    'one-var': ['warn', {initialized: 'never'}],
    'operator-assignment': ['warn', 'always'],
    'operator-linebreak': 'off',
    'padded-blocks': 'off',
    'prefer-arrow-callback': ['error', {allowNamedFunctions: true}],
    'prefer-const': 'error',
    'prefer-template': 'error',

    'promise/always-return': 'off',
    'promise/catch-or-return': 'off',
    'promise/no-callback-in-promise': 'off',

    quotes: [
      'error',
      'single',
      {allowTemplateLiterals: false, avoidEscape: true},
    ],
    radix: 'warn',
    'require-jsdoc': 'off',
    'require-yield': 'off',
    'sort-imports': ['error', {ignoreDeclarationSort: true}],
    'sort-keys': 'error',
    'sort-vars': 'off',
    'spaced-comment': ['off', 'always', {exceptions: ['eslint', 'global']}],
    strict: 'off',
    'use-isnan': 'error',
    'valid-jsdoc': 'off',
    'valid-typeof': 'error',
    'vars-on-top': 'off',
    'wrap-iife': 'off',
    'wrap-regex': 'off',
    yoda: 'off',

    // doesn't work without ESModuleInterop
    'unicorn/import-style': 'off',
    // we're a CJS project
    'unicorn/prefer-module': 'off',

    // enforced by `@typescript-eslint/no-this-alias` already
    'unicorn/no-this-assignment': 'off',

    // Not an issue with TypeScript
    'unicorn/no-array-callback-reference': 'off',

    // reduce is fine
    'unicorn/no-array-reduce': 'off',

    // nah
    'unicorn/consistent-destructuring': 'off',
    'unicorn/no-lonely-if': 'off',
    'unicorn/no-null': 'off',
    'unicorn/no-process-exit': 'off',
    'unicorn/no-useless-undefined': 'off',
    'unicorn/prefer-event-target': 'off',
    'unicorn/prefer-switch': 'off',
    'unicorn/prefer-ternary': 'off',
    'unicorn/prefer-top-level-await': 'off',
    'unicorn/switch-case-braces': 'off',

    // TODO: decide whether or not we want these
    'unicorn/filename-case': 'off',
    'unicorn/prefer-reflect-apply': 'off',

    // TODO: turn on at some point
    'unicorn/catch-error-name': 'off',
    'unicorn/error-message': 'off',
    'unicorn/no-await-expression-member': 'off',
    'unicorn/no-object-as-default-parameter': 'off',
    'unicorn/no-typeof-undefined': 'off',
<<<<<<< HEAD
    'unicorn/no-useless-undefined': 'off',
=======
    'unicorn/prefer-logical-operator-over-ternary': 'off',
>>>>>>> cf89007a
    'unicorn/prefer-object-from-entries': 'off',
    'unicorn/prefer-spread': 'off',
    'unicorn/prefer-string-replace-all': 'off',
    'unicorn/prevent-abbreviations': 'off',

    // enabling this is blocked by https://github.com/microsoft/rushstack/issues/2780
    'unicorn/prefer-export-from': 'off',
    // enabling this is blocked by https://github.com/jestjs/jest/pull/14297
    'unicorn/prefer-node-protocol': 'off',
  },
  settings: {
    'import/ignore': ['react-native'],
    // using `new RegExp` makes sure to escape `/`
    'import/internal-regex': new RegExp(
      getPackages()
        .map(pkg => `^${pkg}$`)
        .join('|'),
    ).source,
    'import/resolver': {
      typescript: {},
    },
  },
};<|MERGE_RESOLUTION|>--- conflicted
+++ resolved
@@ -714,11 +714,6 @@
     'unicorn/no-await-expression-member': 'off',
     'unicorn/no-object-as-default-parameter': 'off',
     'unicorn/no-typeof-undefined': 'off',
-<<<<<<< HEAD
-    'unicorn/no-useless-undefined': 'off',
-=======
-    'unicorn/prefer-logical-operator-over-ternary': 'off',
->>>>>>> cf89007a
     'unicorn/prefer-object-from-entries': 'off',
     'unicorn/prefer-spread': 'off',
     'unicorn/prefer-string-replace-all': 'off',
