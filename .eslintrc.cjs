/**
 * Copyright (c) Meta Platforms, Inc. and affiliates.
 *
 * This source code is licensed under the MIT license found in the
 * LICENSE file in the root directory of this source tree.
 */

/* eslint-disable sort-keys */

const fs = require('fs');
const path = require('path');
const {sync: readPkg} = require('read-pkg');

function getPackages() {
  const PACKAGES_DIR = path.resolve(__dirname, 'packages');
  const packages = fs
    .readdirSync(PACKAGES_DIR)
    .map(file => path.resolve(PACKAGES_DIR, file))
    .filter(f => fs.lstatSync(path.resolve(f)).isDirectory())
    .filter(f => fs.existsSync(path.join(path.resolve(f), 'package.json')));
  return packages.map(packageDir => {
    const pkg = readPkg({cwd: packageDir});
    return pkg.name;
  });
}

module.exports = {
  env: {
    es2020: true,
  },
  extends: [
    'eslint:recommended',
    'plugin:markdown/recommended',
    'plugin:import/errors',
    'plugin:eslint-comments/recommended',
    'plugin:prettier/recommended',
    'plugin:unicorn/recommended',
  ],
  globals: {
    console: 'readonly',
  },
  overrides: [
    {
      extends: ['plugin:@typescript-eslint/strict', 'plugin:import/typescript'],
      files: ['*.ts', '*.tsx'],
      plugins: ['@typescript-eslint/eslint-plugin', 'local'],
      rules: {
        '@typescript-eslint/array-type': ['error', {default: 'generic'}],
        '@typescript-eslint/ban-types': 'error',
        '@typescript-eslint/consistent-type-imports': [
          'error',
          {fixStyle: 'inline-type-imports', disallowTypeAnnotations: false},
        ],
        '@typescript-eslint/no-import-type-side-effects': 'error',
        '@typescript-eslint/no-inferrable-types': 'error',
        '@typescript-eslint/no-unused-vars': [
          'error',
          {argsIgnorePattern: '^_'},
        ],
        '@typescript-eslint/prefer-ts-expect-error': 'error',
        '@typescript-eslint/no-var-requires': 'off',
        // TS verifies these
        'consistent-return': 'off',
        'no-dupe-class-members': 'off',
        'no-unused-vars': 'off',
        '@typescript-eslint/no-dynamic-delete': 'off',
        // TODO: enable at some point
        '@typescript-eslint/no-explicit-any': 'off',
        '@typescript-eslint/no-non-null-assertion': 'off',
        '@typescript-eslint/no-invalid-void-type': 'off',

        // TODO: part of "stylistic" rules, remove explicit activation when that lands
        '@typescript-eslint/no-empty-function': 'error',
        '@typescript-eslint/no-empty-interface': 'error',

        // not needed to be enforced for TS
        'import/namespace': 'off',
      },
    },
    {
      files: [
        'packages/jest-jasmine2/src/jasmine/Env.ts',
        'packages/jest-jasmine2/src/jasmine/ReportDispatcher.ts',
        'packages/jest-jasmine2/src/jasmine/Spec.ts',
        'packages/jest-jasmine2/src/jasmine/SpyStrategy.ts',
        'packages/jest-jasmine2/src/jasmine/Suite.ts',
        'packages/jest-jasmine2/src/jasmine/createSpy.ts',
        'packages/jest-jasmine2/src/jasmine/jasmineLight.ts',
        'packages/jest-mock/src/__tests__/index.test.ts',
        'packages/jest-mock/src/index.ts',
        'packages/pretty-format/src/__tests__/Immutable.test.ts',
        'packages/pretty-format/src/__tests__/prettyFormat.test.ts',
      ],
      rules: {
        'local/prefer-rest-params-eventually': 'warn',
        'prefer-rest-params': 'off',
      },
    },
    {
      files: [
        'packages/expect/src/index.ts',
        'packages/jest-fake-timers/src/legacyFakeTimers.ts',
        'packages/jest-jasmine2/src/jasmine/Env.ts',
        'packages/jest-jasmine2/src/jasmine/ReportDispatcher.ts',
        'packages/jest-jasmine2/src/jasmine/Spec.ts',
        'packages/jest-jasmine2/src/jasmine/Suite.ts',
        'packages/jest-jasmine2/src/jasmine/jasmineLight.ts',
        'packages/jest-jasmine2/src/jestExpect.ts',
        'packages/jest-resolve/src/resolver.ts',
      ],
      rules: {
        'local/prefer-spread-eventually': 'warn',
        'prefer-spread': 'off',
      },
    },
    {
      files: [
        'e2e/babel-plugin-jest-hoist/__tests__/typescript.test.ts',
        'e2e/coverage-remapping/covered.ts',
        'packages/expect/src/matchers.ts',
        'packages/expect/src/print.ts',
        'packages/expect/src/toThrowMatchers.ts',
        'packages/expect-utils/src/utils.ts',
        'packages/jest-core/src/collectHandles.ts',
        'packages/jest-core/src/plugins/UpdateSnapshotsInteractive.ts',
        'packages/jest-jasmine2/src/jasmine/SpyStrategy.ts',
        'packages/jest-jasmine2/src/jasmine/Suite.ts',
        'packages/jest-leak-detector/src/index.ts',
        'packages/jest-matcher-utils/src/index.ts',
        'packages/jest-mock/src/__tests__/index.test.ts',
        'packages/jest-mock/src/index.ts',
        'packages/jest-snapshot/src/index.ts',
        'packages/jest-snapshot/src/printSnapshot.ts',
        'packages/jest-snapshot/src/types.ts',
        'packages/jest-util/src/convertDescriptorToString.ts',
        'packages/pretty-format/src/index.ts',
        'packages/pretty-format/src/plugins/DOMCollection.ts',
      ],
      rules: {
        '@typescript-eslint/ban-types': [
          'error',
          // TODO: remove these overrides: https://github.com/jestjs/jest/issues/10177
          {types: {Function: false, object: false, '{}': false}},
        ],
        'local/ban-types-eventually': [
          'warn',
          {
            types: {
              // none of these types are in use, so can be errored on
              Boolean: false,
              Number: false,
              Object: false,
              String: false,
              Symbol: false,
            },
          },
        ],
      },
    },
    {
      files: 'e2e/coverage-remapping/covered.ts',
      rules: {
        'no-constant-binary-expression': 'off',
        'no-constant-condition': 'off',
      },
    },

    // 'eslint-plugin-jest' rules for test and test related files
    {
      files: [
        '**/__mocks__/**',
        '**/__tests__/**',
        '**/*.md/**',
        '**/*.test.*',
        'e2e/babel-plugin-jest-hoist/mockFile.js',
        'e2e/failures/macros.js',
        'e2e/test-in-root/*.js',
        'e2e/test-match/test-suites/*',
        'e2e/test-match-default/dot-spec-tests/*',
        'packages/test-utils/src/ConditionalTest.ts',
      ],
      env: {'jest/globals': true},
      excludedFiles: ['**/__typetests__/**'],
      extends: ['plugin:jest/style'],
      plugins: ['jest'],
      rules: {
        'jest/no-alias-methods': 'error',
        'jest/no-focused-tests': 'error',
        'jest/no-identical-title': 'error',
        'jest/require-to-throw-message': 'error',
        'jest/valid-expect': 'error',
      },
    },

    {
      files: ['e2e/__tests__/*'],
      rules: {
        'jest/no-restricted-jest-methods': [
          'error',
          {
            fn: 'Please use fixtures instead of mocks in the end-to-end tests.',
            mock: 'Please use fixtures instead of mocks in the end-to-end tests.',
            doMock:
              'Please use fixtures instead of mocks in the end-to-end tests.',
            setMock:
              'Please use fixtures instead of mocks in the end-to-end tests.',
            spyOn:
              'Please use fixtures instead of mocks in the end-to-end tests.',
          },
        ],
      },
    },

    // to make it more suitable for running on code examples in docs/ folder
    {
      files: ['**/*.md/**'],
      rules: {
        '@typescript-eslint/no-unused-vars': 'off',
        '@typescript-eslint/no-empty-function': 'off',
        '@typescript-eslint/no-namespace': 'off',
        '@typescript-eslint/no-empty-interface': 'off',
        'consistent-return': 'off',
        'import/export': 'off',
        'import/no-extraneous-dependencies': 'off',
        'import/no-unresolved': 'off',
        'jest/no-focused-tests': 'off',
        'jest/require-to-throw-message': 'off',
        'no-console': 'off',
        'no-constant-condition': 'off',
        'no-undef': 'off',
        'no-unused-vars': 'off',
        'sort-keys': 'off',
        'unicorn/no-static-only-class': 'off',
      },
    },
    // demonstration of matchers usage
    {
      files: ['**/UsingMatchers.md/**'],
      rules: {
        'jest/prefer-to-be': 'off',
      },
    },
    // demonstration of 'jest/valid-expect' rule
    {
      files: [
        '**/2017-05-06-jest-20-delightful-testing-multi-project-runner.md/**',
      ],
      rules: {
        'jest/valid-expect': 'off',
      },
    },
    // Jest 11 did not had `toHaveLength` matcher
    {
      files: ['**/2016-04-12-jest-11.md/**'],
      rules: {
        'jest/prefer-to-have-length': 'off',
      },
    },
    // snapshot in an example needs to keep escapes
    {
      files: [
        '**/2017-02-21-jest-19-immersive-watch-mode-test-platform-improvements.md/**',
      ],
      rules: {
        'no-useless-escape': 'off',
      },
    },

    // snapshots in examples plus inline snapshots need to keep backtick
    {
      files: ['**/*.md/**', 'e2e/custom-inline-snapshot-matchers/__tests__/*'],
      rules: {
        quotes: [
          'error',
          'single',
          {allowTemplateLiterals: true, avoidEscape: true},
        ],
      },
    },
    {
      files: ['docs/**/*', 'website/**/*'],
      rules: {
        'no-redeclare': 'off',
        'import/order': 'off',
        'import/sort-keys': 'off',
        'no-restricted-globals': ['off'],
        'sort-keys': 'off',
      },
    },
    {
      files: ['examples/**/*'],
      rules: {
        'no-restricted-imports': 'off',
      },
    },
    {
      files: ['examples/angular/**/*'],
      rules: {
        // Angular DI for some reason doesn't work with type imports
        '@typescript-eslint/consistent-type-imports': [
          'error',
          {prefer: 'no-type-imports', disallowTypeAnnotations: false},
        ],
      },
    },
    {
      files: 'packages/**/*.ts',
      rules: {
        '@typescript-eslint/explicit-module-boundary-types': 'error',
        'import/no-anonymous-default-export': [
          'error',
          {
            allowAnonymousClass: false,
            allowAnonymousFunction: false,
            allowArray: false,
            allowArrowFunction: false,
            allowCallExpression: false,
            allowLiteral: false,
            allowObject: true,
          },
        ],
      },
    },
    {
      files: ['**/__tests__/**', '**/__mocks__/**'],
      rules: {
        '@typescript-eslint/ban-ts-comment': 'off',
        '@typescript-eslint/no-empty-function': 'off',
      },
    },
    {
      files: [
        '**/__tests__/**',
        '**/__mocks__/**',
        'packages/jest-jasmine2/src/jasmine/**/*',
        'packages/expect/src/jasmineUtils.ts',
        '**/vendor/**/*',
      ],
      rules: {
        '@typescript-eslint/explicit-module-boundary-types': 'off',
      },
    },
    {
      files: [
        'packages/jest-jasmine2/src/jasmine/**/*',
        'packages/expect-utils/src/jasmineUtils.ts',
      ],
      rules: {
        'eslint-comments/disable-enable-pair': 'off',
        'eslint-comments/no-unlimited-disable': 'off',
      },
    },
    {
      files: [
        'e2e/error-on-deprecated/__tests__/*',
        'e2e/jasmine-async/__tests__/*',
      ],
      globals: {
        fail: 'readonly',
        jasmine: 'readonly',
        pending: 'readonly',
      },
    },
    {
      files: [
        'e2e/**',
        'website/**',
        '**/__benchmarks__/**',
        '**/__tests__/**',
        '**/__typetests__/**',
        '.eslintplugin/**',
      ],
      rules: {
        'import/no-extraneous-dependencies': 'off',
      },
    },
    {
      files: ['**/__typetests__/**'],
      rules: {
        '@typescript-eslint/no-empty-function': 'off',
        '@typescript-eslint/no-invalid-void-type': 'off',
        '@typescript-eslint/no-useless-constructor': 'off',
      },
    },
    {
      env: {node: true},
      files: ['*.js', '*.jsx', '*.mjs', '*.cjs'],
    },
    {
      files: [
        'scripts/*',
        'packages/*/__benchmarks__/test.js',
        'packages/create-jest/src/runCreate.ts',
        'packages/jest-repl/src/cli/runtime-cli.ts',
      ],
      rules: {
        'no-console': 'off',
      },
    },
    {
      files: [
        'e2e/**',
        'examples/**',
        'website/**',
        '**/__mocks__/**',
        '**/__tests__/**',
        '**/__typetests__/**',
      ],
      rules: {
        '@typescript-eslint/no-extraneous-class': 'off',
        '@typescript-eslint/no-unused-vars': 'off',
        'import/no-unresolved': 'off',
        'no-console': 'off',
        'no-unused-vars': 'off',
      },
    },
    {
      files: 'e2e/native-esm/wasm-bindgen/index_bg.js',
      rules: {
        'unicorn/prefer-code-point': 'off',
        'unicorn/prefer-optional-catch-binding': 'off',
      },
    },
    {
      files: 'packages/jest-mock/src/__tests__/**/*',
      rules: {
        'unicorn/no-static-only-class': 'off',
      },
    },
  ],
  parser: '@typescript-eslint/parser',
  parserOptions: {
    sourceType: 'module',
  },
  plugins: ['import', 'jsdoc'],
  rules: {
    'accessor-pairs': ['warn', {setWithoutGet: true}],
    'block-scoped-var': 'off',
    'callback-return': 'off',
    camelcase: ['off', {properties: 'always'}],
    complexity: 'off',
    'consistent-return': 'warn',
    'consistent-this': ['off', 'self'],
    'constructor-super': 'error',
    'default-case': 'off',
    'dot-notation': 'off',
    eqeqeq: ['off', 'allow-null'],
    'eslint-comments/disable-enable-pair': ['error', {allowWholeFile: true}],
    'eslint-comments/no-unused-disable': 'error',
    'func-names': 'off',
    'func-style': ['off', 'declaration'],
    'global-require': 'off',
    'guard-for-in': 'off',
    'handle-callback-err': 'off',
    'id-length': 'off',
    'id-match': 'off',
    'import/no-duplicates': 'error',
    'import/no-extraneous-dependencies': [
      'error',
      {
        devDependencies: [
          '**/__mocks__/**',
          '**/__tests__/**',
          '**/__typetests__/**',
          '**/?(*.)(spec|test).js?(x)',
          'scripts/**',
          'babel.config.js',
          'testSetupFile.js',
          '.eslintrc.cjs',
        ],
      },
    ],
    'import/no-unresolved': ['error', {ignore: ['fsevents']}],
    'import/order': [
      'error',
      {
        alphabetize: {
          order: 'asc',
        },
        // this is the default order except for added `internal` in the middle
        groups: [
          'builtin',
          'external',
          'internal',
          'parent',
          'sibling',
          'index',
        ],
        'newlines-between': 'never',
      },
    ],
    'init-declarations': 'off',
    'jsdoc/check-alignment': 'error',
    'lines-around-comment': 'off',
    'max-depth': 'off',
    'max-nested-callbacks': 'off',
    'max-params': 'off',
    'max-statements': 'off',
    'new-cap': 'off',
    'new-parens': 'error',
    'newline-after-var': 'off',
    'no-alert': 'off',
    'no-array-constructor': 'error',
    'no-bitwise': 'warn',
    'no-caller': 'error',
    'no-case-declarations': 'off',
    'no-class-assign': 'warn',
    'no-cond-assign': 'off',
    'no-confusing-arrow': 'off',
    'no-console': [
      'warn',
      {allow: ['warn', 'error', 'time', 'timeEnd', 'timeStamp']},
    ],
    'no-const-assign': 'error',
    'no-constant-condition': 'error',
    'no-constant-binary-expression': 'error',
    'no-continue': 'off',
    'no-control-regex': 'off',
    'no-debugger': 'error',
    'no-delete-var': 'error',
    'no-div-regex': 'off',
    'no-dupe-args': 'error',
    'no-dupe-class-members': 'error',
    'no-dupe-keys': 'error',
    'no-duplicate-case': 'error',
    'no-duplicate-imports': 'error',
    'no-else-return': 'off',
    'no-empty': 'off',
    'no-empty-character-class': 'warn',
    'no-empty-pattern': 'warn',
    'no-eq-null': 'off',
    'no-eval': 'error',
    'no-ex-assign': 'warn',
    'no-extend-native': 'warn',
    'no-extra-bind': 'warn',
    'no-extra-boolean-cast': 'warn',
    'no-fallthrough': 'warn',
    'no-floating-decimal': 'error',
    'no-func-assign': 'error',
    'no-implicit-coercion': 'off',
    'no-implied-eval': 'error',
    'no-inline-comments': 'off',
    'no-inner-declarations': 'off',
    'no-invalid-regexp': 'warn',
    'no-invalid-this': 'off',
    'no-irregular-whitespace': 'error',
    'no-iterator': 'off',
    'no-label-var': 'warn',
    'no-labels': ['error', {allowLoop: true, allowSwitch: true}],
    'no-lonely-if': 'off',
    'no-loop-func': 'off',
    'no-magic-numbers': 'off',
    'no-mixed-requires': 'off',
    'no-mixed-spaces-and-tabs': 'error',
    'no-multi-str': 'error',
    'no-multiple-empty-lines': 'off',
    'no-native-reassign': ['error', {exceptions: ['Map', 'Set']}],
    'no-negated-in-lhs': 'error',
    'no-new': 'warn',
    'no-new-func': 'error',
    'no-new-object': 'warn',
    'no-new-require': 'off',
    'no-new-wrappers': 'warn',
    'no-obj-calls': 'error',
    'no-octal': 'warn',
    'no-octal-escape': 'warn',
    'no-param-reassign': 'off',
    'no-plusplus': 'off',
    'no-process-env': 'off',
    'no-process-exit': 'off',
    'no-proto': 'error',
    'no-prototype-builtins': 'error',
    'no-redeclare': 'warn',
    'no-regex-spaces': 'warn',
    'no-restricted-globals': [
      'error',
      {message: 'Use `globalThis` instead.', name: 'global'},
    ],
    'no-restricted-imports': [
      'error',
      {message: 'Please use graceful-fs instead.', name: 'fs'},
    ],
    'no-restricted-modules': 'off',
    'no-restricted-syntax': 'off',
    'no-return-assign': 'off',
    'no-script-url': 'error',
    'no-self-compare': 'warn',
    'no-sequences': 'warn',
    'no-shadow': 'off',
    'no-shadow-restricted-names': 'warn',
    'no-sparse-arrays': 'error',
    'no-sync': 'off',
    'no-ternary': 'off',
    'no-this-before-super': 'error',
    'no-throw-literal': 'error',
    'no-undef': 'error',
    'no-undef-init': 'off',
    'no-undefined': 'off',
    'no-underscore-dangle': 'off',
    'no-unneeded-ternary': 'warn',
    'no-unreachable': 'error',
    'no-unused-expressions': 'off',
    'no-unused-vars': ['error', {argsIgnorePattern: '^_'}],
    'no-use-before-define': 'off',
    'no-useless-call': 'error',
    'no-useless-computed-key': 'error',
    'no-useless-concat': 'error',
    'no-var': 'error',
    'no-void': 'off',
    'no-warn-comments': 'off',
    'no-with': 'off',
    'object-shorthand': 'error',
    'one-var': ['warn', {initialized: 'never'}],
    'operator-assignment': ['warn', 'always'],
    'operator-linebreak': 'off',
    'padded-blocks': 'off',
    'prefer-arrow-callback': ['error', {allowNamedFunctions: true}],
    'prefer-const': 'error',
    'prefer-template': 'error',
    quotes: [
      'error',
      'single',
      {allowTemplateLiterals: false, avoidEscape: true},
    ],
    radix: 'warn',
    'require-jsdoc': 'off',
    'require-yield': 'off',
    'sort-imports': ['error', {ignoreDeclarationSort: true}],
    'sort-keys': 'error',
    'sort-vars': 'off',
    'spaced-comment': ['off', 'always', {exceptions: ['eslint', 'global']}],
    strict: 'off',
    'use-isnan': 'error',
    'valid-jsdoc': 'off',
    'valid-typeof': 'error',
    'vars-on-top': 'off',
    'wrap-iife': 'off',
    'wrap-regex': 'off',
    yoda: 'off',

    // doesn't work without ESModuleInterop
    'unicorn/import-style': 'off',
    // we're a CJS project
    'unicorn/prefer-module': 'off',

    // enforced by `@typescript-eslint/no-this-alias` already
    'unicorn/no-this-assignment': 'off',

    // nah
    'unicorn/consistent-destructuring': 'off',
    'unicorn/no-nested-ternary': 'off',
    'unicorn/no-lonely-if': 'off',
    'unicorn/no-null': 'off',
    'unicorn/no-process-exit': 'off',
    'unicorn/prefer-event-target': 'off',
    'unicorn/prefer-switch': 'off',
    'unicorn/prefer-ternary': 'off',
    'unicorn/switch-case-braces': 'off',

    // TODO: enable for `.mjs` files
    'unicorn/prefer-top-level-await': 'off',

    // TODO: decide whether or not we want these
    'unicorn/filename-case': 'off',
    'unicorn/no-array-callback-reference': 'off',
    'unicorn/no-array-reduce': 'off',
    'unicorn/prefer-reflect-apply': 'off',

    // TODO: turn on at some point
    'unicorn/better-regex': 'off',
    'unicorn/catch-error-name': 'off',
    'unicorn/consistent-function-scoping': 'off',
    'unicorn/error-message': 'off',
    'unicorn/escape-case': 'off',
    'unicorn/new-for-builtins': 'off',
    'unicorn/no-array-method-this-argument': 'off',
    'unicorn/no-array-push-push': 'off',
    'unicorn/no-await-expression-member': 'off',
    'unicorn/no-console-spaces': 'off',
    'unicorn/no-empty-file': 'off',
    'unicorn/no-for-loop': 'off',
    'unicorn/no-hex-escape': 'off',
    'unicorn/no-instanceof-array': 'off',
    'unicorn/no-new-array': 'off',
    'unicorn/no-object-as-default-parameter': 'off',
    'unicorn/no-thenable': 'off',
    'unicorn/no-typeof-undefined': 'off',
    'unicorn/no-useless-promise-resolve-reject': 'off',
    'unicorn/no-useless-undefined': 'off',
    'unicorn/number-literal-case': 'off',
    'unicorn/prefer-add-event-listener': 'off',
    'unicorn/prefer-array-flat': 'off',
    'unicorn/prefer-array-flat-map': 'off',
    'unicorn/prefer-array-index-of': 'off',
    'unicorn/prefer-array-some': 'off',
    'unicorn/prefer-at': 'off',
    'unicorn/prefer-date-now': 'off',
    'unicorn/prefer-dom-node-append': 'off',
    'unicorn/prefer-dom-node-remove': 'off',
    'unicorn/prefer-dom-node-text-content': 'off',
    'unicorn/prefer-export-from': 'off',
    'unicorn/prefer-logical-operator-over-ternary': 'off',
    'unicorn/prefer-math-trunc': 'off',
    'unicorn/prefer-native-coercion-functions': 'off',
    'unicorn/prefer-node-protocol': 'off',
    'unicorn/prefer-number-properties': 'off',
    'unicorn/prefer-object-from-entries': 'off',
    'unicorn/prefer-optional-catch-binding': 'off',
    'unicorn/prefer-prototype-methods': 'off',
    'unicorn/prefer-query-selector': 'off',
    'unicorn/prefer-regexp-test': 'off',
    'unicorn/prefer-set-has': 'off',
    'unicorn/prefer-spread': 'off',
    'unicorn/prefer-string-replace-all': 'off',
<<<<<<< HEAD
    'unicorn/prefer-string-slice': 'off',
    'unicorn/prefer-string-starts-ends-with': 'off',
    'unicorn/prefer-string-trim-start-end': 'off',
=======
    'unicorn/prefer-type-error': 'off',
>>>>>>> 14cfdae1
    'unicorn/prevent-abbreviations': 'off',
    'unicorn/text-encoding-identifier-case': 'off',
  },
  settings: {
    'import/ignore': ['react-native'],
    // using `new RegExp` makes sure to escape `/`
    'import/internal-regex': new RegExp(
      getPackages()
        .map(pkg => `^${pkg}$`)
        .join('|'),
    ).source,
    'import/resolver': {
      typescript: {},
    },
  },
};<|MERGE_RESOLUTION|>--- conflicted
+++ resolved
@@ -712,13 +712,6 @@
     'unicorn/prefer-set-has': 'off',
     'unicorn/prefer-spread': 'off',
     'unicorn/prefer-string-replace-all': 'off',
-<<<<<<< HEAD
-    'unicorn/prefer-string-slice': 'off',
-    'unicorn/prefer-string-starts-ends-with': 'off',
-    'unicorn/prefer-string-trim-start-end': 'off',
-=======
-    'unicorn/prefer-type-error': 'off',
->>>>>>> 14cfdae1
     'unicorn/prevent-abbreviations': 'off',
     'unicorn/text-encoding-identifier-case': 'off',
   },
