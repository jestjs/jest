---
id: expect
title: Expect
---

When you're writing tests, you often need to check that values meet certain conditions. `expect` gives you access to a number of "matchers" that let you validate different things.

For additional Jest matchers maintained by the Jest Community check out [`jest-extended`](https://github.com/jest-community/jest-extended).

## Methods

import TOCInline from '@theme/TOCInline';

<TOCInline toc={toc.slice(2)} />

---

## Reference

### `expect(value)`

The `expect` function is used every time you want to test a value. You will rarely call `expect` by itself. Instead, you will use `expect` along with a "matcher" function to assert something about a value.

It's easier to understand this with an example. Let's say you have a method `bestLaCroixFlavor()` which is supposed to return the string `'grapefruit'`. Here's how you would test that:

```js
test('the best flavor is grapefruit', () => {
  expect(bestLaCroixFlavor()).toBe('grapefruit');
});
```

In this case, `toBe` is the matcher function. There are a lot of different matcher functions, documented below, to help you test different things.

The argument to `expect` should be the value that your code produces, and any argument to the matcher should be the correct value. If you mix them up, your tests will still work, but the error messages on failing tests will look strange.

### `expect.extend(matchers)`

You can use `expect.extend` to add your own matchers to Jest. For example, let's say that you're testing a number utility library and you're frequently asserting that numbers appear within particular ranges of other numbers. You could abstract that into a `toBeWithinRange` matcher:

```js
expect.extend({
  toBeWithinRange(received, floor, ceiling) {
    const pass = received >= floor && received <= ceiling;
    if (pass) {
      return {
        message: () =>
          `expected ${received} not to be within range ${floor} - ${ceiling}`,
        pass: true,
      };
    } else {
      return {
        message: () =>
          `expected ${received} to be within range ${floor} - ${ceiling}`,
        pass: false,
      };
    }
  },
});

test('numeric ranges', () => {
  expect(100).toBeWithinRange(90, 110);
  expect(101).not.toBeWithinRange(0, 100);
  expect({apples: 6, bananas: 3}).toEqual({
    apples: expect.toBeWithinRange(1, 10),
    bananas: expect.not.toBeWithinRange(11, 20),
  });
});
```

:::info

In TypeScript, when using `@types/jest` for example, you can declare the new `toBeWithinRange` matcher in the imported module like this:

```ts
expect.extend({
  toBeWithinRange(received, floor, ceiling) {
    // ...
  },
});

interface CustomMatchers<R = unknown> {
  toBeWithinRange(floor: number, ceiling: number): R;
}

declare global {
  namespace jest {
    interface Expect extends CustomMatchers {}
    interface Matchers<R> extends CustomMatchers<R> {}
    interface InverseAsymmetricMatchers extends CustomMatchers {}
  }
}
```

:::

If you want to move the typings to a separate file (e.g. `types/jest/index.d.ts`), you may need to an export, e.g.:

```ts
declare global {
  namespace jest {
    interface Matchers<R> {
      toBeWithinRange(a: number, b: number): R;
    }
  }
}
export {};
```

#### Async Matchers

`expect.extend` also supports async matchers. Async matchers return a Promise so you will need to await the returned value. Let's use an example matcher to illustrate the usage of them. We are going to implement a matcher called `toBeDivisibleByExternalValue`, where the divisible number is going to be pulled from an external source.

```js
expect.extend({
  async toBeDivisibleByExternalValue(received) {
    const externalValue = await getExternalValueFromRemoteSource();
    const pass = received % externalValue == 0;
    if (pass) {
      return {
        message: () =>
          `expected ${received} not to be divisible by ${externalValue}`,
        pass: true,
      };
    } else {
      return {
        message: () =>
          `expected ${received} to be divisible by ${externalValue}`,
        pass: false,
      };
    }
  },
});

test('is divisible by external value', async () => {
  await expect(100).toBeDivisibleByExternalValue();
  await expect(101).not.toBeDivisibleByExternalValue();
});
```

#### Custom Matchers API

Matchers should return an object (or a Promise of an object) with two keys. `pass` indicates whether there was a match or not, and `message` provides a function with no arguments that returns an error message in case of failure. Thus, when `pass` is false, `message` should return the error message for when `expect(x).yourMatcher()` fails. And when `pass` is true, `message` should return the error message for when `expect(x).not.yourMatcher()` fails.

Matchers are called with the argument passed to `expect(x)` followed by the arguments passed to `.yourMatcher(y, z)`:

```js
expect.extend({
  yourMatcher(x, y, z) {
    return {
      pass: true,
      message: () => '',
    };
  },
});
```

These helper functions and properties can be found on `this` inside a custom matcher:

#### `this.isNot`

A boolean to let you know this matcher was called with the negated `.not` modifier allowing you to display a clear and correct matcher hint (see example code).

#### `this.promise`

A string allowing you to display a clear and correct matcher hint:

- `'rejects'` if matcher was called with the promise `.rejects` modifier
- `'resolves'` if matcher was called with the promise `.resolves` modifier
- `''` if matcher was not called with a promise modifier

#### `this.equals(a, b)`

This is a deep-equality function that will return `true` if two objects have the same values (recursively).

#### `this.expand`

A boolean to let you know this matcher was called with an `expand` option. When Jest is called with the `--expand` flag, `this.expand` can be used to determine if Jest is expected to show full diffs and errors.

#### `this.utils`

There are a number of helpful tools exposed on `this.utils` primarily consisting of the exports from [`jest-matcher-utils`](https://github.com/facebook/jest/tree/main/packages/jest-matcher-utils).

The most useful ones are `matcherHint`, `printExpected` and `printReceived` to format the error messages nicely. For example, take a look at the implementation for the `toBe` matcher:

```js
const diff = require('jest-diff');
expect.extend({
  toBe(received, expected) {
    const options = {
      comment: 'Object.is equality',
      isNot: this.isNot,
      promise: this.promise,
    };

    const pass = Object.is(received, expected);

    const message = pass
      ? () =>
          // eslint-disable-next-line prefer-template
          this.utils.matcherHint('toBe', undefined, undefined, options) +
          '\n\n' +
          `Expected: not ${this.utils.printExpected(expected)}\n` +
          `Received: ${this.utils.printReceived(received)}`
      : () => {
          const diffString = diff(expected, received, {
            expand: this.expand,
          });
          return (
            // eslint-disable-next-line prefer-template
            this.utils.matcherHint('toBe', undefined, undefined, options) +
            '\n\n' +
            (diffString && diffString.includes('- Expect')
              ? `Difference:\n\n${diffString}`
              : `Expected: ${this.utils.printExpected(expected)}\n` +
                `Received: ${this.utils.printReceived(received)}`)
          );
        };

    return {actual: received, message, pass};
  },
});
```

This will print something like this:

```bash
  expect(received).toBe(expected)

    Expected value to be (using Object.is):
      "banana"
    Received:
      "apple"
```

When an assertion fails, the error message should give as much signal as necessary to the user so they can resolve their issue quickly. You should craft a precise failure message to make sure users of your custom assertions have a good developer experience.

#### Custom snapshot matchers

To use snapshot testing inside of your custom matcher you can import `jest-snapshot` and use it from within your matcher.

Here's a snapshot matcher that trims a string to store for a given length, `.toMatchTrimmedSnapshot(length)`:

```js
const {toMatchSnapshot} = require('jest-snapshot');

expect.extend({
  toMatchTrimmedSnapshot(received, length) {
    return toMatchSnapshot.call(
      this,
      received.substring(0, length),
      'toMatchTrimmedSnapshot',
    );
  },
});

it('stores only 10 characters', () => {
  expect('extra long string oh my gerd').toMatchTrimmedSnapshot(10);
});

/*
Stored snapshot will look like:

exports[`stores only 10 characters: toMatchTrimmedSnapshot 1`] = `"extra long"`;
*/
```

It's also possible to create custom matchers for inline snapshots, the snapshots will be correctly added to the custom matchers. However, inline snapshot will always try to append to the first argument or the second when the first argument is the property matcher, so it's not possible to accept custom arguments in the custom matchers.

```js
const {toMatchInlineSnapshot} = require('jest-snapshot');

expect.extend({
  toMatchTrimmedInlineSnapshot(received, ...rest) {
    return toMatchInlineSnapshot.call(this, received.substring(0, 10), ...rest);
  },
});

it('stores only 10 characters', () => {
  expect('extra long string oh my gerd').toMatchTrimmedInlineSnapshot();
  /*
  The snapshot will be added inline like
  expect('extra long string oh my gerd').toMatchTrimmedInlineSnapshot(
    `"extra long"`
  );
  */
});
```

#### async

If your custom inline snapshot matcher is async i.e. uses `async`-`await` you might encounter an error like "Multiple inline snapshots for the same call are not supported". Jest needs additional context information to find where the custom inline snapshot matcher was used to update the snapshots properly.

```js
const {toMatchInlineSnapshot} = require('jest-snapshot');

expect.extend({
  async toMatchObservationInlineSnapshot(fn, ...rest) {
    // The error (and its stacktrace) must be created before any `await`
    this.error = new Error();

    // The implementation of `observe` doesn't matter.
    // It only matters that the custom snapshot matcher is async.
    const observation = await observe(async () => {
      await fn();
    });

    return toMatchInlineSnapshot.call(this, recording, ...rest);
  },
});

it('observes something', async () => {
  await expect(async () => {
    return 'async action';
  }).toMatchTrimmedInlineSnapshot();
  /*
  The snapshot will be added inline like
  await expect(async () => {
    return 'async action';
  }).toMatchTrimmedInlineSnapshot(`"async action"`);
  */
});
```

#### Bail out

Usually `jest` tries to match every snapshot that is expected in a test.

Sometimes it might not make sense to continue the test if a prior snapshot failed. For example, when you make snapshots of a state-machine after various transitions you can abort the test once one transition produced the wrong state.

In that case you can implement a custom snapshot matcher that throws on the first mismatch instead of collecting every mismatch.

```js
const {toMatchInlineSnapshot} = require('jest-snapshot');

expect.extend({
  toMatchStateInlineSnapshot(...args) {
    this.dontThrow = () => {};

    return toMatchInlineSnapshot.call(this, ...args);
  },
});

let state = 'initial';

function transition() {
  // Typo in the implementation should cause the test to fail
  if (state === 'INITIAL') {
    state = 'pending';
  } else if (state === 'pending') {
    state = 'done';
  }
}

it('transitions as expected', () => {
  expect(state).toMatchStateInlineSnapshot(`"initial"`);

  transition();
  // Already produces a mismatch. No point in continuing the test.
  expect(state).toMatchStateInlineSnapshot(`"loading"`);

  transition();
  expect(state).toMatchStateInlineSnapshot(`"done"`);
});
```

### `expect.anything()`

`expect.anything()` matches anything but `null` or `undefined`. You can use it inside `toEqual` or `toBeCalledWith` instead of a literal value. For example, if you want to check that a mock function is called with a non-null argument:

```js
test('map calls its argument with a non-null argument', () => {
  const mock = jest.fn();
  [1].map(x => mock(x));
  expect(mock).toHaveBeenCalledWith(expect.anything());
});
```

### `expect.any(constructor)`

`expect.any(constructor)` matches anything that was created with the given constructor or if it's a primitive that is of the passed type. You can use it inside `toEqual` or `toBeCalledWith` instead of a literal value. For example, if you want to check that a mock function is called with a number:

```js
class Cat {}
function getCat(fn) {
  return fn(new Cat());
}

test('randocall calls its callback with a class instance', () => {
  const mock = jest.fn();
  getCat(mock);
  expect(mock).toHaveBeenCalledWith(expect.any(Cat));
});

function randocall(fn) {
  return fn(Math.floor(Math.random() * 6 + 1));
}

test('randocall calls its callback with a number', () => {
  const mock = jest.fn();
  randocall(mock);
  expect(mock).toHaveBeenCalledWith(expect.any(Number));
});
```

### `expect.arrayContaining(array)`

`expect.arrayContaining(array)` matches a received array which contains all of the elements in the expected array. That is, the expected array is a **subset** of the received array. Therefore, it matches a received array which contains elements that are **not** in the expected array.

You can use it instead of a literal value:

- in `toEqual` or `toBeCalledWith`
- to match a property in `objectContaining` or `toMatchObject`

```js
describe('arrayContaining', () => {
  const expected = ['Alice', 'Bob'];
  it('matches even if received contains additional elements', () => {
    expect(['Alice', 'Bob', 'Eve']).toEqual(expect.arrayContaining(expected));
  });
  it('does not match if received does not contain expected elements', () => {
    expect(['Bob', 'Eve']).not.toEqual(expect.arrayContaining(expected));
  });
});
```

```js
describe('Beware of a misunderstanding! A sequence of dice rolls', () => {
  const expected = [1, 2, 3, 4, 5, 6];
  it('matches even with an unexpected number 7', () => {
    expect([4, 1, 6, 7, 3, 5, 2, 5, 4, 6]).toEqual(
      expect.arrayContaining(expected),
    );
  });
  it('does not match without an expected number 2', () => {
    expect([4, 1, 6, 7, 3, 5, 7, 5, 4, 6]).not.toEqual(
      expect.arrayContaining(expected),
    );
  });
});
```

### `expect.assertions(number)`

`expect.assertions(number)` verifies that a certain number of assertions are called during a test. This is often useful when testing asynchronous code, in order to make sure that assertions in a callback actually got called.

For example, let's say that we have a function `doAsync` that receives two callbacks `callback1` and `callback2`, it will asynchronously call both of them in an unknown order. We can test this with:

```js
test('doAsync calls both callbacks', () => {
  expect.assertions(2);
  function callback1(data) {
    expect(data).toBeTruthy();
  }
  function callback2(data) {
    expect(data).toBeTruthy();
  }

  doAsync(callback1, callback2);
});
```

The `expect.assertions(2)` call ensures that both callbacks actually get called.

### `expect.hasAssertions()`

`expect.hasAssertions()` verifies that at least one assertion is called during a test. This is often useful when testing asynchronous code, in order to make sure that assertions in a callback actually got called.

For example, let's say that we have a few functions that all deal with state. `prepareState` calls a callback with a state object, `validateState` runs on that state object, and `waitOnState` returns a promise that waits until all `prepareState` callbacks complete. We can test this with:

```js
test('prepareState prepares a valid state', () => {
  expect.hasAssertions();
  prepareState(state => {
    expect(validateState(state)).toBeTruthy();
  });
  return waitOnState();
});
```

The `expect.hasAssertions()` call ensures that the `prepareState` callback actually gets called.

### `expect.not.arrayContaining(array)`

`expect.not.arrayContaining(array)` matches a received array which does not contain all of the elements in the expected array. That is, the expected array **is not a subset** of the received array.

It is the inverse of `expect.arrayContaining`.

```js
describe('not.arrayContaining', () => {
  const expected = ['Samantha'];

  it('matches if the actual array does not contain the expected elements', () => {
    expect(['Alice', 'Bob', 'Eve']).toEqual(
      expect.not.arrayContaining(expected),
    );
  });
});
```

### `expect.not.objectContaining(object)`

`expect.not.objectContaining(object)` matches any received object that does not recursively match the expected properties. That is, the expected object **is not a subset** of the received object. Therefore, it matches a received object which contains properties that are **not** in the expected object.

It is the inverse of `expect.objectContaining`.

```js
describe('not.objectContaining', () => {
  const expected = {foo: 'bar'};

  it('matches if the actual object does not contain expected key: value pairs', () => {
    expect({bar: 'baz'}).toEqual(expect.not.objectContaining(expected));
  });
});
```

### `expect.not.stringContaining(string)`

`expect.not.stringContaining(string)` matches the received value if it is not a string or if it is a string that does not contain the exact expected string.

It is the inverse of `expect.stringContaining`.

```js
describe('not.stringContaining', () => {
  const expected = 'Hello world!';

  it('matches if the received value does not contain the expected substring', () => {
    expect('How are you?').toEqual(expect.not.stringContaining(expected));
  });
});
```

### `expect.not.stringMatching(string | regexp)`

`expect.not.stringMatching(string | regexp)` matches the received value if it is not a string or if it is a string that does not match the expected string or regular expression.

It is the inverse of `expect.stringMatching`.

```js
describe('not.stringMatching', () => {
  const expected = /Hello world!/;

  it('matches if the received value does not match the expected regex', () => {
    expect('How are you?').toEqual(expect.not.stringMatching(expected));
  });
});
```

### `expect.objectContaining(object)`

`expect.objectContaining(object)` matches any received object that recursively matches the expected properties. That is, the expected object is a **subset** of the received object. Therefore, it matches a received object which contains properties that **are present** in the expected object.

Instead of literal property values in the expected object, you can use matchers, `expect.anything()`, and so on.

For example, let's say that we expect an `onPress` function to be called with an `Event` object, and all we need to verify is that the event has `event.x` and `event.y` properties. We can do that with:

```js
test('onPress gets called with the right thing', () => {
  const onPress = jest.fn();
  simulatePresses(onPress);
  expect(onPress).toHaveBeenCalledWith(
    expect.objectContaining({
      x: expect.any(Number),
      y: expect.any(Number),
    }),
  );
});
```

### `expect.stringContaining(string)`

`expect.stringContaining(string)` matches the received value if it is a string that contains the exact expected string.

### `expect.stringMatching(string | regexp)`

`expect.stringMatching(string | regexp)` matches the received value if it is a string that matches the expected string or regular expression.

You can use it instead of a literal value:

- in `toEqual` or `toBeCalledWith`
- to match an element in `arrayContaining`
- to match a property in `objectContaining` or `toMatchObject`

This example also shows how you can nest multiple asymmetric matchers, with `expect.stringMatching` inside the `expect.arrayContaining`.

```js
describe('stringMatching in arrayContaining', () => {
  const expected = [
    expect.stringMatching(/^Alic/),
    expect.stringMatching(/^[BR]ob/),
  ];
  it('matches even if received contains additional elements', () => {
    expect(['Alicia', 'Roberto', 'Evelina']).toEqual(
      expect.arrayContaining(expected),
    );
  });
  it('does not match if received does not contain expected elements', () => {
    expect(['Roberto', 'Evelina']).not.toEqual(
      expect.arrayContaining(expected),
    );
  });
});
```

### `expect.addSnapshotSerializer(serializer)`

You can call `expect.addSnapshotSerializer` to add a module that formats application-specific data structures.

For an individual test file, an added module precedes any modules from `snapshotSerializers` configuration, which precede the default snapshot serializers for built-in JavaScript types and for React elements. The last module added is the first module tested.

```js
import serializer from 'my-serializer-module';
expect.addSnapshotSerializer(serializer);

// affects expect(value).toMatchSnapshot() assertions in the test file
```

If you add a snapshot serializer in individual test files instead of adding it to `snapshotSerializers` configuration:

- You make the dependency explicit instead of implicit.
- You avoid limits to configuration that might cause you to eject from [create-react-app](https://github.com/facebookincubator/create-react-app).

See [configuring Jest](Configuration.md#snapshotserializers-arraystring) for more information.

### `.not`

If you know how to test something, `.not` lets you test its opposite. For example, this code tests that the best La Croix flavor is not coconut:

```js
test('the best flavor is not coconut', () => {
  expect(bestLaCroixFlavor()).not.toBe('coconut');
});
```

### `.resolves`

Use `resolves` to unwrap the value of a fulfilled promise so any other matcher can be chained. If the promise is rejected the assertion fails.

For example, this code tests that the promise resolves and that the resulting value is `'lemon'`:

```js
test('resolves to lemon', () => {
  // make sure to add a return statement
  return expect(Promise.resolve('lemon')).resolves.toBe('lemon');
});
```

:::note

Since you are still testing promises, the test is still asynchronous. Hence, you will need to [tell Jest to wait](TestingAsyncCode.md#promises) by returning the unwrapped assertion.

Alternatively, you can use `async/await` in combination with `.resolves`:

```js
test('resolves to lemon', async () => {
  await expect(Promise.resolve('lemon')).resolves.toBe('lemon');
  await expect(Promise.resolve('lemon')).resolves.not.toBe('octopus');
});
```

:::

### `.rejects`

Use `.rejects` to unwrap the reason of a rejected promise so any other matcher can be chained. If the promise is fulfilled the assertion fails.

For example, this code tests that the promise rejects with reason `'octopus'`:

```js
test('rejects to octopus', () => {
  // make sure to add a return statement
  return expect(Promise.reject(new Error('octopus'))).rejects.toThrow(
    'octopus',
  );
});
```

:::note

Since you are still testing promises, the test is still asynchronous. Hence, you will need to [tell Jest to wait](TestingAsyncCode.md#promises) by returning the unwrapped assertion.

Alternatively, you can use `async/await` in combination with `.rejects`.

```js
test('rejects to octopus', async () => {
  await expect(Promise.reject(new Error('octopus'))).rejects.toThrow('octopus');
});
```

:::

### `.toBe(value)`

Use `.toBe` to compare primitive values or to check referential identity of object instances. It calls `Object.is` to compare values, which is even better for testing than `===` strict equality operator.

For example, this code will validate some properties of the `can` object:

```js
const can = {
  name: 'pamplemousse',
  ounces: 12,
};

describe('the can', () => {
  test('has 12 ounces', () => {
    expect(can.ounces).toBe(12);
  });

  test('has a sophisticated name', () => {
    expect(can.name).toBe('pamplemousse');
  });
});
```

Don't use `.toBe` with floating-point numbers. For example, due to rounding, in JavaScript `0.2 + 0.1` is not strictly equal to `0.3`. If you have floating point numbers, try `.toBeCloseTo` instead.

Although the `.toBe` matcher **checks** referential identity, it **reports** a deep comparison of values if the assertion fails. If differences between properties do not help you to understand why a test fails, especially if the report is large, then you might move the comparison into the `expect` function. For example, to assert whether or not elements are the same instance:

- rewrite `expect(received).toBe(expected)` as `expect(Object.is(received, expected)).toBe(true)`
- rewrite `expect(received).not.toBe(expected)` as `expect(Object.is(received, expected)).toBe(false)`

### `.toHaveBeenCalled()`

Also under the alias: `.toBeCalled()`

Use `.toHaveBeenCalledWith` to ensure that a mock function was called with specific arguments. The arguments are checked with the same algorithm that `.toEqual` uses.

For example, let's say you have a `drinkAll(drink, flavour)` function that takes a `drink` function and applies it to all available beverages. You might want to check that `drink` gets called for `'lemon'`, but not for `'octopus'`, because `'octopus'` flavour is really weird and why would anything be octopus-flavoured? You can do that with this test suite:

```js
function drinkAll(callback, flavour) {
  if (flavour !== 'octopus') {
    callback(flavour);
  }
}

describe('drinkAll', () => {
  test('drinks something lemon-flavoured', () => {
    const drink = jest.fn();
    drinkAll(drink, 'lemon');
    expect(drink).toHaveBeenCalled();
  });

  test('does not drink something octopus-flavoured', () => {
    const drink = jest.fn();
    drinkAll(drink, 'octopus');
    expect(drink).not.toHaveBeenCalled();
  });
});
```

### `.toHaveBeenCalledTimes(number)`

Also under the alias: `.toBeCalledTimes(number)`

Use `.toHaveBeenCalledTimes` to ensure that a mock function got called exact number of times.

For example, let's say you have a `drinkEach(drink, Array<flavor>)` function that takes a `drink` function and applies it to array of passed beverages. You might want to check that drink function was called exact number of times. You can do that with this test suite:

```js
test('drinkEach drinks each drink', () => {
  const drink = jest.fn();
  drinkEach(drink, ['lemon', 'octopus']);
  expect(drink).toHaveBeenCalledTimes(2);
});
```

### `.toHaveBeenCalledWith(arg1, arg2, ...)`

Also under the alias: `.toBeCalledWith()`

Use `.toHaveBeenCalledWith` to ensure that a mock function was called with specific arguments. The arguments are checked with the same algorithm that `.toEqual` uses.

For example, let's say that you can register a beverage with a `register` function, and `applyToAll(f)` should apply the function `f` to all registered beverages. To make sure this works, you could write:

```js
test('registration applies correctly to orange La Croix', () => {
  const beverage = new LaCroix('orange');
  register(beverage);
  const f = jest.fn();
  applyToAll(f);
  expect(f).toHaveBeenCalledWith(beverage);
});
```

### `.toHaveBeenLastCalledWith(arg1, arg2, ...)`

Also under the alias: `.lastCalledWith(arg1, arg2, ...)`

If you have a mock function, you can use `.toHaveBeenLastCalledWith` to test what arguments it was last called with. For example, let's say you have a `applyToAllFlavors(f)` function that applies `f` to a bunch of flavors, and you want to ensure that when you call it, the last flavor it operates on is `'mango'`. You can write:

```js
test('applying to all flavors does mango last', () => {
  const drink = jest.fn();
  applyToAllFlavors(drink);
  expect(drink).toHaveBeenLastCalledWith('mango');
});
```

### `.toHaveBeenNthCalledWith(nthCall, arg1, arg2, ....)`

Also under the alias: `.nthCalledWith(nthCall, arg1, arg2, ...)`

If you have a mock function, you can use `.toHaveBeenNthCalledWith` to test what arguments it was nth called with. For example, let's say you have a `drinkEach(drink, Array<flavor>)` function that applies `f` to a bunch of flavors, and you want to ensure that when you call it, the first flavor it operates on is `'lemon'` and the second one is `'octopus'`. You can write:

```js
test('drinkEach drinks each drink', () => {
  const drink = jest.fn();
  drinkEach(drink, ['lemon', 'octopus']);
  expect(drink).toHaveBeenNthCalledWith(1, 'lemon');
  expect(drink).toHaveBeenNthCalledWith(2, 'octopus');
});
```

:::note

The nth argument must be positive integer starting from 1.

:::

### `.toHaveReturned()`

Also under the alias: `.toReturn()`

If you have a mock function, you can use `.toHaveReturned` to test that the mock function successfully returned (i.e., did not throw an error) at least one time. For example, let's say you have a mock `drink` that returns `true`. You can write:

```js
test('drinks returns', () => {
  const drink = jest.fn(() => true);

  drink();

  expect(drink).toHaveReturned();
});
```

### `.toHaveReturnedTimes(number)`

Also under the alias: `.toReturnTimes(number)`

Use `.toHaveReturnedTimes` to ensure that a mock function returned successfully (i.e., did not throw an error) an exact number of times. Any calls to the mock function that throw an error are not counted toward the number of times the function returned.

For example, let's say you have a mock `drink` that returns `true`. You can write:

```js
test('drink returns twice', () => {
  const drink = jest.fn(() => true);

  drink();
  drink();

  expect(drink).toHaveReturnedTimes(2);
});
```

### `.toHaveReturnedWith(value)`

Also under the alias: `.toReturnWith(value)`

Use `.toHaveReturnedWith` to ensure that a mock function returned a specific value.

For example, let's say you have a mock `drink` that returns the name of the beverage that was consumed. You can write:

```js
test('drink returns La Croix', () => {
  const beverage = {name: 'La Croix'};
  const drink = jest.fn(beverage => beverage.name);

  drink(beverage);

  expect(drink).toHaveReturnedWith('La Croix');
});
```

### `.toHaveLastReturnedWith(value)`

Also under the alias: `.lastReturnedWith(value)`

Use `.toHaveLastReturnedWith` to test the specific value that a mock function last returned. If the last call to the mock function threw an error, then this matcher will fail no matter what value you provided as the expected return value.

For example, let's say you have a mock `drink` that returns the name of the beverage that was consumed. You can write:

```js
test('drink returns La Croix (Orange) last', () => {
  const beverage1 = {name: 'La Croix (Lemon)'};
  const beverage2 = {name: 'La Croix (Orange)'};
  const drink = jest.fn(beverage => beverage.name);

  drink(beverage1);
  drink(beverage2);

  expect(drink).toHaveLastReturnedWith('La Croix (Orange)');
});
```

### `.toHaveNthReturnedWith(nthCall, value)`

Also under the alias: `.nthReturnedWith(nthCall, value)`

Use `.toHaveNthReturnedWith` to test the specific value that a mock function returned for the nth call. If the nth call to the mock function threw an error, then this matcher will fail no matter what value you provided as the expected return value.

For example, let's say you have a mock `drink` that returns the name of the beverage that was consumed. You can write:

```js
test('drink returns expected nth calls', () => {
  const beverage1 = {name: 'La Croix (Lemon)'};
  const beverage2 = {name: 'La Croix (Orange)'};
  const drink = jest.fn(beverage => beverage.name);

  drink(beverage1);
  drink(beverage2);

  expect(drink).toHaveNthReturnedWith(1, 'La Croix (Lemon)');
  expect(drink).toHaveNthReturnedWith(2, 'La Croix (Orange)');
});
```

:::note

The nth argument must be positive integer starting from 1.

:::

### `.toHaveLength(number)`

Use `.toHaveLength` to check that an object has a `.length` property and it is set to a certain numeric value.

This is especially useful for checking arrays or strings size.

```js
expect([1, 2, 3]).toHaveLength(3);
expect('abc').toHaveLength(3);
expect('').not.toHaveLength(5);
```

### `.toHaveProperty(keyPath, value?)`

Use `.toHaveProperty` to check if property at provided reference `keyPath` exists for an object. For checking deeply nested properties in an object you may use [dot notation](https://developer.mozilla.org/en/docs/Web/JavaScript/Reference/Operators/Property_accessors) or an array containing the keyPath for deep references.

You can provide an optional `value` argument to compare the received property value (recursively for all properties of object instances, also known as deep equality, like the `toEqual` matcher).

The following example contains a `houseForSale` object with nested properties. We are using `toHaveProperty` to check for the existence and values of various properties in the object.

```js
// Object containing house features to be tested
const houseForSale = {
  bath: true,
  bedrooms: 4,
  kitchen: {
    amenities: ['oven', 'stove', 'washer'],
    area: 20,
    wallColor: 'white',
    'nice.oven': true,
  },
  'ceiling.height': 2,
};

test('this house has my desired features', () => {
  // Example Referencing
  expect(houseForSale).toHaveProperty('bath');
  expect(houseForSale).toHaveProperty('bedrooms', 4);

  expect(houseForSale).not.toHaveProperty('pool');

  // Deep referencing using dot notation
  expect(houseForSale).toHaveProperty('kitchen.area', 20);
  expect(houseForSale).toHaveProperty('kitchen.amenities', [
    'oven',
    'stove',
    'washer',
  ]);

  expect(houseForSale).not.toHaveProperty('kitchen.open');

  // Deep referencing using an array containing the keyPath
  expect(houseForSale).toHaveProperty(['kitchen', 'area'], 20);
  expect(houseForSale).toHaveProperty(
    ['kitchen', 'amenities'],
    ['oven', 'stove', 'washer'],
  );
  expect(houseForSale).toHaveProperty(['kitchen', 'amenities', 0], 'oven');
  expect(houseForSale).toHaveProperty(['kitchen', 'nice.oven']);
  expect(houseForSale).not.toHaveProperty(['kitchen', 'open']);

  // Referencing keys with dot in the key itself
  expect(houseForSale).toHaveProperty(['ceiling.height'], 'tall');
});
```

### `.toBeCloseTo(number, numDigits?)`

Use `toBeCloseTo` to compare floating point numbers for approximate equality.

The optional `numDigits` argument limits the number of digits to check **after** the decimal point. For the default value `2`, the test criterion is `Math.abs(expected - received) < 0.005` (that is, `10 ** -2 / 2`).

Intuitive equality comparisons often fail, because arithmetic on decimal (base 10) values often have rounding errors in limited precision binary (base 2) representation. For example, this test fails:

```js
test('adding works sanely with decimals', () => {
  expect(0.2 + 0.1).toBe(0.3); // Fails!
});
```

It fails because in JavaScript, `0.2 + 0.1` is actually `0.30000000000000004`.

For example, this test passes with a precision of 5 digits:

```js
test('adding works sanely with decimals', () => {
  expect(0.2 + 0.1).toBeCloseTo(0.3, 5);
});
```

Because floating point errors are the problem that `toBeCloseTo` solves, it does not support big integer values.

### `.toBeDefined()`

Use `.toBeDefined` to check that a variable is not undefined. For example, if you want to check that a function `fetchNewFlavorIdea()` returns _something_, you can write:

```js
test('there is a new flavor idea', () => {
  expect(fetchNewFlavorIdea()).toBeDefined();
});
```

You could write `expect(fetchNewFlavorIdea()).not.toBe(undefined)`, but it's better practice to avoid referring to `undefined` directly in your code.

### `.toBeFalsy()`

Use `.toBeFalsy` when you don't care what a value is and you want to ensure a value is false in a boolean context. For example, let's say you have some application code that looks like:

```js
drinkSomeLaCroix();
if (!getErrors()) {
  drinkMoreLaCroix();
}
```

You may not care what `getErrors` returns, specifically - it might return `false`, `null`, or `0`, and your code would still work. So if you want to test there are no errors after drinking some La Croix, you could write:

```js
test('drinking La Croix does not lead to errors', () => {
  drinkSomeLaCroix();
  expect(getErrors()).toBeFalsy();
});
```

In JavaScript, there are six falsy values: `false`, `0`, `''`, `null`, `undefined`, and `NaN`. Everything else is truthy.

### `.toBeGreaterThan(number | bigint)`

Use `toBeGreaterThan` to compare `received > expected` for number or big integer values. For example, test that `ouncesPerCan()` returns a value of more than 10 ounces:

```js
test('ounces per can is more than 10', () => {
  expect(ouncesPerCan()).toBeGreaterThan(10);
});
```

### `.toBeGreaterThanOrEqual(number | bigint)`

Use `toBeGreaterThanOrEqual` to compare `received >= expected` for number or big integer values. For example, test that `ouncesPerCan()` returns a value of at least 12 ounces:

```js
test('ounces per can is at least 12', () => {
  expect(ouncesPerCan()).toBeGreaterThanOrEqual(12);
});
```

### `.toBeLessThan(number | bigint)`

Use `toBeLessThan` to compare `received < expected` for number or big integer values. For example, test that `ouncesPerCan()` returns a value of less than 20 ounces:

```js
test('ounces per can is less than 20', () => {
  expect(ouncesPerCan()).toBeLessThan(20);
});
```

### `.toBeLessThanOrEqual(number | bigint)`

Use `toBeLessThanOrEqual` to compare `received <= expected` for number or big integer values. For example, test that `ouncesPerCan()` returns a value of at most 12 ounces:

```js
test('ounces per can is at most 12', () => {
  expect(ouncesPerCan()).toBeLessThanOrEqual(12);
});
```

### `.toBeInstanceOf(Class)`

Use `.toBeInstanceOf(Class)` to check that an object is an instance of a class. This matcher uses `instanceof` underneath.

```js
class A {}

expect(new A()).toBeInstanceOf(A);
expect(() => {}).toBeInstanceOf(Function);
expect(new A()).toBeInstanceOf(Function); // throws
```

### `.toBeNull()`

`.toBeNull()` is the same as `.toBe(null)` but the error messages are a bit nicer. So use `.toBeNull()` when you want to check that something is null.

```js
function bloop() {
  return null;
}

test('bloop returns null', () => {
  expect(bloop()).toBeNull();
});
```

### `.toBeTruthy()`

Use `.toBeTruthy` when you don't care what a value is and you want to ensure a value is true in a boolean context. For example, let's say you have some application code that looks like:

```js
drinkSomeLaCroix();
if (thirstInfo()) {
  drinkMoreLaCroix();
}
```

You may not care what `thirstInfo` returns, specifically - it might return `true` or a complex object, and your code would still work. So if you want to test that `thirstInfo` will be truthy after drinking some La Croix, you could write:

```js
test('drinking La Croix leads to having thirst info', () => {
  drinkSomeLaCroix();
  expect(thirstInfo()).toBeTruthy();
});
```

In JavaScript, there are six falsy values: `false`, `0`, `''`, `null`, `undefined`, and `NaN`. Everything else is truthy.

### `.toBeUndefined()`

Use `.toBeUndefined` to check that a variable is undefined. For example, if you want to check that a function `bestDrinkForFlavor(flavor)` returns `undefined` for the `'octopus'` flavor, because there is no good octopus-flavored drink:

```js
test('the best drink for octopus flavor is undefined', () => {
  expect(bestDrinkForFlavor('octopus')).toBeUndefined();
});
```

You could write `expect(bestDrinkForFlavor('octopus')).toBe(undefined)`, but it's better practice to avoid referring to `undefined` directly in your code.

### `.toBeNaN()`

Use `.toBeNaN` when checking a value is `NaN`.

```js
test('passes when value is NaN', () => {
  expect(NaN).toBeNaN();
  expect(1).not.toBeNaN();
});
```

### `.toContain(item)`

Use `.toContain` when you want to check that an item is in an array. For testing the items in the array, this uses `===`, a strict equality check. `.toContain` can also check whether a string is a substring of another string.

For example, if `getAllFlavors()` returns an array of flavors and you want to be sure that `lime` is in there, you can write:

```js
test('the flavor list contains lime', () => {
  expect(getAllFlavors()).toContain('lime');
});
```

This matcher also accepts others iterables such as strings, sets, node lists and HTML collections.

### `.toContainEqual(item)`

Use `.toContainEqual` when you want to check that an item with a specific structure and values is contained in an array. For testing the items in the array, this matcher recursively checks the equality of all fields, rather than checking for object identity.

```js
describe('my beverage', () => {
  test('is delicious and not sour', () => {
    const myBeverage = {delicious: true, sour: false};
    expect(myBeverages()).toContainEqual(myBeverage);
  });
});
```

### `.toEqual(value)`

Use `.toEqual` to compare recursively all properties of object instances (also known as "deep" equality). It calls `Object.is` to compare primitive values, which is even better for testing than `===` strict equality operator.

For example, `.toEqual` and `.toBe` behave differently in this test suite, so all the tests pass:

```js
const can1 = {
  flavor: 'grapefruit',
  ounces: 12,
};
const can2 = {
  flavor: 'grapefruit',
  ounces: 12,
};

describe('the La Croix cans on my desk', () => {
  test('have all the same properties', () => {
    expect(can1).toEqual(can2);
  });
  test('are not the exact same can', () => {
    expect(can1).not.toBe(can2);
  });
});
```

:::tip

<<<<<<< HEAD
`toEqual` ignores object keys with `undefined` properties, `undefined` array items, array sparseness, or object type mismatch. To take these into account use [`.toStrictEqual`](#tostrictequalvalue) instead.

:::

:::info

=======
>>>>>>> f9b675d3
`.toEqual` won't perform a _deep equality_ check for two errors. Only the `message` property of an Error is considered for equality. It is recommended to use the `.toThrow` matcher for testing against errors.

:::

If differences between properties do not help you to understand why a test fails, especially if the report is large, then you might move the comparison into the `expect` function. For example, use `equals` method of `Buffer` class to assert whether or not buffers contain the same content:

- rewrite `expect(received).toEqual(expected)` as `expect(received.equals(expected)).toBe(true)`
- rewrite `expect(received).not.toEqual(expected)` as `expect(received.equals(expected)).toBe(false)`

### `.toMatch(regexp | string)`

Use `.toMatch` to check that a string matches a regular expression.

For example, you might not know what exactly `essayOnTheBestFlavor()` returns, but you know it's a really long string, and the substring `grapefruit` should be in there somewhere. You can test this with:

```js
describe('an essay on the best flavor', () => {
  test('mentions grapefruit', () => {
    expect(essayOnTheBestFlavor()).toMatch(/grapefruit/);
    expect(essayOnTheBestFlavor()).toMatch(new RegExp('grapefruit'));
  });
});
```

This matcher also accepts a string, which it will try to match:

```js
describe('grapefruits are healthy', () => {
  test('grapefruits are a fruit', () => {
    expect('grapefruits').toMatch('fruit');
  });
});
```

### `.toMatchObject(object)`

Use `.toMatchObject` to check that a JavaScript object matches a subset of the properties of an object. It will match received objects with properties that are **not** in the expected object.

You can also pass an array of objects, in which case the method will return true only if each object in the received array matches (in the `toMatchObject` sense described above) the corresponding object in the expected array. This is useful if you want to check that two arrays match in their number of elements, as opposed to `arrayContaining`, which allows for extra elements in the received array.

You can match properties against values or against matchers.

```js
const houseForSale = {
  bath: true,
  bedrooms: 4,
  kitchen: {
    amenities: ['oven', 'stove', 'washer'],
    area: 20,
    wallColor: 'white',
  },
};
const desiredHouse = {
  bath: true,
  kitchen: {
    amenities: ['oven', 'stove', 'washer'],
    wallColor: expect.stringMatching(/white|yellow/),
  },
};

test('the house has my desired features', () => {
  expect(houseForSale).toMatchObject(desiredHouse);
});
```

```js
describe('toMatchObject applied to arrays', () => {
  test('the number of elements must match exactly', () => {
    expect([{foo: 'bar'}, {baz: 1}]).toMatchObject([{foo: 'bar'}, {baz: 1}]);
  });

  test('.toMatchObject is called for each elements, so extra object properties are okay', () => {
    expect([{foo: 'bar'}, {baz: 1, extra: 'quux'}]).toMatchObject([
      {foo: 'bar'},
      {baz: 1},
    ]);
  });
});
```

### `.toMatchSnapshot(propertyMatchers?, hint?)`

This ensures that a value matches the most recent snapshot. Check out [the Snapshot Testing guide](SnapshotTesting.md) for more information.

You can provide an optional `propertyMatchers` object argument, which has asymmetric matchers as values of a subset of expected properties, **if** the received value will be an **object** instance. It is like `toMatchObject` with flexible criteria for a subset of properties, followed by a snapshot test as exact criteria for the rest of the properties.

You can provide an optional `hint` string argument that is appended to the test name. Although Jest always appends a number at the end of a snapshot name, short descriptive hints might be more useful than numbers to differentiate **multiple** snapshots in a **single** `it` or `test` block. Jest sorts snapshots by name in the corresponding `.snap` file.

### `.toMatchInlineSnapshot(propertyMatchers?, inlineSnapshot)`

Ensures that a value matches the most recent snapshot.

You can provide an optional `propertyMatchers` object argument, which has asymmetric matchers as values of a subset of expected properties, **if** the received value will be an **object** instance. It is like `toMatchObject` with flexible criteria for a subset of properties, followed by a snapshot test as exact criteria for the rest of the properties.

Jest adds the `inlineSnapshot` string argument to the matcher in the test file (instead of an external `.snap` file) the first time that the test runs.

Check out the section on [Inline Snapshots](SnapshotTesting.md#inline-snapshots) for more info.

### `.toStrictEqual(value)`

Use `.toStrictEqual` to test that objects have the same structure and type.

Differences from `.toEqual`:

- keys with `undefined` properties are checked, e.g. `{a: undefined, b: 2}` will not equal `{b: 2}`;
- `undefined` items are taken into account, e.g. `[2]` will not equal `[2, undefined]`;
- array sparseness is checked, e.g. `[, 1]` will not equal `[undefined, 1]`;
- object types are checked, e.g. a class instance with fields `a` and `b` will not equal a literal object with fields `a` and `b`.

```js
class LaCroix {
  constructor(flavor) {
    this.flavor = flavor;
  }
}

describe('the La Croix cans on my desk', () => {
  test('are not semantically the same', () => {
    expect(new LaCroix('lemon')).toEqual({flavor: 'lemon'});
    expect(new LaCroix('lemon')).not.toStrictEqual({flavor: 'lemon'});
  });
});
```

### `.toThrow(error?)`

Also under the alias: `.toThrowError(error?)`

Use `.toThrow` to test that a function throws when it is called. For example, if we want to test that `drinkFlavor('octopus')` throws, because octopus flavor is too disgusting to drink, we could write:

```js
test('throws on octopus', () => {
  expect(() => {
    drinkFlavor('octopus');
  }).toThrow();
});
```

:::tip

You must wrap the code in a function, otherwise the error will not be caught and the assertion will fail.

:::

You can provide an optional argument to test that a specific error is thrown:

- regular expression: error message **matches** the pattern
- string: error message **includes** the substring
- error object: error message is **equal to** the message property of the object
- error class: error object is **instance of** class

For example, let's say that `drinkFlavor` is coded like this:

```js
function drinkFlavor(flavor) {
  if (flavor == 'octopus') {
    throw new DisgustingFlavorError('yuck, octopus flavor');
  }
  // Do some other stuff
}
```

We could test this error gets thrown in several ways:

```js
test('throws on octopus', () => {
  function drinkOctopus() {
    drinkFlavor('octopus');
  }

  // Test that the error message says "yuck" somewhere: these are equivalent
  expect(drinkOctopus).toThrow(/yuck/);
  expect(drinkOctopus).toThrow('yuck');

  // Test the exact error message
  expect(drinkOctopus).toThrow(/^yuck, octopus flavor$/);
  expect(drinkOctopus).toThrow(new Error('yuck, octopus flavor'));

  // Test that we get a DisgustingFlavorError
  expect(drinkOctopus).toThrow(DisgustingFlavorError);
});
```

### `.toThrowErrorMatchingSnapshot(hint?)`

Use `.toThrowErrorMatchingSnapshot` to test that a function throws an error matching the most recent snapshot when it is called.

You can provide an optional `hint` string argument that is appended to the test name. Although Jest always appends a number at the end of a snapshot name, short descriptive hints might be more useful than numbers to differentiate **multiple** snapshots in a **single** `it` or `test` block. Jest sorts snapshots by name in the corresponding `.snap` file.

For example, let's say you have a `drinkFlavor` function that throws whenever the flavor is `'octopus'`, and is coded like this:

```js
function drinkFlavor(flavor) {
  if (flavor == 'octopus') {
    throw new DisgustingFlavorError('yuck, octopus flavor');
  }
  // Do some other stuff
}
```

The test for this function will look this way:

```js
test('throws on octopus', () => {
  function drinkOctopus() {
    drinkFlavor('octopus');
  }

  expect(drinkOctopus).toThrowErrorMatchingSnapshot();
});
```

And it will generate the following snapshot:

```js
exports[`drinking flavors throws on octopus 1`] = `"yuck, octopus flavor"`;
```

Check out [React Tree Snapshot Testing](/blog/2016/07/27/jest-14) for more information on snapshot testing.

### `.toThrowErrorMatchingInlineSnapshot(inlineSnapshot)`

Use `.toThrowErrorMatchingInlineSnapshot` to test that a function throws an error matching the most recent snapshot when it is called.

Jest adds the `inlineSnapshot` string argument to the matcher in the test file (instead of an external `.snap` file) the first time that the test runs.

Check out the section on [Inline Snapshots](SnapshotTesting.md#inline-snapshots) for more info.<|MERGE_RESOLUTION|>--- conflicted
+++ resolved
@@ -91,8 +91,6 @@
 }
 ```
 
-:::
-
 If you want to move the typings to a separate file (e.g. `types/jest/index.d.ts`), you may need to an export, e.g.:
 
 ```ts
@@ -105,6 +103,8 @@
 }
 export {};
 ```
+
+:::
 
 #### Async Matchers
 
@@ -1212,15 +1212,12 @@
 
 :::tip
 
-<<<<<<< HEAD
 `toEqual` ignores object keys with `undefined` properties, `undefined` array items, array sparseness, or object type mismatch. To take these into account use [`.toStrictEqual`](#tostrictequalvalue) instead.
 
 :::
 
 :::info
 
-=======
->>>>>>> f9b675d3
 `.toEqual` won't perform a _deep equality_ check for two errors. Only the `message` property of an Error is considered for equality. It is recommended to use the `.toThrow` matcher for testing against errors.
 
 :::
