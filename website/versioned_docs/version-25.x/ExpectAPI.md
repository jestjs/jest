---
id: expect
title: Expect
---

When you're writing tests, you often need to check that values meet certain conditions. `expect` gives you access to a number of "matchers" that let you validate different things.

For additional Jest matchers maintained by the Jest Community check out [`jest-extended`](https://github.com/jest-community/jest-extended).

## Methods

import TOCInline from "@theme/TOCInline"

<TOCInline toc={toc[toc.length - 1].children}/>

---

## Reference

### `expect(value)`

The `expect` function is used every time you want to test a value. You will rarely call `expect` by itself. Instead, you will use `expect` along with a "matcher" function to assert something about a value.

It's easier to understand this with an example. Let's say you have a method `bestLaCroixFlavor()` which is supposed to return the string `'grapefruit'`. Here's how you would test that:

```js
test('the best flavor is grapefruit', () => {
  expect(bestLaCroixFlavor()).toBe('grapefruit');
});
```

In this case, `toBe` is the matcher function. There are a lot of different matcher functions, documented below, to help you test different things.

The argument to `expect` should be the value that your code produces, and any argument to the matcher should be the correct value. If you mix them up, your tests will still work, but the error messages on failing tests will look strange.

### `expect.extend(matchers)`

You can use `expect.extend` to add your own matchers to Jest. For example, let's say that you're testing a number utility library and you're frequently asserting that numbers appear within particular ranges of other numbers. You could abstract that into a `toBeWithinRange` matcher:

```js
expect.extend({
  toBeWithinRange(received, floor, ceiling) {
    const pass = received >= floor && received <= ceiling;
    if (pass) {
      return {
        message: () =>
          `expected ${received} not to be within range ${floor} - ${ceiling}`,
        pass: true,
      };
    } else {
      return {
        message: () =>
          `expected ${received} to be within range ${floor} - ${ceiling}`,
        pass: false,
      };
    }
  },
});

test('numeric ranges', () => {
  expect(100).toBeWithinRange(90, 110);
  expect(101).not.toBeWithinRange(0, 100);
  expect({apples: 6, bananas: 3}).toEqual({
    apples: expect.toBeWithinRange(1, 10),
    bananas: expect.not.toBeWithinRange(11, 20),
  });
});
```

_Note_: In TypeScript, when using `@types/jest` for example, you can declare the new `toBeWithinRange` matcher like this:

```ts
declare global {
  namespace jest {
    interface Matchers<R> {
      toBeWithinRange(a: number, b: number): R;
    }
  }
}
```

#### Async Matchers

`expect.extend` also supports async matchers. Async matchers return a Promise so you will need to await the returned value. Let's use an example matcher to illustrate the usage of them. We are going to implement a matcher called `toBeDivisibleByExternalValue`, where the divisible number is going to be pulled from an external source.

```js
expect.extend({
  async toBeDivisibleByExternalValue(received) {
    const externalValue = await getExternalValueFromRemoteSource();
    const pass = received % externalValue == 0;
    if (pass) {
      return {
        message: () =>
          `expected ${received} not to be divisible by ${externalValue}`,
        pass: true,
      };
    } else {
      return {
        message: () =>
          `expected ${received} to be divisible by ${externalValue}`,
        pass: false,
      };
    }
  },
});

test('is divisible by external value', async () => {
  await expect(100).toBeDivisibleByExternalValue();
  await expect(101).not.toBeDivisibleByExternalValue();
});
```

#### Custom Matchers API

Matchers should return an object (or a Promise of an object) with two keys. `pass` indicates whether there was a match or not, and `message` provides a function with no arguments that returns an error message in case of failure. Thus, when `pass` is false, `message` should return the error message for when `expect(x).yourMatcher()` fails. And when `pass` is true, `message` should return the error message for when `expect(x).not.yourMatcher()` fails.

Matchers are called with the argument passed to `expect(x)` followed by the arguments passed to `.yourMatcher(y, z)`:

```js
expect.extend({
  yourMatcher(x, y, z) {
    return {
      pass: true,
      message: () => '',
    };
  },
});
```

These helper functions and properties can be found on `this` inside a custom matcher:

#### `this.isNot`

A boolean to let you know this matcher was called with the negated `.not` modifier allowing you to display a clear and correct matcher hint (see example code).

#### `this.promise`

A string allowing you to display a clear and correct matcher hint:

- `'rejects'` if matcher was called with the promise `.rejects` modifier
- `'resolves'` if matcher was called with the promise `.resolves` modifier
- `''` if matcher was not called with a promise modifier

#### `this.equals(a, b)`

This is a deep-equality function that will return `true` if two objects have the same values (recursively).

#### `this.expand`

A boolean to let you know this matcher was called with an `expand` option. When Jest is called with the `--expand` flag, `this.expand` can be used to determine if Jest is expected to show full diffs and errors.

#### `this.utils`

There are a number of helpful tools exposed on `this.utils` primarily consisting of the exports from [`jest-matcher-utils`](https://github.com/facebook/jest/tree/master/packages/jest-matcher-utils).

The most useful ones are `matcherHint`, `printExpected` and `printReceived` to format the error messages nicely. For example, take a look at the implementation for the `toBe` matcher:

```js
const diff = require('jest-diff');
expect.extend({
  toBe(received, expected) {
    const options = {
      comment: 'Object.is equality',
      isNot: this.isNot,
      promise: this.promise,
    };

    const pass = Object.is(received, expected);

    const message = pass
      ? () =>
          this.utils.matcherHint('toBe', undefined, undefined, options) +
          '\n\n' +
          `Expected: not ${this.utils.printExpected(expected)}\n` +
          `Received: ${this.utils.printReceived(received)}`
      : () => {
          const diffString = diff(expected, received, {
            expand: this.expand,
          });
          return (
            this.utils.matcherHint('toBe', undefined, undefined, options) +
            '\n\n' +
            (diffString && diffString.includes('- Expect')
              ? `Difference:\n\n${diffString}`
              : `Expected: ${this.utils.printExpected(expected)}\n` +
                `Received: ${this.utils.printReceived(received)}`)
          );
        };

    return {actual: received, message, pass};
  },
});
```

This will print something like this:

```bash
  expect(received).toBe(expected)

    Expected value to be (using Object.is):
      "banana"
    Received:
      "apple"
```

When an assertion fails, the error message should give as much signal as necessary to the user so they can resolve their issue quickly. You should craft a precise failure message to make sure users of your custom assertions have a good developer experience.

#### Custom snapshot matchers

To use snapshot testing inside of your custom matcher you can import `jest-snapshot` and use it from within your matcher.

Here's a snapshot matcher that trims a string to store for a given length, `.toMatchTrimmedSnapshot(length)`:

```js
const {toMatchSnapshot} = require('jest-snapshot');

expect.extend({
  toMatchTrimmedSnapshot(received, length) {
    return toMatchSnapshot.call(
      this,
      received.substring(0, length),
      'toMatchTrimmedSnapshot',
    );
  },
});

it('stores only 10 characters', () => {
  expect('extra long string oh my gerd').toMatchTrimmedSnapshot(10);
});

/*
Stored snapshot will look like:

exports[`stores only 10 characters: toMatchTrimmedSnapshot 1`] = `"extra long"`;
*/
```

It's also possible to create custom matchers for inline snapshots, the snapshots will be correctly added to the custom matchers. However, inline snapshot will always try to append to the first argument or the second when the first argument is the property matcher, so it's not possible to accept custom arguments in the custom matchers.

```js
const {toMatchInlineSnapshot} = require('jest-snapshot');

expect.extend({
  toMatchTrimmedInlineSnapshot(received) {
    return toMatchInlineSnapshot.call(this, received.substring(0, 10));
  },
});

it('stores only 10 characters', () => {
  expect('extra long string oh my gerd').toMatchTrimmedInlineSnapshot();
  /*
  The snapshot will be added inline like
  expect('extra long string oh my gerd').toMatchTrimmedInlineSnapshot(
    `"extra long"`
  );
  */
});
```

<<<<<<< HEAD
#### async

If your custom inline snapshot matcher is async i.e. uses `async`-`await` you might encounter an error like "Multiple inline snapshots for the same call are not supported". Jest needs additional context information to find where the custom inline snapshot matcher was used to update the snapshots properly.

```js
const {toMatchInlineSnapshot} = require('jest-snapshot');

expect.extend({
  async toMatchObservationInlineSnapshot(fn, ...rest) {
    // The error (and its stacktrace) must be created before any `await`
    this.error = new Error();

    // The implementation of `observe` doesn't matter.
    // It only matters that the custom snapshot matcher is async.
    const observation = await observe(async () => {
      await fn();
    });

    return toMatchInlineSnapshot.call(this, recording, ...rest);
  },
});

it('observes something', async () => {
  await expect(async () => {
    return 'async action';
  }).toMatchTrimmedInlineSnapshot();
  /*
  The snapshot will be added inline like
  await expect(async () => {
    return 'async action';
  }).toMatchTrimmedInlineSnapshot(`"async action"`);
  */
});
```

#### Bail out

Usually `jest` tries to match every snapshot that is expected in a test.

Sometimes it might not make sense to continue the test if a prior snapshot failed. For example, when you make snapshots of a state-machine after various transitions you can abort the test once one transition produced the wrong state.

In that case you can implement a custom snapshot matcher that throws on the first mismatch instead of collecting every mismatch.

```js
const {toMatchInlineSnapshot} = require('jest-snapshot');

expect.extend({
  toMatchStateInlineSnapshot(...args) {
    this.dontThrow = () => {};

    return toMatchInlineSnapshot.call(this, ...args);
  },
});

let state = 'initial';

function transition() {
  // Typo in the implementation should cause the test to fail
  if (state === 'INITIAL') {
    state = 'pending';
  } else if (state === 'pending') {
    state = 'done';
  }
}

it('transitions as expected', () => {
  expect(state).toMatchStateInlineSnapshot(`"initial"`);

  transition();
  // Already produces a mismatch. No point in continuing the test.
  expect(state).toMatchStateInlineSnapshot(`"loading"`);

  transition();
  expect(state).toMatchStateInlineSnapshot(`"done"`);
});
```

=======
>>>>>>> bdd6282c
### `expect.anything()`

`expect.anything()` matches anything but `null` or `undefined`. You can use it inside `toEqual` or `toBeCalledWith` instead of a literal value. For example, if you want to check that a mock function is called with a non-null argument:

```js
test('map calls its argument with a non-null argument', () => {
  const mock = jest.fn();
  [1].map(x => mock(x));
  expect(mock).toBeCalledWith(expect.anything());
});
```

### `expect.any(constructor)`

`expect.any(constructor)` matches anything that was created with the given constructor. You can use it inside `toEqual` or `toBeCalledWith` instead of a literal value. For example, if you want to check that a mock function is called with a number:

```js
function randocall(fn) {
  return fn(Math.floor(Math.random() * 6 + 1));
}

test('randocall calls its callback with a number', () => {
  const mock = jest.fn();
  randocall(mock);
  expect(mock).toBeCalledWith(expect.any(Number));
});
```

### `expect.arrayContaining(array)`

`expect.arrayContaining(array)` matches a received array which contains all of the elements in the expected array. That is, the expected array is a **subset** of the received array. Therefore, it matches a received array which contains elements that are **not** in the expected array.

You can use it instead of a literal value:

- in `toEqual` or `toBeCalledWith`
- to match a property in `objectContaining` or `toMatchObject`

```js
describe('arrayContaining', () => {
  const expected = ['Alice', 'Bob'];
  it('matches even if received contains additional elements', () => {
    expect(['Alice', 'Bob', 'Eve']).toEqual(expect.arrayContaining(expected));
  });
  it('does not match if received does not contain expected elements', () => {
    expect(['Bob', 'Eve']).not.toEqual(expect.arrayContaining(expected));
  });
});
```

```js
describe('Beware of a misunderstanding! A sequence of dice rolls', () => {
  const expected = [1, 2, 3, 4, 5, 6];
  it('matches even with an unexpected number 7', () => {
    expect([4, 1, 6, 7, 3, 5, 2, 5, 4, 6]).toEqual(
      expect.arrayContaining(expected),
    );
  });
  it('does not match without an expected number 2', () => {
    expect([4, 1, 6, 7, 3, 5, 7, 5, 4, 6]).not.toEqual(
      expect.arrayContaining(expected),
    );
  });
});
```

### `expect.assertions(number)`

`expect.assertions(number)` verifies that a certain number of assertions are called during a test. This is often useful when testing asynchronous code, in order to make sure that assertions in a callback actually got called.

For example, let's say that we have a function `doAsync` that receives two callbacks `callback1` and `callback2`, it will asynchronously call both of them in an unknown order. We can test this with:

```js
test('doAsync calls both callbacks', () => {
  expect.assertions(2);
  function callback1(data) {
    expect(data).toBeTruthy();
  }
  function callback2(data) {
    expect(data).toBeTruthy();
  }

  doAsync(callback1, callback2);
});
```

The `expect.assertions(2)` call ensures that both callbacks actually get called.

### `expect.hasAssertions()`

`expect.hasAssertions()` verifies that at least one assertion is called during a test. This is often useful when testing asynchronous code, in order to make sure that assertions in a callback actually got called.

For example, let's say that we have a few functions that all deal with state. `prepareState` calls a callback with a state object, `validateState` runs on that state object, and `waitOnState` returns a promise that waits until all `prepareState` callbacks complete. We can test this with:

```js
test('prepareState prepares a valid state', () => {
  expect.hasAssertions();
  prepareState(state => {
    expect(validateState(state)).toBeTruthy();
  });
  return waitOnState();
});
```

The `expect.hasAssertions()` call ensures that the `prepareState` callback actually gets called.

### `expect.not.arrayContaining(array)`

`expect.not.arrayContaining(array)` matches a received array which does not contain all of the elements in the expected array. That is, the expected array **is not a subset** of the received array.

It is the inverse of `expect.arrayContaining`.

```js
describe('not.arrayContaining', () => {
  const expected = ['Samantha'];

  it('matches if the actual array does not contain the expected elements', () => {
    expect(['Alice', 'Bob', 'Eve']).toEqual(
      expect.not.arrayContaining(expected),
    );
  });
});
```

### `expect.not.objectContaining(object)`

`expect.not.objectContaining(object)` matches any received object that does not recursively match the expected properties. That is, the expected object **is not a subset** of the received object. Therefore, it matches a received object which contains properties that are **not** in the expected object.

It is the inverse of `expect.objectContaining`.

```js
describe('not.objectContaining', () => {
  const expected = {foo: 'bar'};

  it('matches if the actual object does not contain expected key: value pairs', () => {
    expect({bar: 'baz'}).toEqual(expect.not.objectContaining(expected));
  });
});
```

### `expect.not.stringContaining(string)`

`expect.not.stringContaining(string)` matches the received value if it is not a string or if it is a string that does not contain the exact expected string.

It is the inverse of `expect.stringContaining`.

```js
describe('not.stringContaining', () => {
  const expected = 'Hello world!';

  it('matches if the received value does not contain the expected substring', () => {
    expect('How are you?').toEqual(expect.not.stringContaining(expected));
  });
});
```

### `expect.not.stringMatching(string | regexp)`

`expect.not.stringMatching(string | regexp)` matches the received value if it is not a string or if it is a string that does not match the expected string or regular expression.

It is the inverse of `expect.stringMatching`.

```js
describe('not.stringMatching', () => {
  const expected = /Hello world!/;

  it('matches if the received value does not match the expected regex', () => {
    expect('How are you?').toEqual(expect.not.stringMatching(expected));
  });
});
```

### `expect.objectContaining(object)`

`expect.objectContaining(object)` matches any received object that recursively matches the expected properties. That is, the expected object is a **subset** of the received object. Therefore, it matches a received object which contains properties that **are present** in the expected object.

Instead of literal property values in the expected object, you can use matchers, `expect.anything()`, and so on.

For example, let's say that we expect an `onPress` function to be called with an `Event` object, and all we need to verify is that the event has `event.x` and `event.y` properties. We can do that with:

```js
test('onPress gets called with the right thing', () => {
  const onPress = jest.fn();
  simulatePresses(onPress);
  expect(onPress).toBeCalledWith(
    expect.objectContaining({
      x: expect.any(Number),
      y: expect.any(Number),
    }),
  );
});
```

### `expect.stringContaining(string)`

`expect.stringContaining(string)` matches the received value if it is a string that contains the exact expected string.

### `expect.stringMatching(string | regexp)`

`expect.stringMatching(string | regexp)` matches the received value if it is a string that matches the expected string or regular expression.

You can use it instead of a literal value:

- in `toEqual` or `toBeCalledWith`
- to match an element in `arrayContaining`
- to match a property in `objectContaining` or `toMatchObject`

This example also shows how you can nest multiple asymmetric matchers, with `expect.stringMatching` inside the `expect.arrayContaining`.

```js
describe('stringMatching in arrayContaining', () => {
  const expected = [
    expect.stringMatching(/^Alic/),
    expect.stringMatching(/^[BR]ob/),
  ];
  it('matches even if received contains additional elements', () => {
    expect(['Alicia', 'Roberto', 'Evelina']).toEqual(
      expect.arrayContaining(expected),
    );
  });
  it('does not match if received does not contain expected elements', () => {
    expect(['Roberto', 'Evelina']).not.toEqual(
      expect.arrayContaining(expected),
    );
  });
});
```

### `expect.addSnapshotSerializer(serializer)`

You can call `expect.addSnapshotSerializer` to add a module that formats application-specific data structures.

For an individual test file, an added module precedes any modules from `snapshotSerializers` configuration, which precede the default snapshot serializers for built-in JavaScript types and for React elements. The last module added is the first module tested.

```js
import serializer from 'my-serializer-module';
expect.addSnapshotSerializer(serializer);

// affects expect(value).toMatchSnapshot() assertions in the test file
```

If you add a snapshot serializer in individual test files instead of adding it to `snapshotSerializers` configuration:

- You make the dependency explicit instead of implicit.
- You avoid limits to configuration that might cause you to eject from [create-react-app](https://github.com/facebookincubator/create-react-app).

See [configuring Jest](Configuration.md#snapshotserializers-arraystring) for more information.

### `.not`

If you know how to test something, `.not` lets you test its opposite. For example, this code tests that the best La Croix flavor is not coconut:

```js
test('the best flavor is not coconut', () => {
  expect(bestLaCroixFlavor()).not.toBe('coconut');
});
```

### `.resolves`

Use `resolves` to unwrap the value of a fulfilled promise so any other matcher can be chained. If the promise is rejected the assertion fails.

For example, this code tests that the promise resolves and that the resulting value is `'lemon'`:

```js
test('resolves to lemon', () => {
  // make sure to add a return statement
  return expect(Promise.resolve('lemon')).resolves.toBe('lemon');
});
```

Note that, since you are still testing promises, the test is still asynchronous. Hence, you will need to [tell Jest to wait](TestingAsyncCode.md#promises) by returning the unwrapped assertion.

Alternatively, you can use `async/await` in combination with `.resolves`:

```js
test('resolves to lemon', async () => {
  await expect(Promise.resolve('lemon')).resolves.toBe('lemon');
  await expect(Promise.resolve('lemon')).resolves.not.toBe('octopus');
});
```

### `.rejects`

Use `.rejects` to unwrap the reason of a rejected promise so any other matcher can be chained. If the promise is fulfilled the assertion fails.

For example, this code tests that the promise rejects with reason `'octopus'`:

```js
test('rejects to octopus', () => {
  // make sure to add a return statement
  return expect(Promise.reject(new Error('octopus'))).rejects.toThrow(
    'octopus',
  );
});
```

Note that, since you are still testing promises, the test is still asynchronous. Hence, you will need to [tell Jest to wait](TestingAsyncCode.md#promises) by returning the unwrapped assertion.

Alternatively, you can use `async/await` in combination with `.rejects`.

```js
test('rejects to octopus', async () => {
  await expect(Promise.reject(new Error('octopus'))).rejects.toThrow('octopus');
});
```

### `.toBe(value)`

Use `.toBe` to compare primitive values or to check referential identity of object instances. It calls `Object.is` to compare values, which is even better for testing than `===` strict equality operator.

For example, this code will validate some properties of the `can` object:

```js
const can = {
  name: 'pamplemousse',
  ounces: 12,
};

describe('the can', () => {
  test('has 12 ounces', () => {
    expect(can.ounces).toBe(12);
  });

  test('has a sophisticated name', () => {
    expect(can.name).toBe('pamplemousse');
  });
});
```

Don't use `.toBe` with floating-point numbers. For example, due to rounding, in JavaScript `0.2 + 0.1` is not strictly equal to `0.3`. If you have floating point numbers, try `.toBeCloseTo` instead.

Although the `.toBe` matcher **checks** referential identity, it **reports** a deep comparison of values if the assertion fails. If differences between properties do not help you to understand why a test fails, especially if the report is large, then you might move the comparison into the `expect` function. For example, to assert whether or not elements are the same instance:

- rewrite `expect(received).toBe(expected)` as `expect(Object.is(received, expected)).toBe(true)`
- rewrite `expect(received).not.toBe(expected)` as `expect(Object.is(received, expected)).toBe(false)`

### `.toHaveBeenCalled()`

Also under the alias: `.toBeCalled()`

Use `.toHaveBeenCalled` to ensure that a mock function got called.

For example, let's say you have a `drinkAll(drink, flavour)` function that takes a `drink` function and applies it to all available beverages. You might want to check that `drink` gets called for `'lemon'`, but not for `'octopus'`, because `'octopus'` flavour is really weird and why would anything be octopus-flavoured? You can do that with this test suite:

```js
function drinkAll(callback, flavour) {
  if (flavour !== 'octopus') {
    callback(flavour);
  }
}

describe('drinkAll', () => {
  test('drinks something lemon-flavoured', () => {
    const drink = jest.fn();
    drinkAll(drink, 'lemon');
    expect(drink).toHaveBeenCalled();
  });

  test('does not drink something octopus-flavoured', () => {
    const drink = jest.fn();
    drinkAll(drink, 'octopus');
    expect(drink).not.toHaveBeenCalled();
  });
});
```

### `.toHaveBeenCalledTimes(number)`

Also under the alias: `.toBeCalledTimes(number)`

Use `.toHaveBeenCalledTimes` to ensure that a mock function got called exact number of times.

For example, let's say you have a `drinkEach(drink, Array<flavor>)` function that takes a `drink` function and applies it to array of passed beverages. You might want to check that drink function was called exact number of times. You can do that with this test suite:

```js
test('drinkEach drinks each drink', () => {
  const drink = jest.fn();
  drinkEach(drink, ['lemon', 'octopus']);
  expect(drink).toHaveBeenCalledTimes(2);
});
```

### `.toHaveBeenCalledWith(arg1, arg2, ...)`

Also under the alias: `.toBeCalledWith()`

Use `.toHaveBeenCalledWith` to ensure that a mock function was called with specific arguments.

For example, let's say that you can register a beverage with a `register` function, and `applyToAll(f)` should apply the function `f` to all registered beverages. To make sure this works, you could write:

```js
test('registration applies correctly to orange La Croix', () => {
  const beverage = new LaCroix('orange');
  register(beverage);
  const f = jest.fn();
  applyToAll(f);
  expect(f).toHaveBeenCalledWith(beverage);
});
```

### `.toHaveBeenLastCalledWith(arg1, arg2, ...)`

Also under the alias: `.lastCalledWith(arg1, arg2, ...)`

If you have a mock function, you can use `.toHaveBeenLastCalledWith` to test what arguments it was last called with. For example, let's say you have a `applyToAllFlavors(f)` function that applies `f` to a bunch of flavors, and you want to ensure that when you call it, the last flavor it operates on is `'mango'`. You can write:

```js
test('applying to all flavors does mango last', () => {
  const drink = jest.fn();
  applyToAllFlavors(drink);
  expect(drink).toHaveBeenLastCalledWith('mango');
});
```

### `.toHaveBeenNthCalledWith(nthCall, arg1, arg2, ....)`

Also under the alias: `.nthCalledWith(nthCall, arg1, arg2, ...)`

If you have a mock function, you can use `.toHaveBeenNthCalledWith` to test what arguments it was nth called with. For example, let's say you have a `drinkEach(drink, Array<flavor>)` function that applies `f` to a bunch of flavors, and you want to ensure that when you call it, the first flavor it operates on is `'lemon'` and the second one is `'octopus'`. You can write:

```js
test('drinkEach drinks each drink', () => {
  const drink = jest.fn();
  drinkEach(drink, ['lemon', 'octopus']);
  expect(drink).toHaveBeenNthCalledWith(1, 'lemon');
  expect(drink).toHaveBeenNthCalledWith(2, 'octopus');
});
```

Note: the nth argument must be positive integer starting from 1.

### `.toHaveReturned()`

Also under the alias: `.toReturn()`

If you have a mock function, you can use `.toHaveReturned` to test that the mock function successfully returned (i.e., did not throw an error) at least one time. For example, let's say you have a mock `drink` that returns `true`. You can write:

```js
test('drinks returns', () => {
  const drink = jest.fn(() => true);

  drink();

  expect(drink).toHaveReturned();
});
```

### `.toHaveReturnedTimes(number)`

Also under the alias: `.toReturnTimes(number)`

Use `.toHaveReturnedTimes` to ensure that a mock function returned successfully (i.e., did not throw an error) an exact number of times. Any calls to the mock function that throw an error are not counted toward the number of times the function returned.

For example, let's say you have a mock `drink` that returns `true`. You can write:

```js
test('drink returns twice', () => {
  const drink = jest.fn(() => true);

  drink();
  drink();

  expect(drink).toHaveReturnedTimes(2);
});
```

### `.toHaveReturnedWith(value)`

Also under the alias: `.toReturnWith(value)`

Use `.toHaveReturnedWith` to ensure that a mock function returned a specific value.

For example, let's say you have a mock `drink` that returns the name of the beverage that was consumed. You can write:

```js
test('drink returns La Croix', () => {
  const beverage = {name: 'La Croix'};
  const drink = jest.fn(beverage => beverage.name);

  drink(beverage);

  expect(drink).toHaveReturnedWith('La Croix');
});
```

### `.toHaveLastReturnedWith(value)`

Also under the alias: `.lastReturnedWith(value)`

Use `.toHaveLastReturnedWith` to test the specific value that a mock function last returned. If the last call to the mock function threw an error, then this matcher will fail no matter what value you provided as the expected return value.

For example, let's say you have a mock `drink` that returns the name of the beverage that was consumed. You can write:

```js
test('drink returns La Croix (Orange) last', () => {
  const beverage1 = {name: 'La Croix (Lemon)'};
  const beverage2 = {name: 'La Croix (Orange)'};
  const drink = jest.fn(beverage => beverage.name);

  drink(beverage1);
  drink(beverage2);

  expect(drink).toHaveLastReturnedWith('La Croix (Orange)');
});
```

### `.toHaveNthReturnedWith(nthCall, value)`

Also under the alias: `.nthReturnedWith(nthCall, value)`

Use `.toHaveNthReturnedWith` to test the specific value that a mock function returned for the nth call. If the nth call to the mock function threw an error, then this matcher will fail no matter what value you provided as the expected return value.

For example, let's say you have a mock `drink` that returns the name of the beverage that was consumed. You can write:

```js
test('drink returns expected nth calls', () => {
  const beverage1 = {name: 'La Croix (Lemon)'};
  const beverage2 = {name: 'La Croix (Orange)'};
  const drink = jest.fn(beverage => beverage.name);

  drink(beverage1);
  drink(beverage2);

  expect(drink).toHaveNthReturnedWith(1, 'La Croix (Lemon)');
  expect(drink).toHaveNthReturnedWith(2, 'La Croix (Orange)');
});
```

Note: the nth argument must be positive integer starting from 1.

### `.toHaveLength(number)`

Use `.toHaveLength` to check that an object has a `.length` property and it is set to a certain numeric value.

This is especially useful for checking arrays or strings size.

```js
expect([1, 2, 3]).toHaveLength(3);
expect('abc').toHaveLength(3);
expect('').not.toHaveLength(5);
```

### `.toHaveProperty(keyPath, value?)`

Use `.toHaveProperty` to check if property at provided reference `keyPath` exists for an object. For checking deeply nested properties in an object you may use [dot notation](https://developer.mozilla.org/en/docs/Web/JavaScript/Reference/Operators/Property_accessors) or an array containing the keyPath for deep references.

You can provide an optional `value` argument to compare the received property value (recursively for all properties of object instances, also known as deep equality, like the `toEqual` matcher).

The following example contains a `houseForSale` object with nested properties. We are using `toHaveProperty` to check for the existence and values of various properties in the object.

```js
// Object containing house features to be tested
const houseForSale = {
  bath: true,
  bedrooms: 4,
  kitchen: {
    amenities: ['oven', 'stove', 'washer'],
    area: 20,
    wallColor: 'white',
    'nice.oven': true,
  },
  'ceiling.height': 2,
};

test('this house has my desired features', () => {
  // Example Referencing
  expect(houseForSale).toHaveProperty('bath');
  expect(houseForSale).toHaveProperty('bedrooms', 4);

  expect(houseForSale).not.toHaveProperty('pool');

  // Deep referencing using dot notation
  expect(houseForSale).toHaveProperty('kitchen.area', 20);
  expect(houseForSale).toHaveProperty('kitchen.amenities', [
    'oven',
    'stove',
    'washer',
  ]);

  expect(houseForSale).not.toHaveProperty('kitchen.open');

  // Deep referencing using an array containing the keyPath
  expect(houseForSale).toHaveProperty(['kitchen', 'area'], 20);
  expect(houseForSale).toHaveProperty(
    ['kitchen', 'amenities'],
    ['oven', 'stove', 'washer'],
  );
  expect(houseForSale).toHaveProperty(['kitchen', 'amenities', 0], 'oven');
  expect(houseForSale).toHaveProperty(['kitchen', 'nice.oven']);
  expect(houseForSale).not.toHaveProperty(['kitchen', 'open']);

  // Referencing keys with dot in the key itself
  expect(houseForSale).toHaveProperty(['ceiling.height'], 'tall');
});
```

### `.toBeCloseTo(number, numDigits?)`

Use `toBeCloseTo` to compare floating point numbers for approximate equality.

The optional `numDigits` argument limits the number of digits to check **after** the decimal point. For the default value `2`, the test criterion is `Math.abs(expected - received) < 0.005` (that is, `10 ** -2 / 2`).

Intuitive equality comparisons often fail, because arithmetic on decimal (base 10) values often have rounding errors in limited precision binary (base 2) representation. For example, this test fails:

```js
test('adding works sanely with decimals', () => {
  expect(0.2 + 0.1).toBe(0.3); // Fails!
});
```

It fails because in JavaScript, `0.2 + 0.1` is actually `0.30000000000000004`.

For example, this test passes with a precision of 5 digits:

```js
test('adding works sanely with decimals', () => {
  expect(0.2 + 0.1).toBeCloseTo(0.3, 5);
});
```

Because floating point errors are the problem that `toBeCloseTo` solves, it does not support big integer values.

### `.toBeDefined()`

Use `.toBeDefined` to check that a variable is not undefined. For example, if you want to check that a function `fetchNewFlavorIdea()` returns _something_, you can write:

```js
test('there is a new flavor idea', () => {
  expect(fetchNewFlavorIdea()).toBeDefined();
});
```

You could write `expect(fetchNewFlavorIdea()).not.toBe(undefined)`, but it's better practice to avoid referring to `undefined` directly in your code.

### `.toBeFalsy()`

Use `.toBeFalsy` when you don't care what a value is and you want to ensure a value is false in a boolean context. For example, let's say you have some application code that looks like:

```js
drinkSomeLaCroix();
if (!getErrors()) {
  drinkMoreLaCroix();
}
```

You may not care what `getErrors` returns, specifically - it might return `false`, `null`, or `0`, and your code would still work. So if you want to test there are no errors after drinking some La Croix, you could write:

```js
test('drinking La Croix does not lead to errors', () => {
  drinkSomeLaCroix();
  expect(getErrors()).toBeFalsy();
});
```

In JavaScript, there are six falsy values: `false`, `0`, `''`, `null`, `undefined`, and `NaN`. Everything else is truthy.

### `.toBeGreaterThan(number | bigint)`

Use `toBeGreaterThan` to compare `received > expected` for number or big integer values. For example, test that `ouncesPerCan()` returns a value of more than 10 ounces:

```js
test('ounces per can is more than 10', () => {
  expect(ouncesPerCan()).toBeGreaterThan(10);
});
```

### `.toBeGreaterThanOrEqual(number | bigint)`

Use `toBeGreaterThanOrEqual` to compare `received >= expected` for number or big integer values. For example, test that `ouncesPerCan()` returns a value of at least 12 ounces:

```js
test('ounces per can is at least 12', () => {
  expect(ouncesPerCan()).toBeGreaterThanOrEqual(12);
});
```

### `.toBeLessThan(number | bigint)`

Use `toBeLessThan` to compare `received < expected` for number or big integer values. For example, test that `ouncesPerCan()` returns a value of less than 20 ounces:

```js
test('ounces per can is less than 20', () => {
  expect(ouncesPerCan()).toBeLessThan(20);
});
```

### `.toBeLessThanOrEqual(number | bigint)`

Use `toBeLessThanOrEqual` to compare `received <= expected` for number or big integer values. For example, test that `ouncesPerCan()` returns a value of at most 12 ounces:

```js
test('ounces per can is at most 12', () => {
  expect(ouncesPerCan()).toBeLessThanOrEqual(12);
});
```

### `.toBeInstanceOf(Class)`

Use `.toBeInstanceOf(Class)` to check that an object is an instance of a class. This matcher uses `instanceof` underneath.

```js
class A {}

expect(new A()).toBeInstanceOf(A);
expect(() => {}).toBeInstanceOf(Function);
expect(new A()).toBeInstanceOf(Function); // throws
```

### `.toBeNull()`

`.toBeNull()` is the same as `.toBe(null)` but the error messages are a bit nicer. So use `.toBeNull()` when you want to check that something is null.

```js
function bloop() {
  return null;
}

test('bloop returns null', () => {
  expect(bloop()).toBeNull();
});
```

### `.toBeTruthy()`

Use `.toBeTruthy` when you don't care what a value is and you want to ensure a value is true in a boolean context. For example, let's say you have some application code that looks like:

```js
drinkSomeLaCroix();
if (thirstInfo()) {
  drinkMoreLaCroix();
}
```

You may not care what `thirstInfo` returns, specifically - it might return `true` or a complex object, and your code would still work. So if you want to test that `thirstInfo` will be truthy after drinking some La Croix, you could write:

```js
test('drinking La Croix leads to having thirst info', () => {
  drinkSomeLaCroix();
  expect(thirstInfo()).toBeTruthy();
});
```

In JavaScript, there are six falsy values: `false`, `0`, `''`, `null`, `undefined`, and `NaN`. Everything else is truthy.

### `.toBeUndefined()`

Use `.toBeUndefined` to check that a variable is undefined. For example, if you want to check that a function `bestDrinkForFlavor(flavor)` returns `undefined` for the `'octopus'` flavor, because there is no good octopus-flavored drink:

```js
test('the best drink for octopus flavor is undefined', () => {
  expect(bestDrinkForFlavor('octopus')).toBeUndefined();
});
```

You could write `expect(bestDrinkForFlavor('octopus')).toBe(undefined)`, but it's better practice to avoid referring to `undefined` directly in your code.

### `.toBeNaN()`

Use `.toBeNaN` when checking a value is `NaN`.

```js
test('passes when value is NaN', () => {
  expect(NaN).toBeNaN();
  expect(1).not.toBeNaN();
});
```

### `.toContain(item)`

Use `.toContain` when you want to check that an item is in an array. For testing the items in the array, this uses `===`, a strict equality check. `.toContain` can also check whether a string is a substring of another string.

For example, if `getAllFlavors()` returns an array of flavors and you want to be sure that `lime` is in there, you can write:

```js
test('the flavor list contains lime', () => {
  expect(getAllFlavors()).toContain('lime');
});
```

### `.toContainEqual(item)`

Use `.toContainEqual` when you want to check that an item with a specific structure and values is contained in an array. For testing the items in the array, this matcher recursively checks the equality of all fields, rather than checking for object identity.

```js
describe('my beverage', () => {
  test('is delicious and not sour', () => {
    const myBeverage = {delicious: true, sour: false};
    expect(myBeverages()).toContainEqual(myBeverage);
  });
});
```

### `.toEqual(value)`

Use `.toEqual` to compare recursively all properties of object instances (also known as "deep" equality). It calls `Object.is` to compare primitive values, which is even better for testing than `===` strict equality operator.

For example, `.toEqual` and `.toBe` behave differently in this test suite, so all the tests pass:

```js
const can1 = {
  flavor: 'grapefruit',
  ounces: 12,
};
const can2 = {
  flavor: 'grapefruit',
  ounces: 12,
};

describe('the La Croix cans on my desk', () => {
  test('have all the same properties', () => {
    expect(can1).toEqual(can2);
  });
  test('are not the exact same can', () => {
    expect(can1).not.toBe(can2);
  });
});
```

> Note: `.toEqual` won't perform a _deep equality_ check for two errors. Only the `message` property of an Error is considered for equality. It is recommended to use the `.toThrow` matcher for testing against errors.

If differences between properties do not help you to understand why a test fails, especially if the report is large, then you might move the comparison into the `expect` function. For example, use `equals` method of `Buffer` class to assert whether or not buffers contain the same content:

- rewrite `expect(received).toEqual(expected)` as `expect(received.equals(expected)).toBe(true)`
- rewrite `expect(received).not.toEqual(expected)` as `expect(received.equals(expected)).toBe(false)`

### `.toMatch(regexp | string)`

Use `.toMatch` to check that a string matches a regular expression.

For example, you might not know what exactly `essayOnTheBestFlavor()` returns, but you know it's a really long string, and the substring `grapefruit` should be in there somewhere. You can test this with:

```js
describe('an essay on the best flavor', () => {
  test('mentions grapefruit', () => {
    expect(essayOnTheBestFlavor()).toMatch(/grapefruit/);
    expect(essayOnTheBestFlavor()).toMatch(new RegExp('grapefruit'));
  });
});
```

This matcher also accepts a string, which it will try to match:

```js
describe('grapefruits are healthy', () => {
  test('grapefruits are a fruit', () => {
    expect('grapefruits').toMatch('fruit');
  });
});
```

### `.toMatchObject(object)`

Use `.toMatchObject` to check that a JavaScript object matches a subset of the properties of an object. It will match received objects with properties that are **not** in the expected object.

You can also pass an array of objects, in which case the method will return true only if each object in the received array matches (in the `toMatchObject` sense described above) the corresponding object in the expected array. This is useful if you want to check that two arrays match in their number of elements, as opposed to `arrayContaining`, which allows for extra elements in the received array.

You can match properties against values or against matchers.

```js
const houseForSale = {
  bath: true,
  bedrooms: 4,
  kitchen: {
    amenities: ['oven', 'stove', 'washer'],
    area: 20,
    wallColor: 'white',
  },
};
const desiredHouse = {
  bath: true,
  kitchen: {
    amenities: ['oven', 'stove', 'washer'],
    wallColor: expect.stringMatching(/white|yellow/),
  },
};

test('the house has my desired features', () => {
  expect(houseForSale).toMatchObject(desiredHouse);
});
```

```js
describe('toMatchObject applied to arrays', () => {
  test('the number of elements must match exactly', () => {
    expect([{foo: 'bar'}, {baz: 1}]).toMatchObject([{foo: 'bar'}, {baz: 1}]);
  });

  test('.toMatchObject is called for each elements, so extra object properties are okay', () => {
    expect([{foo: 'bar'}, {baz: 1, extra: 'quux'}]).toMatchObject([
      {foo: 'bar'},
      {baz: 1},
    ]);
  });
});
```

### `.toMatchSnapshot(propertyMatchers?, hint?)`

This ensures that a value matches the most recent snapshot. Check out [the Snapshot Testing guide](SnapshotTesting.md) for more information.

You can provide an optional `propertyMatchers` object argument, which has asymmetric matchers as values of a subset of expected properties, **if** the received value will be an **object** instance. It is like `toMatchObject` with flexible criteria for a subset of properties, followed by a snapshot test as exact criteria for the rest of the properties.

You can provide an optional `hint` string argument that is appended to the test name. Although Jest always appends a number at the end of a snapshot name, short descriptive hints might be more useful than numbers to differentiate **multiple** snapshots in a **single** `it` or `test` block. Jest sorts snapshots by name in the corresponding `.snap` file.

### `.toMatchInlineSnapshot(propertyMatchers?, inlineSnapshot)`

Ensures that a value matches the most recent snapshot.

You can provide an optional `propertyMatchers` object argument, which has asymmetric matchers as values of a subset of expected properties, **if** the received value will be an **object** instance. It is like `toMatchObject` with flexible criteria for a subset of properties, followed by a snapshot test as exact criteria for the rest of the properties.

Jest adds the `inlineSnapshot` string argument to the matcher in the test file (instead of an external `.snap` file) the first time that the test runs.

Check out the section on [Inline Snapshots](SnapshotTesting.md#inline-snapshots) for more info.

### `.toStrictEqual(value)`

Use `.toStrictEqual` to test that objects have the same types as well as structure.

Differences from `.toEqual`:

- Keys with `undefined` properties are checked. e.g. `{a: undefined, b: 2}` does not match `{b: 2}` when using `.toStrictEqual`.
- Array sparseness is checked. e.g. `[, 1]` does not match `[undefined, 1]` when using `.toStrictEqual`.
- Object types are checked to be equal. e.g. A class instance with fields `a` and `b` will not equal a literal object with fields `a` and `b`.

```js
class LaCroix {
  constructor(flavor) {
    this.flavor = flavor;
  }
}

describe('the La Croix cans on my desk', () => {
  test('are not semantically the same', () => {
    expect(new LaCroix('lemon')).toEqual({flavor: 'lemon'});
    expect(new LaCroix('lemon')).not.toStrictEqual({flavor: 'lemon'});
  });
});
```

### `.toThrow(error?)`

Also under the alias: `.toThrowError(error?)`

Use `.toThrow` to test that a function throws when it is called. For example, if we want to test that `drinkFlavor('octopus')` throws, because octopus flavor is too disgusting to drink, we could write:

```js
test('throws on octopus', () => {
  expect(() => {
    drinkFlavor('octopus');
  }).toThrow();
});
```

> Note: You must wrap the code in a function, otherwise the error will not be caught and the assertion will fail.

You can provide an optional argument to test that a specific error is thrown:

- regular expression: error message **matches** the pattern
- string: error message **includes** the substring
- error object: error message is **equal to** the message property of the object
- error class: error object is **instance of** class

For example, let's say that `drinkFlavor` is coded like this:

```js
function drinkFlavor(flavor) {
  if (flavor == 'octopus') {
    throw new DisgustingFlavorError('yuck, octopus flavor');
  }
  // Do some other stuff
}
```

We could test this error gets thrown in several ways:

```js
test('throws on octopus', () => {
  function drinkOctopus() {
    drinkFlavor('octopus');
  }

  // Test that the error message says "yuck" somewhere: these are equivalent
  expect(drinkOctopus).toThrowError(/yuck/);
  expect(drinkOctopus).toThrowError('yuck');

  // Test the exact error message
  expect(drinkOctopus).toThrowError(/^yuck, octopus flavor$/);
  expect(drinkOctopus).toThrowError(new Error('yuck, octopus flavor'));

  // Test that we get a DisgustingFlavorError
  expect(drinkOctopus).toThrowError(DisgustingFlavorError);
});
```

### `.toThrowErrorMatchingSnapshot(hint?)`

Use `.toThrowErrorMatchingSnapshot` to test that a function throws an error matching the most recent snapshot when it is called.

You can provide an optional `hint` string argument that is appended to the test name. Although Jest always appends a number at the end of a snapshot name, short descriptive hints might be more useful than numbers to differentiate **multiple** snapshots in a **single** `it` or `test` block. Jest sorts snapshots by name in the corresponding `.snap` file.

For example, let's say you have a `drinkFlavor` function that throws whenever the flavor is `'octopus'`, and is coded like this:

```js
function drinkFlavor(flavor) {
  if (flavor == 'octopus') {
    throw new DisgustingFlavorError('yuck, octopus flavor');
  }
  // Do some other stuff
}
```

The test for this function will look this way:

```js
test('throws on octopus', () => {
  function drinkOctopus() {
    drinkFlavor('octopus');
  }

  expect(drinkOctopus).toThrowErrorMatchingSnapshot();
});
```

And it will generate the following snapshot:

```js
exports[`drinking flavors throws on octopus 1`] = `"yuck, octopus flavor"`;
```

Check out [React Tree Snapshot Testing](https://jestjs.io/blog/2016/07/27/jest-14) for more information on snapshot testing.

### `.toThrowErrorMatchingInlineSnapshot(inlineSnapshot)`

Use `.toThrowErrorMatchingInlineSnapshot` to test that a function throws an error matching the most recent snapshot when it is called.

Jest adds the `inlineSnapshot` string argument to the matcher in the test file (instead of an external `.snap` file) the first time that the test runs.

Check out the section on [Inline Snapshots](SnapshotTesting.md#inline-snapshots) for more info.<|MERGE_RESOLUTION|>--- conflicted
+++ resolved
@@ -257,42 +257,6 @@
 });
 ```
 
-<<<<<<< HEAD
-#### async
-
-If your custom inline snapshot matcher is async i.e. uses `async`-`await` you might encounter an error like "Multiple inline snapshots for the same call are not supported". Jest needs additional context information to find where the custom inline snapshot matcher was used to update the snapshots properly.
-
-```js
-const {toMatchInlineSnapshot} = require('jest-snapshot');
-
-expect.extend({
-  async toMatchObservationInlineSnapshot(fn, ...rest) {
-    // The error (and its stacktrace) must be created before any `await`
-    this.error = new Error();
-
-    // The implementation of `observe` doesn't matter.
-    // It only matters that the custom snapshot matcher is async.
-    const observation = await observe(async () => {
-      await fn();
-    });
-
-    return toMatchInlineSnapshot.call(this, recording, ...rest);
-  },
-});
-
-it('observes something', async () => {
-  await expect(async () => {
-    return 'async action';
-  }).toMatchTrimmedInlineSnapshot();
-  /*
-  The snapshot will be added inline like
-  await expect(async () => {
-    return 'async action';
-  }).toMatchTrimmedInlineSnapshot(`"async action"`);
-  */
-});
-```
-
 #### Bail out
 
 Usually `jest` tries to match every snapshot that is expected in a test.
@@ -335,8 +299,6 @@
 });
 ```
 
-=======
->>>>>>> bdd6282c
 ### `expect.anything()`
 
 `expect.anything()` matches anything but `null` or `undefined`. You can use it inside `toEqual` or `toBeCalledWith` instead of a literal value. For example, if you want to check that a mock function is called with a non-null argument:
