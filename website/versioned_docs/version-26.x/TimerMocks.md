--- conflicted
+++ resolved
@@ -35,11 +35,7 @@
 
 Here we enable fake timers by calling `jest.useFakeTimers();`. This mocks out setTimeout and other timer functions with mock functions. If running multiple tests inside of one file or describe block, `jest.useFakeTimers();` can be called before each test manually or with a setup function such as `beforeEach`. Not doing so will result in the internal usage counter not being reset.
 
-<<<<<<< HEAD
-Currently, two implementations of the fake timers are present - `modern` and `legacy`, where `legacy` is still the default one. You can read how to enable `modern` implementation [here](/blog/2020/05/05/jest-26#new-fake-timers).
-=======
-All of the following functions need fake timers to be set, either by `jest.useFakeTimers()` or via `"timers": "fake"` in the config file.
->>>>>>> 92f3279e
+
 
 ## Run All Timers
 
