---
id: webpack
title: Using with webpack
---

Jest can be used in projects that use [webpack](https://webpack.js.org/) to manage assets, styles, and compilation. webpack _does_ offer some unique challenges over other tools because it integrates directly with your application to allow managing stylesheets, assets like images and fonts, along with the expansive ecosystem of compile-to-JavaScript languages and tools.

## A webpack example

Let's start with a common sort of webpack config file and translate it to a Jest setup.

```js title="webpack.config.js"
module.exports = {
  module: {
    rules: [
      {
        test: /\.jsx?$/,
        exclude: ['node_modules'],
        use: ['babel-loader'],
      },
      {
        test: /\.css$/,
        use: ['style-loader', 'css-loader'],
      },
      {
        test: /\.gif$/,
        type: 'asset/inline',
      },
      {
        test: /\.(ttf|eot|svg)$/,
        type: 'asset/resource',
      },
    ],
  },
  resolve: {
    alias: {
      config$: './configs/app-config.js',
      react: './vendor/react-master',
    },
    extensions: ['.js', '.jsx'],
    modules: [
      'node_modules',
      'bower_components',
      'shared',
      '/shared/vendor/modules',
    ],
  },
};
```

If you have JavaScript files that are transformed by Babel, you can [enable support for Babel](GettingStarted.md#using-babel) by installing the `babel-jest` plugin. Non-Babel JavaScript transformations can be handled with Jest's [`transform`](Configuration.md#transform-objectstring-pathtotransformer--pathtotransformer-object) config option.

### Handling Static Assets

Next, let's configure Jest to gracefully handle asset files such as stylesheets and images. Usually, these files aren't particularly useful in tests so we can safely mock them out. However, if you are using CSS Modules then it's better to mock a proxy for your className lookups.

```js title="jest.config.js"
module.exports = {
  moduleNameMapper: {
    '\\.(jpg|jpeg|png|gif|eot|otf|webp|svg|ttf|woff|woff2|mp4|webm|wav|mp3|m4a|aac|oga)$':
      '<rootDir>/__mocks__/fileMock.js',
    '\\.(css|less)$': '<rootDir>/__mocks__/styleMock.js',
  },
};
```

And the mock files themselves:

```js title="__mocks__/styleMock.js"
module.exports = {};
```

```js title="__mocks__/fileMock.js"
module.exports = 'test-file-stub';
```

### Mocking CSS Modules

You can use an [ES6 Proxy](https://github.com/keyanzhang/identity-obj-proxy) to mock [CSS Modules](https://github.com/css-modules/css-modules):

```bash npm2yarn
npm install --save-dev identity-obj-proxy
```

Then all your className lookups on the styles object will be returned as-is (e.g., `styles.foobar === 'foobar'`). This is pretty handy for React [Snapshot Testing](SnapshotTesting.md).

```js title="jest.config.js (for CSS Modules)"
module.exports = {
  moduleNameMapper: {
    '\\.(jpg|jpeg|png|gif|eot|otf|webp|svg|ttf|woff|woff2|mp4|webm|wav|mp3|m4a|aac|oga)$':
      '<rootDir>/__mocks__/fileMock.js',
    '\\.(css|less)$': 'identity-obj-proxy',
  },
};
```

If `moduleNameMapper` cannot fulfill your requirements, you can use Jest's [`transform`](Configuration.md#transform-objectstring-pathtotransformer--pathtotransformer-object) config option to specify how assets are transformed. For example, a transformer that returns the basename of a file (such that `require('logo.jpg');` returns `'logo'`) can be written as:

```js title="fileTransformer.js"
const path = require('path');

module.exports = {
  process(src, filename, config, options) {
    return `module.exports = ${JSON.stringify(path.basename(filename))};`;
  },
};
```

```js title="jest.config.js (for custom transformers and CSS Modules)"
module.exports = {
  moduleNameMapper: {
    '\\.(css|less)$': 'identity-obj-proxy',
  },
  transform: {
    '\\.(jpg|jpeg|png|gif|eot|otf|webp|svg|ttf|woff|woff2|mp4|webm|wav|mp3|m4a|aac|oga)$':
      '<rootDir>/fileTransformer.js',
  },
};
```

We've told Jest to ignore files matching a stylesheet or image extension, and instead, require our mock files. You can adjust the regular expression to match the file types your webpack config handles.

<<<<<<< HEAD
:::note

If you are using babel-jest with additional code preprocessors, you have to explicitly define babel-jest as a transformer for your JavaScript code to map `.js` files to the babel-jest module.

:::
=======
:::tip

Remember to include the default `babel-jest` transformer explicitly, if you wish to use it alongside with additional code preprocessors:
>>>>>>> 05deb839

```json
"transform": {
  "\\.[jt]sx?$": "babel-jest",
  "\\.css$": "some-css-transformer",
  ...
}
```

:::

### Configuring Jest to find our files

Now that Jest knows how to process our files, we need to tell it how to _find_ them. For webpack's `modules`, and `extensions` options there are direct analogs in Jest's `moduleDirectories` and `moduleFileExtensions` options.

```js title="jest.config.js"
module.exports = {
  moduleFileExtensions: ['js', 'jsx'],
  moduleDirectories: ['node_modules', 'bower_components', 'shared'],

  moduleNameMapper: {
    '\\.(css|less)$': '<rootDir>/__mocks__/styleMock.js',
    '\\.(gif|ttf|eot|svg)$': '<rootDir>/__mocks__/fileMock.js',
  },
};
```

:::info

`<rootDir>` is a special token that gets replaced by Jest with the root of your project. Most of the time this will be the folder where your `package.json` is located unless you specify a custom `rootDir` option in your configuration.

:::

Similarly, webpack's `resolve.root` option functions like setting the `NODE_PATH` env variable, which you can set, or make use of the `modulePaths` option.

```js title="jest.config.js"
module.exports = {
  modulePaths: ['/shared/vendor/modules'],
  moduleFileExtensions: ['js', 'jsx'],
  moduleDirectories: ['node_modules', 'bower_components', 'shared'],
  moduleNameMapper: {
    '\\.(css|less)$': '<rootDir>/__mocks__/styleMock.js',
    '\\.(gif|ttf|eot|svg)$': '<rootDir>/__mocks__/fileMock.js',
  },
};
```

And finally, we have to handle the webpack `alias`. For that, we can make use of the `moduleNameMapper` option again.

```js title="jest.config.js"
module.exports = {
  modulePaths: ['/shared/vendor/modules'],
  moduleFileExtensions: ['js', 'jsx'],
  moduleDirectories: ['node_modules', 'bower_components', 'shared'],

  moduleNameMapper: {
    '\\.(css|less)$': '<rootDir>/__mocks__/styleMock.js',
    '\\.(gif|ttf|eot|svg)$': '<rootDir>/__mocks__/fileMock.js',

    '^react(.*)$': '<rootDir>/vendor/react-master$1',
    '^config$': '<rootDir>/configs/app-config.js',
  },
};
```

That's it! webpack is a complex and flexible tool, so you may have to make some adjustments to handle your specific application's needs. Luckily for most projects, Jest should be more than flexible enough to handle your webpack config.

:::tip

For more complex webpack configurations, you may also want to investigate projects such as: [babel-plugin-webpack-loaders](https://github.com/istarkov/babel-plugin-webpack-loaders).

:::

## Using with webpack

In addition to installing `babel-jest` as described earlier, you'll need to add `@babel/preset-env` like so:

```bash npm2yarn
	npm install --save-dev @babel/preset-env
```

Then, you'll want to configure Babel as follows:

```json title=".babelrc"
{
  "presets": ["@babel/preset-env"]
}
```

:::tip

Jest caches files to speed up test execution. If you updated `.babelrc` and Jest is not working as expected, try clearing the cache by running `jest --clearCache`.

:::

:::tip

If you use dynamic imports (`import('some-file.js').then(module => ...)`), you need to enable the `dynamic-import-node` plugin.

```json title=".babelrc"
{
  "presets": [["env", {"modules": false}]],

  "plugins": ["syntax-dynamic-import"],

  "env": {
    "test": {
      "plugins": ["dynamic-import-node"]
    }
  }
}
```

:::

For an example of how to use Jest with webpack with React, you can view one [here](https://github.com/jenniferabowd/jest_webpack_example).<|MERGE_RESOLUTION|>--- conflicted
+++ resolved
@@ -120,17 +120,9 @@
 
 We've told Jest to ignore files matching a stylesheet or image extension, and instead, require our mock files. You can adjust the regular expression to match the file types your webpack config handles.
 
-<<<<<<< HEAD
-:::note
-
-If you are using babel-jest with additional code preprocessors, you have to explicitly define babel-jest as a transformer for your JavaScript code to map `.js` files to the babel-jest module.
-
-:::
-=======
 :::tip
 
 Remember to include the default `babel-jest` transformer explicitly, if you wish to use it alongside with additional code preprocessors:
->>>>>>> 05deb839
 
 ```json
 "transform": {
