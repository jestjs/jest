--- conflicted
+++ resolved
@@ -72,6 +72,12 @@
 In TypeScript, when using `@types/jest` for example, you can declare the new `toBeWithinRange` matcher in the imported module like this:
 
 ```ts
+expect.extend({
+  toBeWithinRange(received, floor, ceiling) {
+    // ...
+  },
+});
+
 interface CustomMatchers<R = unknown> {
   toBeWithinRange(floor: number, ceiling: number): R;
 }
@@ -83,6 +89,19 @@
     interface InverseAsymmetricMatchers extends CustomMatchers {}
   }
 }
+```
+
+If you want to move the typings to a separate file (e.g. `types/jest/index.d.ts`), you may need to an export, e.g.:
+
+```ts
+declare global {
+  namespace jest {
+    interface Matchers<R> {
+      toBeWithinRange(a: number, b: number): R;
+    }
+  }
+}
+export {};
 ```
 
 :::
@@ -1227,15 +1246,12 @@
 
 :::tip
 
-<<<<<<< HEAD
 `toEqual` ignores object keys with `undefined` properties, `undefined` array items, array sparseness, or object type mismatch. To take these into account use [`.toStrictEqual`](#tostrictequalvalue) instead.
 
 :::
 
 :::info
 
-=======
->>>>>>> f9b675d3
 `.toEqual` won't perform a _deep equality_ check for two errors. Only the `message` property of an Error is considered for equality. It is recommended to use the `.toThrow` matcher for testing against errors.
 
 :::
