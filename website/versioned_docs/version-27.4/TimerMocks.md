---
id: timer-mocks
title: Timer Mocks
---

The native timer functions (i.e., `setTimeout`, `setInterval`, `clearTimeout`, `clearInterval`) are less than ideal for a testing environment since they depend on real time to elapse. Jest can swap out timers with functions that allow you to control the passage of time. [Great Scott!](https://www.youtube.com/watch?v=QZoJ2Pt27BY)

```javascript title="timerGame.js"
'use strict';

function timerGame(callback) {
  console.log('Ready....go!');
  setTimeout(() => {
    console.log("Time's up -- stop!");
    callback && callback();
  }, 1000);
}

module.exports = timerGame;
```

```javascript title="__tests__/timerGame-test.js"
'use strict';

jest.useFakeTimers(); // or you can set "timers": "fake" globally in configuration file
jest.spyOn(global, 'setTimeout');

test('waits 1 second before ending the game', () => {
  const timerGame = require('../timerGame');
  timerGame();

  expect(setTimeout).toHaveBeenCalledTimes(1);
  expect(setTimeout).toHaveBeenLastCalledWith(expect.any(Function), 1000);
});
```

Here we enable fake timers by calling `jest.useFakeTimers()`. This mocks out `setTimeout` and other timer functions with mock functions. Timers can be restored to their normal behavior with `jest.useRealTimers()`.

While you can call `jest.useFakeTimers()` or `jest.useRealTimers()` from anywhere (top level, inside an `it` block, etc.), it is a **global operation** and will affect other tests within the same file. Additionally, you need to call `jest.useFakeTimers()` to reset internal counters before each test. If you plan to not use fake timers in all your tests, you will want to clean up manually, as otherwise the faked timers will leak across tests:

```javascript
afterEach(() => {
  jest.useRealTimers();
});

test('do something with fake timers', () => {
  jest.useFakeTimers();
  // ...
});

test('do something with real timers', () => {
  // ...
});
```

<<<<<<< HEAD
Currently, two implementations of the fake timers are present - `modern` and `legacy`, where `legacy` is still the default one. You can read how to enable `modern` implementation [here](/blog/2020/05/05/jest-26#new-fake-timers).
=======
All of the following functions need fake timers to be set, either by `jest.useFakeTimers()` or via `"timers": "fake"` in the config file.
>>>>>>> 92f3279e

## Run All Timers

Another test we might want to write for this module is one that asserts that the callback is called after 1 second. To do this, we're going to use Jest's timer control APIs to fast-forward time right in the middle of the test:

```javascript
jest.useFakeTimers();
test('calls the callback after 1 second', () => {
  const timerGame = require('../timerGame');
  const callback = jest.fn();

  timerGame(callback);

  // At this point in time, the callback should not have been called yet
  expect(callback).not.toBeCalled();

  // Fast-forward until all timers have been executed
  jest.runAllTimers();

  // Now our callback should have been called!
  expect(callback).toBeCalled();
  expect(callback).toHaveBeenCalledTimes(1);
});
```

## Run Pending Timers

There are also scenarios where you might have a recursive timer -- that is a timer that sets a new timer in its own callback. For these, running all the timers would be an endless loop, throwing the following error:

```
Ran 100000 timers, and there are still more! Assuming we've hit an infinite recursion and bailing out...
```

So something like `jest.runAllTimers()` is not desirable. For these cases you might use `jest.runOnlyPendingTimers()`:

```javascript title="infiniteTimerGame.js"
'use strict';

function infiniteTimerGame(callback) {
  console.log('Ready....go!');

  setTimeout(() => {
    console.log("Time's up! 10 seconds before the next game starts...");
    callback && callback();

    // Schedule the next game in 10 seconds
    setTimeout(() => {
      infiniteTimerGame(callback);
    }, 10000);
  }, 1000);
}

module.exports = infiniteTimerGame;
```

```javascript title="__tests__/infiniteTimerGame-test.js"
'use strict';

jest.useFakeTimers();

describe('infiniteTimerGame', () => {
  test('schedules a 10-second timer after 1 second', () => {
    const infiniteTimerGame = require('../infiniteTimerGame');
    const callback = jest.fn();

    infiniteTimerGame(callback);

    // At this point in time, there should have been a single call to
    // setTimeout to schedule the end of the game in 1 second.
    expect(setTimeout).toHaveBeenCalledTimes(1);
    expect(setTimeout).toHaveBeenLastCalledWith(expect.any(Function), 1000);

    // Fast forward and exhaust only currently pending timers
    // (but not any new timers that get created during that process)
    jest.runOnlyPendingTimers();

    // At this point, our 1-second timer should have fired its callback
    expect(callback).toBeCalled();

    // And it should have created a new timer to start the game over in
    // 10 seconds
    expect(setTimeout).toHaveBeenCalledTimes(2);
    expect(setTimeout).toHaveBeenLastCalledWith(expect.any(Function), 10000);
  });
});
```

## Advance Timers by Time

Another possibility is use `jest.advanceTimersByTime(msToRun)`. When this API is called, all timers are advanced by `msToRun` milliseconds. All pending "macro-tasks" that have been queued via setTimeout() or setInterval(), and would be executed during this time frame, will be executed. Additionally, if those macro-tasks schedule new macro-tasks that would be executed within the same time frame, those will be executed until there are no more macro-tasks remaining in the queue that should be run within msToRun milliseconds.

```javascript title="timerGame.js"
'use strict';

function timerGame(callback) {
  console.log('Ready....go!');
  setTimeout(() => {
    console.log("Time's up -- stop!");
    callback && callback();
  }, 1000);
}

module.exports = timerGame;
```

```javascript title="__tests__/timerGame-test.js"
jest.useFakeTimers();
it('calls the callback after 1 second via advanceTimersByTime', () => {
  const timerGame = require('../timerGame');
  const callback = jest.fn();

  timerGame(callback);

  // At this point in time, the callback should not have been called yet
  expect(callback).not.toBeCalled();

  // Fast-forward until all timers have been executed
  jest.advanceTimersByTime(1000);

  // Now our callback should have been called!
  expect(callback).toBeCalled();
  expect(callback).toHaveBeenCalledTimes(1);
});
```

Lastly, it may occasionally be useful in some tests to be able to clear all of the pending timers. For this, we have `jest.clearAllTimers()`.

The code for this example is available at [examples/timer](https://github.com/facebook/jest/tree/main/examples/timer).<|MERGE_RESOLUTION|>--- conflicted
+++ resolved
@@ -53,11 +53,6 @@
 });
 ```
 
-<<<<<<< HEAD
-Currently, two implementations of the fake timers are present - `modern` and `legacy`, where `legacy` is still the default one. You can read how to enable `modern` implementation [here](/blog/2020/05/05/jest-26#new-fake-timers).
-=======
-All of the following functions need fake timers to be set, either by `jest.useFakeTimers()` or via `"timers": "fake"` in the config file.
->>>>>>> 92f3279e
 
 ## Run All Timers
 
