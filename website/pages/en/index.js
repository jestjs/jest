/**
 * Copyright (c) 2017-present, Facebook, Inc.
 *
 * This source code is licensed under the MIT license found in the
 * LICENSE file in the root directory of this source tree.
 */

const React = require('react');

const CompLibrary = require('../../core/CompLibrary.js');
const MarkdownBlock = CompLibrary.MarkdownBlock; /* Used to read markdown */
const Container = CompLibrary.Container;
const GridBlock = CompLibrary.GridBlock;

const translate = require('../../server/translate.js').translate;
// const translation = require('../../server/translation.js');
const backers = require(process.cwd() + '/backers.json');

const siteConfig = require(process.cwd() + '/siteConfig.js');
// const idx = (target, path) =>
//   path.reduce((obj, key) => (obj && obj[key] ? obj[key] : null), target);

class Button extends React.Component {
  render() {
    return (
      <a
        className="jest-button"
        href={this.props.href}
        target={this.props.target}
      >
        {this.props.children}
      </a>
    );
  }
}

Button.defaultProps = {
  target: '_self',
};

class Contributors extends React.Component {
  render() {
    return (
      <div className="opencollective">
        <h3 className="rotate-left">
          <translate>Sponsors</translate>
        </h3>
        <p>
          <translate>
            Sponsors are those who contribute $100 or more per month to Jest
          </translate>
        </p>
        <div>
          {backers
            .filter(b => b.tier === 'sponsor')
            .map(b => (
              <a
                key={b.id}
                className="sponsor-item"
                title={`$${b.totalDonations / 100} by ${b.name || b.slug}`}
                target="_blank"
                href={b.website || `https://opencollective.com/${b.slug}`}
              >
                {
                  <img
                    className="sponsor-avatar"
                    src={b.avatar}
                    alt={
                      b.name || b.slug
                        ? `${b.name || b.slug}'s avatar`
                        : 'avatar'
                    }
                  />
                }
              </a>
            ))}
        </div>
        <h3 className="rotate-left">
          <translate>Backers</translate>
        </h3>
        <p>
          <translate>
            Backers are those who contribute $2 or more per month to Jest
          </translate>
        </p>
        <div>
          {backers
            .filter(b => b.tier === 'backer')
            .map(b => (
              <a
                key={b.id}
                className="backer-item"
                title={`$${b.totalDonations / 100} by ${b.name || b.slug}`}
                target="_blank"
                href={b.website || `https://opencollective.com/${b.slug}`}
              >
                {
                  <img
                    className="backer-avatar"
                    src={b.avatar}
                    alt={
                      b.name || b.slug
                        ? `${b.name || b.slug}'s avatar`
                        : 'avatar'
                    }
                  />
                }
              </a>
            ))}
        </div>
      </div>
    );
  }
}

class Card extends React.Component {
  render() {
    const {index} = this.props;
    return (
      <div key={index} className="jest-card-hitslop">
        <div className="jest-card jest-card-running" data-index={index}>
          <div className="jest-card-front">
            <div className="jest-card-label">JEST</div>
            <div className="jest-card-logo-container">
              <div className="jest-card-logo" />
            </div>
            <div className="jest-card-label jest-card-label-reverse">JEST</div>
          </div>
          <div className="jest-card-back">
            <svg viewBox="0 0 200 200" style={{height: 150, width: 150}}>
              <defs>
                <path
                  d="M100 100 m -75 0 a75 75 0 1 0 150 0 a 75 75 0 1 0 -150 0"
                  id="runs-path"
                />
              </defs>
              <circle
                cx="100"
                cy="100"
                r="88"
                stroke="#fff"
                strokeWidth="8"
                fill="#C2A813"
              />
              <g className="run-circle">
                <circle cx="100" cy="100" r="50" fill="#fff" />
                <circle
                  cx="100"
                  cy="100"
                  r="45"
                  fill="#C2A813"
                  className="run-circle"
                />
                <circle
                  cx="100"
                  cy="100"
                  r="35"
                  fill="#fff"
                  className="run-circle"
                />
                <circle
                  cx="100"
                  cy="100"
                  r="25"
                  fill="#C2A813"
                  className="run-circle"
                />
                <circle
                  cx="100"
                  cy="100"
                  r="15"
                  fill="#fff"
                  className="run-circle"
                />
              </g>
              <g
                fill="#fff"
                fontWeight="bold"
                fontSize={26}
                letterSpacing="0.2em"
                className="run-text"
              >
                <text>
                  <textPath xlinkHref="#runs-path" href="#runs-path">
                    RUNS
                  </textPath>
                </text>
                <text transform="rotate(90,100,100)">
                  <textPath xlinkHref="#runs-path" href="#runs-path">
                    RUNS
                  </textPath>
                </text>
                <text transform="rotate(180,100,100)">
                  <textPath xlinkHref="#runs-path" href="#runs-path">
                    RUNS
                  </textPath>
                </text>
                <text transform="rotate(270,100,100)">
                  <textPath xlinkHref="#runs-path" href="#runs-path">
                    RUNS
                  </textPath>
                </text>
              </g>
            </svg>
          </div>
        </div>
      </div>
    );
  }
}

class Hand extends React.Component {
  render() {
    const cards = [0, 1, 2, 3, 4].map(i => <Card key={i} index={i} />);
    return (
      <div className="jest-hand">
        {cards}
        <script
          dangerouslySetInnerHTML={{
            __html: `
            document.addEventListener("DOMContentLoaded", function() {
              var hand = document.querySelector(".jest-hand");
              var cards = hand.querySelectorAll(".jest-card");
              function cardTransform(offset, handWidth) {
                var transform = "rotate(" + (offset * 4) + "deg) translateX(" + ((offset - (Math.abs(offset) *  offset/7)) * Math.min(140, handWidth / 8)) + "px)";
                return transform;
              }
              function positionCards() {
                var handWidth = hand.offsetWidth;
                cards.forEach(function(card) {
                  var offset = parseInt(card.dataset.index) - 2;
                  card.parentElement.style.transform = cardTransform(offset, handWidth);
                });
              }
              var results = [];
              var timeouts = [];
              function resolveRun(card, index, minTime) {
                minTime = minTime || 500;
                setTimeout(function() {
                  if (index === 2) {
                    results[index] = null;
                    card.classList.add("jest-card-run");
                  } else if (results[index]) {
                    card.classList.remove("jest-card-fail");
                    card.classList.add("jest-card-pass");
                    card.querySelectorAll(".jest-card-label").forEach(function(el) {
                      el.innerHTML = "PASS";
                    });
                  } else {
                    card.classList.remove("jest-card-pass");
                    card.classList.add("jest-card-fail");
                    card.querySelectorAll(".jest-card-label").forEach(function(el) {
                      el.innerHTML = "FAIL";
                    });
                  }
                }, minTime);
                if (timeouts[index]) {
                  clearTimeout(timeouts[index]);
                }
                timeouts[index] = setTimeout(function() {
                  card.classList.remove("jest-card-running");
                  card.classList.add("jest-card-popping");
                  setTimeout(function() {
                    results[index] = results[index] || null;
                    card.classList.remove("jest-card-popping");
                  }, 400);
                }, index === 2 ? 3000 + minTime : Math.random() * 3000 + minTime);
              }
              function forceRun(minTime) {
                var fails = 0;
                cards.forEach(function(card, index) {
                  card.classList.add("jest-card-running");
                  var result = index === 2 || fails > 1 || Math.random() > 0.25;
                  if (!result) {
                    fails += 1;
                  }
                  results[index] = result;
                  resolveRun(card, index, minTime);
                });
              }
              function runTest(card, index) {
                if (!card.classList.contains("jest-card-running") && !results[index]) {
                  if (index === 2) {
                    return forceRun(1000);
                  }
                  card.classList.add("jest-card-running");
                  if (results[index] == null) {
                    results[index] = Math.random() > 0.2;
                    resolveRun(card, index);
                  }
                }
              }
              hand.addEventListener("click", function(ev) {
                var card;
                if (ev.target.classList.contains("jest-card-hitslop")) {
                  card = ev.target.firstChild;
                } else if (ev.target.classList.contains("jest-card")) {
                  card = ev.target;
                } else if (ev.target.classList.contains("jest-card-front")) {
                  card = ev.target.parentElement;
                }
                var index = parseInt(card.dataset.index);
                runTest(card, index);
              });
              var resizeTimeout;
              window.addEventListener("resize", function() {
                if (!resizeTimeout) {
                  resizeTimeout = setTimeout(function() {
                    resizeTimeout = null;
                    positionCards();
                  }, 500);
                }
              });
              forceRun(2000);
              positionCards();
            });
          `,
          }}
        />
      </div>
    );
  }
}

class HeroInteractive extends React.Component {
  render() {
    return (
      <div className="jest-hero-interactive">
        <div className="hero-github-button-container">
          <a
            className="github-button"
            href={this.props.config.repoUrl}
            data-icon="octicon-star"
            data-count-href="/facebook/jest/stargazers"
            data-show-count={true}
            data-count-aria-label="# stargazers on GitHub"
            aria-label="Star facebook/jest on GitHub"
          >
            Star
          </a>
        </div>
        <Hand />
        <div className="jest-button-container">
          <Button
            href={
              siteConfig.baseUrl +
              'docs/' +
              this.props.language +
              '/getting-started.html'
            }
          >
            <translate>Get Started</translate>
          </Button>
          <Button href="#use">
            <translate>Try Out Jest</translate>
          </Button>
          <Button href={'#watch'}>
            <translate>Watch Talks</translate>
          </Button>
          <Button
            href={
              siteConfig.baseUrl +
              'docs/' +
              this.props.language +
              '/snapshot-testing.html'
            }
          >
            <translate>Learn More</translate>
          </Button>
        </div>
      </div>
    );
  }
}

class Index extends React.Component {
  render() {
    const showcase = siteConfig.users.map((user, i) => (
      <a href={user.infoLink} key={i}>
        <img src={user.image} title={user.caption} />
      </a>
    ));

    return (
      <div>
<<<<<<< HEAD
        <HomeSplash language={this.props.language} config={siteConfig} />
        <div className="mainContainer">
          {/* <Container padding={['bottom', 'top']} background="light">
=======
        <HeroInteractive language={this.props.language} config={siteConfig} />
        <div className="mainContainer" style={{ paddingTop: 0}}>
          <Container padding={['bottom', 'top']} background="light">
>>>>>>> 18e01644
            <GridBlock
              align="center"
              contents={[
                {
                  content: (
                    <translate>
                      Complete and ready to set-up JavaScript testing solution.
                      Works out of the box for any React project.
                    </translate>
                  ),
                  image: '/img/content/female-technologist.png',
                  imageAlign: 'top',
                  title: <translate>Developer Ready</translate>,
                },
                {
                  content: (
                    <translate>
                      Fast interactive watch mode runs only test files related
                      to changed files and is optimized to give signal quickly.
                    </translate>
                  ),
                  image: '/img/content/runner.png',
                  imageAlign: 'top',
                  title: <translate>Instant Feedback</translate>,
                },
                {
                  content: (
                    <translate>
                      Capture snapshots of React trees or other serializable
                      values to simplify testing and to analyze how state
                      changes over time.
                    </translate>
                  ),
                  image: '/img/content/camera-with-flash.png',
                  imageAlign: 'top',
                  title: <translate>Snapshot Testing</translate>,
                },
              ]}
              layout="fourColumn"
            />
          </Container>
          <Container padding={['bottom', 'top']}>
            <div
              className="productShowcaseSection paddingBottom"
              style={{textAlign: 'center'}}
            >
              <h2>
                <translate>Zero configuration testing platform</translate>
              </h2>
              <MarkdownBlock>
                <translate>
                  Jest is used by Facebook to test all JavaScript code including
                  React applications. One of Jest's philosophies is to provide
                  an integrated \"zero-configuration\" experience. We observed
                  that when engineers are provided with ready-to-use tools, they
                  end up writing more tests, which in turn results in more
                  stable and healthy code bases.
                </translate>
              </MarkdownBlock>
            </div>
<<<<<<< HEAD
          </Container> */}
          {/* <Container padding={['bottom', 'top']} className="section-container">
=======
          </Container>
          <Container padding={['bottom', 'top']} className="section-container">
>>>>>>> 18e01644
            <GridBlock
              className="rotate-right"
              contents={[
                {
                  content: (
                    <translate>
                      By ensuring your tests have unique global state, Jest can
                      reliably run tests in parallel. To make things quick, Jest
                      runs previously failed tests first and re-organizes runs
                      based on how long test files take.
                    </translate>
                  ),
                  image: '/img/content/feature-fast.png',
                  imageAlign: 'left',
                  title: <translate>Fast and safe</translate>,
                },
              ]}
            />
          </Container>
          <Container
            padding={['bottom', 'top']}
            background="light"
            className="section-container"
          >
            <GridBlock
              className="rotate-left"
              contents={[
                {
                  content: (
                    <translate>
                      Generate code coverage by adding the flag
                      [`--coverage`](https://jestjs.io/docs/en/cli.html#coverage).
                      No additional setup needed. Jest can collect code coverage
                      information from entire projects, including untested
                      files.
                    </translate>
                  ),
                  image: '/img/content/feature-coverage.png',
                  imageAlign: 'right',
                  title: <translate>Code coverage</translate>,
                },
              ]}
            />
          </Container>
          <Container padding={['bottom', 'top']} className="section-container">
            <GridBlock
              className="rotate-right"
              contents={[
                {
                  content: (
                    <translate>
                      Jest uses a custom resolver for imports in your tests
                      making it simple to mock any object outsided of your
                      test’s scope. You can use mocked imports with the rich
                      [Mock
                      Functions](https://jestjs.io/docs/en/mock-functions.html)
                      API to spy on function calls with readable test syntax.
                    </translate>
                  ),
                  image: '/img/content/feature-config-react.png',
                  imageAlign: 'left',
                  title: <translate>Mocking with ease</translate>,
                },
              ]}
            />
          </Container>
          <Container
            padding={['bottom', 'top']}
            background="light"
            className="section-container"
          >
            <GridBlock
              className="rotate-right"
              contents={[
                {
                  content: (
                    <translate>
                      When a test has failed, Jest puts in a lot of effort to
                      give you as much context as possible. here’s some examples
                    </translate>
                  ),
                  image: '/img/content/feature-mocking.png',
                  imageAlign: 'right',
                  title: <translate>Excellent exceptions</translate>,
                },
              ]}
            />
          </Container>
          <Container padding={['bottom', 'top']} className="debu">
            <a className="anchor" name="watch" />
            <a className="hash-link" href="#watch" />
            <GridBlock
              className="rotate-left"
              contents={[
                {
                  image: true,
                  imageAlign: 'right',
                  title: <translate>Docs and talks</translate>,
                },
              ]}
            />
            <div className="blockElement imageAlignSide gridBlock threeByGridBlock">
              <div className="video">
                <iframe
                  width="560"
                  height="315"
                  src="https://www.youtube.com/embed/cAKYQpTC7MA"
                  frameBorder="0"
                  allow="autoplay; encrypted-media"
                  allowFullScreen
                />
              </div>
              <div className="blockContent">
                <MarkdownBlock>
                  <translate>
                    The Jest core team and contributors regularly speak about
                    [Jest and Delightful JavaScript
                    Testing](https://www.youtube.com/watch?v=cAKYQpTC7MA). Check
                    out our talk about [Building High-Quality JavaScript
                    Tools](https://www.youtube.com/watch?v=PvabBs_utr8) at
                    jsconf.eu 2017 and our talk about [Jest as a
                    Platform](https://www.youtube.com/watch?v=NtjyeojAOBs) at
                    ReactiveConf 2017.
                  </translate>
                </MarkdownBlock>
              </div>
              <div className="blockContent">
                <div>
                  Cupiditate repellendus sit rerum est minus nam. Velit placeat
                  reiciendis placeat cumque. Sint et voluptatibus neque ad
                  dolore sunt. Esse est odio possimus nulla. Ipsam voluptate
                  maiores quo sed maiores excepturi. Quisquam sed sint incidunt
                  placeat est.
                </div>
              </div>
            </div>
<<<<<<< HEAD
          </Container> */}
=======
          </Container>
>>>>>>> 18e01644
          <div className="container section-container imageAlignSide lightBackground twoByGridBlock">
            <div className="wrapper">
              <div className="gridBlock">
                <div className="blockContent rotate-right">
                  <h2>
                    <translate>Open Collective</translate>
                  </h2>
<<<<<<< HEAD
                  <MarkdownBlock>
                    <translate>
                      With so many users, the core team of Jest uses an [Open
                      Collective](https://opencollective.com/jest) for
                      non-Facebook contributors.
                    </translate>
                  </MarkdownBlock>
                  <Contributors />
                </div>
                <div className="blockContent rotate-left">
                  <h2>
                    <translate>Who uses Jest?</translate>
                  </h2>
                  <MarkdownBlock>
                    <translate>
                      A lot of people! With
                      [8.5m](https://www.npmjs.com/package/jest) downloads in
                      the last 30 days, and used on over
                      [500,000](https://github.com/facebook/jest/network/dependents)
                      public repos on GitHub. Jest is used extensively at these
                      companies:
                    </translate>
                  </MarkdownBlock>
=======
                  <MarkdownBlock>
                    <translate>
                      With so many users, the core team of Jest uses an [Open
                      Collective](https://opencollective.com/jest) for
                      non-Facebook contributors.
                    </translate>
                  </MarkdownBlock>
                  <Contributors />
                </div>
                <div className="blockContent rotate-left">
                  <h2>
                    <translate>Who uses Jest?</translate>
                  </h2>
                  <MarkdownBlock>
                    <translate>
                      A lot of people! With
                      [8.5m](https://www.npmjs.com/package/jest) downloads in
                      the last 30 days, and used on over
                      [500,000](https://github.com/facebook/jest/network/dependents)
                      public repos on GitHub. Jest is used extensively at these
                      companies:
                    </translate>
                  </MarkdownBlock>
>>>>>>> 18e01644
                  <div className="gridBlock logos">
                    {showcase}
                    <p>And many others</p>
                  </div>
                </div>
              </div>
            </div>
          </div>
        </div>
      </div>
    );
  }
}

module.exports = Index;<|MERGE_RESOLUTION|>--- conflicted
+++ resolved
@@ -383,15 +383,9 @@
 
     return (
       <div>
-<<<<<<< HEAD
-        <HomeSplash language={this.props.language} config={siteConfig} />
-        <div className="mainContainer">
-          {/* <Container padding={['bottom', 'top']} background="light">
-=======
         <HeroInteractive language={this.props.language} config={siteConfig} />
         <div className="mainContainer" style={{ paddingTop: 0}}>
           <Container padding={['bottom', 'top']} background="light">
->>>>>>> 18e01644
             <GridBlock
               align="center"
               contents={[
@@ -452,13 +446,8 @@
                 </translate>
               </MarkdownBlock>
             </div>
-<<<<<<< HEAD
-          </Container> */}
-          {/* <Container padding={['bottom', 'top']} className="section-container">
-=======
           </Container>
           <Container padding={['bottom', 'top']} className="section-container">
->>>>>>> 18e01644
             <GridBlock
               className="rotate-right"
               contents={[
@@ -595,11 +584,7 @@
                 </div>
               </div>
             </div>
-<<<<<<< HEAD
-          </Container> */}
-=======
           </Container>
->>>>>>> 18e01644
           <div className="container section-container imageAlignSide lightBackground twoByGridBlock">
             <div className="wrapper">
               <div className="gridBlock">
@@ -607,7 +592,6 @@
                   <h2>
                     <translate>Open Collective</translate>
                   </h2>
-<<<<<<< HEAD
                   <MarkdownBlock>
                     <translate>
                       With so many users, the core team of Jest uses an [Open
@@ -631,31 +615,6 @@
                       companies:
                     </translate>
                   </MarkdownBlock>
-=======
-                  <MarkdownBlock>
-                    <translate>
-                      With so many users, the core team of Jest uses an [Open
-                      Collective](https://opencollective.com/jest) for
-                      non-Facebook contributors.
-                    </translate>
-                  </MarkdownBlock>
-                  <Contributors />
-                </div>
-                <div className="blockContent rotate-left">
-                  <h2>
-                    <translate>Who uses Jest?</translate>
-                  </h2>
-                  <MarkdownBlock>
-                    <translate>
-                      A lot of people! With
-                      [8.5m](https://www.npmjs.com/package/jest) downloads in
-                      the last 30 days, and used on over
-                      [500,000](https://github.com/facebook/jest/network/dependents)
-                      public repos on GitHub. Jest is used extensively at these
-                      companies:
-                    </translate>
-                  </MarkdownBlock>
->>>>>>> 18e01644
                   <div className="gridBlock logos">
                     {showcase}
                     <p>And many others</p>
