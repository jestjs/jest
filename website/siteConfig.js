--- conflicted
+++ resolved
@@ -41,13 +41,8 @@
   ],
   features: [
     {
-<<<<<<< HEAD
       content: 'Sandboxed test files and automatic global state resets for every test. Jest parallelizes test runs across workers to maximize performance. Console messages are buffered and printed together with test results.',
       image: 'img/content/feature-snapshot-tests.png',
-=======
-      content: 'Jest is already configured when you use `create-react-app` or `react-native init` to create your React and React Native projects. Place your tests in a `__tests__` folder, or name your test files with a `.spec.js` or `.test.js` extension. Whatever you prefer, Jest will find and run your tests.',
-      image: '/jest/img/content/feature-snapshot-tests.png',
->>>>>>> d4c7c48d
       imageAlign: 'right',
       title: 'Sandboxed and fast',
     },
@@ -58,13 +53,8 @@
       title: 'Built-in code coverage reports',
     },
     {
-<<<<<<< HEAD
       content: 'Jest is already configured when you use [`create-react-app`](https://facebook.github.io/react/blog/2016/07/22/create-apps-with-no-configuration.html) or [`react-native init`](http://facebook.github.io/react-native/docs/getting-started.html) to create your React and React Native projects. Place your tests in a `__tests__` folder, or name your test files with a `.spec.js` or `.test.js` extension. Whatever you prefer, Jest will find and run your tests.',
       image: 'img/content/feature-snapshot-tests.png',
-=======
-      content: 'Sandboxed test files and automatic global state resets for every test. Jest parallelizes test runs across workers to maximize performance. Console messages are buffered and printed together with test results.',
-      image: '/jest/img/content/feature-snapshot-tests.png',
->>>>>>> d4c7c48d
       imageAlign: 'right',
       title: 'Zero configuration',
     },
@@ -81,13 +71,8 @@
       title: 'Works with TypeScript',
     },
     {
-<<<<<<< HEAD
       content: 'Run your tests within a [fake DOM implementation](https://github.com/tmpvar/jsdom) on the command line. Every DOM API that you call can be observed in the same way it would be observed in a browser.',
       image: 'img/content/feature-pattern-mode.png',
-=======
-      content: 'Run your tests within a fake DOM implementation (via [jsdom](https://github.com/tmpvar/jsdom)) on the command line. Every DOM API that you call can be observed in the same way it would be observed in a browser.',
-      image: '/jest/img/content/feature-pattern-mode.png',
->>>>>>> d4c7c48d
       imageAlign: 'left',
       title: 'Simulated DOM environment',
     },
