--- conflicted
+++ resolved
@@ -116,8 +116,4 @@
 
 With Jest's recent 0.9 release and performance improvements from the [node-haste2 integration](https://github.com/facebook/jest/pull/599), the runtime of the [Relay](https://github.com/facebook/relay) framework's test suite went down from 60 seconds to about 25 and the [react-native](https://github.com/facebook/react-native) test suite now finishes in less than ten seconds on a 13” MacBook Pro.
 
-<<<<<<< HEAD
-We're very happy with the wins we've seen so far, and we're going to keep working on Jest and making it better. If you are curious about contributing to Jest, feel free get in touch on GitHub, [Discord](/help) or Facebook :)
-=======
-We're very happy with the wins we've seen so far, and we're going to keep working on Jest and making it better. If you are curious about contributing to Jest, feel free get in touch on GitHub, [Discord](https://discord.gg/j6FKKQQrW9) or Facebook :)
->>>>>>> d00695d1
+We're very happy with the wins we've seen so far, and we're going to keep working on Jest and making it better. If you are curious about contributing to Jest, feel free get in touch on GitHub, [Discord](https://discord.gg/j6FKKQQrW9) or Facebook :)