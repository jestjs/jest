#!/usr/bin/env node
/**
 * Copyright (c) 2014, Facebook, Inc. All rights reserved.
 *
 * This source code is licensed under the BSD-style license found in the
 * LICENSE file in the root directory of this source tree. An additional grant
 * of patent rights can be found in the PATENTS file in the same directory.
 */

'use strict';

<<<<<<< HEAD
require('./../src/cli').Run();
=======
const fs = require('graceful-fs');
const optimist = require('optimist');
const path = require('path');

/**
 * Takes a description string, puts it on the next line, indents it, and makes
 * sure it wraps without exceeding 80chars
 */
function _wrapDesc(desc) {
  const indent = '\n      ';
  return indent + desc.split(' ').reduce(function(wrappedDesc, word) {
    const lastLineIdx = wrappedDesc.length - 1;
    const lastLine = wrappedDesc[lastLineIdx];

    const appendedLastLine = lastLine === '' ? word : (lastLine + ' ' + word);

    if (appendedLastLine.length > 80) {
      wrappedDesc.push(word);
    } else {
      wrappedDesc[lastLineIdx] = appendedLastLine;
    }

    return wrappedDesc;
  }, ['']).join(indent);
}

const argv = optimist
  .usage('Usage: $0 [--config=<pathToConfigFile>] [TestPathRegExp]')
  .options({
    config: {
      alias: 'c',
      description: _wrapDesc(
        'The path to a jest config file specifying how to find and execute ' +
        'tests. If no rootDir is set in the config, the current directory ' +
        'is assumed to be the rootDir for the project.'
      ),
      type: 'string',
    },
    coverage: {
      description: _wrapDesc(
        'Indicates that test coverage information should be collected and ' +
        'reported in the output.'
      ),
      type: 'boolean',
    },
    maxWorkers: {
      alias: 'w',
      description: _wrapDesc(
        'Specifies the maximum number of workers the worker-pool will spawn ' +
        'for running tests. This defaults to the number of the cores ' +
        'available on your machine. (its usually best not to override this ' +
        'default)'
      ),
      type: 'string', // no, optimist -- its a number.. :(
    },
    onlyChanged: {
      alias: 'o',
      description: _wrapDesc(
        'Attempts to identify which tests to run based on which files have ' +
        'changed in the current repository. Only works if you\'re running ' +
        'tests in a git repository at the moment.'
      ),
      type: 'boolean',
    },
    runInBand: {
      alias: 'i',
      description: _wrapDesc(
        'Run all tests serially in the current process (rather than creating ' +
        'a worker pool of child processes that run tests). This is sometimes ' +
        'useful for debugging, but such use cases are pretty rare.'
      ),
      type: 'boolean',
    },
    testEnvData: {
      description: _wrapDesc(
        'A JSON object (string) that specifies data that will be made ' +
        'available in the test environment (via jest.getEnvData())'
      ),
      type: 'string',
    },
    testPathPattern: {
      description: _wrapDesc(
        'A regexp pattern string that is matched against all tests ' +
        'paths before executing the test.'
      ),
      type: 'string',
    },
    version: {
      alias: 'v',
      description: _wrapDesc('Print the version and exit'),
      type: 'boolean',
    },
    noHighlight: {
      description: _wrapDesc(
        'Disables test results output highlighting'
      ),
      type: 'boolean',
    },
    noStackTrace: {
      description: _wrapDesc(
        'Disables stack trace in test results output'
      ),
      type: 'boolean',
    },
    verbose: {
      description: _wrapDesc(
        'Display individual test results with the test suite hierarchy.'
      ),
      type: 'boolean',
    },
    watch: {
      description: _wrapDesc(
        'Run all tests and then watch files in your testPathDirs for ' +
        'changes and then rerun tests related to changed files and ' +
        'directories. use --watch=skip to skip the first test.'
      ),
      type: 'string',
    },
    watchExtensions: {
      description: _wrapDesc(
        'Comma separated list of file extensions to watch, defaults to js.'
      ),
      type: 'string',
    },
    bail: {
      alias: 'b',
      description: _wrapDesc(
        'Exit the test suite immediately upon the first failing test.'
      ),
      type: 'boolean',
    },
    useStderr: {
      description: _wrapDesc(
        'Divert all output to stderr.'
      ),
      type: 'boolean',
    },
    cache: {
      default: true,
      description: _wrapDesc(
        'Whether to use the preprocessor cache. Disable the cache using ' +
        '--no-cache.'
      ),
      type: 'boolean',
    },
    json: {
      description: _wrapDesc(
        'Prints the test results in JSON. This mode will send all ' +
        'other test output and user messages to stderr.'
      ),
      type: 'boolean',
    },
    testRunner: {
      description: _wrapDesc(
        'Allows to specify a custom test runner. Jest ships with jasmine2 ' +
        'which can be enabled by setting this option to ' +
        '`<rootDir>/node_modules/jest-cli/src/testRunners/jasmine/jasmine2.js`'
      ),
      type: 'string',
    },
    logHeapUsage: {
      description: _wrapDesc(
        'Logs the heap usage after every test. Useful to debug memory ' +
        'leaks. Use together with `--runInBand` and `--expose-gc` in node.'
      ),
      type: 'boolean',
    },
    watchman: {
      default: true,
      description: _wrapDesc(
        'Whether to use watchman for file crawling. Disable using ' +
        '--no-watchman.'
      ),
      type: 'boolean',
    },
  })
  .check(function(argv) {
    if (argv.runInBand && argv.hasOwnProperty('maxWorkers')) {
      throw new Error(
        'Both --runInBand and --maxWorkers were specified, but these two ' +
        'options do not make sense together. Which is it?'
      );
    }

    if (argv.onlyChanged && argv._.length > 0) {
      throw new Error(
        'Both --onlyChanged and a path pattern were specified, but these two ' +
        'options do not make sense together. Which is it? Do you want to run ' +
        'tests for changed files? Or for a specific set of files?'
      );
    }

    if (argv.watchExtensions && argv.watch === undefined) {
      throw new Error(
        '--watchExtensions can only be specified together with --watch.'
      );
    }

    if (argv.testEnvData) {
      argv.testEnvData = JSON.parse(argv.testEnvData);
    }
  })
  .argv;

function runJest() {
  if (argv.help) {
    optimist.showHelp();

    process.on('exit', function() {
      process.exit(1);
    });

    return;
  }

  const cwd = process.cwd();

  // Is the cwd somewhere within an npm package?
  let cwdPackageRoot = cwd;
  while (!fs.existsSync(path.join(cwdPackageRoot, 'package.json'))) {
    if (cwdPackageRoot === '/' || cwdPackageRoot.match(/^[A-Z]:\\/)) {
      cwdPackageRoot = cwd;
      break;
    }
    cwdPackageRoot = path.resolve(cwdPackageRoot, '..');
  }

  // Is there a package.json at our cwdPackageRoot that indicates that there
  // should be a version of Jest installed?
  const cwdPkgJsonPath = path.join(cwdPackageRoot, 'package.json');

  // Is there a version of Jest installed at our cwdPackageRoot?
  const cwdJestBinPath = path.join(cwdPackageRoot, 'node_modules/jest-cli');

  // Get a jest instance
  let jest;

  if (fs.existsSync(cwdJestBinPath)) {
    // If a version of Jest was found installed in the CWD package, use that.
    jest = require(cwdJestBinPath);

    if (!jest.runCLI) {
      console.error(
        'This project requires an older version of Jest than what you have ' +
        'installed globally.\n' +
        'Please upgrade this project past Jest version 0.1.5'
      );

      process.on('exit', function() {
        process.exit(1);
      });

      return;
    }
  } else {
    // Otherwise, load this version of Jest.
    jest = require('../');

    // If a package.json was found in the CWD package indicating a specific
    // version of Jest to be used, bail out and ask the user to `npm install`
    // first
    if (fs.existsSync(cwdPkgJsonPath)) {
      const cwdPkgJson = require(cwdPkgJsonPath);
      const cwdPkgDeps = cwdPkgJson.dependencies;
      const cwdPkgDevDeps = cwdPkgJson.devDependencies;

      if (cwdPkgDeps && cwdPkgDeps['jest-cli']
          || cwdPkgDevDeps && cwdPkgDevDeps['jest-cli']) {
        console.error(
          'Please run `npm install` to use the version of Jest intended for ' +
          'this project.'
        );

        process.on('exit', function() {
          process.exit(1);
        });

        return;
      }
    }
  }

  jest.runCLI(argv, cwdPackageRoot, function(success) {
    process.on('exit', function() {
      process.exit(success ? 0 : 1);
    });
  });
}

if (process.env.NODE_ENV == null) {
  process.env.NODE_ENV = 'test';
}

runJest();
>>>>>>> 3a38ddf6
<|MERGE_RESOLUTION|>--- conflicted
+++ resolved
@@ -9,301 +9,4 @@
 
 'use strict';
 
-<<<<<<< HEAD
-require('./../src/cli').Run();
-=======
-const fs = require('graceful-fs');
-const optimist = require('optimist');
-const path = require('path');
-
-/**
- * Takes a description string, puts it on the next line, indents it, and makes
- * sure it wraps without exceeding 80chars
- */
-function _wrapDesc(desc) {
-  const indent = '\n      ';
-  return indent + desc.split(' ').reduce(function(wrappedDesc, word) {
-    const lastLineIdx = wrappedDesc.length - 1;
-    const lastLine = wrappedDesc[lastLineIdx];
-
-    const appendedLastLine = lastLine === '' ? word : (lastLine + ' ' + word);
-
-    if (appendedLastLine.length > 80) {
-      wrappedDesc.push(word);
-    } else {
-      wrappedDesc[lastLineIdx] = appendedLastLine;
-    }
-
-    return wrappedDesc;
-  }, ['']).join(indent);
-}
-
-const argv = optimist
-  .usage('Usage: $0 [--config=<pathToConfigFile>] [TestPathRegExp]')
-  .options({
-    config: {
-      alias: 'c',
-      description: _wrapDesc(
-        'The path to a jest config file specifying how to find and execute ' +
-        'tests. If no rootDir is set in the config, the current directory ' +
-        'is assumed to be the rootDir for the project.'
-      ),
-      type: 'string',
-    },
-    coverage: {
-      description: _wrapDesc(
-        'Indicates that test coverage information should be collected and ' +
-        'reported in the output.'
-      ),
-      type: 'boolean',
-    },
-    maxWorkers: {
-      alias: 'w',
-      description: _wrapDesc(
-        'Specifies the maximum number of workers the worker-pool will spawn ' +
-        'for running tests. This defaults to the number of the cores ' +
-        'available on your machine. (its usually best not to override this ' +
-        'default)'
-      ),
-      type: 'string', // no, optimist -- its a number.. :(
-    },
-    onlyChanged: {
-      alias: 'o',
-      description: _wrapDesc(
-        'Attempts to identify which tests to run based on which files have ' +
-        'changed in the current repository. Only works if you\'re running ' +
-        'tests in a git repository at the moment.'
-      ),
-      type: 'boolean',
-    },
-    runInBand: {
-      alias: 'i',
-      description: _wrapDesc(
-        'Run all tests serially in the current process (rather than creating ' +
-        'a worker pool of child processes that run tests). This is sometimes ' +
-        'useful for debugging, but such use cases are pretty rare.'
-      ),
-      type: 'boolean',
-    },
-    testEnvData: {
-      description: _wrapDesc(
-        'A JSON object (string) that specifies data that will be made ' +
-        'available in the test environment (via jest.getEnvData())'
-      ),
-      type: 'string',
-    },
-    testPathPattern: {
-      description: _wrapDesc(
-        'A regexp pattern string that is matched against all tests ' +
-        'paths before executing the test.'
-      ),
-      type: 'string',
-    },
-    version: {
-      alias: 'v',
-      description: _wrapDesc('Print the version and exit'),
-      type: 'boolean',
-    },
-    noHighlight: {
-      description: _wrapDesc(
-        'Disables test results output highlighting'
-      ),
-      type: 'boolean',
-    },
-    noStackTrace: {
-      description: _wrapDesc(
-        'Disables stack trace in test results output'
-      ),
-      type: 'boolean',
-    },
-    verbose: {
-      description: _wrapDesc(
-        'Display individual test results with the test suite hierarchy.'
-      ),
-      type: 'boolean',
-    },
-    watch: {
-      description: _wrapDesc(
-        'Run all tests and then watch files in your testPathDirs for ' +
-        'changes and then rerun tests related to changed files and ' +
-        'directories. use --watch=skip to skip the first test.'
-      ),
-      type: 'string',
-    },
-    watchExtensions: {
-      description: _wrapDesc(
-        'Comma separated list of file extensions to watch, defaults to js.'
-      ),
-      type: 'string',
-    },
-    bail: {
-      alias: 'b',
-      description: _wrapDesc(
-        'Exit the test suite immediately upon the first failing test.'
-      ),
-      type: 'boolean',
-    },
-    useStderr: {
-      description: _wrapDesc(
-        'Divert all output to stderr.'
-      ),
-      type: 'boolean',
-    },
-    cache: {
-      default: true,
-      description: _wrapDesc(
-        'Whether to use the preprocessor cache. Disable the cache using ' +
-        '--no-cache.'
-      ),
-      type: 'boolean',
-    },
-    json: {
-      description: _wrapDesc(
-        'Prints the test results in JSON. This mode will send all ' +
-        'other test output and user messages to stderr.'
-      ),
-      type: 'boolean',
-    },
-    testRunner: {
-      description: _wrapDesc(
-        'Allows to specify a custom test runner. Jest ships with jasmine2 ' +
-        'which can be enabled by setting this option to ' +
-        '`<rootDir>/node_modules/jest-cli/src/testRunners/jasmine/jasmine2.js`'
-      ),
-      type: 'string',
-    },
-    logHeapUsage: {
-      description: _wrapDesc(
-        'Logs the heap usage after every test. Useful to debug memory ' +
-        'leaks. Use together with `--runInBand` and `--expose-gc` in node.'
-      ),
-      type: 'boolean',
-    },
-    watchman: {
-      default: true,
-      description: _wrapDesc(
-        'Whether to use watchman for file crawling. Disable using ' +
-        '--no-watchman.'
-      ),
-      type: 'boolean',
-    },
-  })
-  .check(function(argv) {
-    if (argv.runInBand && argv.hasOwnProperty('maxWorkers')) {
-      throw new Error(
-        'Both --runInBand and --maxWorkers were specified, but these two ' +
-        'options do not make sense together. Which is it?'
-      );
-    }
-
-    if (argv.onlyChanged && argv._.length > 0) {
-      throw new Error(
-        'Both --onlyChanged and a path pattern were specified, but these two ' +
-        'options do not make sense together. Which is it? Do you want to run ' +
-        'tests for changed files? Or for a specific set of files?'
-      );
-    }
-
-    if (argv.watchExtensions && argv.watch === undefined) {
-      throw new Error(
-        '--watchExtensions can only be specified together with --watch.'
-      );
-    }
-
-    if (argv.testEnvData) {
-      argv.testEnvData = JSON.parse(argv.testEnvData);
-    }
-  })
-  .argv;
-
-function runJest() {
-  if (argv.help) {
-    optimist.showHelp();
-
-    process.on('exit', function() {
-      process.exit(1);
-    });
-
-    return;
-  }
-
-  const cwd = process.cwd();
-
-  // Is the cwd somewhere within an npm package?
-  let cwdPackageRoot = cwd;
-  while (!fs.existsSync(path.join(cwdPackageRoot, 'package.json'))) {
-    if (cwdPackageRoot === '/' || cwdPackageRoot.match(/^[A-Z]:\\/)) {
-      cwdPackageRoot = cwd;
-      break;
-    }
-    cwdPackageRoot = path.resolve(cwdPackageRoot, '..');
-  }
-
-  // Is there a package.json at our cwdPackageRoot that indicates that there
-  // should be a version of Jest installed?
-  const cwdPkgJsonPath = path.join(cwdPackageRoot, 'package.json');
-
-  // Is there a version of Jest installed at our cwdPackageRoot?
-  const cwdJestBinPath = path.join(cwdPackageRoot, 'node_modules/jest-cli');
-
-  // Get a jest instance
-  let jest;
-
-  if (fs.existsSync(cwdJestBinPath)) {
-    // If a version of Jest was found installed in the CWD package, use that.
-    jest = require(cwdJestBinPath);
-
-    if (!jest.runCLI) {
-      console.error(
-        'This project requires an older version of Jest than what you have ' +
-        'installed globally.\n' +
-        'Please upgrade this project past Jest version 0.1.5'
-      );
-
-      process.on('exit', function() {
-        process.exit(1);
-      });
-
-      return;
-    }
-  } else {
-    // Otherwise, load this version of Jest.
-    jest = require('../');
-
-    // If a package.json was found in the CWD package indicating a specific
-    // version of Jest to be used, bail out and ask the user to `npm install`
-    // first
-    if (fs.existsSync(cwdPkgJsonPath)) {
-      const cwdPkgJson = require(cwdPkgJsonPath);
-      const cwdPkgDeps = cwdPkgJson.dependencies;
-      const cwdPkgDevDeps = cwdPkgJson.devDependencies;
-
-      if (cwdPkgDeps && cwdPkgDeps['jest-cli']
-          || cwdPkgDevDeps && cwdPkgDevDeps['jest-cli']) {
-        console.error(
-          'Please run `npm install` to use the version of Jest intended for ' +
-          'this project.'
-        );
-
-        process.on('exit', function() {
-          process.exit(1);
-        });
-
-        return;
-      }
-    }
-  }
-
-  jest.runCLI(argv, cwdPackageRoot, function(success) {
-    process.on('exit', function() {
-      process.exit(success ? 0 : 1);
-    });
-  });
-}
-
-if (process.env.NODE_ENV == null) {
-  process.env.NODE_ENV = 'test';
-}
-
-runJest();
->>>>>>> 3a38ddf6
+require('./../src/cli').Run();