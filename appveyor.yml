--- conflicted
+++ resolved
@@ -11,14 +11,7 @@
 install:
   - ps: Install-Product node $env:nodejs_version x64
   - node --version
-<<<<<<< HEAD
-  - curl -fsSL -o yarn.js https://github.com/yarnpkg/yarn/releases/download/v1.5.1/yarn-1.5.1.js
-  - node ./yarn.js --version
-  - node ./yarn.js install
-  - node ./yarn.js run build
-=======
   - yarn
->>>>>>> 48560bf5
 
 cache:
   - node_modules
