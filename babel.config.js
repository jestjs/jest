/**
 * Copyright (c) Facebook, Inc. and its affiliates. All Rights Reserved.
 *
 * This source code is licensed under the MIT license found in the
 * LICENSE file in the root directory of this source tree.
 */

const semver = require('semver');
const pkg = require('./package.json');

const supportedNodeVersion = semver.minVersion(pkg.engines.node).version;

module.exports = {
  babelrcRoots: ['examples/*'],
  // we don't wanna run the transforms in this file over react native
  exclude: /react-native/,
  overrides: [
    {
      plugins: [
        'babel-plugin-typescript-strip-namespaces',
        'babel-plugin-replace-ts-export-assignment',
        require.resolve(
          './scripts/babel-plugin-jest-replace-ts-require-assignment.js',
        ),
      ],
      presets: ['@babel/preset-typescript'],
      test: /\.tsx?$/,
    },
    // we want this file to keep `import()`, so exclude the transform for it
    {
      plugins: ['@babel/plugin-syntax-dynamic-import'],
      presets: [
        '@babel/preset-typescript',
        [
          '@babel/preset-env',
          {
            exclude: ['@babel/plugin-proposal-dynamic-import'],
            shippedProposals: true,
            targets: {node: supportedNodeVersion},
          },
        ],
      ],
      test: 'packages/jest-config/src/importEsm.ts',
    },
  ],
  plugins: [
    ['@babel/plugin-transform-modules-commonjs', {allowTopLevelThis: true}],
    '@babel/plugin-transform-strict-mode',
    '@babel/plugin-proposal-class-properties',
  ],
  presets: [
    [
      '@babel/preset-env',
      {
        shippedProposals: true,
<<<<<<< HEAD
        targets: {node: 10},
=======
        targets: {node: supportedNodeVersion},
>>>>>>> d0623eb8
      },
    ],
  ],
};<|MERGE_RESOLUTION|>--- conflicted
+++ resolved
@@ -53,11 +53,7 @@
       '@babel/preset-env',
       {
         shippedProposals: true,
-<<<<<<< HEAD
-        targets: {node: 10},
-=======
         targets: {node: supportedNodeVersion},
->>>>>>> d0623eb8
       },
     ],
   ],
