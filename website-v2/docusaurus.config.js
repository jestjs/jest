/* eslint-disable sort-keys */

const path = require('path');

// The top-30 locales on Crowdin are enabled
// but we enable only a subset of those
const locales = [
  'en',
  'ja',
  //'ar',
  //'bs-BA',
  //'ca',
  //'cs',
  //'da',
  //'de',
  //'el',
  'es-ES',
  //'fa-IR',
  //'fi',
  //'fr',
  //'he',
  //'hu',
  //'id-ID',
  //'it',
  //'af',
  //'ko',
  //'mr-IN',
  //'nl',
  //'no-NO',
  //'pl',
  //'pt-PT',
  'pt-BR',
  'ro',
  'ru',
  //'sk-SK',
  //'sr',
  //'sv-SE',
  //'tr',
  'uk',
  //'vi',
  'zh-Hans',
  //'zh-Hant',
];

// TODO temporary
const LocaleToLabel = {
  en: 'English',
  ja: '日本語',
  'es-ES': 'Español',
  'pt-BR': 'Português (Brasil)',
  ro: 'Română',
  ru: 'Русский',
  uk: 'Українська',
  'zh-Hans': '简体中文',
};

module.exports = {
  i18n: {
    defaultLocale: 'en',
    locales,
  },
  title: 'Jest',
  titleDelimiter: '·',
  tagline: '🃏 Delightful JavaScript Testing',
  url: 'https://jestjs.io',
  baseUrl: '/',
  projectName: 'jest',
  favicon: 'img/favicon/favicon.ico',
  onBrokenLinks: 'warn',
  onBrokenMarkdownLinks: 'warn',
  presets: [
    [
      '@docusaurus/preset-classic',
      {
        docs: {
          // homePageId: 'getting-started',
          showLastUpdateAuthor: true,
          showLastUpdateTime: true,
          editUrl: 'https://github.com/facebook/jest/edit/master/docs/',
          path: '../docs',
          sidebarPath: './sidebars.json',
        },
        blog: {
          path: path.join(__dirname, '..', 'website', 'blog'),
          blogSidebarCount: 'ALL',
        },
        theme: {
          customCss: [
            path.resolve('src/components/v1/legacyCSS.css'),
            path.resolve('src/css/customTheme.css'),
            path.resolve('static/css/custom.css'),
            path.resolve('static/css/jest.css'),
          ],
        },
      },
    ],
  ],
  plugins: ['docusaurus-plugin-sass'],
  themeConfig: {
    navbar: {
      title: 'Jest',
      items: [
        // left items
        {
          type: 'docsVersionDropdown',
          position: 'left',
          dropdownItemsAfter: [
            {
              to: '/versions',
              label: 'All versions',
            },
          ],
        },
        // right items
        {
          label: 'Docs',
          type: 'doc',
          docId: 'getting-started',
          position: 'right',
        },
        {
          label: 'API',
          type: 'doc',
          docId: 'api',
          position: 'right',
        },
        {
          to: '/help',
          label: 'Help',
          position: 'right',
        },
        {to: 'blog', label: 'Blog', position: 'right'},
        {
<<<<<<< HEAD
          type: 'docsVersionDropdown',
          position: 'left',
          dropdownActiveClassDisabled: true,
          dropdownItemsAfter: [
            {
              to: '/versions',
              label: 'All versions',
            },
          ],
=======
          // TODO temporary
          to: 'pathname:///',
          label: 'English',
          position: 'right',
          items: locales.map(locale => ({
            to: `pathname:///${locale === 'en' ? '' : locale}`,
            label: LocaleToLabel[locale] || locale,
            target: '_self',
          })),
>>>>>>> 8a5d177f
        },
        {
          href: 'https://github.com/facebook/jest',
          position: 'right',
          className: 'header-github-link',
          'aria-label': 'GitHub repository',
        },
      ],
    },
    image: 'img/opengraph.png',
    prism: {
      theme: require('./src/prism/themeLight'),
      darkTheme: require('./src/prism/themeDark'),
    },
    footer: {
      style: 'dark',
      links: [
        {
          title: 'Docs',
          items: [
            {
              label: 'Getting Started',
              to: '/docs/getting-started',
            },
            {
              label: 'Guides',
              to: '/docs/snapshot-testing',
            },
            {
              label: 'API Reference',
              to: '/docs/api',
            },
          ],
        },
        {
          title: 'Community',
          items: [
            {
              label: 'Stack Overflow',
              to: 'https://stackoverflow.com/questions/tagged/jestjs',
            },
            {
              label: 'Reactiflux',
              to: 'https://www.reactiflux.com',
            },
            {
              label: 'Twitter',
              to: 'https://twitter.com/fbjest',
            },
          ],
        },
        {
          title: 'More',
          items: [
            {
              label: 'Blog',
              to: '/blog',
            },
            {
              label: 'Github',
              to: 'https://github.com/facebook/jest',
            },
            {
              label: 'Twitter',
              to: 'https://twitter.com/fbjest',
            },
          ],
        },
        {
          title: 'Legal',
          items: [
            {
              label: 'Privacy',
              href: 'https://opensource.facebook.com/legal/privacy/',
            },
            {
              label: 'Terms',
              href: 'https://opensource.facebook.com/legal/terms/',
            },
          ],
        },
      ],
      logo: {
        //         src: 'img/jest-outline.svg',
        alt: 'Facebook Open Source Logo',
        src: 'img/oss_logo.png',
        href: 'https://opensource.facebook.com',
      },
      copyright: `Copyright © ${new Date().getFullYear()} Facebook, Inc. Built with Docusaurus.`,
    },
    algolia: {
      indexName: 'jest-v2',
      apiKey: '833906d7486e4059359fa58823c4ef56',
      contextualSearch: true,
    },
    gtag: {
      trackingID: 'UA-44373548-17',
    },
  },
};<|MERGE_RESOLUTION|>--- conflicted
+++ resolved
@@ -104,6 +104,7 @@
         {
           type: 'docsVersionDropdown',
           position: 'left',
+          dropdownActiveClassDisabled: true,
           dropdownItemsAfter: [
             {
               to: '/versions',
@@ -131,17 +132,6 @@
         },
         {to: 'blog', label: 'Blog', position: 'right'},
         {
-<<<<<<< HEAD
-          type: 'docsVersionDropdown',
-          position: 'left',
-          dropdownActiveClassDisabled: true,
-          dropdownItemsAfter: [
-            {
-              to: '/versions',
-              label: 'All versions',
-            },
-          ],
-=======
           // TODO temporary
           to: 'pathname:///',
           label: 'English',
@@ -151,7 +141,6 @@
             label: LocaleToLabel[locale] || locale,
             target: '_self',
           })),
->>>>>>> 8a5d177f
         },
         {
           href: 'https://github.com/facebook/jest',
