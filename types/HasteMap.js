/**
 * Copyright (c) 2014-present, Facebook, Inc. All rights reserved.
 *
 * This source code is licensed under the BSD-style license found in the
 * LICENSE file in the root directory of this source tree. An additional grant
 * of patent rights can be found in the PATENTS file in the same directory.
 *
 * @flow
 */
'use strict';

export type HasteMap = {
  clocks: WatchmanClocks,
  files: {[filepath: string]: FileMetaData},
  map: {[id: string]: ModuleMap},
  mocks: {[id: string]: string},
};

export type WatchmanClocks = {[filepath: string]: string};

export type FileMetaData = [
  /* id */ string,
  /* mtime */ number,
  /* visited */ 0|1,
  /* dependencies */ Array<string>,
];

export type ModuleMap = {[platform: string]: ModuleMetaData};
export type ModuleMetaData = [
  /* path */ string,
  /* type */ string,
];

<<<<<<< HEAD
export type ModuleMetaData = {
  path: string,
  type: string,
};

export type HType = {
  ID: 0,
  MTIME: 1,
  VISITED: 2,
  DEPENDENCIES: 3,
  PATH: 0,
  TYPE: 1,
  MODULE: 0,
  PACKAGE: 1,
  GENERIC_PLATFORM: 'g',
};

export type HTypeValue = 0 | 1 | 2 | 3 | 'g';
=======
export type Options = {
  cacheDirectory?: string;
  extensions: Array<string>;
  ignorePattern: RegExp,
  maxWorkers: number;
  mocksPattern?: string;
  name: string;
  platforms: Array<string>;
  providesModuleNodeModules?: Array<string>;
  resetCache?: boolean;
  roots: Array<string>;
  useWatchman?: boolean;
};
>>>>>>> c3f872a0
<|MERGE_RESOLUTION|>--- conflicted
+++ resolved
@@ -31,10 +31,18 @@
   /* type */ string,
 ];
 
-<<<<<<< HEAD
-export type ModuleMetaData = {
-  path: string,
-  type: string,
+export type Options = {
+  cacheDirectory?: string;
+  extensions: Array<string>;
+  ignorePattern: RegExp,
+  maxWorkers: number;
+  mocksPattern?: string;
+  name: string;
+  platforms: Array<string>;
+  providesModuleNodeModules?: Array<string>;
+  resetCache?: boolean;
+  roots: Array<string>;
+  useWatchman?: boolean;
 };
 
 export type HType = {
@@ -49,19 +57,4 @@
   GENERIC_PLATFORM: 'g',
 };
 
-export type HTypeValue = 0 | 1 | 2 | 3 | 'g';
-=======
-export type Options = {
-  cacheDirectory?: string;
-  extensions: Array<string>;
-  ignorePattern: RegExp,
-  maxWorkers: number;
-  mocksPattern?: string;
-  name: string;
-  platforms: Array<string>;
-  providesModuleNodeModules?: Array<string>;
-  resetCache?: boolean;
-  roots: Array<string>;
-  useWatchman?: boolean;
-};
->>>>>>> c3f872a0
+export type HTypeValue = 0 | 1 | 2 | 3 | 'g';