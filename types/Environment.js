/**
 * Copyright (c) 2014-present, Facebook, Inc. All rights reserved.
 *
 * This source code is licensed under the MIT license found in the
 * LICENSE file in the root directory of this source tree.
 *
 * @flow
 */

import type {ProjectConfig} from './Config';
import type {Global} from './Global';
import type {Script} from 'vm';
import type {ModuleMocker} from 'jest-mock';

export type EnvironmentOptions = {
  console?: Object,
};

declare class $JestEnvironment {
  constructor(config: ProjectConfig, options?: EnvironmentOptions): void;
  runScript(script: Script): any;
  global: Global;
  fakeTimers: {
    clearAllTimers(): void,
    runAllImmediates(): void,
    runAllTicks(): void,
    runAllTimers(): void,
    advanceTimersByTime(msToRun: number): void,
    runOnlyPendingTimers(): void,
    runWithRealTimers(callback: any): void,
<<<<<<< HEAD
    useFakePromises(): void,
=======
    getTimerCount(): number,
>>>>>>> 5a624d41
    useFakeTimers(): void,
    useRealPromises(): void,
    useRealTimers(): void,
  };
  fakePromises: {
    runAllPromises(): void,
    useFakePromises(): void,
    useRealPromises(): void,
  };
  testFilePath: string;
  moduleMocker: ModuleMocker;
  setup(): Promise<void>;
  teardown(): Promise<void>;
}

export type Environment = $JestEnvironment;
export type EnvironmentClass = typeof $JestEnvironment;<|MERGE_RESOLUTION|>--- conflicted
+++ resolved
@@ -28,11 +28,8 @@
     advanceTimersByTime(msToRun: number): void,
     runOnlyPendingTimers(): void,
     runWithRealTimers(callback: any): void,
-<<<<<<< HEAD
+    getTimerCount(): number,
     useFakePromises(): void,
-=======
-    getTimerCount(): number,
->>>>>>> 5a624d41
     useFakeTimers(): void,
     useRealPromises(): void,
     useRealTimers(): void,
