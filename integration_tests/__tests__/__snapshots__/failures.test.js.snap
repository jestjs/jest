// Jest Snapshot v1, https://goo.gl/fbAQLP

exports[`not throwing Error objects 1`] = `
" FAIL  __tests__/throw_number.test.js
  ● Test suite failed to run

    Expected an Error, but \\"1\\" was thrown

"
`;

exports[`not throwing Error objects 2`] = `
" FAIL  __tests__/throw_string.test.js
  ● Test suite failed to run

    Error
      banana

"
`;

exports[`not throwing Error objects 3`] = `
" FAIL  __tests__/throw_object.test.js
  ● Test suite failed to run

    Error: No message was provided

"
`;

exports[`not throwing Error objects 4`] = `
" FAIL  __tests__/assertion_count.test.js
  ● .assertions() › throws
    expect(received).toBeTruthy()
    Expected value to be truthy, instead received
      false
      at __tests__/assertion_count.test.js:14:17
  ● .assertions() › throws
    expect.assertions(2)
    Expected two assertions to be called but received one assertion call.
  ● .assertions() › throws on redeclare of assertion count
    expect(received).toBeTruthy()
    Expected value to be truthy, instead received
      false
      at __tests__/assertion_count.test.js:18:17
  ● .assertions() › throws on assertion
    expect.assertions(0)
    Expected zero assertions to be called but received one assertion call.
  ● .hasAssertions() › throws when there are not assertions
    expect.hasAssertions()
    Expected at least one assertion to be called but received none.
  .assertions()
    ✕ throws
    ✕ throws on redeclare of assertion count
    ✕ throws on assertion
  .hasAssertions()
    ✕ throws when there are not assertions
"
`;

exports[`works with node assert 1`] = `
" FAIL  __tests__/node_assertion_error.test.js
  ● assert

    assert.equal(received, expected) or assert(received) 
    
    Expected value to be (operator: ==):
      true
    Received:
      false
      
      at __tests__/node_assertion_error.test.js:16:3

  ● assert with a message

    assert.equal(received, expected) or assert(received) 
    
    Expected value to be (operator: ==):
      true
    Received:
      false
    
    Message:
      this is a message
      
      at __tests__/node_assertion_error.test.js:20:3

  ● assert.ok

    assert.equal(received, expected) or assert(received) 
    
    Expected value to be (operator: ==):
      true
    Received:
      false
      
      at __tests__/node_assertion_error.test.js:24:10

  ● assert.ok with a message

    assert.equal(received, expected) or assert(received) 
    
    Expected value to be (operator: ==):
      true
    Received:
      false
    
    Message:
      this is a message
      
      at __tests__/node_assertion_error.test.js:28:10

  ● assert.equal

    assert.equal(received, expected) or assert(received) 
    
    Expected value to be (operator: ==):
      2
    Received:
      1
      
      at __tests__/node_assertion_error.test.js:32:10

  ● assert.notEqual

    assert.notEqual(received, expected)
    
    Expected value not to be (operator: !=):
      1
    Received:
      1
    
    Difference:
    
    Compared values have no visual difference.
      
      at __tests__/node_assertion_error.test.js:36:10

  ● assert.deepEqual

    assert.deepEqual(received, expected)
    
    Expected value to deeply equal to:
      {\\"a\\": {\\"b\\": {\\"c\\": 6}}}
    Received:
      {\\"a\\": {\\"b\\": {\\"c\\": 5}}}
    
    Difference:
    
    - Expected
    + Received
    
<<<<<<< HEAD
    Object {
       \\"a\\": Object {
         \\"b\\": Object {
    -      \\"c\\": 6,
    +      \\"c\\": 5,
         },
       },
     }
=======
      Object {
        \\"a\\": Object {
          \\"b\\": Object {
    -       \\"c\\": 6,
    +       \\"c\\": 5,
          },
        },
      }
>>>>>>> 53c0ccc8
      
      at __tests__/node_assertion_error.test.js:40:10

  ● assert.deepEqual with a message

    assert.deepEqual(received, expected)
    
    Expected value to deeply equal to:
      {\\"a\\": {\\"b\\": {\\"c\\": 7}}}
    Received:
      {\\"a\\": {\\"b\\": {\\"c\\": 5}}}
    
    Message:
      this is a message
    
    Difference:
    
    - Expected
    + Received
    
<<<<<<< HEAD
    Object {
       \\"a\\": Object {
         \\"b\\": Object {
    -      \\"c\\": 7,
    +      \\"c\\": 5,
         },
       },
     }
=======
      Object {
        \\"a\\": Object {
          \\"b\\": Object {
    -       \\"c\\": 7,
    +       \\"c\\": 5,
          },
        },
      }
>>>>>>> 53c0ccc8
      
      at __tests__/node_assertion_error.test.js:44:10

  ● assert.notDeepEqual

    assert.notDeepEqual(received, expected)
    
    Expected value not to deeply equal to:
      {\\"a\\": 1}
    Received:
      {\\"a\\": 1}
    
    Difference:
    
    Compared values have no visual difference.
      
      at __tests__/node_assertion_error.test.js:48:10

  ● assert.strictEqual

    assert.strictEqual(received, expected)
    
    Expected value to be (operator: ===):
      NaN
    Received:
      1
      
      at __tests__/node_assertion_error.test.js:52:10

  ● assert.notStrictEqual

    assert.notStrictEqual(received, expected)
    
    Expected value not to be (operator: !==):
      1
    Received:
      1
    
    Message:
      My custom error message
    
    Difference:
    
    Compared values have no visual difference.
      
      at __tests__/node_assertion_error.test.js:56:10

  ● assert.deepStrictEqual

    assert.deepStrictEqual(received, expected)
    
    Expected value to deeply and strictly equal to:
      {\\"a\\": 2}
    Received:
      {\\"a\\": 1}
    
    Difference:
    
    - Expected
    + Received
    
<<<<<<< HEAD
    Object {
    -  \\"a\\": 2,
    +  \\"a\\": 1,
     }
=======
      Object {
    -   \\"a\\": 2,
    +   \\"a\\": 1,
      }
>>>>>>> 53c0ccc8
      
      at __tests__/node_assertion_error.test.js:60:10

  ● assert.notDeepStrictEqual

    assert.notDeepStrictEqual(received, expected)
    
    Expected value not to deeply and strictly equal to:
      {\\"a\\": 1}
    Received:
      {\\"a\\": 1}
    
    Difference:
    
    Compared values have no visual difference.
      
      at __tests__/node_assertion_error.test.js:64:10

  ● assert.ifError

    Error
      1 thrown

  ● assert.doesNotThrow

    assert.doesNotThrow(function)
    
    Expected the function not to throw an error.
    Instead, it threw:
      [Error: err!]
    
    Message:
      Got unwanted exception.
      
      at __tests__/node_assertion_error.test.js:72:10

  ● assert.throws

    assert.throws(function)
    
    Expected the function to throw an error.
    But it didn't throw anything.
    
    Message:
      Missing expected exception.
      
      at __tests__/node_assertion_error.test.js:78:10

  ✕ assert
  ✕ assert with a message
  ✕ assert.ok
  ✕ assert.ok with a message
  ✕ assert.equal
  ✕ assert.notEqual
  ✕ assert.deepEqual
  ✕ assert.deepEqual with a message
  ✕ assert.notDeepEqual
  ✕ assert.strictEqual
  ✕ assert.notStrictEqual
  ✕ assert.deepStrictEqual
  ✕ assert.notDeepStrictEqual
  ✕ assert.ifError
  ✕ assert.doesNotThrow
  ✕ assert.throws

"
`;<|MERGE_RESOLUTION|>--- conflicted
+++ resolved
@@ -150,8 +150,7 @@
     - Expected
     + Received
     
-<<<<<<< HEAD
-    Object {
+     Object {
        \\"a\\": Object {
          \\"b\\": Object {
     -      \\"c\\": 6,
@@ -159,16 +158,6 @@
          },
        },
      }
-=======
-      Object {
-        \\"a\\": Object {
-          \\"b\\": Object {
-    -       \\"c\\": 6,
-    +       \\"c\\": 5,
-          },
-        },
-      }
->>>>>>> 53c0ccc8
       
       at __tests__/node_assertion_error.test.js:40:10
 
@@ -189,8 +178,7 @@
     - Expected
     + Received
     
-<<<<<<< HEAD
-    Object {
+     Object {
        \\"a\\": Object {
          \\"b\\": Object {
     -      \\"c\\": 7,
@@ -198,16 +186,6 @@
          },
        },
      }
-=======
-      Object {
-        \\"a\\": Object {
-          \\"b\\": Object {
-    -       \\"c\\": 7,
-    +       \\"c\\": 5,
-          },
-        },
-      }
->>>>>>> 53c0ccc8
       
       at __tests__/node_assertion_error.test.js:44:10
 
@@ -269,17 +247,10 @@
     - Expected
     + Received
     
-<<<<<<< HEAD
-    Object {
+     Object {
     -  \\"a\\": 2,
     +  \\"a\\": 1,
      }
-=======
-      Object {
-    -   \\"a\\": 2,
-    +   \\"a\\": 1,
-      }
->>>>>>> 53c0ccc8
       
       at __tests__/node_assertion_error.test.js:60:10
 
