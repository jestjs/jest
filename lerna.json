{
<<<<<<< HEAD
  "version": "27.0.0-next.3",
=======
  "version": "27.0.0-next.4",
>>>>>>> b1764ef3
  "npmClient": "yarn",
  "packages": [
    "packages/*"
  ]
}<|MERGE_RESOLUTION|>--- conflicted
+++ resolved
@@ -1,9 +1,5 @@
 {
-<<<<<<< HEAD
-  "version": "27.0.0-next.3",
-=======
   "version": "27.0.0-next.4",
->>>>>>> b1764ef3
   "npmClient": "yarn",
   "packages": [
     "packages/*"
